--- conflicted
+++ resolved
@@ -1,329 +1,3 @@
-GET     /test2                           controllers.Assets.at(path="/public", file)
 
-<<<<<<< HEAD
 ->  / common.Routes
-=======
-##########################################
-# Website
-##########################################
 
-GET     /                           @com.keepit.controllers.website.HomeController.home
-GET     /install                    @com.keepit.controllers.website.HomeController.install
-GET     /getting-started            @com.keepit.controllers.website.HomeController.gettingStarted
-
-GET     /invite                     @com.keepit.controllers.website.InviteController.invite
-POST    /invite                     @com.keepit.controllers.website.InviteController.inviteConnection
-GET     /invite/:id                 @com.keepit.controllers.website.InviteController.acceptInvite(id: ExternalId[Invitation])
-GET     /invite/confirm/:id         @com.keepit.controllers.website.InviteController.confirmInvite(id: ExternalId[Invitation])
-GET     /sign-up                    @com.keepit.controllers.website.OnboardingController.signup(inviteId: String ?= "")
-GET     /sign-up/terms              @com.keepit.controllers.website.OnboardingController.tos
-POST    /sign-up/terms              @com.keepit.controllers.website.OnboardingController.tosAccept
-
-GET     /feedback                   @com.keepit.controllers.website.FeedbackController.feedback
-GET     /feedback/form              @com.keepit.controllers.website.FeedbackController.feedbackForm
-
-GET     /login                      securesocial.controllers.ProviderController.authenticate(provider = "facebook")
-GET     /login/social               securesocial.controllers.LoginPage.login
-GET     /logout                     securesocial.controllers.LoginPage.logout
-
-# Relevant when we support traditional user signups:
-GET     /register                   securesocial.controllers.Registration.signUp(token: String)
-POST    /register                   securesocial.controllers.Registration.handleSignUp(token: String)
-
-##########################################
-# Web API
-##########################################
-GET     /r/:id                      @com.keepit.controllers.ext.ExtDeepLinkController.handle(id: String)
-
-GET     /site/keeps/all             @com.keepit.controllers.website.BookmarksController.allKeeps(before: Option[String], after: Option[String], collection: Option[String], count: Int ?= Integer.MAX_VALUE)
-GET     /site/collections/all       @com.keepit.controllers.website.BookmarksController.allCollections(sort: String ?= "last_kept")
-POST    /site/collections/ordering  @com.keepit.controllers.website.BookmarksController.setCollectionOrdering()
-POST    /site/collections/create @com.keepit.controllers.website.BookmarksController.saveCollection(id = "")
-POST    /site/collections/:id/update @com.keepit.controllers.website.BookmarksController.saveCollection(id: String)
-POST    /site/collections/:id/delete @com.keepit.controllers.website.BookmarksController.deleteCollection(id: ExternalId[Collection])
-POST    /site/collections/:id/removeKeeps @com.keepit.controllers.website.BookmarksController.removeKeepsFromCollection(id: ExternalId[Collection])
-POST    /site/collections/:id/addKeeps @com.keepit.controllers.website.BookmarksController.keepToCollection(id: ExternalId[Collection], removeOthers: Boolean = false)
-POST    /site/collections/:id/setKeeps @com.keepit.controllers.website.BookmarksController.keepToCollection(id: ExternalId[Collection], removeOthers: Boolean = true)
-GET     /site/keeps/mutual/:id      @com.keepit.controllers.website.BookmarksController.mutualKeeps(id: ExternalId[User])
-GET     /site/keeps/count           @com.keepit.controllers.website.BookmarksController.numKeeps()
-
-GET     /site/user/me               @com.keepit.controllers.website.UserController.currentUser()
-GET     /site/user/connections      @com.keepit.controllers.website.UserController.connections()
-GET     /site/user/all-connections  @com.keepit.controllers.website.UserController.getAllConnections()
-POST    /site/user/update-email     @com.keepit.controllers.website.UserController.updateEmail
-
-# OAuth provider entry points (e.g. "facebook")
-GET     /authenticate/:provider     securesocial.controllers.ProviderController.authenticate(provider)
-POST    /authenticate/:provider     securesocial.controllers.ProviderController.authenticateByPost(provider)
-
-##########################################
-# External Services API
-##########################################
-#todo(eishay): change routes and callback in sendgrid
-POST    /admin/logging/emails       @com.keepit.controllers.admin.ElectronicMailLoggingController.doLog()
-# todo(eishay): We should move the paths of the following two and update pingdom
-GET     /admin/healthcheck/ping     @com.keepit.common.healthcheck.WebsiteHealthController.ping()
-GET     /admin/healthcheck/isHealthy    @com.keepit.common.healthcheck.WebsiteHealthController.isHealthy()
-
-##########################################
-# Extension API
-##########################################
-
-POST    /bookmarks/add              @com.keepit.controllers.ext.ExtBookmarksController.addBookmarks
-POST    /bookmarks/remove           @com.keepit.controllers.ext.ExtBookmarksController.remove()
-POST    /bookmarks/private          @com.keepit.controllers.ext.ExtBookmarksController.updatePrivacy()
-GET     /bookmarks/mutual/:id       @com.keepit.controllers.ext.ExtBookmarksController.getNumMutualKeeps(id: ExternalId[User])
-
-POST    /comments/add               @com.keepit.controllers.ext.ExtCommentController.createComment()
-POST    /comments/:id/remove        @com.keepit.controllers.ext.ExtCommentController.removeComment(id: ExternalId[Comment])
-POST    /comments/follow            @com.keepit.controllers.ext.ExtCommentController.startFollowing()
-POST    /comments/unfollow          @com.keepit.controllers.ext.ExtCommentController.stopFollowing()
-
-POST    /comments                   @com.keepit.controllers.ext.ExtCommentController.postCommentAction()
-POST    /messages                   @com.keepit.controllers.ext.ExtCommentController.sendMessageAction()
-POST    /messages/:parentId         @com.keepit.controllers.ext.ExtCommentController.sendMessageReplyAction(parentId: ExternalId[Comment])
-
-POST    /users/slider/suppress      @com.keepit.controllers.ext.ExtUserController.suppressSliderForSite
-
-POST    /users/events               @com.keepit.controllers.ext.ExtEventController.logUserEvents
-POST    /error/report               @com.keepit.controllers.ext.ExtErrorReportController.addErrorReport
-
-# This should match the output format of S3ImageConfig#keyByExternalId
-GET     /users/:id/pics/:size/0.jpg @com.keepit.controllers.assets.UserPictureController.get(size: Int, id: ExternalId[User])
-POST    /users/pics/update      @com.keepit.controllers.assets.UserPictureController.update()
-
-GET     /search                     @com.keepit.controllers.ext.ExtSearchController.search(q: String, f: Option[String], maxHits: Int, lastUUID: Option[String], context: Option[String], kifiVersion: Option[KifiVersion] ?= None, start: Option[String], end: Option[String], tz: Option[String], coll: Option[String])
-GET     /search/chatter             @com.keepit.controllers.ext.ExtCommentController.getCounts(ids: String)
-
-POST    /kifi/start                 @com.keepit.controllers.ext.ExtAuthController.start
-GET     /whois                      @com.keepit.controllers.ext.ExtAuthController.whois
-GET     /session/end                @com.keepit.controllers.ext.ExtAuthController.logOut
-
-GET     /ext/ws                     @com.keepit.controllers.ext.ExtStreamController.ws()
-
-# Map static resources from the /public folder to the /assets URL path
-GET     /assets/*file               controllers.Assets.at(path="/public", file)
-
-# Temporary hack for kifi.com site before we fully integrate it with Play!
-GET     /site/                      @com.keepit.controllers.website.HomeController.kifiSite(path = "index.html")
-GET     /site/*path                 @com.keepit.controllers.website.HomeController.kifiSite(path: String)
-
-##########################################
-# Admin
-##########################################
-
-GET     /admin                      @com.keepit.controllers.admin.AdminDashboardController.index
-GET     /admin/graphs/users.json    @com.keepit.controllers.admin.AdminDashboardController.usersByDate
-GET     /admin/graphs/bookmarks.json    @com.keepit.controllers.admin.AdminDashboardController.bookmarksByDate
-GET     /admin/engineering/overview @com.keepit.controllers.admin.AdminEngineeringDashboardController.overview
-
-GET     /admin/events               @com.keepit.controllers.admin.AdminEventController.reportList
-POST    /admin/events/buildReport   @com.keepit.controllers.admin.AdminEventController.buildReport
-GET     /admin/events/report        @com.keepit.controllers.admin.AdminEventController.getReport(reportName: String)
-GET     /admin/events/activityData  @com.keepit.controllers.admin.AdminEventController.activityDataAsCsv
-
-GET     /admin/realtime/event       @com.keepit.controllers.admin.AdminEventController.eventViewer
-GET     /admin/realtime/event/stream      @com.keepit.controllers.admin.AdminEventController.eventStream
-GET     /admin/realtime/activity    @com.keepit.controllers.admin.AdminEventController.activityViewer
-GET     /admin/realtime/activity/stream   @com.keepit.controllers.admin.AdminEventController.activityStream
-
-GET     /admin/bookmarks/page/:page @com.keepit.controllers.admin.AdminBookmarksController.bookmarksView(page: Int)
-GET     /admin/bookmarks/edit       @com.keepit.controllers.admin.AdminBookmarksController.edit(id: Id[Bookmark])
-POST    /admin/bookmarks/rescrape   @com.keepit.controllers.admin.AdminBookmarksController.rescrape
-POST    /admin/bookmarks/update     @com.keepit.controllers.admin.AdminBookmarksController.updateBookmarks
-POST    /admin/bookmarks/delete     @com.keepit.controllers.admin.AdminBookmarksController.delete(id: Id[Bookmark])
-
-GET     /admin/scrape               @com.keepit.controllers.admin.ScraperController.scrape
-GET     /admin/scraped/:uriId       @com.keepit.controllers.admin.ScraperController.getScraped(uriId: Id[NormalizedURI])
-
-GET     /admin/data/integrity       @com.keepit.controllers.admin.ScraperController.documentIntegrity(page: Int ?= 0, size: Int ?= 50)
-GET     /admin/data/dupe            @com.keepit.controllers.admin.ScraperController.duplicateDocumentDetection
-GET     /admin/data/orphan          @com.keepit.controllers.admin.ScraperController.orphanCleanup
-GET     /admin/data/unscrapable     @com.keepit.controllers.admin.ScraperController.getUnscrapable()
-POST    /admin/data/previewUnscrapable     @com.keepit.controllers.admin.ScraperController.previewUnscrapable()
-POST    /admin/data/unscrapable     @com.keepit.controllers.admin.ScraperController.createUnscrapable()
-GET     /admin/data/renormalize     @com.keepit.controllers.admin.UrlController.renormalize(readOnly: Boolean ?= true, domain: Option[String] ?= None)
-POST    /admin/data/handleDuplicate @com.keepit.controllers.admin.ScraperController.handleDuplicate
-POST    /admin/data/handleDuplicates @com.keepit.controllers.admin.ScraperController.handleDuplicates
-
-GET     /admin/article/index        @com.keepit.controllers.admin.AdminArticleIndexerController.index
-GET     /admin/article/reindex      @com.keepit.controllers.admin.AdminArticleIndexerController.reindex
-GET     /admin/article/sequenceNumber @com.keepit.controllers.admin.AdminArticleIndexerController.getSequenceNumber
-GET     /admin/article/index/:state @com.keepit.controllers.admin.AdminArticleIndexerController.indexByState(state: State[NormalizedURI])
-GET     /admin/article/indexInfo    @com.keepit.controllers.admin.AdminArticleIndexerController.indexInfo
-GET     /admin/article/refreshSearcher @com.keepit.controllers.admin.AdminArticleIndexerController.refreshSearcher
-GET     /admin/article/dumpDoc/:uriId  @com.keepit.controllers.admin.AdminArticleIndexerController.dumpLuceneDocument(uriId: Id[NormalizedURI])
-
-POST     /admin/search/spell/buildDict         @com.keepit.controllers.admin.AdminSpellCorrectorController.buildDictionary
-GET     /admin/search/spell         @com.keepit.controllers.admin.AdminSpellCorrectorController.spellController
-GET     /admin/search/spell/test-correct  @com.keepit.controllers.admin.AdminSpellCorrectorController.correctSpelling(query: String)
-GET     /admin/search/scrape        @com.keepit.controllers.admin.ScraperController.searchScraper
-GET     /admin/search/scrape/regex  @com.keepit.controllers.admin.ScraperController.rescrapeByRegex(urlRegex: String ?= "", withinHours: Int ?= 8)
-GET     /admin/search/performance/viewPerformance @com.keepit.controllers.admin.AdminSearchPerformanceController.viewSearchPerformance
-
-
-GET     /admin/uriGraph/reindex     @com.keepit.controllers.admin.AdminURIGraphController.reindex
-GET     /admin/uriGraph/load        @com.keepit.controllers.admin.AdminURIGraphController.load
-GET     /admin/uriGraph/update/:userId @com.keepit.controllers.admin.AdminURIGraphController.update(userId: Id[User])
-GET     /admin/uriGraph/dumpDoc/:userId  @com.keepit.controllers.admin.AdminURIGraphController.dumpLuceneDocument(userId: Id[User])
-
-GET     /admin/users                @com.keepit.controllers.admin.AdminUserController.usersView
-GET     /admin/user/:id             @com.keepit.controllers.admin.AdminUserController.userView(id: Id[User])
-POST    /admin/user/:id             @com.keepit.controllers.admin.AdminUserController.userView(id: Id[User])
-GET     /admin/user/:id/more-info   @com.keepit.controllers.admin.AdminUserController.moreUserInfoView(id: Id[User])
-POST    /admin/user/:id/experiment/:exp  @com.keepit.controllers.admin.AdminUserController.addExperiment(id: Id[User], exp: String)
-POST    /admin/user/bookmarks/:id/collections @com.keepit.controllers.admin.AdminUserController.updateCollectionsForBookmark(id: Id[Bookmark])
-DELETE  /admin/user/:id/experiment/:exp  @com.keepit.controllers.admin.AdminUserController.removeExperiment(id: Id[User], exp: String)
-POST    /admin/user/:id/state/:state  @com.keepit.controllers.admin.AdminUserController.changeState(id: Id[User], state: String)
-POST    /admin/user/:id/update      @com.keepit.controllers.admin.AdminUserController.updateUser(id: Id[User])
-POST    /admin/user/:id/setInvitesCount      @com.keepit.controllers.admin.AdminUserController.setInvitesCount(id: Id[User])
-GET     /admin/user/:id/social_users/refresh @com.keepit.controllers.admin.AdminUserController.refreshAllSocialInfo(id: Id[User])
-POST    /admin/user/:id/impersonate @com.keepit.controllers.admin.AdminAuthController.impersonate(id: Id[User])
-POST    /admin/unimpersonate        @com.keepit.controllers.admin.AdminAuthController.unimpersonate()
-POST    /admin/users/sendNotification @com.keepit.controllers.admin.AdminUserController.sendNotificationToAllUsers()
-
-GET     /admin/social_users/:page   @com.keepit.controllers.admin.AdminSocialUserController.socialUsersView(page: Int)
-GET     /admin/social_user/:id      @com.keepit.controllers.admin.AdminSocialUserController.socialUserView(id: Id[SocialUserInfo])
-GET     /admin/social_user/:id/refresh @com.keepit.controllers.admin.AdminSocialUserController.refreshSocialInfo(id: Id[SocialUserInfo])
-GET     /admin/social_user/:id/reset @com.keepit.controllers.admin.AdminSocialUserController.resetSocialUser(id: Id[SocialUserInfo])
-
-GET     /admin/server               @com.keepit.common.healthcheck.AdminHealthController.serviceView()
-GET     /admin/benchmark            @com.keepit.common.healthcheck.AdminBenchmarkController.benchmarks()
-GET     /admin/ec2-instance         @com.keepit.controllers.admin.AmazonInstanceController.instanceInfo()
-
-GET     /admin/emails/comment       @com.keepit.controllers.admin.AdminEmailPreviewController.newComment
-GET     /admin/emails/message       @com.keepit.controllers.admin.AdminEmailPreviewController.newMessage
-GET     /admin/emails/message-reply @com.keepit.controllers.admin.AdminEmailPreviewController.newMessageReply
-
-GET     /admin/electronicMails       @com.keepit.controllers.admin.ElectronicMailController.electronicMailsViewFirstPage
-GET     /admin/electronicMails/:page @com.keepit.controllers.admin.ElectronicMailController.electronicMailsView(page: Int)
-
-GET     /admin/follows              @com.keepit.controllers.admin.AdminCommentController.followsView
-GET     /admin/comments             @com.keepit.controllers.admin.AdminCommentController.commentsViewFirstPage
-GET     /admin/comments/:page       @com.keepit.controllers.admin.AdminCommentController.commentsView(page: Int)
-GET     /admin/messages             @com.keepit.controllers.admin.AdminCommentController.messagesViewFirstPage
-GET     /admin/messages/:page       @com.keepit.controllers.admin.AdminCommentController.messagesView(page: Int)
-POST    /admin/notify/rebuild       @com.keepit.controllers.admin.AdminCommentController.recreateNotificationDetails(safeMode: Boolean ?= true)
-
-GET     /admin/searchConfig/:id     @com.keepit.controllers.admin.AdminSearchConfigController.showUserConfig(id: Id[User])
-POST    /admin/searchConfig/:id/set   @com.keepit.controllers.admin.AdminSearchConfigController.setUserConfig(id: Id[User])
-GET     /admin/searchConfig/:id/reset @com.keepit.controllers.admin.AdminSearchConfigController.resetUserConfig(id: Id[User])
-
-GET     /admin/searchExperiments    @com.keepit.controllers.admin.AdminSearchConfigController.getExperiments
-POST    /admin/searchExperiments    @com.keepit.controllers.admin.AdminSearchConfigController.addNewExperiment
-POST    /admin/searchExperiments/delete    @com.keepit.controllers.admin.AdminSearchConfigController.deleteExperiment
-POST    /admin/searchExperiments/update    @com.keepit.controllers.admin.AdminSearchConfigController.updateExperiment
-GET     /admin/searchExperiments/kvg/:id   @com.keepit.controllers.admin.AdminSearchConfigController.getKifiVsGoogle(id: Id[SearchConfigExperiment])
-GET     /admin/searchExperiments/kifiHadResults/:id   @com.keepit.controllers.admin.AdminSearchConfigController.getKifiHadResults(id: Id[SearchConfigExperiment])
-
-GET     /admin/explainResult        @com.keepit.controllers.admin.AdminSearchController.explain(query: String, uriId: Id[NormalizedURI])
-GET     /admin/search/results/:id   @com.keepit.controllers.admin.AdminSearchController.articleSearchResult(id: ExternalId[ArticleSearchResultRef])
-
-GET     /admin/slider/rules         @com.keepit.controllers.admin.SliderAdminController.getRules
-POST    /admin/slider/rules         @com.keepit.controllers.admin.SliderAdminController.saveRules
-GET     /admin/slider/patterns      @com.keepit.controllers.admin.SliderAdminController.getPatterns
-POST    /admin/slider/patterns      @com.keepit.controllers.admin.SliderAdminController.savePatterns
-GET     /admin/slider/domainTags    @com.keepit.controllers.admin.SliderAdminController.getDomainTags
-POST    /admin/slider/domainTags    @com.keepit.controllers.admin.SliderAdminController.saveDomainTags
-GET     /admin/slider/domains       @com.keepit.controllers.admin.SliderAdminController.getDomainOverrides
-GET     /admin/slider/classifications @com.keepit.controllers.admin.SliderAdminController.getClassifications(domain: Option[String])
-POST    /admin/slider/domains       @com.keepit.controllers.admin.SliderAdminController.saveDomainOverrides
-POST    /admin/slider/domains/fetch @com.keepit.controllers.admin.SliderAdminController.refetchClassifications
-GET     /admin/slider/importEvents  @com.keepit.controllers.admin.SliderAdminController.getImportEvents
-GET     /admin/slider/version       @com.keepit.controllers.admin.SliderAdminController.getVersionForm
-POST    /admin/slider/version       @com.keepit.controllers.admin.SliderAdminController.broadcastLatestVersion(ver: String)
-
-GET     /admin/phrases              @com.keepit.controllers.admin.PhraseController.displayPhrases(page: Int ?= 0)
-POST    /admin/phrases/add          @com.keepit.controllers.admin.PhraseController.addPhrase
-POST    /admin/phrases/refresh      @com.keepit.controllers.admin.PhraseController.refreshPhrases
-POST    /admin/phrases/save         @com.keepit.controllers.admin.PhraseController.savePhrases
-
-GET     /admin/invites              @com.keepit.controllers.admin.AdminInvitationController.displayInvitations(page: Int ?= 0, show: String ?= "all")
-POST    /admin/invites/accept       @com.keepit.controllers.admin.AdminInvitationController.acceptUser(id: Id[SocialUserInfo])
-POST    /admin/invites/reject       @com.keepit.controllers.admin.AdminInvitationController.rejectUser(id: Id[SocialUserInfo])
-
-
-# Using a get so we can invoke from browser and have it take care of the auth part
-GET     /admin/healthcheck/error    @com.keepit.common.healthcheck.AdminHealthController.causeError()
-GET     /admin/healthcheck/emailErrors    @com.keepit.common.healthcheck.AdminHealthController.reportErrors()
-GET     /admin/healthcheck/errors   @com.keepit.common.healthcheck.AdminHealthController.getErrors()
-GET     /admin/healthcheck/resetErrorCount    @com.keepit.common.healthcheck.AdminHealthController.resetErrorCount()
-
-GET     /admin/labs/friendMap       @com.keepit.controllers.admin.AdminSearchLabsController.friendMap(q: Option[String] ?= None, minKeeps: Option[Int] ?= None)
-GET     /admin/labs/friendMap.json  @com.keepit.controllers.admin.AdminSearchLabsController.friendMapJson(q: Option[String] ?= None, minKeeps: Option[Int] ?= None)
-
-##########################################
-#INTERNAL ROUTES/Shoebox
-##########################################
-
-GET     /internal/shoebox/database/getNormalizedURI   @com.keepit.controllers.shoebox.ShoeboxController.getNormalizedURI(id: Long)
-GET     /internal/shoebox/database/getNormalizedURIs  @com.keepit.controllers.shoebox.ShoeboxController.getNormalizedURIs(ids: String)
-GET     /internal/shoebox/database/getUsers           @com.keepit.controllers.shoebox.ShoeboxController.getUsers(ids: String)
-GET     /internal/shoebox/database/userIdsByExternalIds @com.keepit.controllers.shoebox.ShoeboxController.getUserIdsByExternalIds(ids: String)
-GET     /internal/shoebox/database/collectionIdsByExternalIds @com.keepit.controllers.shoebox.ShoeboxController.getCollectionIdsByExternalIds(ids: String)
-GET     /internal/shoebox/database/getUserOpt         @com.keepit.controllers.shoebox.ShoeboxController.getUserOpt(id: ExternalId[User])
-GET     /internal/shoebox/database/getUserExperiments           @com.keepit.controllers.shoebox.ShoeboxController.getUserExperiments(id: Id[User])
-
-GET     /internal/shoebox/database/getConnectedUsers  @com.keepit.controllers.shoebox.ShoeboxController.getConnectedUsers(userId: Id[User])
-GET     /internal/shoebox/tracker/browsingHistory     @com.keepit.controllers.shoebox.ShoeboxController.getBrowsingHistoryFilter(userId: Id[User])
-GET     /internal/shoebox/tracker/clickHistory        @com.keepit.controllers.shoebox.ShoeboxController.getClickHistoryFilter(userId: Id[User])
-GET     /internal/shoebox/database/bookmark           @com.keepit.controllers.shoebox.ShoeboxController.getBookmarks(userId: Id[User])
-GET     /internal/shoebox/database/bookmarkByUriUser  @com.keepit.controllers.shoebox.ShoeboxController.getBookmarkByUriAndUser(uriId: Id[NormalizedURI], userId: Id[User])
-GET     /internal/shoebox/database/changedUser        @com.keepit.controllers.shoebox.ShoeboxController.getUsersChanged(seqNum: Long)
-POST    /internal/shoebox/persistServerSearchEvent    @com.keepit.controllers.shoebox.ShoeboxController.persistServerSearchEvent
-POST    /internal/shoebox/database/sendMail           @com.keepit.controllers.shoebox.ShoeboxController.sendMail
-GET     /internal/shoebox/database/getPhrasesByPage   @com.keepit.controllers.shoebox.ShoeboxController.getPhrasesByPage(page: Int, size: Int)
-GET     /internal/shoebox/database/getCollectionsChanged @com.keepit.controllers.shoebox.ShoeboxController.getCollectionsChanged(seqNum: Long)
-GET     /internal/shoebox/database/getBookmarksInCollection @com.keepit.controllers.shoebox.ShoeboxController.getBookmarksInCollection(collectionId: Id[Collection])
-GET     /internal/shoebox/database/getCollectionsByUser @com.keepit.controllers.shoebox.ShoeboxController.getCollectionsByUser(userId: Id[User])
-GET     /internal/shoebox/database/getIndexable       @com.keepit.controllers.shoebox.ShoeboxController.getIndexable(seqNum: Long, fetchSize: Int)
-GET     /internal/shoebox/database/personalSearchInfo @com.keepit.controllers.shoebox.ShoeboxController.getPersonalSearchInfo(userId: Id[User], allUsers: String, formattedHits: String)
-
-GET     /internal/shoebox/database/getActiveExperiments @com.keepit.controllers.shoebox.ShoeboxController.getActiveExperiments
-GET     /internal/shoebox/database/getExperiments     @com.keepit.controllers.shoebox.ShoeboxController.getExperiments
-GET     /internal/shoebox/database/getExperiment      @com.keepit.controllers.shoebox.ShoeboxController.getExperiment(id: Id[SearchConfigExperiment])
-POST    /internal/shoebox/database/saveExperiment     @com.keepit.controllers.shoebox.ShoeboxController.saveExperiment
-GET     /internal/shoebox/database/hasExperimenthas   @com.keepit.controllers.shoebox.ShoeboxController.hasExperiment(userId: Id[User], state: State[ExperimentType])
-POST    /internal/shoebox/database/reportArticleSearchResult  @com.keepit.controllers.shoebox.ShoeboxController.reportArticleSearchResult
-GET     /internal/shoebox/database/socialUserInfoByNetworkAndSocialId @com.keepit.controllers.shoebox.ShoeboxController.getSocialUserInfoByNetworkAndSocialId(id: String, networkType: String)
-GET     /internal/shoebox/database/socialUserInfosByUserId @com.keepit.controllers.shoebox.ShoeboxController.getSocialUserInfosByUserId(id: Id[User])
-GET     /internal/shoebox/database/sessionByExternalId @com.keepit.controllers.shoebox.ShoeboxController.getSessionByExternalId(sessionId: ExternalId[UserSession])
-
-# INTERNAL ROUTES/Search
-POST    /internal/search/events/resultClicked @com.keepit.controllers.search.SearchEventController.logResultClicked()
-
-GET     /internal/search/uriGraph/info         @com.keepit.controllers.search.URIGraphController.indexInfo()
-GET     /internal/search/uriGraph/sharingUserInfo @com.keepit.controllers.search.URIGraphController.sharingUserInfo(userId: Id[User], uriIds: String)
-POST    /internal/search/uriGraph/update       @com.keepit.controllers.search.URIGraphController.updateURIGraph()
-POST    /internal/search/uriGraph/reindex      @com.keepit.controllers.search.URIGraphController.reindex()
-POST    /internal/search/uriGraph/dumpDoc/:id  @com.keepit.controllers.search.URIGraphController.dumpLuceneDocument(id: Id[User])
-
-GET     /internal/search/index/info            @com.keepit.controllers.search.ArticleIndexerController.indexInfo()
-POST    /internal/search/index/update          @com.keepit.controllers.search.ArticleIndexerController.index()
-POST    /internal/search/index/reindex         @com.keepit.controllers.search.ArticleIndexerController.reindex()
-GET     /internal/search/index/sequenceNumber  @com.keepit.controllers.search.ArticleIndexerController.getSequenceNumber()
-POST    /internal/search/index/refreshSearcher @com.keepit.controllers.search.ArticleIndexerController.refreshSearcher()
-POST    /internal/search/index/refreshPhrases  @com.keepit.controllers.search.ArticleIndexerController.refreshPhrases()
-POST    /internal/search/index/dumpDoc/:id     @com.keepit.controllers.search.ArticleIndexerController.dumpLuceneDocument(id: Id[NormalizedURI])
-
-POST    /internal/search/search/keeps          @com.keepit.controllers.search.SearchController.searchKeeps(userId: Id[User], query: String)
-GET     /internal/search/search/explainResult  @com.keepit.controllers.search.SearchController.explain(query: String, userId: Id[User], uriId: Id[NormalizedURI])
-GET     /internal/search/search/causeError  @com.keepit.controllers.search.SearchController.causeError()
-
-POST    /internal/search/spell/buildDict       @com.keepit.controllers.search.SpellCorrectorController.buildDictionary()
-GET     /internal/search/spell/buildStatus     @com.keepit.controllers.search.SpellCorrectorController.getBuildStatus()
-GET     /internal/search/spell/make-correction     @com.keepit.controllers.search.SpellCorrectorController.correctSpelling(query: String)
-
-POST     /internal/search/getSearchStatistics     @com.keepit.controllers.search.SearchStatisticsController.getSearchStatistics
-
-GET     /internal/search/searchConfig/:id        @com.keepit.controllers.search.SearchConfigController.showUserConfig(id: Id[User])
-POST    /internal/search/searchConfig/:id/set    @com.keepit.controllers.search.SearchConfigController.setUserConfig(id: Id[User])
-GET     /internal/search/searchConfig/:id/reset  @com.keepit.controllers.search.SearchConfigController.resetUserConfig(id: Id[User])
-GET     /internal/search/defaultSearchConfig/defaultSearchConfig  @com.keepit.controllers.search.SearchConfigController.getSearchDefaultConfig
-
-GET     /internal/search/search/friendMapJson  @com.keepit.controllers.search.SearchController.friendMapJson(userId: Id[User], query: Option[String] ?= None, minKeeps: Option[Int] ?= None)
-
-# INTERNAL ROUTES/GLOBAL
-GET     /internal/benchmark                   @com.keepit.common.healthcheck.CommonBenchmarkController.benchmarksResults()
-GET     /internal/version                     @com.keepit.common.healthcheck.CommonBenchmarkController.version()
->>>>>>> e2538c81
