--- conflicted
+++ resolved
@@ -12,11 +12,7 @@
 GET     /bookmarks/edit             com.keepit.controllers.BookmarksController.edit(id: Id[Bookmark])
 POST    /bookmarks/rescrape         com.keepit.controllers.BookmarksController.rescrape
 POST    /bookmarks/delete           com.keepit.controllers.BookmarksController.delete(id: Id[Bookmark])
-<<<<<<< HEAD
-GET     /bookmarks/check            com.keepit.controllers.BookmarksController.checkIfExists(uri: String)
-=======
 GET     /bookmarks/check            com.keepit.controllers.BookmarksController.checkIfExists(uri: String, ver: Option[String] ?= None)
->>>>>>> eef2d536
 POST    /bookmarks/remove           com.keepit.controllers.BookmarksController.remove()
 POST    /bookmarks/private          com.keepit.controllers.BookmarksController.updatePrivacy()
 
