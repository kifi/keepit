--- conflicted
+++ resolved
@@ -12,12 +12,7 @@
 GET     /bookmarks/edit             com.keepit.controllers.BookmarksController.edit(id: Id[Bookmark])
 POST    /bookmarks/delete           com.keepit.controllers.BookmarksController.delete(id: Id[Bookmark])
 
-<<<<<<< HEAD
-GET     /bookmarks/search           com.keepit.controllers.SearchController.search(term: String, keepitId: Id[User])
-=======
-#GET     /bookmarks/search           com.keepit.controllers.BookmarksController.searchBookmarks(term: String, keepitId: Id[User])
 GET     /bookmarks/search           com.keepit.controllers.SearchController.search(term: String, externalId: ExternalId[User])
->>>>>>> 64b65d27
 
 GET     /users                      com.keepit.controllers.UserController.usersView
 GET     /user                       com.keepit.controllers.UserController.userView(userId: Id[User])
