# Routes
# This file defines all application routes (Higher priority routes first)
# ~~~~

# Home page
GET     /                           com.keepit.controllers.HomeController.home

GET     /bookmarks                  com.keepit.controllers.BookmarksController.bookmarksFirstPageView
GET     /bookmarks/page/:page       com.keepit.controllers.BookmarksController.bookmarksView(page: Int)

POST    /bookmarks/add              com.keepit.controllers.BookmarksController.addBookmarks
GET     /bookmarks/all              com.keepit.controllers.BookmarksController.all
GET     /bookmarks/edit             com.keepit.controllers.BookmarksController.edit(id: Id[Bookmark])
POST    /bookmarks/delete           com.keepit.controllers.BookmarksController.delete(id: Id[Bookmark])

GET     /search                     com.keepit.controllers.SearchController.search(term: String, externalId: ExternalId[User])

GET     /users                      com.keepit.controllers.UserController.usersView
GET     /users/keepurl              com.keepit.controllers.UserController.usersKeptUrl(url: String)
GET     /user                       com.keepit.controllers.UserController.userView(userId: Id[User])

<<<<<<< HEAD
GET     /social_users               com.keepit.controllers.SocialUserController.socialUsersView
GET     /social_user                com.keepit.controllers.SocialUserController.socialUserView(socialUserId: Id[SocialUserInfo])
GET     /reset_social_users         com.keepit.controllers.SocialUserController.resetSocialUser(socialUserId: Id[SocialUserInfo])
=======
GET     /socialUsers                com.keepit.controllers.SocialUserController.socialUsersView
GET     /socialUser                 com.keepit.controllers.SocialUserController.socialUserView(socialUserId: Id[SocialUserInfo])
>>>>>>> 77034937

GET     /welcome                    com.keepit.controllers.AuthController.welcome
GET     /isLoggedIn                 com.keepit.controllers.AuthController.isLoggedIn

POST    /chat/:recipientId          com.keepit.controllers.ChatController.chat(recipientId: ExternalId[User])

# Map static resources from the /public folder to the /assets URL path
GET     /assets/*file               controllers.Assets.at(path="/public", file)

##########################################
# Admin
##########################################

GET     /admin/scrape               com.keepit.controllers.admin.ScraperController.scrape
GET     /admin/scrape/:state        com.keepit.controllers.admin.ScraperController.scrapeByState(state: State[NormalizedURI])
GET     /admin/scraped/:uriId       com.keepit.controllers.admin.ScraperController.getScraped(uriId: Id[NormalizedURI])
GET     /admin/article/index        com.keepit.controllers.admin.ArticleIndexerController.index
GET     /admin/article/index/:state com.keepit.controllers.admin.ArticleIndexerController.indexByState(state: State[NormalizedURI])
GET     /admin/article/indexInfo    com.keepit.controllers.admin.ArticleIndexerController.indexInfo
GET     /admin/article/refreshSearcher  com.keepit.controllers.admin.ArticleIndexerController.refreshSearcher
GET     /admin/uriGraph/load        com.keepit.controllers.admin.URIGraphController.load
GET     /admin/uriGraph/update/:userId com.keepit.controllers.admin.URIGraphController.update(userId: Id[User])
GET     /admin/social/refreshAll/:userId com.keepit.controllers.UserController.refreshAllSocialInfo(userId: Id[User])
GET     /admin/social/refresh/:socialUserInfoId com.keepit.controllers.SocialUserController.refreshSocialInfo(socialUserInfoId: Id[SocialUserInfo])


##########################################
# Secure social routes
##########################################

# Login page
GET     /login                      securesocial.controllers.LoginPage.login
GET     /logout                     securesocial.controllers.LoginPage.logout

# User Registration
GET     /signup                     securesocial.controllers.Registration.signUp
POST    /signup                     securesocial.controllers.Registration.handleSignUp

# Providers entry points
GET     /authenticate/:provider     securesocial.controllers.LoginPage.authenticate(provider)
POST    /authenticate/:provider     securesocial.controllers.LoginPage.authenticateByPost(provider)
<|MERGE_RESOLUTION|>--- conflicted
+++ resolved
@@ -19,14 +19,9 @@
 GET     /users/keepurl              com.keepit.controllers.UserController.usersKeptUrl(url: String)
 GET     /user                       com.keepit.controllers.UserController.userView(userId: Id[User])
 
-<<<<<<< HEAD
-GET     /social_users               com.keepit.controllers.SocialUserController.socialUsersView
-GET     /social_user                com.keepit.controllers.SocialUserController.socialUserView(socialUserId: Id[SocialUserInfo])
 GET     /reset_social_users         com.keepit.controllers.SocialUserController.resetSocialUser(socialUserId: Id[SocialUserInfo])
-=======
-GET     /socialUsers                com.keepit.controllers.SocialUserController.socialUsersView
-GET     /socialUser                 com.keepit.controllers.SocialUserController.socialUserView(socialUserId: Id[SocialUserInfo])
->>>>>>> 77034937
+GET     /social_users                com.keepit.controllers.SocialUserController.socialUsersView
+GET     /social_user                 com.keepit.controllers.SocialUserController.socialUserView(socialUserId: Id[SocialUserInfo])
 
 GET     /welcome                    com.keepit.controllers.AuthController.welcome
 GET     /isLoggedIn                 com.keepit.controllers.AuthController.isLoggedIn
