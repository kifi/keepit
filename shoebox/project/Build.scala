import sbt._
import Keys._
import play.Project._
import scala.sys.process._
import java.io.PrintWriter
import java.io.File
import java.util.Locale
import org.joda.time.{DateTime, DateTimeZone, LocalDate, LocalTime}
import org.joda.time.format.DateTimeFormat
import com.typesafe.sbteclipse.core.EclipsePlugin.EclipseKeys

object ApplicationBuild extends Build {

  override def settings = super.settings ++ Seq(
      EclipseKeys.skipParents in ThisBuild := false)
      
    val appName         = "shoebox"
      
    val BUILD_DATETIME_FORMAT = DateTimeFormat.forPattern("yyyyMMdd-HHmm")
                                                 .withLocale(Locale.ENGLISH)
                                                 .withZone(DateTimeZone.forID("America/Los_Angeles"))
    val buildTime = BUILD_DATETIME_FORMAT.print(new DateTime(DateTimeZone.forID("America/Los_Angeles")))
    val appVersion      = "%s-%s-%s".format(buildTime,"git rev-parse --abbrev-ref HEAD".!!.trim, "git rev-parse --short HEAD".!!.trim)
    val PT = DateTimeZone.forID("America/Los_Angeles")
    val now = DateTimeFormat.forPattern("E, dd MMM yyyy HH:mm:ss Z").withLocale(Locale.ENGLISH).withZone(PT).print(new DateTime(PT))

    def writeToFile(fileName: String, value: String) = {
      val file = new PrintWriter(new File(fileName))
      try { file.print(value) } finally { file.close() }
    }

    writeToFile("conf/app_version.txt", appVersion)
    writeToFile("conf/app_compilation_date.txt", now)

    /*
     * play-plugins-util is dependent on guice 2.x while we use guice 3.x.
     * guice 2.x is imported from com.cedarsoft and it screws up the entire runtime!
     * for more info
     * https://github.com/harrah/xsbt/wiki/Library-Management
     * https://github.com/typesafehub/play-plugins/blob/master/guice/project/Build.scala
     * http://stackoverflow.com/questions/10958215/how-to-exclude-commons-logging-from-a-scala-sbt-slf4j-project 
     */
    val appDependencies = Seq(
      jdbc,
<<<<<<< HEAD
=======
      "ru.circumflex" % "circumflex-orm" % "2.1" % "compile->default",
>>>>>>> 4c9c0de9
      "mysql" % "mysql-connector-java" % "5.1.10",
      "org.clapper" %% "grizzled-slf4j" % "1.0.1",
      "com.typesafe.akka" % "akka-testkit" % "2.0.2",
      "org.igniterealtime.smack" % "smackx-debug" % "3.2.1",
      "org.kevoree.extra.xmpp.lib" % "smack" % "3.2.2",
      "org.apache.lucene" % "lucene-core" % "3.6.1",
      "org.apache.lucene" % "lucene-analyzers" % "3.6.1",
      "org.apache.httpcomponents" % "httpclient" % "4.2.1",
      "org.apache.tika" % "tika-parsers" % "1.2",
      "com.cybozu.labs" % "langdetect" % "1.1-20120112",
      //used for securesocial
<<<<<<< HEAD
      //"com.typesafe" %% "play-plugins-util" % "2.1",
=======
      "com.typesafe" % "play-plugins-util_2.9.2" % "2.1-09092012",
>>>>>>> 4c9c0de9
      "org.mindrot" % "jbcrypt" % "0.3m",
      "com.amazonaws" % "aws-java-sdk" % "1.3.20",
      "javax.mail" % "mail" % "1.4.5",
      "org.mongodb" %% "casbah" % "2.5.0",
      "de.l3s.boilerpipe" % "boilerpipe" % "1.2.0",
      "org.jsoup" % "jsoup" % "1.7.1",
      "spy" % "spymemcached" % "2.8.1"
    ) map (_.excludeAll(ExclusionRule(organization = "com.cedarsoft")))

    val main = play.Project(appName, appVersion, appDependencies).settings(
<<<<<<< HEAD
=======
      scalacOptions ++= Seq("-deprecation", "-unchecked","-feature"),
>>>>>>> 4c9c0de9
      // add some imports to the routes file
      routesImport ++= Seq(
        "com.keepit.common.db.{ExternalId, Id, State}",
        "com.keepit.model._",
        "com.keepit.common.social._",
        "com.keepit.search._"
      ),

      resolvers ++= Seq(
        "Typesafe Repository" at "http://repo.typesafe.com/typesafe/releases/",
        "kevoree Repository" at "http://maven2.kevoree.org/release/",
        //used for securesocial
        "jBCrypt Repository" at "http://repo1.maven.org/maven2/org/",
        "boilerpipe Repository" at "http://boilerpipe.googlecode.com/svn/repo/",
        "Spy Repository" at "http://files.couchbase.com/maven2",
        //for org.mongodb#casb
        "snapshots" at "https://oss.sonatype.org/content/repositories/snapshots",
        "releases"  at "https://oss.sonatype.org/content/groups/scala-tools"
      ),
      
      // add some imports to the templates files
      templatesImport ++= Seq(
        "com.keepit.common.db.{ExternalId, Id, State}",
        "com.keepit.model._",
        "com.keepit.common.social._",
        "com.keepit.search._"
      ),
      
      libraryDependencies ++= Seq(
        "com.google.inject" % "guice" % "3.0",
<<<<<<< HEAD
        "com.google.inject.extensions" % "guice-multibindings" % "3.0",
        "com.tzavellas" % "sse-guice" % "0.6.1",
        //"org.scalatest" %% "scalatest" % "2.0.M4" % "test",
        //"com.typesafe" % "slick_2.10" % "1.0.0-RC1"
        "org.scalaquery" % "scalaquery_2.9.1" % "0.10.0-M1"
=======
        "org.scalatest" % "scalatest_2.10.0-RC5" % "2.0.M5-B1" % "test"
>>>>>>> 4c9c0de9
      )
    )
}<|MERGE_RESOLUTION|>--- conflicted
+++ resolved
@@ -42,10 +42,7 @@
      */
     val appDependencies = Seq(
       jdbc,
-<<<<<<< HEAD
-=======
       "ru.circumflex" % "circumflex-orm" % "2.1" % "compile->default",
->>>>>>> 4c9c0de9
       "mysql" % "mysql-connector-java" % "5.1.10",
       "org.clapper" %% "grizzled-slf4j" % "1.0.1",
       "com.typesafe.akka" % "akka-testkit" % "2.0.2",
@@ -57,11 +54,7 @@
       "org.apache.tika" % "tika-parsers" % "1.2",
       "com.cybozu.labs" % "langdetect" % "1.1-20120112",
       //used for securesocial
-<<<<<<< HEAD
       //"com.typesafe" %% "play-plugins-util" % "2.1",
-=======
-      "com.typesafe" % "play-plugins-util_2.9.2" % "2.1-09092012",
->>>>>>> 4c9c0de9
       "org.mindrot" % "jbcrypt" % "0.3m",
       "com.amazonaws" % "aws-java-sdk" % "1.3.20",
       "javax.mail" % "mail" % "1.4.5",
@@ -72,10 +65,7 @@
     ) map (_.excludeAll(ExclusionRule(organization = "com.cedarsoft")))
 
     val main = play.Project(appName, appVersion, appDependencies).settings(
-<<<<<<< HEAD
-=======
-      scalacOptions ++= Seq("-deprecation", "-unchecked","-feature"),
->>>>>>> 4c9c0de9
+      //scalacOptions ++= Seq("-deprecation", "-unchecked","-feature"),
       // add some imports to the routes file
       routesImport ++= Seq(
         "com.keepit.common.db.{ExternalId, Id, State}",
@@ -106,15 +96,11 @@
       
       libraryDependencies ++= Seq(
         "com.google.inject" % "guice" % "3.0",
-<<<<<<< HEAD
         "com.google.inject.extensions" % "guice-multibindings" % "3.0",
         "com.tzavellas" % "sse-guice" % "0.6.1",
         //"org.scalatest" %% "scalatest" % "2.0.M4" % "test",
         //"com.typesafe" % "slick_2.10" % "1.0.0-RC1"
         "org.scalaquery" % "scalaquery_2.9.1" % "0.10.0-M1"
-=======
-        "org.scalatest" % "scalatest_2.10.0-RC5" % "2.0.M5-B1" % "test"
->>>>>>> 4c9c0de9
       )
     )
 }