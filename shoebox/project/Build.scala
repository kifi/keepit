import sbt._
import Keys._
import PlayProject._
import scala.sys.process._
import java.io.PrintWriter
import java.io.File
import java.util.Locale
import org.joda.time.{DateTime, DateTimeZone, LocalDate, LocalTime}
import org.joda.time.format.DateTimeFormat
import com.typesafe.sbteclipse.core.EclipsePlugin.EclipseKeys

object ApplicationBuild extends Build {

  override def settings = super.settings ++ Seq(
      EclipseKeys.skipParents in ThisBuild := false)
      
    val appName         = "shoebox"
    val appVersion      = "%s-%s".format("git rev-parse --abbrev-ref HEAD".!!.trim, "git rev-parse --short HEAD".!!.trim)
    val PT = DateTimeZone.forID("America/Los_Angeles")
    val now = DateTimeFormat.forPattern("E, dd MMM yyyy HH:mm:ss Z").withLocale(Locale.ENGLISH).withZone(PT).print(new DateTime(PT))

    def writeToFile(fileName: String, value: String) = {
      val file = new PrintWriter(new File(fileName))
      try { file.print(value) } finally { file.close() }
    }

    writeToFile("conf/app_version.txt", appVersion)
    writeToFile("conf/app_compilation_date.txt", now)

    val appDependencies = Seq(
      "ru.circumflex" % "circumflex-orm" % "2.1" % "compile->default",
      "mysql" % "mysql-connector-java" % "5.1.10",
      "org.clapper" %% "grizzled-slf4j" % "0.6.9",
<<<<<<< HEAD
//      "jivesoftware" % "smack" % "3.2.2"
      "org.igniterealtime.smack" % "smackx-debug" % "3.2.1",
      "org.kevoree.extra.xmpp.lib" % "smack" % "3.2.2"
      //"org.apache.lucene" % "lucene-core" % "3.0.0"
=======
      "org.apache.lucene" % "lucene-core" % "3.0.0"
>>>>>>> 10876443
    )

   val ssDependencies = Seq(
      // Add your project dependencies here,
      "com.typesafe" %% "play-plugins-util" % "2.0.1",
      "org.mindrot" % "jbcrypt" % "0.3m"
    )

    val secureSocial = PlayProject(
    	"securesocial", appVersion, ssDependencies, mainLang = SCALA, path = file("modules/securesocial")
    ).settings(
      resolvers ++= Seq(
        "jBCrypt Repository" at "http://repo1.maven.org/maven2/org/",
        "Typesafe Repository" at "http://repo.typesafe.com/typesafe/releases/"
      )
    )

    val main = PlayProject(appName, appVersion, appDependencies, mainLang = SCALA).settings(
      // add some imports to the routes file
      routesImport ++= Seq(
        "com.keepit.common.db.{ExternalId, Id}",
        "com.keepit.model._"
      ),

      resolvers ++= Seq(
        "jBCrypt Repository" at "http://repo1.maven.org/maven2/org/",
        "Typesafe Repository" at "http://repo.typesafe.com/typesafe/releases/",
        "kevoree Repository" at "http://maven2.kevoree.org/release/"
      ),
      
      // add some imports to the templates files
      templatesImport ++= Seq(
        "com.keepit.common.db.{ExternalId, Id}",
        "com.keepit.model._"
      ),
      
      libraryDependencies ++= Seq(
        "com.google.inject" % "guice" % "3.0",
        "org.scalatest" %% "scalatest" % "2.0.M4" % "test"
      )
      
    ).dependsOn(secureSocial).aggregate(secureSocial)

}<|MERGE_RESOLUTION|>--- conflicted
+++ resolved
@@ -31,14 +31,10 @@
       "ru.circumflex" % "circumflex-orm" % "2.1" % "compile->default",
       "mysql" % "mysql-connector-java" % "5.1.10",
       "org.clapper" %% "grizzled-slf4j" % "0.6.9",
-<<<<<<< HEAD
 //      "jivesoftware" % "smack" % "3.2.2"
       "org.igniterealtime.smack" % "smackx-debug" % "3.2.1",
-      "org.kevoree.extra.xmpp.lib" % "smack" % "3.2.2"
-      //"org.apache.lucene" % "lucene-core" % "3.0.0"
-=======
+      "org.kevoree.extra.xmpp.lib" % "smack" % "3.2.2",
       "org.apache.lucene" % "lucene-core" % "3.0.0"
->>>>>>> 10876443
     )
 
    val ssDependencies = Seq(
