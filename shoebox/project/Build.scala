import sbt._
import Keys._
import play.Project._
import scala.sys.process._
import java.io.PrintWriter
import java.io.File
import java.util.Locale
import org.joda.time.{DateTime, DateTimeZone, LocalDate, LocalTime}
import org.joda.time.format.DateTimeFormat
import com.typesafe.sbteclipse.core.EclipsePlugin.EclipseKeys

object ApplicationBuild extends Build {

  override def settings = super.settings ++ Seq(
      EclipseKeys.skipParents in ThisBuild := false)
      
    val appName         = "shoebox"
      
    val BUILD_DATETIME_FORMAT = DateTimeFormat.forPattern("yyyyMMdd-HHmm")
                                                 .withLocale(Locale.ENGLISH)
                                                 .withZone(DateTimeZone.forID("America/Los_Angeles"))
    val buildTime = BUILD_DATETIME_FORMAT.print(new DateTime(DateTimeZone.forID("America/Los_Angeles")))
    val appVersion      = "%s-%s-%s".format(buildTime,"git rev-parse --abbrev-ref HEAD".!!.trim, "git rev-parse --short HEAD".!!.trim)
    val PT = DateTimeZone.forID("America/Los_Angeles")
    val now = DateTimeFormat.forPattern("E, dd MMM yyyy HH:mm:ss Z").withLocale(Locale.ENGLISH).withZone(PT).print(new DateTime(PT))

    def writeToFile(fileName: String, value: String) = {
      val file = new PrintWriter(new File(fileName))
      try { file.print(value) } finally { file.close() }
    }

    writeToFile("conf/app_version.txt", appVersion)
    writeToFile("conf/app_compilation_date.txt", now)

    /*
     * play-plugins-util is dependent on guice 2.x while we use guice 3.x.
     * guice 2.x is imported from com.cedarsoft and it screws up the entire runtime!
     * for more info
     * https://github.com/harrah/xsbt/wiki/Library-Management
     * https://github.com/typesafehub/play-plugins/blob/master/guice/project/Build.scala
     * http://stackoverflow.com/questions/10958215/how-to-exclude-commons-logging-from-a-scala-sbt-slf4j-project 
     */
    val appDependencies = Seq(
      "mysql" % "mysql-connector-java" % "5.1.10",
      "org.clapper" %% "grizzled-slf4j" % "1.0.1",
      "com.typesafe.akka" % "akka-testkit" % "2.0.2",
      "org.igniterealtime.smack" % "smackx-debug" % "3.2.1",
      "org.kevoree.extra.xmpp.lib" % "smack" % "3.2.2",
      "org.apache.lucene" % "lucene-core" % "3.6.1",
      "org.apache.lucene" % "lucene-analyzers" % "3.6.1",
      "org.apache.httpcomponents" % "httpclient" % "4.2.1",
      "org.apache.tika" % "tika-parsers" % "1.2",
      "com.cybozu.labs" % "langdetect" % "1.1-20120112",
      //used for securesocial
<<<<<<< HEAD
      //"com.typesafe" %% "play-plugins-util" % "2.1",
=======
      "com.typesafe" %% "play-plugins-util" % "2.0.4",
>>>>>>> 8af5f543
      "org.mindrot" % "jbcrypt" % "0.3m",
      "com.amazonaws" % "aws-java-sdk" % "1.3.20",
      "javax.mail" % "mail" % "1.4.5",
      "org.mongodb" %% "casbah" % "2.5.0",
      "de.l3s.boilerpipe" % "boilerpipe" % "1.2.0",
      "org.jsoup" % "jsoup" % "1.7.1",
      "spy" % "spymemcached" % "2.8.1"
    ) map (_.excludeAll(ExclusionRule(organization = "com.cedarsoft")))

    val main = play.Project(appName, appVersion, appDependencies).settings(
      // add some imports to the routes file
      routesImport ++= Seq(
        "com.keepit.common.db.{ExternalId, Id, State}",
        "com.keepit.model._",
        "com.keepit.common.social._",
        "com.keepit.search._"
      ),

      resolvers ++= Seq(
        "Typesafe Repository" at "http://repo.typesafe.com/typesafe/releases/",
        "kevoree Repository" at "http://maven2.kevoree.org/release/",
        //used for securesocial
        "jBCrypt Repository" at "http://repo1.maven.org/maven2/org/",
        "boilerpipe Repository" at "http://boilerpipe.googlecode.com/svn/repo/",
        "Spy Repository" at "http://files.couchbase.com/maven2",
        //for org.mongodb#casb
        "snapshots" at "https://oss.sonatype.org/content/repositories/snapshots",
        "releases"  at "https://oss.sonatype.org/content/groups/scala-tools"
      ),
      
      // add some imports to the templates files
      templatesImport ++= Seq(
        "com.keepit.common.db.{ExternalId, Id, State}",
        "com.keepit.model._",
        "com.keepit.common.social._",
        "com.keepit.search._"
      ),
      
      libraryDependencies ++= Seq(
        "com.google.inject" % "guice" % "3.0",
        "com.google.inject.extensions" % "guice-multibindings" % "3.0",
        "com.tzavellas" % "sse-guice" % "0.6.1",
        //"org.scalatest" %% "scalatest" % "2.0.M4" % "test",
        //"com.typesafe" % "slick_2.10" % "1.0.0-RC1"
        "org.scalaquery" % "scalaquery_2.9.1" % "0.10.0-M1"
      )
    )
}<|MERGE_RESOLUTION|>--- conflicted
+++ resolved
@@ -52,11 +52,7 @@
       "org.apache.tika" % "tika-parsers" % "1.2",
       "com.cybozu.labs" % "langdetect" % "1.1-20120112",
       //used for securesocial
-<<<<<<< HEAD
-      //"com.typesafe" %% "play-plugins-util" % "2.1",
-=======
-      "com.typesafe" %% "play-plugins-util" % "2.0.4",
->>>>>>> 8af5f543
+      "com.typesafe" %% "play-plugins-util" % "2.1",
       "org.mindrot" % "jbcrypt" % "0.3m",
       "com.amazonaws" % "aws-java-sdk" % "1.3.20",
       "javax.mail" % "mail" % "1.4.5",
