--- conflicted
+++ resolved
@@ -96,12 +96,6 @@
 
       parallelExecution in Test := true,
 
-<<<<<<< HEAD
-      //see https://groups.google.com/forum/?fromgroups=#!topic/play-framework/4Fz5TsOKPio
-      // testOptions in Test += Tests.Argument(TestFrameworks.JUnit, "--ignore-runners=org.specs2.runner.JUnitRunner"),
-      testOptions in Test += Tests.Argument(TestFrameworks.JUnit, "junitxml", "console"),
-=======
->>>>>>> 52e2ad52
       testOptions in Test += Tests.Argument("sequential", "false"),
       testOptions in Test += Tests.Argument("threadsNb", "16"),
       testOptions in Test += Tests.Argument("showtimes", "true"),
