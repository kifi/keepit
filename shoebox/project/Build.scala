import sbt._
import Keys._
import PlayProject._
import scala.sys.process._
import java.io.PrintWriter
import java.io.File
import java.util.Locale
import org.joda.time.{DateTime, DateTimeZone, LocalDate, LocalTime}
import org.joda.time.format.DateTimeFormat
import com.typesafe.sbteclipse.core.EclipsePlugin.EclipseKeys

object ApplicationBuild extends Build {

  override def settings = super.settings ++ Seq(
      EclipseKeys.skipParents in ThisBuild := false)
      
    val appName         = "shoebox"
    val appVersion      = "%s-%s".format("git rev-parse --abbrev-ref HEAD".!!.trim, "git rev-parse --short HEAD".!!.trim)
    val PT = DateTimeZone.forID("America/Los_Angeles")
    val now = DateTimeFormat.forPattern("E, dd MMM yyyy HH:mm:ss Z").withLocale(Locale.ENGLISH).withZone(PT).print(new DateTime(PT))

    def writeToFile(fileName: String, value: String) = {
      val file = new PrintWriter(new File(fileName))
      try { file.print(value) } finally { file.close() }
    }

    writeToFile("conf/app_version.txt", appVersion)
    writeToFile("conf/app_compilation_date.txt", now)

    val appDependencies = Seq(
      "ru.circumflex" % "circumflex-orm" % "2.1" % "compile->default",
      "mysql" % "mysql-connector-java" % "5.1.10",
      "org.clapper" %% "grizzled-slf4j" % "0.6.9",
<<<<<<< HEAD
      "com.typesafe.akka" % "akka-testkit" % "2.0.2",
=======
//      "jivesoftware" % "smack" % "3.2.2"
      "org.igniterealtime.smack" % "smackx-debug" % "3.2.1",
      "org.kevoree.extra.xmpp.lib" % "smack" % "3.2.2",
>>>>>>> 684e3015
      "org.apache.lucene" % "lucene-core" % "3.0.0"
    )

   val ssDependencies = Seq(
      // Add your project dependencies here,
      "com.typesafe" %% "play-plugins-util" % "2.0.1",
      "org.mindrot" % "jbcrypt" % "0.3m"
    )

    val secureSocial = PlayProject(
    	"securesocial", appVersion, ssDependencies, mainLang = SCALA, path = file("modules/securesocial")
    ).settings(
      resolvers ++= Seq(
        "jBCrypt Repository" at "http://repo1.maven.org/maven2/org/",
        "Typesafe Repository" at "http://repo.typesafe.com/typesafe/releases/"
      )
    )

    val main = PlayProject(appName, appVersion, appDependencies, mainLang = SCALA).settings(
      // add some imports to the routes file
      routesImport ++= Seq(
        "com.keepit.common.db.{ExternalId, Id}",
        "com.keepit.model._"
      ),

      resolvers ++= Seq(
        "jBCrypt Repository" at "http://repo1.maven.org/maven2/org/",
        "Typesafe Repository" at "http://repo.typesafe.com/typesafe/releases/",
        "kevoree Repository" at "http://maven2.kevoree.org/release/"
      ),
      
      // add some imports to the templates files
      templatesImport ++= Seq(
        "com.keepit.common.db.{ExternalId, Id}",
        "com.keepit.model._"
      ),
      
      libraryDependencies ++= Seq(
        "com.google.inject" % "guice" % "3.0",
        "org.scalatest" %% "scalatest" % "2.0.M4" % "test"
      )
      
    ).dependsOn(secureSocial).aggregate(secureSocial)

}<|MERGE_RESOLUTION|>--- conflicted
+++ resolved
@@ -31,24 +31,27 @@
       "ru.circumflex" % "circumflex-orm" % "2.1" % "compile->default",
       "mysql" % "mysql-connector-java" % "5.1.10",
       "org.clapper" %% "grizzled-slf4j" % "0.6.9",
-<<<<<<< HEAD
       "com.typesafe.akka" % "akka-testkit" % "2.0.2",
-=======
-//      "jivesoftware" % "smack" % "3.2.2"
       "org.igniterealtime.smack" % "smackx-debug" % "3.2.1",
       "org.kevoree.extra.xmpp.lib" % "smack" % "3.2.2",
->>>>>>> 684e3015
-      "org.apache.lucene" % "lucene-core" % "3.0.0"
+      "org.apache.lucene" % "lucene-core" % "3.0.0"         
     )
 
-   val ssDependencies = Seq(
-      // Add your project dependencies here,
+    /*
+     * play-plugins-util is dependent on guice 2.x while we use guice 3.x.
+     * guice 2.x is imported from com.cedarsoft and it screws up the entire runtime!
+     * for more info
+     * https://github.com/harrah/xsbt/wiki/Library-Management
+     * https://github.com/typesafehub/play-plugins/blob/master/guice/project/Build.scala
+     * http://stackoverflow.com/questions/10958215/how-to-exclude-commons-logging-from-a-scala-sbt-slf4j-project 
+     */
+    val secureSocialDependencies = Seq(
       "com.typesafe" %% "play-plugins-util" % "2.0.1",
-      "org.mindrot" % "jbcrypt" % "0.3m"
-    )
+      "org.mindrot" % "jbcrypt" % "0.3m"         
+    ) map (_.excludeAll(ExclusionRule(organization = "com.cedarsoft")))
 
     val secureSocial = PlayProject(
-    	"securesocial", appVersion, ssDependencies, mainLang = SCALA, path = file("modules/securesocial")
+    	"securesocial", appVersion, secureSocialDependencies, mainLang = SCALA, path = file("modules/securesocial")
     ).settings(
       resolvers ++= Seq(
         "jBCrypt Repository" at "http://repo1.maven.org/maven2/org/",
