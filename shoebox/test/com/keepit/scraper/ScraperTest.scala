package com.keepit.scraper

import com.keepit.search.Article
import com.keepit.model.NormalizedURI
import com.keepit.common.db.CX
import com.keepit.common.db.Id
import com.keepit.model._
import com.keepit.test.EmptyApplication
import org.junit.runner.RunWith
import org.specs2.mutable._
import org.specs2.runner.JUnitRunner
import play.api.Play.current
import play.api.libs.json.Json
import play.api.test._
import play.api.test.Helpers._
import edu.uci.ics.crawler4j.crawler.CrawlConfig
import edu.uci.ics.crawler4j.fetcher.{PageFetcher, PageFetchResult}
import edu.uci.ics.crawler4j.url.WebURL
import org.apache.http.HttpStatus
import scala.collection.mutable.{Map => MutableMap}

@RunWith(classOf[JUnitRunner])
class ScraperTest extends SpecificationWithJUnit {

  "Scraper" should {
    "get a article from an existing website" in {
      val store = new FakeArticleStore()
      val scraper = getMockScraper(store)
      val url = "http://www.keepit.com/existing"
      val uri = NormalizedURI(title = "title", url = url, state = NormalizedURI.States.ACTIVE).copy(id = Some(Id(33)))
      val result = scraper.fetchArticle(uri)

      result.isLeft === true // Left is Article
      result.left.get.title === "foo"
      result.left.get.content === "bar"        
    }
    
    "throw an error from a non-existing website" in {
      val store = new FakeArticleStore()
      val scraper = getMockScraper(store)
      val url = "http://www.keepit.com/missing"
      val uri = NormalizedURI(title = "title", url = url, state = NormalizedURI.States.ACTIVE).copy(id = Some(Id(44)))
      val result = scraper.fetchArticle(uri)
      result.isRight === true // Right is ScraperError
      result.right.get.httpStatusCode === HttpStatus.SC_NOT_FOUND
    }
    
    "fetch ACTIVE uris and scrape them" in {
      running(new EmptyApplication()) {
        var (uri1, uri2) = CX.withConnection { implicit c =>
          val user1 = User(firstName = "Joe", lastName = "Smith").save
          val user2 = User(firstName = "Moo", lastName = "Brown").save
          (NormalizedURI(title = "existing", url = "http://www.keepit.com/existing").save, 
           NormalizedURI(title = "missing", url = "http://www.keepit.com/missing").save)
        }
        val store = new FakeArticleStore()
        val scraper = getMockScraper(store)
        scraper.run
        store.size === 1
      
        // get URIs from db
        CX.withConnection { implicit c =>
          uri1 = NormalizedURI.get(uri1.id.get) 
          uri2 = NormalizedURI.get(uri2.id.get)
        }
        uri1.state === NormalizedURI.States.SCRAPED 
        uri2.state === NormalizedURI.States.SCRAPE_FAILED
      }
    }
  }

<<<<<<< HEAD
  def getMockScraper(articleStore: MutableMap[Id[NormalizedURI], Article]) = {
  	new Scraper(articleStore) {
  	  override def fetchArticle(uri: NormalizedURI): Either[Article, ScraperError]	 = {
  	    uri.url match {
  	      case "http://www.keepit.com/existing" => Left(Article(uri.id.get, "foo", "bar"))
=======
  def getMockScraper(articleStore: FakeArticleStore) = 
  	new Scraper(articleStore) {
  	  override def fetchArticle(uri: NormalizedURI): Either[Article, ScraperError]	 = {
  	    uri.url match {
  	      case "http://www.keepit.com/existing" => Left(Article(uri, "foo", "bar"))
>>>>>>> c27492bd
  	      case "http://www.keepit.com/missing" => Right(ScraperError(uri, HttpStatus.SC_NOT_FOUND, "not found"))
  	    }
  	  } 
  	}
<<<<<<< HEAD
  }
=======
>>>>>>> c27492bd
}<|MERGE_RESOLUTION|>--- conflicted
+++ resolved
@@ -18,6 +18,7 @@
 import edu.uci.ics.crawler4j.url.WebURL
 import org.apache.http.HttpStatus
 import scala.collection.mutable.{Map => MutableMap}
+import com.keepit.search.ArticleStore
 
 @RunWith(classOf[JUnitRunner])
 class ScraperTest extends SpecificationWithJUnit {
@@ -69,25 +70,14 @@
     }
   }
 
-<<<<<<< HEAD
-  def getMockScraper(articleStore: MutableMap[Id[NormalizedURI], Article]) = {
+  def getMockScraper(articleStore: ArticleStore) = {
   	new Scraper(articleStore) {
   	  override def fetchArticle(uri: NormalizedURI): Either[Article, ScraperError]	 = {
   	    uri.url match {
   	      case "http://www.keepit.com/existing" => Left(Article(uri.id.get, "foo", "bar"))
-=======
-  def getMockScraper(articleStore: FakeArticleStore) = 
-  	new Scraper(articleStore) {
-  	  override def fetchArticle(uri: NormalizedURI): Either[Article, ScraperError]	 = {
-  	    uri.url match {
-  	      case "http://www.keepit.com/existing" => Left(Article(uri, "foo", "bar"))
->>>>>>> c27492bd
   	      case "http://www.keepit.com/missing" => Right(ScraperError(uri, HttpStatus.SC_NOT_FOUND, "not found"))
   	    }
   	  } 
   	}
-<<<<<<< HEAD
   }
-=======
->>>>>>> c27492bd
 }