--- conflicted
+++ resolved
@@ -137,13 +137,10 @@
     bind[SlickSessionProvider].to[TestSlickSessionProvider]
     bind[ActionAuthenticator].to[ShoeboxActionAuthenticator]
     install(new FakeS3StoreModule())
-<<<<<<< HEAD
     install(new FakeCacheModule)
-=======
     bind[play.api.Application].toProvider(new Provider[play.api.Application] {
       def get(): play.api.Application = current
     }).in[AppScoped]
->>>>>>> 4fc3c137
   }
 
   private def dbInfoFromApplication(): DbInfo = TestDbInfo.dbInfo
