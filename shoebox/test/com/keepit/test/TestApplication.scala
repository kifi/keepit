--- conflicted
+++ resolved
@@ -189,8 +189,6 @@
   def sliderHistoryTracker(sliderHistoryRepo: SliderHistoryRepo, db: Database): SliderHistoryTracker =
     new SliderHistoryTracker(sliderHistoryRepo, db, -1, -1, -1)
 
-<<<<<<< HEAD
-=======
   @Singleton
   @Provides
   def shoeboxServiceClient(shoeboxCacheProvided: ShoeboxCacheProvider, httpClient: HttpClient): ShoeboxServiceClient = new ShoeboxServiceClientImpl(null, -1, httpClient,shoeboxCacheProvided)
@@ -199,12 +197,6 @@
   @Provides
   def httpClient(): HttpClient = null
 
-  @Provides
-  @Singleton
-  def browsingHistoryTracker(browsingHistoryRepo: BrowsingHistoryRepo, db: Database, shoeboxClient: ShoeboxServiceClient): BrowsingHistoryTracker =
-    new BrowsingHistoryTracker(-1, -1, -1, browsingHistoryRepo, db, shoeboxClient)
-
->>>>>>> 4ebfa04b
   @Provides
   @Singleton
   def searchServiceClient: SearchServiceClient = new SearchServiceClientImpl(null, -1, null)
