package com.keepit.test

import scala.collection.mutable.{Stack => MutableStack}
import scala.concurrent._
import scala.slick.session.{Database => SlickDatabase}
import scala.collection.mutable
import org.joda.time.{ReadablePeriod, DateTime}
import com.google.inject.Module
import com.google.inject.Provides
import com.google.inject.Singleton
import com.google.inject.multibindings.Multibinder
import com.google.inject.util.Modules
import com.keepit.common.actor.{TestActorBuilderImpl, ActorBuilder, ActorPlugin}
import com.keepit.common.analytics._
import com.keepit.common.cache.{HashMapMemoryCache, FortyTwoCachePlugin}
import com.keepit.common.controller.FortyTwoCookies._
import com.keepit.common.db._
import com.keepit.common.db.slick._
import com.keepit.common.healthcheck._
import com.keepit.common.logging.Logging
import com.keepit.common.mail._
import com.keepit.common.net.{FakeHttpClientModule,HttpClient}
import com.keepit.common.service._
import com.keepit.common.social._
import com.keepit.common.store.FakeS3StoreModule
import com.keepit.common.time._
import com.keepit.common.zookeeper._
import com.keepit.dev.{SearchDevGlobal, ShoeboxDevGlobal, DevGlobal, S3DevModule}
import com.keepit.inject._
import com.keepit.model._
import com.keepit.scraper._
import com.keepit.search._
import com.keepit.search.index.FakePhraseIndexerModule
import com.tzavellas.sse.guice.ScalaModule
import org.apache.zookeeper.CreateMode
import akka.actor.ActorSystem
import akka.actor.Cancellable
import akka.actor.Scheduler
import play.api.Mode.{Mode, Test}
import play.api.Play
import play.api.Play.current
import play.api.libs.concurrent.Execution.Implicits._
import com.keepit.shoebox.ShoeboxServiceClient
import com.keepit.shoebox.ShoeboxServiceClientImpl
import com.keepit.shoebox.ShoeboxCacheProvider
import com.keepit.shoebox.FakeShoeboxServiceClientImpl
import com.google.inject.Provider
import com.keepit.shoebox.ClickHistoryTracker
import com.keepit.common.mail.FakeMailModule
import com.keepit.shoebox.BrowsingHistoryTracker
import com.keepit.classify.DomainTagImportSettings
import play.api.libs.Files

class TestApplication(val _global: TestGlobal) extends play.api.test.FakeApplication() {
  override lazy val global = _global // Play 2.1 makes global a lazy val, which can't be directly overridden.
  def withFakeMail() = overrideWith(FakeMailModule())
  def withFakeScraper() = overrideWith(FakeScraperModule())
  def withFakeScheduler() = overrideWith(FakeSchedulerModule())
  def withFakeHttpClient() = overrideWith(FakeHttpClientModule())
  def withFakeStore() = overrideWith(FakeS3StoreModule())
  def withFakeHealthcheck() = overrideWith(FakeHealthcheckModule())
  def withRealBabysitter() = overrideWith(BabysitterModule())
  def withFakeSecureSocialUserService() = overrideWith(FakeSecureSocialUserServiceModule())
  def withFakePhraseIndexer() = overrideWith(FakePhraseIndexerModule())
  def withTestActorSystem(system: ActorSystem) = overrideWith(TestActorSystemModule(system))
  def withFakePersistEvent() = overrideWith(FakePersistEventModule())
  def withFakeCache() = overrideWith(FakeCacheModule())
  def withS3DevModule() = overrideWith(new S3DevModule())
  def withShoeboxServiceModule() = overrideWith(ShoeboxServiceModule())
  def overrideWith(model: Module): TestApplication =
    new TestApplication(new TestGlobal(Modules.`override`(global.modules: _*).`with`(model)))
}

class DevApplication() extends TestApplication(new TestGlobal(DevGlobal.modules: _*))
class ShoeboxApplication() extends TestApplication(new TestGlobal(ShoeboxDevGlobal.modules: _*))
class SearchApplication() extends TestApplication(new TestGlobal(SearchDevGlobal.modules: _*))
class EmptyApplication() extends TestApplication(new TestGlobal(TestModule()))

trait DbRepos {

  import play.api.Play.current

  def db = inject[Database]
  def userSessionRepo = inject[UserSessionRepo]
  def userRepo = inject[UserRepo]
  def userConnRepo = inject[UserConnectionRepo]
  def uriRepo = inject[NormalizedURIRepo]
  def urlRepo = inject[URLRepo]
  def bookmarkRepo = inject[BookmarkRepo]
  def commentRepo = inject[CommentRepo]
  def commentReadRepo = inject[CommentReadRepo]
  def commentRecipientRepo = inject[CommentRecipientRepo]
  def socialUserInfoRepo = inject[SocialUserInfoRepo]
  def installationRepo = inject[KifiInstallationRepo]
  def userExperimentRepo = inject[UserExperimentRepo]
  def emailAddressRepo = inject[EmailAddressRepo]
  def invitationRepo = inject[InvitationRepo]
  def unscrapableRepo = inject[UnscrapableRepo]
  def notificationRepo = inject[UserNotificationRepo]
  def scrapeInfoRepo = inject[ScrapeInfoRepo]
}

object TestDbInfo {
  val url = "jdbc:h2:mem:shoebox;USER=shoebox;MODE=MYSQL;MVCC=TRUE;DB_CLOSE_DELAY=-1"
  val dbInfo = new DbInfo() {
    //later on we can customize it by the application name
    lazy val database = SlickDatabase.forURL(url = url)
    lazy val driverName = H2.driverName
//    lazy val database = SlickDatabase.forDataSource(DB.getDataSource("shoebox")(Play.current))
//    lazy val driverName = Play.current.configuration.getString("db.shoebox.driver").get
  }
}

case class TestModule(dbInfo: Option[DbInfo] = None) extends ScalaModule {
  def configure(): Unit = {
    val appScope = new AppScope
    bindScope(classOf[AppScoped], appScope)
    bind[AppScope].toInstance(appScope)
    bind[Mode].toInstance(Test)
    bind[ActorSystem].toProvider[ActorPlugin].in[AppScoped]
    bind[Babysitter].to[FakeBabysitter]
    install(new SlickModule(dbInfo.getOrElse(dbInfoFromApplication)))
    bind[FortyTwoCachePlugin].to[HashMapMemoryCache]
    bind[MailToKeepPlugin].to[FakeMailToKeepPlugin]
    bind[SocialGraphPlugin].to[FakeSocialGraphPlugin]
    bind[HealthcheckPlugin].to[FakeHealthcheck]
    bind[SlickSessionProvider].to[TestSlickSessionProvider]


  }

  private def dbInfoFromApplication(): DbInfo = TestDbInfo.dbInfo
  
  @Singleton
  @Provides
  def domainTagImportSettings: DomainTagImportSettings = {
    DomainTagImportSettings(localDir = "", url = "")
  }
  
  @Provides
  @Singleton
  def fakeClock: FakeClock = new FakeClock()

  @Provides
  @Singleton
  def fakeZooKeeperClient: ZooKeeperClient = new ZooKeeperClient() {
    val basePath = Path("")

    def watchNode(node: Node, onDataChanged : Option[Array[Byte]] => Unit) {}
    def watchChildren(path: Path, updateChildren : Seq[Node] => Unit) {}
    def watchChildrenWithData[T](path: Path, watchMap: mutable.Map[Node, T], deserialize: Array[Byte] => T) {}
    def watchChildrenWithData[T](path: Path, watchMap: mutable.Map[Node, T], deserialize: Array[Byte] => T, notifier: Node => Unit) {}

    def create(path: Path, data: Array[Byte], createMode: CreateMode): Path = path
    def createNode(node: Node, data: Array[Byte], createMode: CreateMode): Node = node
    def createPath(path: Path): Path = path

    def getChildren(path: Path): Seq[Node] = Nil
    def get(node: Node): Array[Byte] = ???

    def set(node: Node, data: Array[Byte]) {}

    def delete(path: Path) {}
    def deleteNode(node: Node) {}
    def deleteRecursive(path: Path) {}
  }

  @Provides
  @Singleton
  def mailSenderPlugin: MailSenderPlugin = new MailSenderPlugin {
    def processMail(mailId: ElectronicMail) = throw new Exception("Should not attempt to use mail plugin in test")
    def processOutbox() = throw new Exception("Should not attempt to use mail plugin in test")
  }

  @Provides
  @Singleton
  def localPostOffice(shoeboxPostOfficeImpl: ShoeboxPostOfficeImpl): LocalPostOffice = shoeboxPostOfficeImpl

  @Singleton
  @Provides
  def kifiInstallationCookie: KifiInstallationCookie = new KifiInstallationCookie(Some("test.com"))

  @Singleton
  @Provides
  def impersonateCookie: ImpersonateCookie = new ImpersonateCookie(Some("test.com"))

  @Provides
  @Singleton
  def sliderHistoryTracker(sliderHistoryRepo: SliderHistoryRepo, db: Database): SliderHistoryTracker =
    new SliderHistoryTracker(sliderHistoryRepo, db, -1, -1, -1)

  @Singleton
  @Provides
  def shoeboxServiceClient(shoeboxCacheProvided: ShoeboxCacheProvider, httpClient: HttpClient): ShoeboxServiceClient = new ShoeboxServiceClientImpl(null, -1, httpClient,shoeboxCacheProvided)
<<<<<<< HEAD

  @Singleton
  @Provides
  def httpClient(): HttpClient = null
=======
>>>>>>> d0562ccb

  @Singleton
  @Provides
  def httpClient(): HttpClient = null

  @Provides
  @Singleton
  def searchServiceClient: SearchServiceClient = new SearchServiceClientImpl(null, -1, null)

  @Provides
  @Singleton
  def clock(clock: FakeClock): Clock = clock

  @Provides
  @AppScoped
  def actorPluginProvider: ActorPlugin =
    new ActorPlugin(ActorSystem("shoebox-test-actor-system", Play.current.configuration.underlying, Play.current.classloader))

  @Provides
  @Singleton
  def fortyTwoServices(clock: Clock): FortyTwoServices = new FortyTwoServices(clock, Test, None, None) {
    override lazy val currentVersion: ServiceVersion = ServiceVersion("0.0.0")
    override lazy val compilationTime: DateTime = currentDateTime
  }
}

/**
 * A fake clock allows you to control the time returned by Clocks in tests.
 *
 * If you know how many times the underlying code will call getMillis(), you can push() times onto the stack to have
 * their values returned. You can also completely override the time function by calling setTimeFunction().
 */
class FakeClock extends Clock with Logging {
  private val stack = MutableStack[Long]()
  private var timeFunction: () => Long = () => {
    if (stack.isEmpty) {
      val nowTime = new DateTime(System.currentTimeMillis())
      log.debug(s"FakeClock is retuning real now value: $nowTime")
      nowTime.getMillis
    } else {
      val fakeNowTime = new DateTime(stack.pop())
      log.debug(s"FakeClock is retuning fake now value: $fakeNowTime")
      fakeNowTime.getMillis
    }
  }

  def +=(p: ReadablePeriod) {
    val oldTimeFunction = timeFunction
    timeFunction = { () => new DateTime(oldTimeFunction()).plus(p).getMillis }
  }

  def -=(p: ReadablePeriod) {
    val oldTimeFunction = timeFunction
    timeFunction = { () => new DateTime(oldTimeFunction()).minus(p).getMillis }
  }

  def push(t : DateTime): FakeClock = { stack push t.getMillis; this }
  def setTimeFunction(timeFunction: () => Long) { this.timeFunction = timeFunction }
  override def getMillis(): Long = timeFunction()
}

class FakeSocialGraphPlugin extends SocialGraphPlugin {
  def asyncFetch(socialUserInfo: SocialUserInfo): Future[Seq[SocialConnection]] =
    future { throw new Exception("Not Implemented") }
}

case class FakeCacheModule() extends ScalaModule {
  override def configure() {
    bind[FortyTwoCachePlugin].to[HashMapMemoryCache]
  }
}

case class FakeScraperModule() extends ScalaModule {
  override def configure() {
    bind[ScraperPlugin].to[FakeScraperPlugin]
  }
}

class FakeScraperPlugin() extends ScraperPlugin {
  def scrape() = Seq()
  def asyncScrape(uri: NormalizedURI) =
    future { throw new Exception("Not Implemented") }
}

case class ShoeboxServiceModule() extends ScalaModule {
  override def configure(): Unit = {
  }

  @Singleton
  @Provides
  def fakeShoeboxServiceClient(
    cacheProvider: ShoeboxCacheProvider,
    db: Database,
    userConnectionRepo: UserConnectionRepo,
    userRepo: UserRepo,
    bookmarkRepo: BookmarkRepo,
    browsingHistoryRepo: BrowsingHistoryRepo,
    clickingHistoryRepo: ClickHistoryRepo,
    normUriRepo: NormalizedURIRepo,
    clickHistoryTracker: ClickHistoryTracker,
    browsingHistoryTracker: BrowsingHistoryTracker,
    persistEventPluginProvider: Provider[PersistEventPlugin], clock: Clock,
    fortyTwoServices: FortyTwoServices
  ): ShoeboxServiceClient = new FakeShoeboxServiceClientImpl(
    cacheProvider,
    db,
    userConnectionRepo,
    userRepo,
    bookmarkRepo,
    browsingHistoryRepo,
    clickingHistoryRepo,
    normUriRepo,
    clickHistoryTracker,
    browsingHistoryTracker,
    clock,
    fortyTwoServices)

  @Provides
  @Singleton
  def browsingHistoryTracker(browsingHistoryRepo: BrowsingHistoryRepo, db: Database): BrowsingHistoryTracker =
    new BrowsingHistoryTracker(3067, 2, 1, browsingHistoryRepo, db)

  @Provides
  @Singleton
  def clickHistoryTracker(repo: ClickHistoryRepo, db: Database): ClickHistoryTracker =
    new ClickHistoryTracker(307, 2, 1, repo, db)

}

case class TestActorSystemModule(system: ActorSystem) extends ScalaModule {
  override def configure(): Unit = {
    bind[ActorSystem].toInstance(system)
    bind[ActorBuilder].to[TestActorBuilderImpl]
  }
}

case class FakeHealthcheckModule() extends ScalaModule {
  override def configure(): Unit = {
    bind[HealthcheckPlugin].to[FakeHealthcheck]
  }
}

case class FakePersistEventModule() extends ScalaModule {
  override def configure(): Unit = {
    bind[PersistEventPlugin].to[FakePersistEventPluginImpl]
    
    val listenerBinder = Multibinder.newSetBinder(binder(), classOf[EventListenerPlugin])

  }
}

case class BabysitterModule() extends ScalaModule {
  override def configure(): Unit = {
    bind[Babysitter].to[BabysitterImpl]
  }
}

class FakeBabysitter extends Babysitter {
  def watch[A](timeout: BabysitterTimeout)(block: => A): A = {
    block
  }
}

case class FakeSchedulerModule() extends ScalaModule {
  override def configure(): Unit = {
    bind[Scheduler].to[FakeScheduler]
  }
}

class FakeScheduler extends Scheduler {
  private def fakeCancellable = new Cancellable() {
    def cancel(): Unit = {}
    def isCancelled = false
  }
  private def immediateExecutor(f: => Unit) = {
    f
    fakeCancellable
  }
  def schedule(initialDelay: scala.concurrent.duration.FiniteDuration, interval: scala.concurrent.duration.FiniteDuration, runnable: Runnable)(implicit executor: scala.concurrent.ExecutionContext): Cancellable = fakeCancellable
  def schedule(initialDelay: scala.concurrent.duration.FiniteDuration,interval: scala.concurrent.duration.FiniteDuration)(f: => Unit)(implicit executor: scala.concurrent.ExecutionContext): akka.actor.Cancellable = immediateExecutor(f)
  def schedule(initialDelay: scala.concurrent.duration.FiniteDuration,interval: scala.concurrent.duration.FiniteDuration,receiver: akka.actor.ActorRef,message: Any)(implicit executor: scala.concurrent.ExecutionContext): akka.actor.Cancellable = fakeCancellable
  def scheduleOnce(delay: scala.concurrent.duration.FiniteDuration)(f: => Unit)(implicit executor: scala.concurrent.ExecutionContext): akka.actor.Cancellable = immediateExecutor(f)
  def scheduleOnce(delay: scala.concurrent.duration.FiniteDuration,receiver: akka.actor.ActorRef,message: Any)(implicit executor: scala.concurrent.ExecutionContext): akka.actor.Cancellable = fakeCancellable
  def scheduleOnce(delay: scala.concurrent.duration.FiniteDuration,runnable: Runnable)(implicit executor: scala.concurrent.ExecutionContext): akka.actor.Cancellable = fakeCancellable
}
<|MERGE_RESOLUTION|>--- conflicted
+++ resolved
@@ -192,13 +192,6 @@
   @Singleton
   @Provides
   def shoeboxServiceClient(shoeboxCacheProvided: ShoeboxCacheProvider, httpClient: HttpClient): ShoeboxServiceClient = new ShoeboxServiceClientImpl(null, -1, httpClient,shoeboxCacheProvided)
-<<<<<<< HEAD
-
-  @Singleton
-  @Provides
-  def httpClient(): HttpClient = null
-=======
->>>>>>> d0562ccb
 
   @Singleton
   @Provides
