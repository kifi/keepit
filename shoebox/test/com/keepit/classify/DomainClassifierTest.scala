--- conflicted
+++ resolved
@@ -13,12 +13,10 @@
 import scala.concurrent.Await
 import play.api.Play.current
 import play.api.test.Helpers.running
-<<<<<<< HEAD
+
 import play.api.libs.concurrent.Execution.Implicits._
 import scala.concurrent.duration._
 import java.util.concurrent.TimeUnit
-=======
->>>>>>> b6fe0b3e
 
 class DomainClassifierTest extends SpecificationWithJUnit with DbRepos {
   val system = ActorSystem("system")
@@ -89,11 +87,7 @@
           classifier.isSensitive("playboy.com").left.get,
           classifier.isSensitive("porn.com").left.get
         ).foreach { future =>
-<<<<<<< HEAD
           Await.result(future, pairIntToDuration(100, TimeUnit.MILLISECONDS))
-=======
-          Await.result(future, intToDurationInt(1).second)
->>>>>>> b6fe0b3e
         }
 
         classifier.isSensitive("yahoo.com") === Right(Some(false))
