--- conflicted
+++ resolved
@@ -113,22 +113,14 @@
           tagRepo.save(DomainTag(name = DomainTagName("stuff"), sensitive = None))
 
           Await.result(domainTagImporter.applyTagToDomains(
-<<<<<<< HEAD
             DomainTagName("things"), Set("cnn.com", "yahoo.com", "google.com")), pairIntToDuration(100, TimeUnit.MILLISECONDS))
-=======
-            DomainTagName("things"), Seq("cnn.com", "yahoo.com", "google.com")), intToDurationInt(1).second)
->>>>>>> 53dca989
 
           domainRepo.get("cnn.com").get.sensitive === Some(false)
           domainRepo.save(domainRepo.get("cnn.com").get.withManualSensitive(Some(true)))
           domainRepo.get("cnn.com").get.sensitive === Some(true)
 
           Await.result(domainTagImporter.applyTagToDomains(
-<<<<<<< HEAD
             DomainTagName("stuff"), Set("apple.com", "microsoft.com", "cnn.com")), pairIntToDuration(100, TimeUnit.MILLISECONDS))
-=======
-            DomainTagName("stuff"), Seq("apple.com", "microsoft.com", "cnn.com")), intToDurationInt(1).second)
->>>>>>> 53dca989
 
           domainRepo.get("cnn.com").get.sensitive === Some(true)
           domainRepo.save(domainRepo.get("cnn.com").get.withManualSensitive(None))
