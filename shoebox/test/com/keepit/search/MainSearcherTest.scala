--- conflicted
+++ resolved
@@ -219,16 +219,12 @@
           
           val friendIds = Set(Id[User](6))
           var uriSeen = Set.empty[Long]
-<<<<<<< HEAD
 
           val mainSearcher= new MainSearcher(userId, friendIds, uriSeen, indexer, graph, config)
           val graphSearcher = mainSearcher.uriGraphSearcher
           val reachableUris = users.foldLeft(Set.empty[Long])((s, u) => s ++ graphSearcher.getUserToUriEdgeSet(u.id.get, publicOnly = true).destIdLongSet)
           
-          var uuid : Option[String] = None
-=======
           var uuid : Option[ExternalId[ArticleSearchResultRef]] = None
->>>>>>> df2069a2
           while(uriSeen.size < reachableUris.size) {
             val mainSearcher= new MainSearcher(userId, friendIds, uriSeen, indexer, graph, config)
             //println("---" + uriSeen + ":" + reachableUris)
