--- conflicted
+++ resolved
@@ -361,12 +361,8 @@
         val friendIdsFuture = Promise.successful(Set(Id[User](6))).future
         var uriSeen = Set.empty[Long]
 
-<<<<<<< HEAD
         var context = Some(IdFilterCompressor.fromSetToBase64(uriSeen))
-        val mainSearcher = mainSearcherFactory(userId, friendIds, SearchFilter.default(context), allHitsConfig)
-=======
-        val mainSearcher = mainSearcherFactory(userId, friendIdsFuture, SearchFilter.default(uriSeen), allHitsConfig)
->>>>>>> 0bc9a205
+        val mainSearcher = mainSearcherFactory(userId, friendIdsFuture, SearchFilter.default(context), allHitsConfig)
         val graphSearcher = mainSearcher.uriGraphSearcher
         val reachableUris = users.foldLeft(Set.empty[Long])((s, u) => s ++ graphSearcher.getUserToUriEdgeSet(u.id.get, publicOnly = true).destIdLongSet)
 
@@ -374,12 +370,8 @@
         var cnt = 0
         while (cnt < reachableUris.size && uriSeen.size < reachableUris.size) {
           cnt += 1
-<<<<<<< HEAD
           context = Some(IdFilterCompressor.fromSetToBase64(uriSeen))
-          val mainSearcher = mainSearcherFactory(userId, friendIds, SearchFilter.default(context), allHitsConfig)
-=======
-          val mainSearcher = mainSearcherFactory(userId, friendIdsFuture, SearchFilter.default(uriSeen), allHitsConfig)
->>>>>>> 0bc9a205
+          val mainSearcher = mainSearcherFactory(userId, friendIdsFuture, SearchFilter.default(context), allHitsConfig)
           //println("---" + uriSeen + ":" + reachableUris)
           val res = mainSearcher.search("alldocs", numHitsToReturn, uuid)
           res.hits.foreach{ h =>
