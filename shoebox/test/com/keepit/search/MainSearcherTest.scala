--- conflicted
+++ resolved
@@ -53,11 +53,7 @@
   def initIndexes(store: ArticleStore) = {
     val config = new IndexWriterConfig(Version.LUCENE_41, DefaultAnalyzer.forIndexing)
     val articleIndexer = new ArticleIndexer(new RAMDirectory, config, store, db, inject[NormalizedURIRepo], null, inject[ShoeboxServiceClient])
-<<<<<<< HEAD
-    val uriGraph = new URIGraphImpl(new URIGraphIndexer(new RAMDirectory, config, URIGraphFields.decoders(), bookmarkRepo, db))
-=======
-    val uriGraph = new URIGraphImpl(new RAMDirectory, config, URIGraphFields.decoders(), bookmarkRepo, db, inject[ShoeboxServiceClient])
->>>>>>> 00261189
+    val uriGraph = new URIGraphImpl(new URIGraphIndexer(new RAMDirectory, config, URIGraphFields.decoders(), bookmarkRepo, db, inject[ShoeboxServiceClient]))
     implicit val clock = inject[Clock]
     implicit val fortyTwoServices = inject[FortyTwoServices]
     val mainSearcherFactory = new MainSearcherFactory(
