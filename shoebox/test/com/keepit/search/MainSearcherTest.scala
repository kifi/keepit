package com.keepit.search

import com.keepit.scraper.FakeArticleStore
import com.keepit.search.graph.URIGraph
import com.keepit.search.graph.URIGraphSearcher
import com.keepit.search.graph.URIList
import index.{FakePhraseIndexer, Indexable, DefaultAnalyzer, ArticleIndexer}
import com.keepit.search.phrasedetector._
import com.keepit.model._
import com.keepit.model.NormalizedURIStates._
import com.keepit.common.db._
import com.keepit.common.db.slick._
import com.keepit.common.time._
import com.keepit.test._
import org.specs2.mutable._
import play.api.Play.current
import play.api.libs.json.Json
import play.api.test._
import play.api.test.Helpers._
import org.apache.lucene.store.RAMDirectory
import scala.math._
import scala.util.Random
import com.keepit.inject._
import org.apache.lucene.index.IndexWriterConfig
import org.apache.lucene.util.Version
import com.keepit.search.query.parser.FakeSpellCorrector
import com.keepit.common.service.FortyTwoServices
import org.apache.lucene.index.IndexWriterConfig
import org.apache.lucene.store.{Directory, MMapDirectory, RAMDirectory}
import org.apache.lucene.util.Version
import com.keepit.search.graph.{URIGraph, URIGraphImpl, URIGraphFields, URIGraphIndexer}
import org.apache.lucene.util.Version
import com.keepit.shoebox.ShoeboxServiceClient
import com.keepit.common.net.HttpClient
import com.keepit.common.net.FakeHttpClient
import play.api.libs.json.JsArray
import com.keepit.common.net._
import com.keepit.search.graph.CollectionIndexer
import com.keepit.search.graph.CollectionFields
import com.keepit.common.akka.MonitoredAwait
import scala.concurrent.Promise
import com.keepit.shoebox.FakeShoeboxServiceClientImpl
<<<<<<< HEAD
=======
import scala.concurrent.duration.Duration
>>>>>>> f9b00b7e

class MainSearcherTest extends Specification with DbRepos {

  val resultClickTracker = ResultClickTracker(8)

  def initData(numUsers: Int, numUris: Int) = db.readWrite { implicit s =>
    ((0 until numUsers).map(n => userRepo.save(User(firstName = "foo" + n, lastName = ""))).toList,
     (0 until numUris).map(n => uriRepo.save(NormalizedURIFactory(title = "a" + n,
       url = "http://www.keepit.com/article" + n, state = SCRAPED))).toList)
  }

  def initIndexes(store: ArticleStore) = {
    val articleConfig = new IndexWriterConfig(Version.LUCENE_41, DefaultAnalyzer.forIndexing)
    val graphConfig = new IndexWriterConfig(Version.LUCENE_41, DefaultAnalyzer.forIndexing)
    val collectConfig = new IndexWriterConfig(Version.LUCENE_41, DefaultAnalyzer.forIndexing)
    val articleIndexer = new ArticleIndexer(new RAMDirectory, articleConfig, store, null, inject[ShoeboxServiceClient])
    val uriGraph = new URIGraphImpl(
        new URIGraphIndexer(new RAMDirectory, graphConfig, inject[ShoeboxServiceClient]),
        new CollectionIndexer(new RAMDirectory, collectConfig, inject[ShoeboxServiceClient]),
        inject[ShoeboxServiceClient],
        inject[MonitoredAwait])
    implicit val clock = inject[Clock]
    implicit val fortyTwoServices = inject[FortyTwoServices]
<<<<<<< HEAD
    val shoeboxServiceClient = inject[ShoeboxServiceClient]
=======
>>>>>>> f9b00b7e

    val mainSearcherFactory = new MainSearcherFactory(
        articleIndexer,
        uriGraph,
        new MainQueryParserFactory(new PhraseDetector(new FakePhraseIndexer())),
        resultClickTracker,
        inject[BrowsingHistoryBuilder],
        inject[ClickHistoryBuilder],
        shoeboxServiceClient,
        inject[FakeSpellCorrector],
        inject[MonitoredAwait],
        clock,
        fortyTwoServices)
    (uriGraph, articleIndexer, mainSearcherFactory, shoeboxServiceClient.asInstanceOf[FakeShoeboxServiceClientImpl])
  }

  def mkStore(uris: Seq[NormalizedURI]) = {
    uris.zipWithIndex.foldLeft(new FakeArticleStore){ case (store, (uri, idx)) =>
      store += (uri.id.get -> mkArticle(uri.id.get, "title%d".format(idx), "content%d alldocs documents".format(idx)))
      store
    }
  }

  def mkArticle(normalizedUriId: Id[NormalizedURI], title: String, content: String) = {
    Article(
        id = normalizedUriId,
        title = title,
        description = None,
        media = None,
        content = content,
        scrapedAt = currentDateTime,
        httpContentType = Some("text/html"),
        httpOriginalContentCharset = Option("UTF-8"),
        state = SCRAPED,
        message = None,
        titleLang = Some(Lang("en")),
        contentLang = Some(Lang("en")))
  }

  def setConnections(connections: Map[Id[User], Set[Id[User]]]) {
    inject[ShoeboxServiceClient].asInstanceOf[FakeShoeboxServiceClientImpl].setConnections(connections)
  }

  val source = BookmarkSource("test")

  val defaultConfig = new SearchConfig(SearchConfig.defaultParams)
  val noBoostConfig = defaultConfig("myBookmarkBoost" -> "1", "sharingBoostInNetwork" -> "0", "sharingBoostOutOfNetwork" -> "0",
                                    "recencyBoost" -> "0", "proximityBoost" -> "0", "semanticBoost" -> "0",
                                    "percentMatch" -> "0", "tailCutting" -> "0", "dampingByRank" -> "false")
  val allHitsConfig = defaultConfig("tailCutting" -> "0")

  implicit val lang = Lang("en")

  "MainSearcher" should {
    "search and categorize using social graph" in {
      running(new DevApplication().withShoeboxServiceModule) {
        val (users, uris) = initData(numUsers = 9, numUris = 9)
        val expectedUriToUserEdges = uris.toIterator.zip((1 to 9).iterator.map(users.take(_))).toList
        val bookmarks = db.readWrite { implicit s =>
          expectedUriToUserEdges.flatMap{ case (uri, users) =>
            users.map{ user =>
              val url1 = urlRepo.save(urlRepo.get(uri.url).getOrElse(urlRepo.save(URLFactory(url = uri.url, normalizedUriId = uri.id.get))))
              bookmarkRepo.save(BookmarkFactory(title = uri.title.get, url = url1,  uriId = uri.id.get, userId = user.id.get, source = source))
            }
          }
        }

        val store = mkStore(uris)
        val (graph, indexer, mainSearcherFactory, client) = initIndexes(store)
        val clickBoosts = resultClickTracker.getBoosts(Id[User](0), "", 1.0f)
        graph.update() === users.size
        indexer.run() === uris.size

        val numHitsPerCategory = 1000
        users.foreach{ user =>
          users.sliding(3).foreach{ friends =>
            val userId = user.id.get
<<<<<<< HEAD
            client.setConnections(Map(userId -> (friends.map(_.id.get).toSet - userId)))
=======
            setConnections(Map(userId -> (friends.map(_.id.get).toSet - userId)))
            mainSearcherFactory.clear
>>>>>>> f9b00b7e
            val mainSearcher = mainSearcherFactory(userId, SearchFilter.default(), allHitsConfig)
            val graphSearcher = mainSearcher.uriGraphSearcher
            val (myHits, friendsHits, othersHits, _, _) = mainSearcher.searchText("alldocs", numHitsPerCategory, clickBoosts)(Lang("en"))

            //println("----")
            val myUriIds = graphSearcher.getUserToUriEdgeSet(userId).destIdSet.map(_.id)
            myHits.size === min(myUriIds.size, numHitsPerCategory)
            myHits.foreach{ h =>
              //println("users:" + h)
              (myUriIds contains h.id) === true
            }

            val friendsUriIds = friends.foldLeft(Set.empty[Long]){ (s, f) =>
              s ++ graphSearcher.getUserToUriEdgeSet(f.id.get).destIdSet.map(_.id)
            } -- myUriIds
            friendsHits.size === min(friendsUriIds.size, numHitsPerCategory)
            friendsHits.foreach{ h =>
              //println("friends:"+ h)
              (myUriIds contains h.id) === false
              (friendsUriIds contains h.id) === true
            }

            val othersUriIds = (uris.map(_.id.get.id).toSet) -- friendsUriIds -- myUriIds
            othersHits.size === min(othersUriIds.size, numHitsPerCategory)
            othersHits.foreach{ h =>
              //println("others:"+ h)
              (myUriIds contains h.id) === false
              (friendsUriIds contains h.id) === false
            }
          }
        }
        indexer.numDocs === uris.size
      }
    }

    "return a single list of hits" in {
       running(new DevApplication().withShoeboxServiceModule) {
        val (users, uris) = initData(numUsers = 9, numUris = 9)
        val expectedUriToUserEdges = uris.toIterator.zip((1 to 9).iterator.map(users.take(_))).toList
        val bookmarks = db.readWrite { implicit session =>
          expectedUriToUserEdges.flatMap{ case (uri, users) =>
            users.map{ user =>
              val url1 = urlRepo.save(urlRepo.get(uri.url).getOrElse(urlRepo.save(URLFactory(url = uri.url, normalizedUriId = uri.id.get))))
              bookmarkRepo.save(BookmarkFactory(title = uri.title.get, url = url1,  uriId = uri.id.get, userId = user.id.get, source = source))
            }
          }
        }

        val store = mkStore(uris)
        val (graph, indexer, mainSearcherFactory, client) = initIndexes(store)

        graph.update() === users.size
        indexer.run() === uris.size

        val numHitsToReturn = 7
        users.foreach{ user =>
          val userId = user.id.get
          //println("user:" + userId)
          users.sliding(3).foreach{ friends =>
<<<<<<< HEAD
            client.setConnections(Map(userId -> (friends.map(_.id.get).toSet - userId)))

=======
            setConnections(Map(userId -> (friends.map(_.id.get).toSet - userId)))

            mainSearcherFactory.clear
>>>>>>> f9b00b7e
            val mainSearcher = mainSearcherFactory(userId, SearchFilter.default(), allHitsConfig)
            val graphSearcher = mainSearcher.uriGraphSearcher
            val res = mainSearcher.search("alldocs", numHitsToReturn, None)

            val myUriIds = graphSearcher.getUserToUriEdgeSet(userId).destIdSet
            val friendsUriIds = friends.foldLeft(Set.empty[Id[NormalizedURI]]){ (s, f) =>
              s ++ graphSearcher.getUserToUriEdgeSet(f.id.get).destIdSet
            } -- myUriIds
            val othersUriIds = (uris.map(_.id.get).toSet) -- friendsUriIds -- myUriIds

            var mCnt = 0
            var fCnt = 0
            var oCnt = 0
            res.hits.foreach{ h =>
              if (h.isMyBookmark) mCnt += 1
              else if (! h.users.isEmpty) fCnt += 1
              else {
                oCnt += 1
                h.bookmarkCount === graphSearcher.getUriToUserEdgeSet(h.uriId).size
              }
            }
            //println(hits)
            //println(List(mCnt, fCnt, oCnt)+ " <-- " + List(myUriIds.size, friendsUriIds.size, othersUriIds.size))
            (mCnt >= min(myUriIds.size, allHitsConfig.asInt("minMyBookmarks"))) === true
            fCnt === min(friendsUriIds.size, numHitsToReturn - mCnt)
            oCnt === (res.hits.size - mCnt - fCnt)
          }
        }
        indexer.numDocs === uris.size
      }
    }

    "search personal bookmark titles" in {
        running(new DevApplication().withShoeboxServiceModule) {
        val (users, uris) = initData(numUsers = 9, numUris = 9)
        val expectedUriToUserEdges = uris.toIterator.zip((1 to 9).iterator.map(users.take(_))).toList
        val bookmarks = db.readWrite {implicit s =>
          expectedUriToUserEdges.flatMap{ case (uri, users) =>
            users.map{ user =>
              val url1 = urlRepo.save(urlRepo.get(uri.url).getOrElse(urlRepo.save(URLFactory(url = uri.url, normalizedUriId = uri.id.get))))
              bookmarkRepo.save(BookmarkFactory(title = "personal title", url = url1,  uriId = uri.id.get, userId = user.id.get, source = source))
            }
          }
        }

        val store = mkStore(uris)
        val (graph, indexer, mainSearcherFactory, client) = initIndexes(store)

        graph.update() === users.size

        def run = {
          val numHitsToReturn = 100
          users.foreach{ user =>
            val userId = user.id.get
            //println("user:" + userId)
<<<<<<< HEAD
            client.setConnections(Map(userId -> (users.map(_.id.get).toSet - userId)))
=======
            setConnections(Map(userId -> (users.map(_.id.get).toSet - userId)))
            mainSearcherFactory.clear
>>>>>>> f9b00b7e
            val mainSearcher = mainSearcherFactory(userId, SearchFilter.default(), allHitsConfig)
            val graphSearcher = mainSearcher.uriGraphSearcher
            val res = mainSearcher.search("personal", numHitsToReturn, None)

            val myUriIds = graphSearcher.getUserToUriEdgeSet(userId).destIdSet

            var mCnt = 0
            var fCnt = 0
            var oCnt = 0
            res.hits.foreach{ h =>
              if (h.isMyBookmark) mCnt += 1
              else if (! h.users.isEmpty) fCnt += 1
              else {
                oCnt += 1
                h.bookmarkCount === graphSearcher.getUriToUserEdgeSet(h.uriId).size
              }
            }
            //println(res.hits)
            res.hits.map(h => h.uriId).toSet === myUriIds
            mCnt === myUriIds.size
            fCnt === 0
            oCnt === 0
          }
        }
        // before main indexing
        indexer.numDocs === 0
        run
        // after main indexing 3 docs
        indexer.run(3, 3) === 3
        run
        // after main indexing 6 docs
        indexer.run(3, 3) === 3
        run
        // after main indexing 9 docs
        indexer.run(3, 3) === 3
        run
        indexer.numDocs === uris.size
      }
    }

    "score using matches in a bookmark title and an article" in {
        running(new DevApplication().withShoeboxServiceModule) {
        val (users, uris) = initData(numUsers = 9, numUris = 9)
        val expectedUriToUserEdges = uris.toIterator.zip((1 to 9).iterator.map(users.take(_))).toList
        val bookmarks = db.readWrite { implicit s =>
          expectedUriToUserEdges.flatMap{ case (uri, users) =>
            users.map{ user =>
              val url1 = urlRepo.save(urlRepo.get(uri.url).getOrElse(urlRepo.save(URLFactory(url = uri.url, normalizedUriId = uri.id.get))))
              bookmarkRepo.save(BookmarkFactory(title = "personal title", url = url1,  uriId = uri.id.get, userId = user.id.get, source = source))
            }
          }
        }

        val store = mkStore(uris)
        val (graph, indexer, mainSearcherFactory, client) = initIndexes(store)

        graph.update() === users.size
        indexer.run() === uris.size

        val numHitsToReturn = 100
        val userId = users(0).id.get
        //println("user:" + userId)
<<<<<<< HEAD
        client.setConnections(Map(userId -> (users.map(_.id.get).toSet - userId)))
=======
        setConnections(Map(userId -> (users.map(_.id.get).toSet - userId)))
>>>>>>> f9b00b7e
        val mainSearcher = mainSearcherFactory(userId, SearchFilter.default(), noBoostConfig("myBookMarkBoost" -> "1.5"))
        val graphSearcher = mainSearcher.uriGraphSearcher

        val expected = (uris(3) :: ((uris diff List(uris(3))).reverse)).map(_.id.get).toList
        val res = mainSearcher.search("personal title3 content3 xyz", numHitsToReturn, None)

        val myUriIds = graphSearcher.getUserToUriEdgeSet(userId).destIdSet

        res.hits.map(h => h.uriId).toList === expected
      }
    }

    "paginate" in {
        running(new DevApplication().withShoeboxServiceModule) {
        val (users, uris) = initData(numUsers = 9, numUris = 9)
        val expectedUriToUserEdges = uris.toIterator.zip((1 to 9).iterator.map(users.take(_))).toList
        val bookmarks = db.readWrite { implicit s =>
          expectedUriToUserEdges.flatMap{ case (uri, users) =>
            users.map{ user =>
              val url1 = urlRepo.save(urlRepo.get(uri.url).getOrElse(urlRepo.save(URLFactory(url = uri.url, normalizedUriId = uri.id.get))))
              bookmarkRepo.save(BookmarkFactory(title = uri.title.get, url = url1,  uriId = uri.id.get, userId = user.id.get, source = source))
            }
          }
        }

        val store = mkStore(uris)
        val (graph, indexer, mainSearcherFactory, client) = initIndexes(store)

        graph.update() === users.size
        indexer.run() === uris.size

        val numHitsToReturn = 3
        val userId = Id[User](8)
<<<<<<< HEAD
        client.setConnections(Map(userId -> Set(Id[User](6))))
=======
        setConnections(Map(userId -> Set(Id[User](6))))
>>>>>>> f9b00b7e
        var uriSeen = Set.empty[Long]

        var context = Some(IdFilterCompressor.fromSetToBase64(uriSeen))
        val mainSearcher = mainSearcherFactory(userId, SearchFilter.default(context), allHitsConfig)
        val graphSearcher = mainSearcher.uriGraphSearcher
        val reachableUris = users.foldLeft(Set.empty[Long])((s, u) => s ++ graphSearcher.getUserToUriEdgeSet(u.id.get, publicOnly = true).destIdLongSet)

        var uuid : Option[ExternalId[ArticleSearchResultRef]] = None
        var cnt = 0
        while (cnt < reachableUris.size && uriSeen.size < reachableUris.size) {
          cnt += 1
          context = Some(IdFilterCompressor.fromSetToBase64(uriSeen))
          val mainSearcher = mainSearcherFactory(userId, SearchFilter.default(context), allHitsConfig)
          //println("---" + uriSeen + ":" + reachableUris)
          val res = mainSearcher.search("alldocs", numHitsToReturn, uuid)
          res.hits.foreach{ h =>
            //println(h)
            uriSeen.contains(h.uriId.id) === false
            uriSeen += h.uriId.id
          }
          uuid = Some(res.uuid)
        }
        uriSeen.size === reachableUris.size
        indexer.numDocs === uris.size
      }
    }

    "boost recent bookmarks" in {
        running(new DevApplication().withShoeboxServiceModule) {
        val (users, uris) = initData(numUsers = 1, numUris = 5)
        val userId = users.head.id.get
        val now = currentDateTime
        val rand = new Random

        val bookmarkMap = db.readWrite { implicit s =>
          uris.foldLeft(Map.empty[Id[NormalizedURI], Bookmark]){ (m, uri) =>
            val createdAt = now.minusHours(rand.nextInt(100))
            val uriId = uri.id.get
            val url1 = urlRepo.save(urlRepo.get(uri.url).getOrElse(URLFactory(url = uri.url, normalizedUriId = uri.id.get)))
            val bookmark = bookmarkRepo.save(BookmarkFactory(title = uri.title.get, url = url1,  uriId = uri.id.get, userId = userId, source = source))
            m + (uriId -> bookmark)
          }
        }

        val store = mkStore(uris)
        val (graph, indexer, mainSearcherFactory, client) = initIndexes(store)

        graph.update() === users.size
        indexer.run() === uris.size

<<<<<<< HEAD
        client.setConnections(Map(userId -> Set.empty[Id[User]]))
=======
        setConnections(Map(userId -> Set.empty[Id[User]]))
>>>>>>> f9b00b7e

        val mainSearcher = mainSearcherFactory(userId, SearchFilter.default(), noBoostConfig("recencyBoost" -> "1.0"))
        val res = mainSearcher.search("alldocs", uris.size, None)

        var lastTime = Long.MaxValue

        res.hits.map{ h => bookmarkMap(h.uriId) }.foreach{ b =>
          b.createdAt.getMillis <= lastTime === true
         lastTime = b.createdAt.getMillis
        }
        indexer.numDocs === uris.size
      }
    }

    "be able to cut the long tail" in {
        running(new DevApplication().withShoeboxServiceModule) {
        val (users, uris) = initData(numUsers = 1, numUris = 10)
        val userId = users.head.id.get

        val bookmarks = db.readWrite { implicit s =>
          uris.map{ uri =>
            val url1 = urlRepo.save(urlRepo.get(uri.url).getOrElse(URLFactory(url = uri.url, normalizedUriId = uri.id.get)))
            bookmarkRepo.save(BookmarkFactory(title = uri.title.get, url = url1,  uriId = uri.id.get, userId = userId, source = source))
          }
        }

        val store = {
         val sz = uris.size
          uris.zipWithIndex.foldLeft(new FakeArticleStore){ case (store, (uri, idx)) =>
            store += (uri.id.get -> mkArticle(uri.id.get, "title%d".format(idx), "alldocs " * idx + "dummy" * (sz - idx)))
            store
          }
        }
        val (graph, indexer, mainSearcherFactory, client) = initIndexes(store)

        graph.update() === users.size
        indexer.run() === uris.size
<<<<<<< HEAD
        client.setConnections(Map(userId -> Set.empty[Id[User]]))
=======
        setConnections(Map(userId -> Set.empty[Id[User]]))
>>>>>>> f9b00b7e

        var mainSearcher = mainSearcherFactory(userId, SearchFilter.default(), noBoostConfig)
        var res = mainSearcher.search("alldocs", uris.size, None)
        //println("Scores: " + res.hits.map(_.score))
        val sz = res.hits.size
        val maxScore = res.hits.head.score
        val minScore = res.hits(sz - 1).score
        val medianScore = res.hits(sz/2).score
        (minScore < medianScore && medianScore < maxScore) === true // this is a sanity check of test data

        val tailCuttingConfig = noBoostConfig("tailCutting" -> medianScore.toString)
        mainSearcher = mainSearcherFactory(userId, SearchFilter.default(), tailCuttingConfig)
        res = mainSearcher.search("alldocs", uris.size, None)
        //println("Scores: " + res.hits.map(_.score))
        res.hits.map(h => h.score).reduce((s1, s2) => min(s1, s2)) >= medianScore === true
      }
    }

    "show own private bookmarks" in {
        running(new DevApplication().withShoeboxServiceModule) {
        val (users, uris) = initData(numUsers = 2, numUris = 20)
        val user1 = users(0)
        val user2 = users(1)
        val (privateUris, publicUris) = uris.partition(_.id.get.id % 3 == 0)
        db.readWrite { implicit s =>
          privateUris.foreach{ uri =>
            val url1 = urlRepo.save(urlRepo.get(uri.url).getOrElse(URLFactory(url = uri.url, normalizedUriId = uri.id.get)))
            bookmarkRepo.save(BookmarkFactory(title = uri.title.get, url = url1,  uriId = uri.id.get, userId = user1.id.get, source = source))
          }
          publicUris.foreach{ uri =>
            val url1 = urlRepo.save(urlRepo.get(uri.url).getOrElse(URLFactory(url = uri.url, normalizedUriId = uri.id.get)))
            bookmarkRepo.save(BookmarkFactory(title = uri.title.get, url = url1,  uriId = uri.id.get, userId = user1.id.get, source = source))
          }
        }

        val store = mkStore(uris)
        val (graph, indexer, mainSearcherFactory, client) = initIndexes(store)

        graph.update() === 1
        indexer.run() === uris.size

<<<<<<< HEAD
        client.setConnections(Map(user1.id.get -> Set(user2.id.get)))
=======
        setConnections(Map(user1.id.get -> Set(user2.id.get)))
>>>>>>> f9b00b7e

        val mainSearcher = mainSearcherFactory(user1.id.get, SearchFilter.default(), noBoostConfig)
        val res = mainSearcher.search("alldocs", uris.size, None)

        val publicSet = publicUris.map(u => u.id.get).toSet
        val privateSet = privateUris.map(u => u.id.get).toSet

        res.hits.size === uris.size
      }
    }

    "not show friends private bookmarks" in {
        running(new DevApplication().withShoeboxServiceModule) {
        val (users, uris) = initData(numUsers = 2, numUris = 20)
        val user1 = users(0)
        val user2 = users(1)
        val (privateUris, publicUris) = uris.partition(_.id.get.id % 3 == 0)
        db.readWrite { implicit s =>
          privateUris.foreach{ uri =>
            val url = urlRepo.get(uri.url).getOrElse(urlRepo.save(URLFactory(url = uri.url, normalizedUriId = uri.id.get)))
            bookmarkRepo.save(BookmarkFactory(title = uri.title.get, url = url, uriId = uri.id.get, userId = user2.id.get, source = source).withPrivate(true)) // wtf??
          }
          publicUris.foreach{ uri =>
            val url = urlRepo.get(uri.url).getOrElse(urlRepo.save(URLFactory(url = uri.url, normalizedUriId = uri.id.get)))
            bookmarkRepo.save(BookmarkFactory(title = uri.title.get, url = url, uriId = uri.id.get, userId = user2.id.get, source = source))
          }
        }

        val store = mkStore(uris)
        val (graph, indexer, mainSearcherFactory, client) = initIndexes(store)

        graph.update() === 1
        indexer.run() === uris.size

<<<<<<< HEAD
        client.setConnections(Map(user1.id.get -> Set(user2.id.get)))
=======
        setConnections(Map(user1.id.get -> Set(user2.id.get)))
>>>>>>> f9b00b7e

        val mainSearcher = mainSearcherFactory(user1.id.get, SearchFilter.default(), noBoostConfig)
        val res = mainSearcher.search("alldocs", uris.size, None)

        val publicSet = publicUris.map(u => u.id.get).toSet
        val privateSet = privateUris.map(u => u.id.get).toSet

        res.hits.foreach{ h =>
          publicSet.contains(h.uriId) === true
          privateSet.contains(h.uriId) === false
        }
        res.hits.size === publicUris.size
      }
    }

    "search hits using a stemmed word" in {
        running(new DevApplication().withShoeboxServiceModule) {
        val (users, uris) = initData(numUsers = 9, numUris = 9)
        val expectedUriToUserEdges = uris.toIterator.zip((1 to 9).iterator.map(users.take(_))).toList
        val bookmarks = db.readWrite { implicit s =>
          expectedUriToUserEdges.flatMap{ case (uri, users) =>
            users.map{ user =>
              val url1 = urlRepo.save(urlRepo.get(uri.url).getOrElse(urlRepo.save(URLFactory(url = uri.url, normalizedUriId = uri.id.get))))
              bookmarkRepo.save(BookmarkFactory(title = "my books", url = url1, uriId = uri.id.get, userId = user.id.get, source = source))
            }
          }
        }

        val store = mkStore(uris)
        val (graph, indexer, mainSearcherFactory, client) = initIndexes(store)

        graph.update() === users.size
        indexer.run() === uris.size

        val numHitsToReturn = 100
        val userId = users(0).id.get
<<<<<<< HEAD
        client.setConnections(Map(userId -> (users.map(_.id.get).toSet - userId)))
=======
        setConnections(Map(userId -> (users.map(_.id.get).toSet - userId)))
>>>>>>> f9b00b7e
        val mainSearcher = mainSearcherFactory(userId, SearchFilter.default(), noBoostConfig)
        val graphSearcher = mainSearcher.uriGraphSearcher

        var res = mainSearcher.search("document", numHitsToReturn, None)
        res.hits.size > 0 === true

        res = mainSearcher.search("book", numHitsToReturn, None)
        res.hits.size > 0 === true
      }
    }
  }
}<|MERGE_RESOLUTION|>--- conflicted
+++ resolved
@@ -40,10 +40,7 @@
 import com.keepit.common.akka.MonitoredAwait
 import scala.concurrent.Promise
 import com.keepit.shoebox.FakeShoeboxServiceClientImpl
-<<<<<<< HEAD
-=======
 import scala.concurrent.duration.Duration
->>>>>>> f9b00b7e
 
 class MainSearcherTest extends Specification with DbRepos {
 
@@ -67,10 +64,6 @@
         inject[MonitoredAwait])
     implicit val clock = inject[Clock]
     implicit val fortyTwoServices = inject[FortyTwoServices]
-<<<<<<< HEAD
-    val shoeboxServiceClient = inject[ShoeboxServiceClient]
-=======
->>>>>>> f9b00b7e
 
     val mainSearcherFactory = new MainSearcherFactory(
         articleIndexer,
@@ -79,12 +72,12 @@
         resultClickTracker,
         inject[BrowsingHistoryBuilder],
         inject[ClickHistoryBuilder],
-        shoeboxServiceClient,
+        inject[ShoeboxServiceClient],
         inject[FakeSpellCorrector],
         inject[MonitoredAwait],
         clock,
         fortyTwoServices)
-    (uriGraph, articleIndexer, mainSearcherFactory, shoeboxServiceClient.asInstanceOf[FakeShoeboxServiceClientImpl])
+    (uriGraph, articleIndexer, mainSearcherFactory)
   }
 
   def mkStore(uris: Seq[NormalizedURI]) = {
@@ -139,7 +132,7 @@
         }
 
         val store = mkStore(uris)
-        val (graph, indexer, mainSearcherFactory, client) = initIndexes(store)
+        val (graph, indexer, mainSearcherFactory) = initIndexes(store)
         val clickBoosts = resultClickTracker.getBoosts(Id[User](0), "", 1.0f)
         graph.update() === users.size
         indexer.run() === uris.size
@@ -148,12 +141,8 @@
         users.foreach{ user =>
           users.sliding(3).foreach{ friends =>
             val userId = user.id.get
-<<<<<<< HEAD
-            client.setConnections(Map(userId -> (friends.map(_.id.get).toSet - userId)))
-=======
             setConnections(Map(userId -> (friends.map(_.id.get).toSet - userId)))
             mainSearcherFactory.clear
->>>>>>> f9b00b7e
             val mainSearcher = mainSearcherFactory(userId, SearchFilter.default(), allHitsConfig)
             val graphSearcher = mainSearcher.uriGraphSearcher
             val (myHits, friendsHits, othersHits, _, _) = mainSearcher.searchText("alldocs", numHitsPerCategory, clickBoosts)(Lang("en"))
@@ -203,7 +192,7 @@
         }
 
         val store = mkStore(uris)
-        val (graph, indexer, mainSearcherFactory, client) = initIndexes(store)
+        val (graph, indexer, mainSearcherFactory) = initIndexes(store)
 
         graph.update() === users.size
         indexer.run() === uris.size
@@ -213,14 +202,9 @@
           val userId = user.id.get
           //println("user:" + userId)
           users.sliding(3).foreach{ friends =>
-<<<<<<< HEAD
-            client.setConnections(Map(userId -> (friends.map(_.id.get).toSet - userId)))
-
-=======
             setConnections(Map(userId -> (friends.map(_.id.get).toSet - userId)))
 
             mainSearcherFactory.clear
->>>>>>> f9b00b7e
             val mainSearcher = mainSearcherFactory(userId, SearchFilter.default(), allHitsConfig)
             val graphSearcher = mainSearcher.uriGraphSearcher
             val res = mainSearcher.search("alldocs", numHitsToReturn, None)
@@ -267,7 +251,7 @@
         }
 
         val store = mkStore(uris)
-        val (graph, indexer, mainSearcherFactory, client) = initIndexes(store)
+        val (graph, indexer, mainSearcherFactory) = initIndexes(store)
 
         graph.update() === users.size
 
@@ -276,12 +260,8 @@
           users.foreach{ user =>
             val userId = user.id.get
             //println("user:" + userId)
-<<<<<<< HEAD
-            client.setConnections(Map(userId -> (users.map(_.id.get).toSet - userId)))
-=======
             setConnections(Map(userId -> (users.map(_.id.get).toSet - userId)))
             mainSearcherFactory.clear
->>>>>>> f9b00b7e
             val mainSearcher = mainSearcherFactory(userId, SearchFilter.default(), allHitsConfig)
             val graphSearcher = mainSearcher.uriGraphSearcher
             val res = mainSearcher.search("personal", numHitsToReturn, None)
@@ -336,7 +316,7 @@
         }
 
         val store = mkStore(uris)
-        val (graph, indexer, mainSearcherFactory, client) = initIndexes(store)
+        val (graph, indexer, mainSearcherFactory) = initIndexes(store)
 
         graph.update() === users.size
         indexer.run() === uris.size
@@ -344,11 +324,7 @@
         val numHitsToReturn = 100
         val userId = users(0).id.get
         //println("user:" + userId)
-<<<<<<< HEAD
-        client.setConnections(Map(userId -> (users.map(_.id.get).toSet - userId)))
-=======
         setConnections(Map(userId -> (users.map(_.id.get).toSet - userId)))
->>>>>>> f9b00b7e
         val mainSearcher = mainSearcherFactory(userId, SearchFilter.default(), noBoostConfig("myBookMarkBoost" -> "1.5"))
         val graphSearcher = mainSearcher.uriGraphSearcher
 
@@ -375,18 +351,14 @@
         }
 
         val store = mkStore(uris)
-        val (graph, indexer, mainSearcherFactory, client) = initIndexes(store)
+        val (graph, indexer, mainSearcherFactory) = initIndexes(store)
 
         graph.update() === users.size
         indexer.run() === uris.size
 
         val numHitsToReturn = 3
         val userId = Id[User](8)
-<<<<<<< HEAD
-        client.setConnections(Map(userId -> Set(Id[User](6))))
-=======
         setConnections(Map(userId -> Set(Id[User](6))))
->>>>>>> f9b00b7e
         var uriSeen = Set.empty[Long]
 
         var context = Some(IdFilterCompressor.fromSetToBase64(uriSeen))
@@ -432,16 +404,12 @@
         }
 
         val store = mkStore(uris)
-        val (graph, indexer, mainSearcherFactory, client) = initIndexes(store)
-
-        graph.update() === users.size
-        indexer.run() === uris.size
-
-<<<<<<< HEAD
-        client.setConnections(Map(userId -> Set.empty[Id[User]]))
-=======
+        val (graph, indexer, mainSearcherFactory) = initIndexes(store)
+
+        graph.update() === users.size
+        indexer.run() === uris.size
+
         setConnections(Map(userId -> Set.empty[Id[User]]))
->>>>>>> f9b00b7e
 
         val mainSearcher = mainSearcherFactory(userId, SearchFilter.default(), noBoostConfig("recencyBoost" -> "1.0"))
         val res = mainSearcher.search("alldocs", uris.size, None)
@@ -475,15 +443,11 @@
             store
           }
         }
-        val (graph, indexer, mainSearcherFactory, client) = initIndexes(store)
-
-        graph.update() === users.size
-        indexer.run() === uris.size
-<<<<<<< HEAD
-        client.setConnections(Map(userId -> Set.empty[Id[User]]))
-=======
+        val (graph, indexer, mainSearcherFactory) = initIndexes(store)
+
+        graph.update() === users.size
+        indexer.run() === uris.size
         setConnections(Map(userId -> Set.empty[Id[User]]))
->>>>>>> f9b00b7e
 
         var mainSearcher = mainSearcherFactory(userId, SearchFilter.default(), noBoostConfig)
         var res = mainSearcher.search("alldocs", uris.size, None)
@@ -520,16 +484,12 @@
         }
 
         val store = mkStore(uris)
-        val (graph, indexer, mainSearcherFactory, client) = initIndexes(store)
+        val (graph, indexer, mainSearcherFactory) = initIndexes(store)
 
         graph.update() === 1
         indexer.run() === uris.size
 
-<<<<<<< HEAD
-        client.setConnections(Map(user1.id.get -> Set(user2.id.get)))
-=======
         setConnections(Map(user1.id.get -> Set(user2.id.get)))
->>>>>>> f9b00b7e
 
         val mainSearcher = mainSearcherFactory(user1.id.get, SearchFilter.default(), noBoostConfig)
         val res = mainSearcher.search("alldocs", uris.size, None)
@@ -559,16 +519,12 @@
         }
 
         val store = mkStore(uris)
-        val (graph, indexer, mainSearcherFactory, client) = initIndexes(store)
+        val (graph, indexer, mainSearcherFactory) = initIndexes(store)
 
         graph.update() === 1
         indexer.run() === uris.size
 
-<<<<<<< HEAD
-        client.setConnections(Map(user1.id.get -> Set(user2.id.get)))
-=======
         setConnections(Map(user1.id.get -> Set(user2.id.get)))
->>>>>>> f9b00b7e
 
         val mainSearcher = mainSearcherFactory(user1.id.get, SearchFilter.default(), noBoostConfig)
         val res = mainSearcher.search("alldocs", uris.size, None)
@@ -598,18 +554,14 @@
         }
 
         val store = mkStore(uris)
-        val (graph, indexer, mainSearcherFactory, client) = initIndexes(store)
+        val (graph, indexer, mainSearcherFactory) = initIndexes(store)
 
         graph.update() === users.size
         indexer.run() === uris.size
 
         val numHitsToReturn = 100
         val userId = users(0).id.get
-<<<<<<< HEAD
-        client.setConnections(Map(userId -> (users.map(_.id.get).toSet - userId)))
-=======
         setConnections(Map(userId -> (users.map(_.id.get).toSet - userId)))
->>>>>>> f9b00b7e
         val mainSearcher = mainSearcherFactory(userId, SearchFilter.default(), noBoostConfig)
         val graphSearcher = mainSearcher.uriGraphSearcher
 
