package com.keepit.search

import com.keepit.scraper.FakeArticleStore
import com.keepit.search.graph.URIGraph
import com.keepit.search.graph.URIGraphSearcher
import com.keepit.search.graph.URIList
import index.{FakePhraseIndexer, Indexable, DefaultAnalyzer, ArticleIndexer}
import com.keepit.search.phrasedetector._
import com.keepit.model._
import com.keepit.model.NormalizedURIStates._
import com.keepit.common.db._
import com.keepit.common.db.slick._
import com.keepit.common.time._
import com.keepit.test._
import org.specs2.mutable._
import play.api.Play.current
import play.api.libs.json.Json
import play.api.test._
import play.api.test.Helpers._
import org.apache.lucene.store.RAMDirectory
import scala.math._
import scala.util.Random
import com.keepit.inject._
import org.apache.lucene.index.IndexWriterConfig
import org.apache.lucene.util.Version
import com.keepit.common.analytics.FakePersistEventPluginImpl
import com.keepit.search.query.parser.FakeSpellCorrector
import com.keepit.common.service.FortyTwoServices
import org.apache.lucene.index.IndexWriterConfig
import org.apache.lucene.store.{Directory, MMapDirectory, RAMDirectory}
import org.apache.lucene.util.Version
import com.keepit.search.graph.{URIGraph, URIGraphImpl, URIGraphFields, URIGraphIndexer}
import org.apache.lucene.util.Version
import com.keepit.shoebox.ShoeboxServiceClient
import com.keepit.common.net.HttpClient
import com.keepit.common.net.FakeHttpClient
import play.api.libs.json.JsArray
import com.keepit.common.net._
import com.keepit.search.graph.CollectionIndexer
import com.keepit.search.graph.CollectionFields

class MainSearcherTest extends Specification with DbRepos {

  val resultClickTracker = ResultClickTracker(8)

  def initData(numUsers: Int, numUris: Int) = db.readWrite { implicit s =>
    ((0 until numUsers).map(n => userRepo.save(User(firstName = "foo" + n, lastName = ""))).toList,
     (0 until numUris).map(n => uriRepo.save(NormalizedURIFactory(title = "a" + n,
       url = "http://www.keepit.com/article" + n, state = SCRAPED))).toList)
  }

  def initIndexes(store: ArticleStore) = {
    val config = new IndexWriterConfig(Version.LUCENE_41, DefaultAnalyzer.forIndexing)
<<<<<<< HEAD
    val articleIndexer = new ArticleIndexer(new RAMDirectory, config, store, db, inject[NormalizedURIRepo], null, inject[ShoeboxServiceClient])
    val uriGraph = new URIGraphImpl(
        new URIGraphIndexer(new RAMDirectory, config, URIGraphFields.decoders(), bookmarkRepo, db, inject[ShoeboxServiceClient]),
        new CollectionIndexer(new RAMDirectory, config, CollectionFields.decoders(), inject[CollectionRepo], inject[KeepToCollectionRepo], bookmarkRepo, db, inject[ShoeboxServiceClient]))
=======
    val articleIndexer = new ArticleIndexer(new RAMDirectory, config, store, null, inject[ShoeboxServiceClient])
    val uriGraph = new URIGraphImpl(new RAMDirectory, config, URIGraphFields.decoders(), inject[ShoeboxServiceClient])
>>>>>>> b99e9678
    implicit val clock = inject[Clock]
    implicit val fortyTwoServices = inject[FortyTwoServices]
    val mainSearcherFactory = new MainSearcherFactory(
        articleIndexer,
        uriGraph,
        new MainQueryParserFactory(new PhraseDetector(new FakePhraseIndexer())),
        resultClickTracker,
        inject[BrowsingHistoryBuilder],
        inject[ClickHistoryBuilder],
        inject[ShoeboxServiceClient],
        inject[FakeSpellCorrector],
        clock,
        fortyTwoServices)
    (uriGraph, articleIndexer, mainSearcherFactory)
  }

  def mkStore(uris: Seq[NormalizedURI]) = {
    uris.zipWithIndex.foldLeft(new FakeArticleStore){ case (store, (uri, idx)) =>
      store += (uri.id.get -> mkArticle(uri.id.get, "title%d".format(idx), "content%d alldocs documents".format(idx)))
      store
    }
  }

  def mkArticle(normalizedUriId: Id[NormalizedURI], title: String, content: String) = {
    Article(
        id = normalizedUriId,
        title = title,
        description = None,
        media = None,
        content = content,
        scrapedAt = currentDateTime,
        httpContentType = Some("text/html"),
        httpOriginalContentCharset = Option("UTF-8"),
        state = SCRAPED,
        message = None,
        titleLang = Some(Lang("en")),
        contentLang = Some(Lang("en")))
  }

  val source = BookmarkSource("test")

  val defaultConfig = new SearchConfig(SearchConfig.defaultParams)
  val noBoostConfig = defaultConfig("myBookmarkBoost" -> "1", "sharingBoostInNetwork" -> "0", "sharingBoostOutOfNetwork" -> "0",
                                    "recencyBoost" -> "0", "proximityBoost" -> "0", "semanticBoost" -> "0",
                                    "percentMatch" -> "0", "tailCutting" -> "0", "dumpingByRank" -> "false")
  val allHitsConfig = defaultConfig("tailCutting" -> "0")

  implicit val lang = Lang("en")

  private def httpClientGetChangedUsers(seqNum: Long) = {
                val changed = db.readOnly { implicit s =>
                  bookmarkRepo.getUsersChanged(SequenceNumber(seqNum))
                } map {
                  case (userId, seqNum) =>
                    Json.obj("id" -> userId.id, "seqNum" -> seqNum.value)
                }
                JsArray(changed)
              }


  "MainSearcher" should {
    "search and categorize using social graph" in {
      running(new DevApplication().withShoeboxServiceModule) {
        val (users, uris) = initData(numUsers = 9, numUris = 9)
        val expectedUriToUserEdges = uris.toIterator.zip((1 to 9).iterator.map(users.take(_))).toList
        val bookmarks = db.readWrite { implicit s =>
          expectedUriToUserEdges.flatMap{ case (uri, users) =>
            users.map{ user =>
              val url1 = urlRepo.save(urlRepo.get(uri.url).getOrElse(urlRepo.save(URLFactory(url = uri.url, normalizedUriId = uri.id.get))))
              bookmarkRepo.save(BookmarkFactory(title = uri.title.get, url = url1,  uriId = uri.id.get, userId = user.id.get, source = source))
            }
          }
        }

        val store = mkStore(uris)
        val (graph, indexer, mainSearcherFactory) = initIndexes(store)
        val clickBoosts = resultClickTracker.getBoosts(Id[User](0), "", 1.0f)
        graph.update() === users.size
        indexer.run() === uris.size

        val numHitsPerCategory = 1000
        users.foreach{ user =>
          users.sliding(3).foreach{ friends =>
            val userId = user.id.get
            val friendIds = friends.map(_.id.get).toSet - userId
            val mainSearcher = mainSearcherFactory(userId, friendIds, SearchFilter.default(), allHitsConfig)
            val graphSearcher = mainSearcher.uriGraphSearcher
            val (myHits, friendsHits, othersHits, _, _) = mainSearcher.searchText("alldocs", numHitsPerCategory, clickBoosts)(Lang("en"))

            //println("----")
            val myUriIds = graphSearcher.getUserToUriEdgeSet(userId).destIdSet.map(_.id)
            myHits.size === min(myUriIds.size, numHitsPerCategory)
            myHits.foreach{ h =>
              //println("users:" + h)
              (myUriIds contains h.id) === true
            }

            val friendsUriIds = friends.foldLeft(Set.empty[Long]){ (s, f) =>
              s ++ graphSearcher.getUserToUriEdgeSet(f.id.get).destIdSet.map(_.id)
            } -- myUriIds
            friendsHits.size === min(friendsUriIds.size, numHitsPerCategory)
            friendsHits.foreach{ h =>
              //println("friends:"+ h)
              (myUriIds contains h.id) === false
              (friendsUriIds contains h.id) === true
            }

            val othersUriIds = (uris.map(_.id.get.id).toSet) -- friendsUriIds -- myUriIds
            othersHits.size === min(othersUriIds.size, numHitsPerCategory)
            othersHits.foreach{ h =>
              //println("others:"+ h)
              (myUriIds contains h.id) === false
              (friendsUriIds contains h.id) === false
            }
          }
        }
        indexer.numDocs === uris.size
      }
    }

    "return a single list of hits" in {
       running(new DevApplication().withShoeboxServiceModule) {
        val (users, uris) = initData(numUsers = 9, numUris = 9)
        val expectedUriToUserEdges = uris.toIterator.zip((1 to 9).iterator.map(users.take(_))).toList
        val bookmarks = db.readWrite { implicit session =>
          expectedUriToUserEdges.flatMap{ case (uri, users) =>
            users.map{ user =>
              val url1 = urlRepo.save(urlRepo.get(uri.url).getOrElse(urlRepo.save(URLFactory(url = uri.url, normalizedUriId = uri.id.get))))
              bookmarkRepo.save(BookmarkFactory(title = uri.title.get, url = url1,  uriId = uri.id.get, userId = user.id.get, source = source))
            }
          }
        }

        val store = mkStore(uris)
        val (graph, indexer, mainSearcherFactory) = initIndexes(store)

        graph.update() === users.size
        indexer.run() === uris.size

        val numHitsToReturn = 7
        users.foreach{ user =>
          val userId = user.id.get
          //println("user:" + userId)
          users.sliding(3).foreach{ friends =>
            val friendIds = friends.map(_.id.get).toSet - userId

            val mainSearcher = mainSearcherFactory(userId, friendIds, SearchFilter.default(), allHitsConfig)
            val graphSearcher = mainSearcher.uriGraphSearcher
            val res = mainSearcher.search("alldocs", numHitsToReturn, None)

            val myUriIds = graphSearcher.getUserToUriEdgeSet(userId).destIdSet
            val friendsUriIds = friends.foldLeft(Set.empty[Id[NormalizedURI]]){ (s, f) =>
              s ++ graphSearcher.getUserToUriEdgeSet(f.id.get).destIdSet
            } -- myUriIds
            val othersUriIds = (uris.map(_.id.get).toSet) -- friendsUriIds -- myUriIds

            var mCnt = 0
            var fCnt = 0
            var oCnt = 0
            res.hits.foreach{ h =>
              if (h.isMyBookmark) mCnt += 1
              else if (! h.users.isEmpty) fCnt += 1
              else {
                oCnt += 1
                h.bookmarkCount === graphSearcher.getUriToUserEdgeSet(h.uriId).size
              }
            }
            //println(hits)
            //println(List(mCnt, fCnt, oCnt)+ " <-- " + List(myUriIds.size, friendsUriIds.size, othersUriIds.size))
            (mCnt >= min(myUriIds.size, allHitsConfig.asInt("minMyBookmarks"))) === true
            fCnt === min(friendsUriIds.size, numHitsToReturn - mCnt)
            oCnt === (res.hits.size - mCnt - fCnt)
          }
        }
        indexer.numDocs === uris.size
      }
    }

    "search personal bookmark titles" in {
        running(new DevApplication().withShoeboxServiceModule) {
        val (users, uris) = initData(numUsers = 9, numUris = 9)
        val expectedUriToUserEdges = uris.toIterator.zip((1 to 9).iterator.map(users.take(_))).toList
        val bookmarks = db.readWrite {implicit s =>
          expectedUriToUserEdges.flatMap{ case (uri, users) =>
            users.map{ user =>
              val url1 = urlRepo.save(urlRepo.get(uri.url).getOrElse(urlRepo.save(URLFactory(url = uri.url, normalizedUriId = uri.id.get))))
              bookmarkRepo.save(BookmarkFactory(title = "personal title", url = url1,  uriId = uri.id.get, userId = user.id.get, source = source))
            }
          }
        }

        val store = mkStore(uris)
        val (graph, indexer, mainSearcherFactory) = initIndexes(store)

        graph.update() === users.size

        def run = {
          val numHitsToReturn = 100
          users.foreach{ user =>
            val userId = user.id.get
            //println("user:" + userId)
            val friendIds = users.map(_.id.get).toSet - userId
            val mainSearcher = mainSearcherFactory(userId, friendIds, SearchFilter.default(), allHitsConfig)
            val graphSearcher = mainSearcher.uriGraphSearcher
            val res = mainSearcher.search("personal", numHitsToReturn, None)

            val myUriIds = graphSearcher.getUserToUriEdgeSet(userId).destIdSet
            var mCnt = 0
            var fCnt = 0
            var oCnt = 0
            res.hits.foreach{ h =>
              if (h.isMyBookmark) mCnt += 1
              else if (! h.users.isEmpty) fCnt += 1
              else {
                oCnt += 1
                h.bookmarkCount === graphSearcher.getUriToUserEdgeSet(h.uriId).size
              }
            }
            //println(res.hits)
            res.hits.map(h => h.uriId).toSet === myUriIds
            mCnt === myUriIds.size
            fCnt === 0
            oCnt === 0
          }
        }
        // before main indexing
        indexer.numDocs === 0
        run
        // after main indexing 3 docs
        indexer.run(3, 3) === 3
        run
        // after main indexing 6 docs
        indexer.run(3, 3) === 3
        run
        // after main indexing 9 docs
        indexer.run(3, 3) === 3
        run
        indexer.numDocs === uris.size
      }
    }

    "score using matches in a bookmark title and an article" in {
        running(new DevApplication().withShoeboxServiceModule) {
        val (users, uris) = initData(numUsers = 9, numUris = 9)
        val expectedUriToUserEdges = uris.toIterator.zip((1 to 9).iterator.map(users.take(_))).toList
        val bookmarks = db.readWrite { implicit s =>
          expectedUriToUserEdges.flatMap{ case (uri, users) =>
            users.map{ user =>
              val url1 = urlRepo.save(urlRepo.get(uri.url).getOrElse(urlRepo.save(URLFactory(url = uri.url, normalizedUriId = uri.id.get))))
              bookmarkRepo.save(BookmarkFactory(title = "personal title", url = url1,  uriId = uri.id.get, userId = user.id.get, source = source))
            }
          }
        }

        val store = mkStore(uris)
        val (graph, indexer, mainSearcherFactory) = initIndexes(store)

        graph.update() === users.size
        indexer.run() === uris.size

        val numHitsToReturn = 100
        val userId = users(0).id.get
        //println("user:" + userId)
        val friendIds = users.map(_.id.get).toSet - userId
        val mainSearcher = mainSearcherFactory(userId, friendIds, SearchFilter.default(), noBoostConfig("myBookMarkBoost" -> "1.5"))
        val graphSearcher = mainSearcher.uriGraphSearcher

        val expected = (uris(3) :: ((uris diff List(uris(3))).reverse)).map(_.id.get).toList
        val res = mainSearcher.search("personal title3 content3 xyz", numHitsToReturn, None)

        val myUriIds = graphSearcher.getUserToUriEdgeSet(userId).destIdSet

        res.hits.map(h => h.uriId).toList === expected
      }
    }

    "paginate" in {
        running(new DevApplication().withShoeboxServiceModule) {
        val (users, uris) = initData(numUsers = 9, numUris = 9)
        val expectedUriToUserEdges = uris.toIterator.zip((1 to 9).iterator.map(users.take(_))).toList
        val bookmarks = db.readWrite { implicit s =>
          expectedUriToUserEdges.flatMap{ case (uri, users) =>
            users.map{ user =>
              val url1 = urlRepo.save(urlRepo.get(uri.url).getOrElse(urlRepo.save(URLFactory(url = uri.url, normalizedUriId = uri.id.get))))
              bookmarkRepo.save(BookmarkFactory(title = uri.title.get, url = url1,  uriId = uri.id.get, userId = user.id.get, source = source))
            }
          }
        }

        val store = mkStore(uris)
        val (graph, indexer, mainSearcherFactory) = initIndexes(store)

        graph.update() === users.size
        indexer.run() === uris.size

        val numHitsToReturn = 3
        val userId = Id[User](8)

        val friendIds = Set(Id[User](6))
        var uriSeen = Set.empty[Long]

        val mainSearcher = mainSearcherFactory(userId, friendIds, SearchFilter.default(uriSeen), allHitsConfig)
        val graphSearcher = mainSearcher.uriGraphSearcher
        val reachableUris = users.foldLeft(Set.empty[Long])((s, u) => s ++ graphSearcher.getUserToUriEdgeSet(u.id.get, publicOnly = true).destIdLongSet)

        var uuid : Option[ExternalId[ArticleSearchResultRef]] = None
        var cnt = 0
        while (cnt < reachableUris.size && uriSeen.size < reachableUris.size) {
          cnt += 1
          val mainSearcher = mainSearcherFactory(userId, friendIds, SearchFilter.default(uriSeen), allHitsConfig)
          //println("---" + uriSeen + ":" + reachableUris)
          val res = mainSearcher.search("alldocs", numHitsToReturn, uuid)
          res.hits.foreach{ h =>
            //println(h)
            uriSeen.contains(h.uriId.id) === false
            uriSeen += h.uriId.id
          }
          uuid = Some(res.uuid)
        }
        uriSeen.size === reachableUris.size
        indexer.numDocs === uris.size
      }
    }

    "boost recent bookmarks" in {
        running(new DevApplication().withShoeboxServiceModule) {
        val (users, uris) = initData(numUsers = 1, numUris = 5)
        val userId = users.head.id.get
        val now = currentDateTime
        val rand = new Random

        val bookmarkMap = db.readWrite { implicit s =>
          uris.foldLeft(Map.empty[Id[NormalizedURI], Bookmark]){ (m, uri) =>
            val createdAt = now.minusHours(rand.nextInt(100))
            val uriId = uri.id.get
            val url1 = urlRepo.save(urlRepo.get(uri.url).getOrElse(URLFactory(url = uri.url, normalizedUriId = uri.id.get)))
            val bookmark = bookmarkRepo.save(BookmarkFactory(title = uri.title.get, url = url1,  uriId = uri.id.get, userId = userId, source = source))
            m + (uriId -> bookmark)
          }
        }

        val store = mkStore(uris)
        val (graph, indexer, mainSearcherFactory) = initIndexes(store)

        graph.update() === users.size
        indexer.run() === uris.size

        val mainSearcher = mainSearcherFactory(userId, Set.empty[Id[User]], SearchFilter.default(), noBoostConfig("recencyBoost" -> "1.0"))
        val res = mainSearcher.search("alldocs", uris.size, None)

        var lastTime = Long.MaxValue

        res.hits.map{ h => bookmarkMap(h.uriId) }.foreach{ b =>
          b.createdAt.getMillis <= lastTime === true
         lastTime = b.createdAt.getMillis
        }
        indexer.numDocs === uris.size
      }
    }

    "be able to cut the long tail" in {
        running(new DevApplication().withShoeboxServiceModule) {
        val (users, uris) = initData(numUsers = 1, numUris = 10)
        val userId = users.head.id.get

        val bookmarks = db.readWrite { implicit s =>
          uris.map{ uri =>
            val url1 = urlRepo.save(urlRepo.get(uri.url).getOrElse(URLFactory(url = uri.url, normalizedUriId = uri.id.get)))
            bookmarkRepo.save(BookmarkFactory(title = uri.title.get, url = url1,  uriId = uri.id.get, userId = userId, source = source))
          }
        }

        val store = {
         val sz = uris.size
          uris.zipWithIndex.foldLeft(new FakeArticleStore){ case (store, (uri, idx)) =>
            store += (uri.id.get -> mkArticle(uri.id.get, "title%d".format(idx), "alldocs " * idx + "dummy" * (sz - idx)))
            store
          }
        }
        val (graph, indexer, mainSearcherFactory) = initIndexes(store)

        graph.update() === users.size
        indexer.run() === uris.size

        var mainSearcher = mainSearcherFactory(userId, Set.empty[Id[User]], SearchFilter.default(), noBoostConfig)
        var res = mainSearcher.search("alldocs", uris.size, None)
        //println("Scores: " + res.hits.map(_.score))
        val sz = res.hits.size
        val maxScore = res.hits.head.score
        val minScore = res.hits(sz - 1).score
        val medianScore = res.hits(sz/2).score
        (minScore < medianScore && medianScore < maxScore) === true // this is a sanity check of test data

        val tailCuttingConfig = noBoostConfig("tailCutting" -> medianScore.toString)
        mainSearcher = mainSearcherFactory(userId, Set.empty[Id[User]], SearchFilter.default(), tailCuttingConfig)
        res = mainSearcher.search("alldocs", uris.size, None)
        //println("Scores: " + res.hits.map(_.score))
        res.hits.map(h => h.score).reduce((s1, s2) => min(s1, s2)) >= medianScore === true
      }
    }

    "show own private bookmarks" in {
        running(new DevApplication().withShoeboxServiceModule) {
        val (users, uris) = initData(numUsers = 2, numUris = 20)
        val user1 = users(0)
        val user2 = users(1)
        val (privateUris, publicUris) = uris.partition(_.id.get.id % 3 == 0)
        db.readWrite { implicit s =>
          privateUris.foreach{ uri =>
            val url1 = urlRepo.save(urlRepo.get(uri.url).getOrElse(URLFactory(url = uri.url, normalizedUriId = uri.id.get)))
            bookmarkRepo.save(BookmarkFactory(title = uri.title.get, url = url1,  uriId = uri.id.get, userId = user1.id.get, source = source))
          }
          publicUris.foreach{ uri =>
            val url1 = urlRepo.save(urlRepo.get(uri.url).getOrElse(URLFactory(url = uri.url, normalizedUriId = uri.id.get)))
            bookmarkRepo.save(BookmarkFactory(title = uri.title.get, url = url1,  uriId = uri.id.get, userId = user1.id.get, source = source))
          }
        }

        val store = mkStore(uris)
        val (graph, indexer, mainSearcherFactory) = initIndexes(store)

        graph.update() === 1
        indexer.run() === uris.size

        val mainSearcher = mainSearcherFactory(user1.id.get, Set(user2.id.get), SearchFilter.default(), noBoostConfig)
        val res = mainSearcher.search("alldocs", uris.size, None)

        val publicSet = publicUris.map(u => u.id.get).toSet
        val privateSet = privateUris.map(u => u.id.get).toSet

        res.hits.size === uris.size
      }
    }

    "not show friends private bookmarks" in {
        running(new DevApplication().withShoeboxServiceModule) {
        val (users, uris) = initData(numUsers = 2, numUris = 20)
        val user1 = users(0)
        val user2 = users(1)
        val (privateUris, publicUris) = uris.partition(_.id.get.id % 3 == 0)
        db.readWrite { implicit s =>
          privateUris.foreach{ uri =>
            val url = urlRepo.get(uri.url).getOrElse(urlRepo.save(URLFactory(url = uri.url, normalizedUriId = uri.id.get)))
            bookmarkRepo.save(BookmarkFactory(title = uri.title.get, url = url, uriId = uri.id.get, userId = user2.id.get, source = source).withPrivate(true)) // wtf??
          }
          publicUris.foreach{ uri =>
            val url = urlRepo.get(uri.url).getOrElse(urlRepo.save(URLFactory(url = uri.url, normalizedUriId = uri.id.get)))
            bookmarkRepo.save(BookmarkFactory(title = uri.title.get, url = url, uriId = uri.id.get, userId = user2.id.get, source = source))
          }
        }

        val store = mkStore(uris)
        val (graph, indexer, mainSearcherFactory) = initIndexes(store)

        graph.update() === 1
        indexer.run() === uris.size

        val mainSearcher = mainSearcherFactory(user1.id.get, Set(user2.id.get), SearchFilter.default(), noBoostConfig)
        val res = mainSearcher.search("alldocs", uris.size, None)

        val publicSet = publicUris.map(u => u.id.get).toSet
        val privateSet = privateUris.map(u => u.id.get).toSet

        res.hits.foreach{ h =>
          publicSet.contains(h.uriId) === true
          privateSet.contains(h.uriId) === false
        }
        res.hits.size === publicUris.size
      }
    }

    "search hits using a stemmed word" in {
        running(new DevApplication().withShoeboxServiceModule) {
        val (users, uris) = initData(numUsers = 9, numUris = 9)
        val expectedUriToUserEdges = uris.toIterator.zip((1 to 9).iterator.map(users.take(_))).toList
        val bookmarks = db.readWrite { implicit s =>
          expectedUriToUserEdges.flatMap{ case (uri, users) =>
            users.map{ user =>
              val url1 = urlRepo.save(urlRepo.get(uri.url).getOrElse(urlRepo.save(URLFactory(url = uri.url, normalizedUriId = uri.id.get))))
              bookmarkRepo.save(BookmarkFactory(title = "my books", url = url1, uriId = uri.id.get, userId = user.id.get, source = source))
            }
          }
        }

        val store = mkStore(uris)
        val (graph, indexer, mainSearcherFactory) = initIndexes(store)

        graph.update() === users.size
        indexer.run() === uris.size

        val numHitsToReturn = 100
        val userId = users(0).id.get
        val friendIds = users.map(_.id.get).toSet - userId
        val mainSearcher = mainSearcherFactory(userId, friendIds, SearchFilter.default(), noBoostConfig)
        val graphSearcher = mainSearcher.uriGraphSearcher

        var res = mainSearcher.search("document", numHitsToReturn, None)
        res.hits.size > 0 === true

        res = mainSearcher.search("book", numHitsToReturn, None)
        res.hits.size > 0 === true
      }
    }
  }
}<|MERGE_RESOLUTION|>--- conflicted
+++ resolved
@@ -50,16 +50,13 @@
   }
 
   def initIndexes(store: ArticleStore) = {
-    val config = new IndexWriterConfig(Version.LUCENE_41, DefaultAnalyzer.forIndexing)
-<<<<<<< HEAD
-    val articleIndexer = new ArticleIndexer(new RAMDirectory, config, store, db, inject[NormalizedURIRepo], null, inject[ShoeboxServiceClient])
+    val articleConfig = new IndexWriterConfig(Version.LUCENE_41, DefaultAnalyzer.forIndexing)
+    val graphConfig = new IndexWriterConfig(Version.LUCENE_41, DefaultAnalyzer.forIndexing)
+    val collectConfig = new IndexWriterConfig(Version.LUCENE_41, DefaultAnalyzer.forIndexing)
+    val articleIndexer = new ArticleIndexer(new RAMDirectory, articleConfig, store, null, inject[ShoeboxServiceClient])
     val uriGraph = new URIGraphImpl(
-        new URIGraphIndexer(new RAMDirectory, config, URIGraphFields.decoders(), bookmarkRepo, db, inject[ShoeboxServiceClient]),
-        new CollectionIndexer(new RAMDirectory, config, CollectionFields.decoders(), inject[CollectionRepo], inject[KeepToCollectionRepo], bookmarkRepo, db, inject[ShoeboxServiceClient]))
-=======
-    val articleIndexer = new ArticleIndexer(new RAMDirectory, config, store, null, inject[ShoeboxServiceClient])
-    val uriGraph = new URIGraphImpl(new RAMDirectory, config, URIGraphFields.decoders(), inject[ShoeboxServiceClient])
->>>>>>> b99e9678
+        new URIGraphIndexer(new RAMDirectory, graphConfig, inject[ShoeboxServiceClient]),
+        new CollectionIndexer(new RAMDirectory, collectConfig, inject[ShoeboxServiceClient]))
     implicit val clock = inject[Clock]
     implicit val fortyTwoServices = inject[FortyTwoServices]
     val mainSearcherFactory = new MainSearcherFactory(
