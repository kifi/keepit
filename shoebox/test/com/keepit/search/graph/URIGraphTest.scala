--- conflicted
+++ resolved
@@ -98,7 +98,7 @@
 
   private def mkURIGraph(graphDir: RAMDirectory = new RAMDirectory): URIGraphImpl = {
     val config = new IndexWriterConfig(Version.LUCENE_41, DefaultAnalyzer.forIndexing)
-    val uriGraphIndexer = new URIGraphIndexer(graphDir, config, URIGraphFields.decoders(), bookmarkRepo, db)
+    val uriGraphIndexer = new URIGraphIndexer(graphDir, config, URIGraphFields.decoders(), bookmarkRepo, db, inject[ShoeboxServiceClient])
     new URIGraphImpl(uriGraphIndexer)
   }
 
@@ -166,22 +166,12 @@
         val bookmarks = mkBookmarks(expectedUriToUserEdges)
 
         val graphDir = new RAMDirectory
-<<<<<<< HEAD
         val graph = mkURIGraph(graphDir)
-=======
-        val config = new IndexWriterConfig(Version.LUCENE_41, DefaultAnalyzer.forIndexing)
-        val graph = new URIGraphImpl(graphDir, config, URIGraphFields.decoders(), bookmarkRepo, db, inject[ShoeboxServiceClient])
->>>>>>> 00261189
         graph.update() === users.size
         graph.uriGraphIndexer.sequenceNumber.value === bookmarks.size
         val config2 = new IndexWriterConfig(Version.LUCENE_41, DefaultAnalyzer.forIndexing)
-<<<<<<< HEAD
         val graph2 = mkURIGraph(graphDir)
         graph2.uriGraphIndexer.sequenceNumber.value === bookmarks.size
-=======
-        val graph2 = new URIGraphImpl(graphDir, config2, URIGraphFields.decoders(), bookmarkRepo, db, inject[ShoeboxServiceClient])
-        graph2.sequenceNumber.value === bookmarks.size
->>>>>>> 00261189
       }
     }
     "generate UriToUsrEdgeSet" in {
@@ -196,14 +186,7 @@
 
         val expectedUriToUserEdges = uris.toIterator.zip(users.sliding(4) ++ users.sliding(3)).toList
         val bookmarks = mkBookmarks(expectedUriToUserEdges)
-<<<<<<< HEAD
-        val graph = mkURIGraph()
-=======
-
-        val graphDir = new RAMDirectory
-        val config = new IndexWriterConfig(Version.LUCENE_41, DefaultAnalyzer.forIndexing)
-        val graph = new URIGraphImpl(graphDir, config, URIGraphFields.decoders(), bookmarkRepo, db, inject[ShoeboxServiceClient])
->>>>>>> 00261189
+        val graph = mkURIGraph()
         graph.update() === users.size
 
         val searcher = graph.getURIGraphSearcher()
@@ -230,14 +213,7 @@
 
         val expectedUriToUserEdges = uris.toIterator.zip(users.sliding(4) ++ users.sliding(3)).toList
         val bookmarks = mkBookmarks(expectedUriToUserEdges, mixPrivate = true)
-<<<<<<< HEAD
-        val graph = mkURIGraph()
-=======
-
-        val graphDir = new RAMDirectory
-        val config = new IndexWriterConfig(Version.LUCENE_41, DefaultAnalyzer.forIndexing)
-        val graph = new URIGraphImpl(graphDir, config, URIGraphFields.decoders(), bookmarkRepo, db, inject[ShoeboxServiceClient])
->>>>>>> 00261189
+        val graph = mkURIGraph()
         graph.update() === users.size
 
         val searcher = graph.getURIGraphSearcher()
@@ -269,14 +245,7 @@
 
         val expectedUriToUserEdges = uris.toIterator.zip(users.sliding(4) ++ users.sliding(3)).toList
         val bookmarks = mkBookmarks(expectedUriToUserEdges)
-<<<<<<< HEAD
-        val graph = mkURIGraph()
-=======
-
-        val graphDir = new RAMDirectory
-        val config = new IndexWriterConfig(Version.LUCENE_41, DefaultAnalyzer.forIndexing)
-        val graph = new URIGraphImpl(graphDir, config, URIGraphFields.decoders(), bookmarkRepo, db, inject[ShoeboxServiceClient])
->>>>>>> 00261189
+        val graph = mkURIGraph()
         graph.update() === users.size
 
         val searcher = graph.getURIGraphSearcher()
@@ -309,14 +278,7 @@
             }
           })) {
         val (users, uris) = setupDB
-<<<<<<< HEAD
-        val graph = mkURIGraph()
-=======
-
-        val graphDir = new RAMDirectory
-        val config = new IndexWriterConfig(Version.LUCENE_41, DefaultAnalyzer.forIndexing)
-        val graph = new URIGraphImpl(graphDir, config, URIGraphFields.decoders(), bookmarkRepo, db, inject[ShoeboxServiceClient])
->>>>>>> 00261189
+        val graph = mkURIGraph()
         val searcher = graph.getURIGraphSearcher()
 
         searcher.getUserToUriEdgeSet(Id[User](10000)).destIdSet.isEmpty === true
@@ -337,20 +299,13 @@
     }
 
     "determine whether intersection is empty" in {
-<<<<<<< HEAD
-      running(new EmptyApplication()) {
-        val graph = mkURIGraph()
-=======
       running(new DevApplication().withFakeHttpClient.withShoeboxServiceModule
           .overrideWith(new FortyTwoModule {
             override def configure() {
                bind[HttpClient].toInstance(new FakeHttpClient(Some({case s => Json.stringify(httpClientGetChangedUsers(s.split("=")(1).toLong))})))
             }
           })) {
-        val graphDir = new RAMDirectory
-        val config = new IndexWriterConfig(Version.LUCENE_41, DefaultAnalyzer.forIndexing)
-        val graph = new URIGraphImpl(graphDir, config, URIGraphFields.decoders(), bookmarkRepo, db, inject[ShoeboxServiceClient])
->>>>>>> 00261189
+        val graph = mkURIGraph()
         val searcher = graph.getURIGraphSearcher()
         searcher.intersectAny(new TestDocIdSetIterator(1, 2, 3), new TestDocIdSetIterator(2, 4, 6)) === true
         searcher.intersectAny(new TestDocIdSetIterator(       ), new TestDocIdSetIterator(       )) === false
@@ -377,15 +332,7 @@
             bookmarkRepo.save(BookmarkFactory(title = ("personaltitle bmt"+uriId), url = url1,  uriId = uriId, userId = users((uriId.id % 2L).toInt).id.get, source = BookmarkSource("test")))
           }
         }
-<<<<<<< HEAD
-        val graph = mkURIGraph()
-=======
-
-        val graphDir = new RAMDirectory
-        val config = new IndexWriterConfig(Version.LUCENE_41, DefaultAnalyzer.forIndexing)
-        val graph = new URIGraphImpl(graphDir, config, URIGraphFields.decoders(), bookmarkRepo, db, inject[ShoeboxServiceClient])
->>>>>>> 00261189
-        graph.update() === 2
+        val graph = mkURIGraph()
 
         val personaltitle = new TermQuery(new Term(URIGraphFields.titleField, "personaltitle"))
         val bmt1 = new TermQuery(new Term(URIGraphFields.titleField, "bmt1"))
@@ -422,14 +369,7 @@
             bookmarkRepo.save(BookmarkFactory(title = ("personaltitle bmt"+uriId), url = url1,  uriId = uriId, userId = users(0).id.get, source = BookmarkSource("test")))
           }
         }
-<<<<<<< HEAD
-        val graph = mkURIGraph()
-=======
-
-        val graphDir = new RAMDirectory
-        val config = new IndexWriterConfig(Version.LUCENE_41, DefaultAnalyzer.forIndexing)
-        val graph = new URIGraphImpl(graphDir, config, URIGraphFields.decoders(), bookmarkRepo, db, inject[ShoeboxServiceClient])
->>>>>>> 00261189
+        val graph = mkURIGraph()
         graph.update() === 1
 
         val searcher = graph.getURIGraphSearcher(users(0).id)
@@ -460,9 +400,6 @@
     }
 
     "dump Lucene Document" in {
-<<<<<<< HEAD
-      running(new EmptyApplication()) {
-=======
       running(new DevApplication().withFakeHttpClient.withShoeboxServiceModule
           .overrideWith(new FortyTwoModule {
             override def configure() {
@@ -470,7 +407,6 @@
             }
           })) {
         val ramDir = new RAMDirectory
->>>>>>> 00261189
         val store = new FakeArticleStore()
 
         val (user, uris, bookmarks) = db.readWrite { implicit s =>
@@ -491,16 +427,9 @@
         }
         uris.foreach{ uri => store += (uri.id.get -> mkArticle(uri.id.get, "title", "content")) }
 
-<<<<<<< HEAD
         val graph = mkURIGraph()
         val doc = graph.uriGraphIndexer.buildIndexable(user.id.get, SequenceNumber.ZERO).buildDocument
         doc.getFields.forall{ f => graph.uriGraphIndexer.getFieldDecoder(f.name).apply(f).length > 0 } === true
-=======
-        val config = new IndexWriterConfig(Version.LUCENE_41, DefaultAnalyzer.forIndexing)
-        val indexer = new URIGraphImpl(ramDir, config, URIGraphFields.decoders(), bookmarkRepo, db, inject[ShoeboxServiceClient])
-        val doc = indexer.buildIndexable(user.id.get, SequenceNumber.ZERO).buildDocument
-        doc.getFields.forall{ f => indexer.getFieldDecoder(f.name).apply(f).length > 0 } === true
->>>>>>> 00261189
       }
     }
   }
