--- conflicted
+++ resolved
@@ -282,22 +282,10 @@
     }
 
     "determine whether intersection is empty" in {
-<<<<<<< HEAD
-      running(new DevApplication().withFakeHttpClient.withShoeboxServiceModule
-          .overrideWith(new FortyTwoModule {
-            override def configure() {
-               bind[HttpClient].toInstance(new FakeHttpClient(Some({case s => Json.stringify(httpClientGetChangedUsers(s.split("=")(1).toLong))})))
-            }
-          })) {
+      running(new DevApplication().withShoeboxServiceModule) {
         val graph = mkURIGraph()
         graph.update()
 
-=======
-      running(new DevApplication().withShoeboxServiceModule) {
-        val graphDir = new RAMDirectory
-        val config = new IndexWriterConfig(Version.LUCENE_41, DefaultAnalyzer.forIndexing)
-        val graph = new URIGraphImpl(graphDir, config, URIGraphFields.decoders(), bookmarkRepo, db, inject[ShoeboxServiceClient])
->>>>>>> f155a35d
         val searcher = graph.getURIGraphSearcher()
         searcher.intersectAny(new TestDocIdSetIterator(1, 2, 3), new TestDocIdSetIterator(2, 4, 6)) === true
         searcher.intersectAny(new TestDocIdSetIterator(       ), new TestDocIdSetIterator(       )) === false
