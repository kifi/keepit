package com.keepit.controllers

import com.keepit.common.db.CX
import com.keepit.test.EmptyApplication
import org.junit.runner.RunWith
import org.specs2.mutable.SpecificationWithJUnit
import org.specs2.runner.JUnitRunner
import play.api.Play.current
import play.api.mvc._
import play.api.test.Helpers._
import play.api.test.FakeRequest
import play.api.test.FakeHeaders
import com.keepit.inject._
import com.keepit.common.time._
import com.keepit.model._
import com.keepit.test.FakeClock
import com.keepit.common.mail._

@RunWith(classOf[JUnitRunner])
class CommentControllerTest extends SpecificationWithJUnit {

  "CommentController" should {

    "replace link" in {
      CommentController.replaceLookHereLinks("[hi there](x-kifi-sel:body>foo.bar#there)") === "[hi there]"
      CommentController.replaceLookHereLinks("A [hi there](x-kifi-sel:foo.bar#there) B") === "A [hi there] B"
      CommentController.replaceLookHereLinks("(A) [hi there](x-kifi-sel:foo.bar#there:nth-child(2\\)>a:nth-child(1\\)) [B] C") === "(A) [hi there] [B] C"
    }

    "persist comment emails" in {
      running(new EmptyApplication().withFakeMail()) {
        val comment = CX.withConnection { implicit conn =>
          val user = User(firstName = "Andrew", lastName = "Conner").save
          val recepient = User(firstName = "Eishay", lastName = "Smith").save
          EmailAddress(userId = recepient.id.get, verifiedAt = Some(currentDateTime), address = "eishay@42go.com").save
          val uri = NormalizedURI("Google", "http://www.google.com/").save
          val msg = Comment(uriId = uri.id.get, userId = user.id.get, pageTitle = "My Title",
            text = """Public Comment [look here](x-kifi-sel:body>div#page-container>div.column-container>div.left-container>div#module-post-detail.module-post-detail.__FIRST__.image>div.body-copy) on Google1""",
            permissions = Comment.Permissions.MESSAGE).save
          CommentRecipient(commentId = msg.id.get, userId = Some(recepient.id.get)).save
          msg
        }
        CommentController.notifyRecipients(comment)
        val mails = inject[FakeOutbox]
        mails.size === 1
        val mail = mails.head
<<<<<<< HEAD
        mail.userId.get === comment.userId
=======
        mail.senderUserId.get === comment.userId
>>>>>>> 4028ee37
        mail.subject === "Andrew Conner sent you a message using KiFi"
        mail.htmlBody must contain("""Public Comment [look here] on Google1""")
      }
    }
  }

}<|MERGE_RESOLUTION|>--- conflicted
+++ resolved
@@ -44,11 +44,7 @@
         val mails = inject[FakeOutbox]
         mails.size === 1
         val mail = mails.head
-<<<<<<< HEAD
-        mail.userId.get === comment.userId
-=======
         mail.senderUserId.get === comment.userId
->>>>>>> 4028ee37
         mail.subject === "Andrew Conner sent you a message using KiFi"
         mail.htmlBody must contain("""Public Comment [look here] on Google1""")
       }
