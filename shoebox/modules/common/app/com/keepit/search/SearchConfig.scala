--- conflicted
+++ resolved
@@ -105,11 +105,7 @@
     userConfig.get(userId.id) match {
       case Some(config) => (config, None)
       case None =>
-<<<<<<< HEAD
-        val shouldExclude = monitoredAwait.result(shoeboxClient.hasExperiment(userId, NO_SEARCH_EXPERIMENTS), 10 milliseconds, s"check has NO_SEARCH_EXPERIMENTS for $userId", true)
-=======
-        val shouldExclude = monitoredAwait.result(shoeboxClient.hasExperiment(userId, NO_SEARCH_EXPERIMENTS), 50 milliseconds, true)
->>>>>>> 241b2083
+        val shouldExclude = monitoredAwait.result(shoeboxClient.hasExperiment(userId, NO_SEARCH_EXPERIMENTS), 50 milliseconds, s"check has NO_SEARCH_EXPERIMENTS for $userId", true)
         val experiment = if (shouldExclude) None else {
           val hashFrac = hash(userId, queryText)
           var frac = 0.0
