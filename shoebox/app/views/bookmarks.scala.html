--- conflicted
+++ resolved
@@ -30,11 +30,8 @@
 		      <th>User</th>
 		      <th></th>
 		      <th>Title</th>
-<<<<<<< HEAD
 		      <th>Shares</th>
-=======
 		      <th>creation</th>
->>>>>>> 1860053b
 		    </tr>
 		  @for((bookmark, uri, user) <- bookmarksAndUsers) {
 		    <tr>
@@ -42,11 +39,8 @@
 		      <td>@adminHelper.userDisplay(user)</td>
 		      <td><a href="@com.keepit.controllers.routes.BookmarksController.edit(bookmark.id.get)">edit</td>
 		      <td><a href="@bookmark.url">@bookmark.title</a></td>
-<<<<<<< HEAD
 		      <td>@uri.bookmarks.size</td>
-=======
 		      <td>@bookmark.createdAt</td>
->>>>>>> 1860053b
 		    </tr>
 		  }
 		  </table>
