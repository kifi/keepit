package com.keepit.search.index

import akka.actor._
import akka.pattern.ask
import akka.util.Timeout
import com.google.inject.Inject
import com.keepit.common.akka.FortyTwoActor
import com.keepit.common.actor.ActorFactory
import com.keepit.common.db.SequenceNumber
import com.keepit.common.healthcheck.{Healthcheck, HealthcheckPlugin, HealthcheckError}
import com.keepit.common.logging.Logging
import com.keepit.common.plugin.SchedulingPlugin
import com.keepit.inject._
import play.api.Play.current
import scala.concurrent.Await
import scala.concurrent.Future
import scala.concurrent.duration._

case object Index
case object Reindex

private[index] class ArticleIndexerActor @Inject() (
    healthcheckPlugin: HealthcheckPlugin,
    articleIndexer: ArticleIndexer)
  extends FortyTwoActor(healthcheckPlugin) with Logging {

  def receive() = {
    case Index => try {
        val articlesIndexed = articleIndexer.run()
        if (articlesIndexed >= articleIndexer.commitBatchSize) {
          self.forward(Index)
        }
        sender ! articlesIndexed
      } catch {
        case e: Exception =>
          healthcheckPlugin.addError(HealthcheckError(error = Some(e), callType = Healthcheck.SEARCH, errorMessage = Some("Error indexing articles")))
          sender ! -1
      }
    case Reindex =>
      articleIndexer.sequenceNumber = SequenceNumber.ZERO
      self.forward(Index)
    case m => throw new Exception("unknown message %s".format(m))
  }
}

trait ArticleIndexerPlugin extends SchedulingPlugin {
  def index(): Int
  def reindex()
}

class ArticleIndexerPluginImpl @Inject() (
    actorFactory: ActorFactory[ArticleIndexerActor],
    articleIndexer: ArticleIndexer)
  extends ArticleIndexerPlugin with Logging {

  implicit val actorTimeout = Timeout(5 seconds)

  private lazy val actor = actorFactory.get()

  // plugin lifecycle methods
  override def enabled: Boolean = true
  override def onStart() {
    log.info("starting ArticleIndexerPluginImpl")
    scheduleTask(actorFactory.system, 30 seconds, 1 minutes, actor, Index)
  }
  override def onStop() {
    log.info("stopping ArticleIndexerPluginImpl")
    articleIndexer.close()
  }

  override def index(): Int = {
    val future = actor.ask(Index)(1 minutes).mapTo[Int]
    Await.result(future, 1 minutes)
  }

  override def reindex() {
<<<<<<< HEAD
    actor ! Reindex
=======
    articleIndexer.sequenceNumber = SequenceNumber.MinValue
    actor ! Index
>>>>>>> e6cc49f3
  }
}<|MERGE_RESOLUTION|>--- conflicted
+++ resolved
@@ -17,7 +17,6 @@
 import scala.concurrent.duration._
 
 case object Index
-case object Reindex
 
 private[index] class ArticleIndexerActor @Inject() (
     healthcheckPlugin: HealthcheckPlugin,
@@ -36,9 +35,6 @@
           healthcheckPlugin.addError(HealthcheckError(error = Some(e), callType = Healthcheck.SEARCH, errorMessage = Some("Error indexing articles")))
           sender ! -1
       }
-    case Reindex =>
-      articleIndexer.sequenceNumber = SequenceNumber.ZERO
-      self.forward(Index)
     case m => throw new Exception("unknown message %s".format(m))
   }
 }
@@ -74,11 +70,7 @@
   }
 
   override def reindex() {
-<<<<<<< HEAD
-    actor ! Reindex
-=======
     articleIndexer.sequenceNumber = SequenceNumber.MinValue
     actor ! Index
->>>>>>> e6cc49f3
   }
 }