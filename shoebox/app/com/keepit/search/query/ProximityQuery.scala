--- conflicted
+++ resolved
@@ -55,7 +55,6 @@
     ((n * (n + 1.0f) / 2.0f) - (ProximityQuery.gapPenalty * n * (n - 1.0f) / 2.0f))
   }
 
-<<<<<<< HEAD
   def getValue = value
 
   override def scoresDocsOutOfOrder() = false
@@ -66,16 +65,6 @@
   }
 
   override def normalize(norm: Float, topLevelBoost: Float) { value *= (norm * topLevelBoost) }
-=======
-  override def getValue() = value / maxRawScore
-  override def scoresDocsOutOfOrder() = false
-
-  override def sumOfSquaredWeights(): Float = {
-    query.getBoost * query.getBoost
-  }
-
-  override def normalize(norm: Float) { value = norm * query.getBoost }
->>>>>>> f6c6e5d3
 
   override def explain(context: AtomicReaderContext, doc: Int) = {
     val sc = scorer(context, true, false, context.reader.getLiveDocs);
@@ -158,15 +147,9 @@
   private[this] val ls = new Array[Float](numTerms + 1) // local scores
   private[this] val weightVal = weight.getValue
 
-<<<<<<< HEAD
+  private[this] def gapPenalty(distance: Int) = ProximityQuery.gapPenalty * distance.toFloat
+
   private[this] val pq = new PriorityQueue[PositionAndMask](numTerms) {
-=======
-  private[this] def gapPenalty(distance: Int) = ProximityQuery.gapPenalty * distance.toFloat
-
-  private[this] val pq = new PriorityQueue[PositionAndMask] {
-    super.initialize(numTerms)
-
->>>>>>> f6c6e5d3
     override def lessThan(nodeA: PositionAndMask, nodeB: PositionAndMask) = {
       if (nodeA.doc == nodeB.doc) nodeA.pos < nodeB.pos
       else nodeA.doc < nodeB.doc
