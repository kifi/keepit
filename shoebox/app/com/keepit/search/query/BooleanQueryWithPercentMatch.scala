package com.keepit.search.query

import org.apache.lucene.index.AtomicReaderContext
import org.apache.lucene.index.IndexReader
import org.apache.lucene.search.BooleanClause
import org.apache.lucene.search.BooleanQuery
import org.apache.lucene.search.DocIdSetIterator.NO_MORE_DOCS
import org.apache.lucene.search.IndexSearcher
import org.apache.lucene.search.Query
import org.apache.lucene.search.Scorer
import org.apache.lucene.search.Weight
import org.apache.lucene.search.similarities.Similarity
import org.apache.lucene.util.PriorityQueue
import org.apache.lucene.util.Bits
import scala.collection.mutable.ArrayBuffer
import scala.collection.JavaConversions._
import scala.math._
import java.util.{ArrayList, List => JList}
import com.keepit.common.logging.Logging
import org.apache.lucene.search.Explanation
import org.apache.lucene.search.ComplexExplanation

object BooleanQueryWithPercentMatch {
  def apply(clauses: JList[BooleanClause], percentMatch: Float, disableCoord: Boolean) = {
    val query = new BooleanQueryWithPercentMatch(disableCoord)
    query.setPercentMatch(percentMatch)
    clauses.foreach{ clause => query.add(clause) }
    query
  }
}

class BooleanQueryWithPercentMatch(val disableCoord: Boolean = false) extends BooleanQuery(disableCoord) {

  private[this] var percentMatch = 0.0f

  def setPercentMatch(pctMatch: Float) { percentMatch = pctMatch }
  def getPercentMatch() = percentMatch

  override def rewrite(reader: IndexReader) = {
    if (clauses.size() == 1) { // optimize 1-clause queries
      val c = clauses.get(0)
      if (!c.isProhibited()) {
        var query = c.getQuery().rewrite(reader)
        if (getBoost() != 1.0f) {
           // if rewrite was no-op then clone before boost
          if (query eq c.getQuery()) query = query.clone().asInstanceOf[Query]
          query.setBoost(getBoost() * query.getBoost())
        }
        query
      }
    }

    var returnQuery = this
    val rewrittenQuery = new BooleanQueryWithPercentMatch(disableCoord) // recursively rewrite
    rewrittenQuery.setPercentMatch(percentMatch)
    getClauses.foreach { c =>
      val query = c.getQuery.rewrite(reader)

      if (query eq c.getQuery) rewrittenQuery.add(c)
      else {
        rewrittenQuery.add(query, c.getOccur)
        returnQuery = rewrittenQuery
      }
    }
    returnQuery
  }

  override def clone(): BooleanQuery = {
    val clone = new BooleanQueryWithPercentMatch(disableCoord)
    clone.setPercentMatch(percentMatch)
    clauses.foreach{ c => clone.add(c) }
    clone.setBoost(getBoost)
    clone.setMinimumNumberShouldMatch(getMinimumNumberShouldMatch)
    clone
  }

  override def createWeight(searcher: IndexSearcher) = {

    new BooleanWeight(searcher, disableCoord) {
      private[this] val requiredWeights = new ArrayBuffer[Weight]
      private[this] val prohibitedWeights = new ArrayBuffer[Weight]
      private[this] val optionalWeights = new ArrayBuffer[(Weight, Float)]
      private[this] var totalValueOnRequired = 0.0f
      private[this] var totalValueOnOptional = 0.0f
<<<<<<< HEAD

      override def getValueForNormalization(): Float = {
=======
      private[this] val normalizationValue: Float = {
>>>>>>> 5a624d98
        var sum = 0.0d
        clauses.zip(weights).foreach{ case (c, w) =>
          if (c.isProhibited()) {
            prohibitedWeights += w
          } else {
            val value = w.getValueForNormalization().toDouble
            val sqrtValue = sqrt(value).toFloat

            if (c.isRequired()) {
              totalValueOnRequired += sqrtValue
              requiredWeights += w
            }
            else {
              totalValueOnOptional += sqrtValue
              optionalWeights += ((w, sqrtValue))
            }
            sum += value
          }
        }
        sum.toFloat * getBoost() * getBoost()
      }

<<<<<<< HEAD
      override def scorer(context: AtomicReaderContext, scoreDocsInOrder: Boolean, topScorer: Boolean, acceptDocs: Bits): Scorer = {
=======
      override def sumOfSquaredWeights(): Float = normalizationValue

      override def scorer(reader: IndexReader, scoreDocsInOrder: Boolean, topScorer: Boolean): Scorer = {
>>>>>>> 5a624d98
        val required = new ArrayBuffer[Scorer]
        val prohibited = new ArrayBuffer[Scorer]
        val optional = new ArrayBuffer[(Scorer, Float)]

        requiredWeights.foreach{ w =>
          val subScorer = w.scorer(context, true, false, acceptDocs)
          // if a required clasuse does not have a scorer, no hit
          if (subScorer == null) return null
          required += subScorer
        }
        prohibitedWeights.foreach{ w =>
          val subScorer = w.scorer(context, true, false, acceptDocs)
          if (subScorer != null) prohibited += subScorer
        }
        optionalWeights.foreach{ case (w, value) =>
          val subScorer = w.scorer(context, true, false, acceptDocs)
          if (subScorer != null) optional += ((subScorer, value))
        }

        if (required.isEmpty && optional.isEmpty) {
          // no required and optional clauses.
          null
        } else {
          val threshold = (totalValueOnRequired + totalValueOnOptional) * percentMatch / 100.0f - totalValueOnRequired
          BooleanScorer(this, disableCoord, similarity, maxCoord, threshold,
                        required.toArray, totalValueOnRequired, optional.toArray, totalValueOnOptional, prohibited.toArray)
        }
      }

<<<<<<< HEAD
      override def explain(context: AtomicReaderContext, doc: Int): Explanation = {
         // set up percent match weights
        getValueForNormalization()
=======
      override def explain(reader: IndexReader, doc: Int): Explanation = {
>>>>>>> 5a624d98
        val totalValue = totalValueOnOptional + totalValueOnRequired
        val threshold = totalValue * percentMatch / 100.0f
        val maxCoord = clauses.filterNot{ _.isProhibited }.size

        val sumExpl = new ComplexExplanation()
        sumExpl.setDescription("sum of:")

        var coord = 0
        var sum = 0.0f
        var fail = false
        var overlapValue = totalValueOnRequired
        requiredWeights.foreach{ w =>
          val e = w.explain(context, doc)
          if (e.isMatch()) {
            sumExpl.addDetail(e)
            coord += 1
            sum += e.getValue()
          } else {
            val r = new Explanation(0.0f, s"no match on required clause (${w.getQuery().toString()})")
            sumExpl.addDetail(r)
            fail = true
          }
        }
        prohibitedWeights.foreach{ w =>
          val e = w.explain(context, doc)
          if (e.isMatch()) {
            val r = new Explanation(0.0f, s"match on prohibited clause (${w.getQuery().toString()})")
            r.addDetail(e)
            sumExpl.addDetail(r)
            fail = true
          }
        }
        optionalWeights.foreach{ case (w, v) =>
          val e = w.explain(context, doc)
          if (e.isMatch()) {
            sumExpl.addDetail(e)
            coord += 1
            sum += e.getValue()
            overlapValue += v
          }
        }

        if (fail) {
          sumExpl.setMatch(false)
          sumExpl.setValue(0.0f)
          sumExpl.setDescription("Failure to meet condition(s) of required/prohibited clause(s)")
          return sumExpl
        } else if (overlapValue < threshold) {
          sumExpl.setDescription(s"below percentMatch threshold (${overlapValue}/${totalValue})")
          sumExpl.setMatch(false)
          sumExpl.setValue(0.0f)
          return sumExpl
        }
        sumExpl.setMatch(true)
        sumExpl.setValue(sum)
        sumExpl.setDescription(s"percentMatch(${overlapValue/totalValue*100}% = ${overlapValue}/${totalValue}), sum of:")

        if (disableCoord) {
          sumExpl
        }
        else {
          val coordFactor = similarity.coord(coord, maxCoord)
          val result = new ComplexExplanation(sumExpl.isMatch(), sum*coordFactor, "product of:")
          result.addDetail(sumExpl)
          result.addDetail(new Explanation(coordFactor, s"coord(${coord}/${maxCoord})"))
          result
        }
      }
    }
  }

  override def equals(obj: Any): Boolean = {
    obj match {
      case other: BooleanQueryWithPercentMatch =>
        (percentMatch == other.getPercentMatch &&
         getBoost == other.getBoost &&
         clauses.equals(other.clauses) &&
         getMinimumNumberShouldMatch == other.getMinimumNumberShouldMatch &&
         disableCoord == other.disableCoord)
      case _ => false
    }
  }

  override def toString(s: String) = "%s>%f".format(super.toString(s), percentMatch)
}

object BooleanScorer {
  def apply(weight: Weight, disableCoord: Boolean, similarity: Similarity, maxCoord: Int, threshold: Float,
            required: Array[Scorer], requiredValue: Float,
            optional: Array[(Scorer, Float)], optionalValue: Float,
            prohibited: Array[Scorer]) = {
    def conjunction() = {
      val coord = if (disableCoord) 1.0f else similarity.coord(required.length, required.length)
      new BooleanAndScorer(weight, coord, required, requiredValue)
    }
    def disjunction() = {
      val maxCoord = required.length + optional.length
      val coordFactors = (0 to optional.length).map{ i => if (disableCoord) 1.0f else similarity.coord(i + required.length, maxCoord) }.toArray
      new BooleanOrScorer(weight, optional, coordFactors, threshold, optionalValue)
    }
    def prohibit(source: Scorer with Coordinator) = {
      new BooleanNotScorer(weight, source, prohibited)
    }

    val mainScorer =
      if (required.length > 0 && optional.length > 0) {
        new BooleanScorer(weight, conjunction(), disjunction(), threshold, requiredValue + optionalValue)
      } else if (required.length > 0){
        conjunction()
      } else if (optional.length > 0) {
        disjunction()
      } else QueryUtil.emptyScorer(weight)

    if (prohibited.length > 0) prohibit(mainScorer) else mainScorer
  }
}

class BooleanScorer(weight: Weight, required: BooleanAndScorer, optional: BooleanOrScorer, threshold: Float, val value: Float) extends Scorer(weight) with Coordinator {

  private[this] var doc = -1
  private[this] var scoredDoc = -1
  private[this] var scoreValue = 0.0f

  override def docID() = doc

  override def score(): Float = {
    if (scoredDoc != doc) {
      scoreValue = required.score()
      if (optional.docID == doc) scoreValue += optional.score()
      scoredDoc = doc
    }
    scoreValue
  }

  override def nextDoc(): Int = advance(0)

  override def advance(target: Int): Int = {
    doc = required.advance(target)
    if (threshold > 0.0f) { // some of the optional clauses must match to reach the threshold.
      while (doc < NO_MORE_DOCS) {
        if (doc == optional.docID) return doc
        if (doc == optional.advance(doc)) return doc
        doc = required.advance(optional.docID)
      }
    } else { // the required clauses have enough weights. the optional clause is truly optional.
      if (doc < NO_MORE_DOCS && optional.docID < doc) {
        optional.advance(doc)
      }
    }
    doc
  }

  override def freq(): Int = 1

  override def coord = (required.value + optional.value)/value
}

class BooleanAndScorer(weight: Weight, val coordFactor: Float, scorers: Array[Scorer], val value: Float) extends Scorer(weight) with Coordinator {

  private[this] var doc = -1
  private[this] var scoredDoc = -1
  private[this] var scoreValue = 0.0f

  override def docID() = doc

  override def score(): Float = {
    if (doc != scoredDoc) {
      scoredDoc = doc
      var sum = 0.0f
      var i = 0
      while (i < scorers.length) {
        sum += scorers(i).score()
        i += 1
      }
      scoreValue = sum * coordFactor
    }
    scoreValue
  }

  override def nextDoc(): Int = advance(0)

  override def advance(target: Int): Int = {
    if (doc < NO_MORE_DOCS) {
      doc = if (target <= doc) doc + 1 else target
    }

    var i = 0
    while (doc < NO_MORE_DOCS && i < scorers.length) {
      val sc = scorers(i)
      var scdoc = sc.docID()
      if (scdoc < doc) scdoc = sc.advance(doc)
      if (scdoc == doc) {
        i += 1
      } else {
        doc = scdoc
        i = 0
      }
    }
    doc
  }

  override def freq(): Int = 1

  override def coord = 1.0f
}

class BooleanOrScorer(weight: Weight, scorers: Array[(Scorer, Float)], coordFactors: Array[Float], threshold: Float, maxOverlapValue: Float)
extends Scorer(weight) with Coordinator with Logging {

  private[this] var doc = -1
  private[this] var scoreValue = 0.0f
  private[this] var overlapValue = 0.0f
  private[this] val overlapValueUnit = maxOverlapValue / scorers.length

  private[this] class ScorerDoc(val scorer: Scorer, val value: Float, var doc: Int, var scoredDoc: Int) {
    private[this] var scoreVal = 0.0f

    def score = {
      if (doc != scoredDoc) {
        scoreVal = scorer.score()
        scoredDoc = doc
      } else {
        log.info("score method called twice [docid=%d]".format(doc))
      }
      scoreVal
    }
  }

  private[this] val pq = new PriorityQueue[ScorerDoc](scorers.length) {
    override def lessThan(a: ScorerDoc, b: ScorerDoc) = (a.doc < b.doc)
  }

  scorers.foreach{ case (s, v) => pq.insertWithOverflow(new ScorerDoc(s, v, -1, -1)) }

  override def docID() = doc

  override def score(): Float = scoreValue

  private def doScore(): Float = {
    var matchValue = 0.0f
    var sum = 0.0f
    var cnt = 0
    if (doc < NO_MORE_DOCS) {
      var top = pq.top
      while (top.doc == doc) {
        sum += top.score
        matchValue += top.value
        cnt += 1
        top.doc = top.scorer.nextDoc()
        top = pq.updateTop()
      }
    }
    overlapValue = matchValue
    if (matchValue < threshold) 0.0f else sum * coordFactors(cnt)
  }

  override def nextDoc(): Int = advance(0)

  override def advance(target: Int): Int = {
    if (doc < NO_MORE_DOCS) {
      doc = if (target <= doc) doc + 1 else target
      scoreValue = 0.0f
      var top = pq.top
      while (top.doc < doc) {
        top.doc = top.scorer.advance(doc)
        top = pq.updateTop()
      }
      doc = top.doc
      while (scoreValue <= 0.0f && doc < NO_MORE_DOCS) {
        doc = top.doc
        scoreValue = doScore() // doScore advances underlying scorers
        top = pq.top
      }
    }
    doc
  }

  override def freq(): Int = 1

  def value = overlapValue
  override def coord = overlapValueUnit / (overlapValueUnit + (maxOverlapValue - overlapValue))
}

class BooleanNotScorer(weight: Weight, scorer: Scorer with Coordinator, prohibited: Array[Scorer]) extends Scorer(weight) with Coordinator {

  private[this] var doc = -1
  private[this] var scoredDoc = -1
  private[this] var scoreValue = 0.0f

  override def docID() = doc

  override def score(): Float = {
    if (doc != scoredDoc) {
      scoredDoc = doc
      scoreValue = scorer.score()
    }
    scoreValue
  }

  override def nextDoc(): Int = advance(0)

  override def advance(target: Int): Int = {
    doc = scorer.advance(target)
    while (doc < NO_MORE_DOCS && isProhibited) {
      doc = scorer.advance(0)
    }
    doc
  }

  override def freq(): Int = 1

  override def coord = scorer.coord

  private def isProhibited = {
    prohibited.exists{ n =>
      if (n.docID < doc) n.advance(doc)
      (n.docID == doc)
    }
  }
}<|MERGE_RESOLUTION|>--- conflicted
+++ resolved
@@ -82,12 +82,7 @@
       private[this] val optionalWeights = new ArrayBuffer[(Weight, Float)]
       private[this] var totalValueOnRequired = 0.0f
       private[this] var totalValueOnOptional = 0.0f
-<<<<<<< HEAD
-
-      override def getValueForNormalization(): Float = {
-=======
       private[this] val normalizationValue: Float = {
->>>>>>> 5a624d98
         var sum = 0.0d
         clauses.zip(weights).foreach{ case (c, w) =>
           if (c.isProhibited()) {
@@ -110,13 +105,9 @@
         sum.toFloat * getBoost() * getBoost()
       }
 
-<<<<<<< HEAD
+      override def getValueForNormalization(): Float = normalizationValue
+
       override def scorer(context: AtomicReaderContext, scoreDocsInOrder: Boolean, topScorer: Boolean, acceptDocs: Bits): Scorer = {
-=======
-      override def sumOfSquaredWeights(): Float = normalizationValue
-
-      override def scorer(reader: IndexReader, scoreDocsInOrder: Boolean, topScorer: Boolean): Scorer = {
->>>>>>> 5a624d98
         val required = new ArrayBuffer[Scorer]
         val prohibited = new ArrayBuffer[Scorer]
         val optional = new ArrayBuffer[(Scorer, Float)]
@@ -146,13 +137,7 @@
         }
       }
 
-<<<<<<< HEAD
       override def explain(context: AtomicReaderContext, doc: Int): Explanation = {
-         // set up percent match weights
-        getValueForNormalization()
-=======
-      override def explain(reader: IndexReader, doc: Int): Explanation = {
->>>>>>> 5a624d98
         val totalValue = totalValueOnOptional + totalValueOnRequired
         val threshold = totalValue * percentMatch / 100.0f
         val maxCoord = clauses.filterNot{ _.isProhibited }.size
