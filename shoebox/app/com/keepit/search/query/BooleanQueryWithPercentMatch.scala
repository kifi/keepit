package com.keepit.search.query

import org.apache.lucene.index.AtomicReaderContext
import org.apache.lucene.index.IndexReader
import org.apache.lucene.search.BooleanClause
import org.apache.lucene.search.BooleanQuery
<<<<<<< HEAD
import org.apache.lucene.search.BooleanScorer2
import org.apache.lucene.search.DocIdSetIterator.NO_MORE_DOCS
import org.apache.lucene.search.IndexSearcher
=======
import org.apache.lucene.search.DocIdSetIterator.NO_MORE_DOCS
>>>>>>> 09d5e2a9
import org.apache.lucene.search.Query
import org.apache.lucene.search.Scorer
import org.apache.lucene.search.Weight
<<<<<<< HEAD
import org.apache.lucene.search.similarities.Similarity
=======
>>>>>>> 09d5e2a9
import org.apache.lucene.util.PriorityQueue
import org.apache.lucene.util.Bits
import scala.collection.mutable.ArrayBuffer
import scala.collection.JavaConversions._
import scala.math._
import java.util.{ArrayList, List => JList}
import com.keepit.common.logging.Logging
import org.apache.lucene.search.Explanation
import org.apache.lucene.search.ComplexExplanation

object BooleanQueryWithPercentMatch {
  def apply(clauses: JList[BooleanClause], percentMatch: Float, disableCoord: Boolean) = {
    val query = new BooleanQueryWithPercentMatch(disableCoord)
    query.setPercentMatch(percentMatch)
    clauses.foreach{ clause => query.add(clause) }
    query
  }
}

class BooleanQueryWithPercentMatch(val disableCoord: Boolean = false) extends BooleanQuery(disableCoord) {

  private[this] var percentMatch = 0.0f

  def setPercentMatch(pctMatch: Float) { percentMatch = pctMatch }
  def getPercentMatch() = percentMatch

  override def rewrite(reader: IndexReader) = {
    if (clauses.size() == 1) { // optimize 1-clause queries
      val c = clauses.get(0)
      if (!c.isProhibited()) {
        var query = c.getQuery().rewrite(reader)
        if (getBoost() != 1.0f) {
           // if rewrite was no-op then clone before boost
          if (query eq c.getQuery()) query = query.clone().asInstanceOf[Query]
          query.setBoost(getBoost() * query.getBoost())
        }
        query
      }
    }

    var returnQuery = this
    val rewrittenQuery = new BooleanQueryWithPercentMatch(disableCoord) // recursively rewrite
    rewrittenQuery.setPercentMatch(percentMatch)
    getClauses.foreach { c =>
      val query = c.getQuery.rewrite(reader)

      if (query eq c.getQuery) rewrittenQuery.add(c)
      else {
        rewrittenQuery.add(query, c.getOccur)
        returnQuery = rewrittenQuery
      }
    }
    returnQuery
  }

  override def clone(): BooleanQuery = {
    val clone = new BooleanQueryWithPercentMatch(disableCoord)
    clone.setPercentMatch(percentMatch)
    clauses.foreach{ c => clone.add(c) }
    clone.setBoost(getBoost)
    clone.setMinimumNumberShouldMatch(getMinimumNumberShouldMatch)
    clone
  }

  override def createWeight(searcher: IndexSearcher) = {

    new BooleanWeight(searcher, disableCoord) {
<<<<<<< HEAD
      private[this] val requiredWeight = new ArrayBuffer[Weight]
      private[this] val prohibitedWeight = new ArrayBuffer[Weight]
      private[this] val optionalWeight = new ArrayBuffer[(Weight, Float)]
      private[this] var totalValueOnRequired = 0.0f
      private[this] var totalValueOnOptional = 0.0f

      override def getValueForNormalization(): Float = {
        var sum = 0.0d
        clauses.zip(weights).foreach{ case (c, w) =>
          val value = w.getValueForNormalization.toDouble
          if (c.isRequired()) {
            totalValueOnRequired += sqrt(value).toFloat
            // if a required clause does not have a scorer, no hit
            requiredWeight += w
            sum + value
          } else if (c.isProhibited()) {
            prohibitedWeight += w
          } else {
            totalValueOnOptional += sqrt(value).toFloat
            optionalWeight += ((w, sqrt(value).toFloat))
            sum + value
          }
=======
      private[this] val requiredWeights = new ArrayBuffer[Weight]
      private[this] val prohibitedWeights = new ArrayBuffer[Weight]
      private[this] val optionalWeights = new ArrayBuffer[(Weight, Float)]
      private[this] var totalValueOnRequired = 0.0f
      private[this] var totalValueOnOptional = 0.0f

      override def sumOfSquaredWeights(): Float = {
        var sum = 0.0d
        clauses.zip(weights).foreach{ case (c, w) =>
          if (c.isProhibited()) {
            prohibitedWeights += w
          } else {
            val value = w.sumOfSquaredWeights().toDouble
            val sqrtValue = sqrt(value).toFloat

            if (c.isRequired()) {
              totalValueOnRequired += sqrtValue
              requiredWeights += w
            }
            else {
              totalValueOnOptional += sqrtValue
              optionalWeights += ((w, sqrtValue))
            }
            sum += value
          }
        }
        sum.toFloat * getBoost() * getBoost()
      }

      override def scorer(reader: IndexReader, scoreDocsInOrder: Boolean, topScorer: Boolean): Scorer = {
        val required = new ArrayBuffer[Scorer]
        val prohibited = new ArrayBuffer[Scorer]
        val optional = new ArrayBuffer[(Scorer, Float)]

        requiredWeights.foreach{ w =>
          val subScorer = w.scorer(reader, true, false)
          // if a required clasuse does not have a scorer, no hit
          if (subScorer == null) return null
          required += subScorer
        }
        prohibitedWeights.foreach{ w =>
          val subScorer = w.scorer(reader, true, false)
          if (subScorer != null) prohibited += subScorer
        }
        optionalWeights.foreach{ case (w, value) =>
          val subScorer = w.scorer(reader, true, false)
          if (subScorer != null) optional += ((subScorer, value))
>>>>>>> 09d5e2a9
        }
        sum.toFloat * getBoost() * getBoost()
      }

      override def scorer(context: AtomicReaderContext, scoreDocsInOrder: Boolean, topScorer: Boolean, acceptDocs: Bits): Scorer = {
        val required = new ArrayBuffer[Scorer]
        val prohibited = new ArrayBuffer[Scorer]
        val optional = new ArrayBuffer[(Scorer, Float)]

        requiredWeight.foreach{ w =>
          val subScorer = w.scorer(context, true, false, acceptDocs)
          // if a required clasuse does not have a scorer, no hit
          if (subScorer == null) return null
          required += subScorer
        }
        prohibitedWeight.foreach{ w =>
          val subScorer = w.scorer(context, true, false, acceptDocs)
          if (subScorer != null) prohibited += subScorer
        }
        optionalWeight.foreach{ case (w, value) =>
          val subScorer = w.scorer(context, true, false, acceptDocs)
          if (subScorer != null) optional += ((subScorer, value))
        }

        if (required.isEmpty && optional.isEmpty) {
          // no required and optional clauses.
          null
        } else {
          val threshold = (totalValueOnRequired + totalValueOnOptional) * percentMatch / 100.0f - totalValueOnRequired
          BooleanScorer(this, disableCoord, similarity, maxCoord, threshold,
                        required.toArray, totalValueOnRequired, optional.toArray, totalValueOnOptional, prohibited.toArray)
        }
      }

      override def explain(reader: IndexReader, doc: Int): Explanation = {
         // set up percent match weights
        sumOfSquaredWeights()
        val totalValue = totalValueOnOptional + totalValueOnRequired
        val threshold = totalValue * percentMatch / 100.0f

        val maxCoord = clauses.filterNot{ _.isProhibited }.size

        val sumExpl = new ComplexExplanation()
        sumExpl.setDescription("sum of:")

        var coord = 0
        var sum = 0.0f
        var fail = false
        var overlapValue = totalValueOnRequired
        requiredWeights.foreach{ w =>
          val e = w.explain(reader, doc)
          if (e.isMatch()) {
            sumExpl.addDetail(e)
            coord += 1
            sum += e.getValue()
          } else {
            val r = new Explanation(0.0f, s"no match on required clause (${w.getQuery().toString()})")
            sumExpl.addDetail(r)
            fail = true
          }
        }
        prohibitedWeights.foreach{ w =>
          val e = w.explain(reader, doc)
          if (e.isMatch()) {
            val r = new Explanation(0.0f, s"match on prohibited clause (${w.getQuery().toString()})")
            r.addDetail(e)
            sumExpl.addDetail(r)
            fail = true
          }
        }
        optionalWeights.foreach{ case (w, v) =>
          val e = w.explain(reader, doc)
          if (e.isMatch()) {
            sumExpl.addDetail(e)
            coord += 1
            sum += e.getValue()
            overlapValue += v
          }
        }

        if (fail) {
          sumExpl.setMatch(false)
          sumExpl.setValue(0.0f)
          sumExpl.setDescription("Failure to meet condition(s) of required/prohibited clause(s)")
          return sumExpl
        } else if (overlapValue < threshold) {
          sumExpl.setDescription(s"below percentMatch threshold (${overlapValue}/${totalValue})")
          sumExpl.setMatch(false)
          sumExpl.setValue(0.0f)
          return sumExpl
        }
        sumExpl.setMatch(true)
        sumExpl.setValue(sum)

        val coordFactor = if (disableCoord) 1.0f else similarity.coord(coord, maxCoord)
        val result = new ComplexExplanation(sumExpl.isMatch(), sum*coordFactor, "product of:")
        result.addDetail(sumExpl)
        if (coordFactor != 1.0f) result.addDetail(new Explanation(coordFactor, s"coord(${coord}/${maxCoord})"))
        result.addDetail(new Explanation(overlapValue/totalValue, s"percentMatch(${overlapValue/totalValue*100}% = ${overlapValue}/${totalValue})"))
        result
      }
    }
  }

  override def equals(obj: Any): Boolean = {
    obj match {
      case other: BooleanQueryWithPercentMatch =>
        (percentMatch == other.getPercentMatch &&
         getBoost == other.getBoost &&
         clauses.equals(other.clauses) &&
         getMinimumNumberShouldMatch == other.getMinimumNumberShouldMatch &&
         disableCoord == other.disableCoord)
      case _ => false
    }
  }

  override def toString(s: String) = "%s>%f".format(super.toString(s), percentMatch)
}

object BooleanScorer {
  def apply(weight: Weight, disableCoord: Boolean, similarity: Similarity, maxCoord: Int, threshold: Float,
            required: Array[Scorer], requiredValue: Float,
            optional: Array[(Scorer, Float)], optionalValue: Float,
            prohibited: Array[Scorer]) = {
    def conjunction() = {
      val coord = if (disableCoord) 1.0f else similarity.coord(required.length, required.length)
      new BooleanAndScorer(weight, coord, required, requiredValue)
    }
    def disjunction() = {
      val maxCoord = required.length + optional.length
      val coordFactors = (0 to optional.length).map{ i => if (disableCoord) 1.0f else similarity.coord(i + required.length, maxCoord) }.toArray
      new BooleanOrScorer(weight, optional, coordFactors, threshold, optionalValue)
    }
    def prohibit(source: Scorer with Coordinator) = {
      new BooleanNotScorer(weight, source, prohibited)
    }

    val mainScorer =
      if (required.length > 0 && optional.length > 0) {
        new BooleanScorer(weight, conjunction(), disjunction(), threshold, requiredValue + optionalValue)
      } else if (required.length > 0){
        conjunction()
      } else if (optional.length > 0) {
        disjunction()
      } else QueryUtil.emptyScorer(weight)

    if (prohibited.length > 0) prohibit(mainScorer) else mainScorer
  }
}

class BooleanScorer(weight: Weight, required: BooleanAndScorer, optional: BooleanOrScorer, threshold: Float, val value: Float) extends Scorer(weight) with Coordinator {

  private[this] var doc = -1
  private[this] var scoredDoc = -1
  private[this] var scoreValue = 0.0f

  override def docID() = doc

  override def score(): Float = {
    if (scoredDoc != doc) {
      scoreValue = required.score()
      if (optional.docID == doc) scoreValue += optional.score()
      scoredDoc = doc
    }
    scoreValue
  }

  override def nextDoc(): Int = advance(0)

  override def advance(target: Int): Int = {
    doc = required.advance(target)
    if (threshold > 0.0f) { // some of the optional clauses must match to reach the threshold.
      while (doc < NO_MORE_DOCS) {
        if (doc == optional.docID) return doc
        if (doc == optional.advance(doc)) return doc
        doc = required.advance(optional.docID)
      }
    } else { // the required clauses have enough weights. the optional clause is truly optional.
      if (doc < NO_MORE_DOCS && optional.docID < doc) {
        optional.advance(doc)
      }
    }
    doc
  }

  override def freq(): Int = 1

  override def coord = (required.value + optional.value)/value
}

class BooleanAndScorer(weight: Weight, val coordFactor: Float, scorers: Array[Scorer], val value: Float) extends Scorer(weight) with Coordinator {

  private[this] var doc = -1
  private[this] var scoredDoc = -1
  private[this] var scoreValue = 0.0f

  override def docID() = doc

  override def score(): Float = {
    if (doc != scoredDoc) {
      scoredDoc = doc
      var sum = 0.0f
      var i = 0
      while (i < scorers.length) {
        sum += scorers(i).score()
        i += 1
      }
      scoreValue = sum * coordFactor
    }
    scoreValue
  }

  override def nextDoc(): Int = advance(0)

  override def advance(target: Int): Int = {
    if (doc < NO_MORE_DOCS) {
      doc = if (target <= doc) doc + 1 else target
    }

    var i = 0
    while (doc < NO_MORE_DOCS && i < scorers.length) {
      val sc = scorers(i)
      var scdoc = sc.docID()
      if (scdoc < doc) scdoc = sc.advance(doc)
      if (scdoc == doc) {
        i += 1
      } else {
        doc = scdoc
        i = 0
      }
    }
    doc
  }

  override def freq(): Int = 1

  override def coord = 1.0f
}

class BooleanOrScorer(weight: Weight, scorers: Array[(Scorer, Float)], coordFactors: Array[Float], threshold: Float, maxOverlapValue: Float)
extends Scorer(weight) with Coordinator with Logging {

  private[this] var doc = -1
  private[this] var scoreValue = 0.0f
  private[this] var overlapValue = 0.0f
  private[this] val overlapValueUnit = maxOverlapValue / scorers.length

  private[this] class ScorerDoc(val scorer: Scorer, val value: Float, var doc: Int, var scoredDoc: Int) {
    private[this] var scoreVal = 0.0f

    def score = {
      if (doc != scoredDoc) {
        scoreVal = scorer.score()
        scoredDoc = doc
      } else {
        log.info("score method called twice [docid=%d]".format(doc))
      }
      scoreVal
    }
  }

  private[this] val pq = new PriorityQueue[ScorerDoc](scorers.length) {
    override def lessThan(a: ScorerDoc, b: ScorerDoc) = (a.doc < b.doc)
  }

  scorers.foreach{ case (s, v) => pq.insertWithOverflow(new ScorerDoc(s, v, -1, -1)) }

  override def docID() = doc

  override def score(): Float = scoreValue

  private def doScore(): Float = {
    var matchValue = 0.0f
    var sum = 0.0f
    var cnt = 0
    if (doc < NO_MORE_DOCS) {
      var top = pq.top
      while (top.doc == doc) {
        sum += top.score
        matchValue += top.value
        cnt += 1
        top.doc = top.scorer.nextDoc()
        top = pq.updateTop()
      }
    }
    overlapValue = matchValue
    if (matchValue < threshold) 0.0f else sum * coordFactors(cnt)
  }

  override def nextDoc(): Int = advance(0)

  override def advance(target: Int): Int = {
    if (doc < NO_MORE_DOCS) {
      doc = if (target <= doc) doc + 1 else target
      scoreValue = 0.0f
      var top = pq.top
      while (top.doc < doc) {
        top.doc = top.scorer.advance(doc)
        top = pq.updateTop()
      }
      doc = top.doc
      while (scoreValue <= 0.0f && doc < NO_MORE_DOCS) {
        doc = top.doc
        scoreValue = doScore() // doScore advances underlying scorers
        top = pq.top
      }
    }
    doc
  }

  override def freq(): Int = 1

  def value = overlapValue
  override def coord = overlapValueUnit / (overlapValueUnit + (maxOverlapValue - overlapValue))
}

class BooleanNotScorer(weight: Weight, scorer: Scorer with Coordinator, prohibited: Array[Scorer]) extends Scorer(weight) with Coordinator {

  private[this] var doc = -1
  private[this] var scoredDoc = -1
  private[this] var scoreValue = 0.0f

  override def docID() = doc

  override def score(): Float = {
    if (doc != scoredDoc) {
      scoredDoc = doc
      scoreValue = scorer.score()
    }
    scoreValue
  }

  override def nextDoc(): Int = advance(0)

  override def advance(target: Int): Int = {
    doc = scorer.advance(target)
    while (doc < NO_MORE_DOCS && isProhibited) {
      doc = scorer.advance(0)
    }
    doc
  }

  override def freq(): Int = 1

  override def coord = scorer.coord

  private def isProhibited = {
    prohibited.exists{ n =>
      if (n.docID < doc) n.advance(doc)
      (n.docID == doc)
    }
  }
}<|MERGE_RESOLUTION|>--- conflicted
+++ resolved
@@ -4,20 +4,12 @@
 import org.apache.lucene.index.IndexReader
 import org.apache.lucene.search.BooleanClause
 import org.apache.lucene.search.BooleanQuery
-<<<<<<< HEAD
-import org.apache.lucene.search.BooleanScorer2
 import org.apache.lucene.search.DocIdSetIterator.NO_MORE_DOCS
 import org.apache.lucene.search.IndexSearcher
-=======
-import org.apache.lucene.search.DocIdSetIterator.NO_MORE_DOCS
->>>>>>> 09d5e2a9
 import org.apache.lucene.search.Query
 import org.apache.lucene.search.Scorer
 import org.apache.lucene.search.Weight
-<<<<<<< HEAD
 import org.apache.lucene.search.similarities.Similarity
-=======
->>>>>>> 09d5e2a9
 import org.apache.lucene.util.PriorityQueue
 import org.apache.lucene.util.Bits
 import scala.collection.mutable.ArrayBuffer
@@ -85,43 +77,19 @@
   override def createWeight(searcher: IndexSearcher) = {
 
     new BooleanWeight(searcher, disableCoord) {
-<<<<<<< HEAD
-      private[this] val requiredWeight = new ArrayBuffer[Weight]
-      private[this] val prohibitedWeight = new ArrayBuffer[Weight]
-      private[this] val optionalWeight = new ArrayBuffer[(Weight, Float)]
-      private[this] var totalValueOnRequired = 0.0f
-      private[this] var totalValueOnOptional = 0.0f
-
-      override def getValueForNormalization(): Float = {
-        var sum = 0.0d
-        clauses.zip(weights).foreach{ case (c, w) =>
-          val value = w.getValueForNormalization.toDouble
-          if (c.isRequired()) {
-            totalValueOnRequired += sqrt(value).toFloat
-            // if a required clause does not have a scorer, no hit
-            requiredWeight += w
-            sum + value
-          } else if (c.isProhibited()) {
-            prohibitedWeight += w
-          } else {
-            totalValueOnOptional += sqrt(value).toFloat
-            optionalWeight += ((w, sqrt(value).toFloat))
-            sum + value
-          }
-=======
       private[this] val requiredWeights = new ArrayBuffer[Weight]
       private[this] val prohibitedWeights = new ArrayBuffer[Weight]
       private[this] val optionalWeights = new ArrayBuffer[(Weight, Float)]
       private[this] var totalValueOnRequired = 0.0f
       private[this] var totalValueOnOptional = 0.0f
 
-      override def sumOfSquaredWeights(): Float = {
+      override def getValueForNormalization(): Float = {
         var sum = 0.0d
         clauses.zip(weights).foreach{ case (c, w) =>
           if (c.isProhibited()) {
             prohibitedWeights += w
           } else {
-            val value = w.sumOfSquaredWeights().toDouble
+            val value = w.getValueForNormalization().toDouble
             val sqrtValue = sqrt(value).toFloat
 
             if (c.isRequired()) {
@@ -138,45 +106,22 @@
         sum.toFloat * getBoost() * getBoost()
       }
 
-      override def scorer(reader: IndexReader, scoreDocsInOrder: Boolean, topScorer: Boolean): Scorer = {
-        val required = new ArrayBuffer[Scorer]
-        val prohibited = new ArrayBuffer[Scorer]
-        val optional = new ArrayBuffer[(Scorer, Float)]
-
-        requiredWeights.foreach{ w =>
-          val subScorer = w.scorer(reader, true, false)
-          // if a required clasuse does not have a scorer, no hit
-          if (subScorer == null) return null
-          required += subScorer
-        }
-        prohibitedWeights.foreach{ w =>
-          val subScorer = w.scorer(reader, true, false)
-          if (subScorer != null) prohibited += subScorer
-        }
-        optionalWeights.foreach{ case (w, value) =>
-          val subScorer = w.scorer(reader, true, false)
-          if (subScorer != null) optional += ((subScorer, value))
->>>>>>> 09d5e2a9
-        }
-        sum.toFloat * getBoost() * getBoost()
-      }
-
       override def scorer(context: AtomicReaderContext, scoreDocsInOrder: Boolean, topScorer: Boolean, acceptDocs: Bits): Scorer = {
         val required = new ArrayBuffer[Scorer]
         val prohibited = new ArrayBuffer[Scorer]
         val optional = new ArrayBuffer[(Scorer, Float)]
 
-        requiredWeight.foreach{ w =>
+        requiredWeights.foreach{ w =>
           val subScorer = w.scorer(context, true, false, acceptDocs)
           // if a required clasuse does not have a scorer, no hit
           if (subScorer == null) return null
           required += subScorer
         }
-        prohibitedWeight.foreach{ w =>
+        prohibitedWeights.foreach{ w =>
           val subScorer = w.scorer(context, true, false, acceptDocs)
           if (subScorer != null) prohibited += subScorer
         }
-        optionalWeight.foreach{ case (w, value) =>
+        optionalWeights.foreach{ case (w, value) =>
           val subScorer = w.scorer(context, true, false, acceptDocs)
           if (subScorer != null) optional += ((subScorer, value))
         }
@@ -191,9 +136,9 @@
         }
       }
 
-      override def explain(reader: IndexReader, doc: Int): Explanation = {
+      override def explain(context: AtomicReaderContext, doc: Int): Explanation = {
          // set up percent match weights
-        sumOfSquaredWeights()
+        getValueForNormalization()
         val totalValue = totalValueOnOptional + totalValueOnRequired
         val threshold = totalValue * percentMatch / 100.0f
 
@@ -207,7 +152,7 @@
         var fail = false
         var overlapValue = totalValueOnRequired
         requiredWeights.foreach{ w =>
-          val e = w.explain(reader, doc)
+          val e = w.explain(context, doc)
           if (e.isMatch()) {
             sumExpl.addDetail(e)
             coord += 1
@@ -219,7 +164,7 @@
           }
         }
         prohibitedWeights.foreach{ w =>
-          val e = w.explain(reader, doc)
+          val e = w.explain(context, doc)
           if (e.isMatch()) {
             val r = new Explanation(0.0f, s"match on prohibited clause (${w.getQuery().toString()})")
             r.addDetail(e)
@@ -228,7 +173,7 @@
           }
         }
         optionalWeights.foreach{ case (w, v) =>
-          val e = w.explain(reader, doc)
+          val e = w.explain(context, doc)
           if (e.isMatch()) {
             sumExpl.addDetail(e)
             coord += 1
