package com.keepit.search

import com.keepit.search.graph.EdgeAccessor
import com.keepit.search.graph.CollectionSearcher
import com.keepit.search.graph.URIGraphSearcher
import com.keepit.search.graph.UserToUriEdgeSet
import com.keepit.search.graph.UserToUserEdgeSet
import com.keepit.search.index.Searcher
import com.keepit.search.index.PersonalizedSearcher
import com.keepit.common.db.{Id, ExternalId}
import com.keepit.common.logging.Logging
import com.keepit.common.time._
import com.keepit.model._
import org.apache.lucene.search.DocIdSetIterator.NO_MORE_DOCS
import org.apache.lucene.search.Query
import org.apache.lucene.search.Explanation
import org.apache.lucene.util.PriorityQueue
import com.keepit.search.query.QueryUtil
import com.keepit.search.query.parser.SpellCorrector
import com.keepit.common.analytics.{EventFamilies, Events}
import com.keepit.common.time._
import com.keepit.common.service.FortyTwoServices
import play.api.libs.json._
import java.util.UUID
import scala.math._
import org.joda.time.DateTime
import com.keepit.serializer.SearchResultInfoSerializer
import com.keepit.search.query.LuceneExplanationExtractor
import com.keepit.search.query.LuceneScoreNames
import com.keepit.search.graph.UserToUriEdgeSet
import com.keepit.shoebox.ShoeboxServiceClient
import com.keepit.shoebox.ClickHistoryTracker
import com.keepit.shoebox.BrowsingHistoryTracker
import scala.concurrent.Future
import com.keepit.common.akka.MonitoredAwait
import play.modules.statsd.api.Statsd


class MainSearcher(
    userId: Id[User],
    filter: SearchFilter,
    config: SearchConfig,
    articleSearcher: Searcher,
    val uriGraphSearcher: URIGraphSearcher,
    val collectionSearcher: CollectionSearcher,
    parserFactory: MainQueryParserFactory,
    resultClickTracker: ResultClickTracker,
    browsingHistoryFuture: Future[MultiHashFilter[BrowsingHistory]],
    clickHistoryFuture: Future[MultiHashFilter[ClickHistory]],
    shoeboxClient: ShoeboxServiceClient,
    spellCorrector: SpellCorrector,
    monitoredAwait: MonitoredAwait)
    (implicit private val clock: Clock,
    private val fortyTwoServices: FortyTwoServices
) extends Logging {
  val currentTime = currentDateTime.getMillis()
  val timeLogs = new MutableSearchTimeLogs()
  val idFilter = filter.idFilter
  val isInitialSearch = idFilter.isEmpty

  // get config params
  val sharingBoostInNetwork = config.asFloat("sharingBoostInNetwork")
  val sharingBoostOutOfNetwork = config.asFloat("sharingBoostOutOfNetwork")
  val percentMatch = config.asFloat("percentMatch")
  val recencyBoost = config.asFloat("recencyBoost")
  val newContentBoost = config.asFloat("newContentBoost")
  val halfDecayMillis = config.asFloat("halfDecayHours") * (60.0f * 60.0f * 1000.0f) // hours to millis
  val proximityBoost = config.asFloat("proximityBoost")
  val semanticBoost = config.asFloat("semanticBoost")
  val dampingHalfDecayMine = config.asFloat("dampingHalfDecayMine")
  val dampingHalfDecayFriends = config.asFloat("dampingHalfDecayFriends")
  val dampingHalfDecayOthers = config.asFloat("dampingHalfDecayOthers")
  val svWeightMyBookMarks = config.asInt("svWeightMyBookMarks")
  val svWeightBrowsingHistory = config.asInt("svWeightBrowsingHistory")
  val svWeightClickHistory = config.asInt("svWeightClickHistory")
  val similarity = Similarity(config.asString("similarity"))
  val enableCoordinator = config.asBoolean("enableCoordinator")
  val phraseBoost = config.asFloat("phraseBoost")
  val phraseProximityBoost = config.asFloat("phraseProximityBoost")
  val siteBoost = config.asFloat("siteBoost")
  val minMyBookmarks = config.asInt("minMyBookmarks")
  val myBookmarkBoost = config.asFloat("myBookmarkBoost")
  val maxResultClickBoost = config.asFloat("maxResultClickBoost")

  // tailCutting is set to low when a non-default filter is in use
  val tailCutting = if (filter.isDefault && isInitialSearch) config.asFloat("tailCutting") else 0.001f

  // initialize user's social graph info
  private[this] val friendEdgeSet = uriGraphSearcher.friendEdgeSet
  private[this] val friendIds = friendEdgeSet.destIdSet
  private[this] val myUriEdges = uriGraphSearcher.myUriEdgeSet
  private[this] val myUriEdgeAccessor = myUriEdges.accessor
  private[this] val friendsUriEdgeSets = uriGraphSearcher.friendsUriEdgeSets
  private[this] val friendsUriEdgeAccessors = friendsUriEdgeSets.mapValues{ _.accessor }
  private[this] val filteredFriendIds = filter.filterFriends(friendIds)

  private[this] val myUris =
    filter.timeRange match {
      case Some(timeRange) =>
        filter.collections match {
          case Some(collections) =>
            collections.foldLeft(Set.empty[Long]){ (s, collId) =>
              s ++ collectionSearcher.getCollectionToUriEdgeSet(collId).filterByTimeRange(timeRange.start, timeRange.end).destIdLongSet
            }
          case _ => myUriEdges.filterByTimeRange(timeRange.start, timeRange.end).destIdLongSet
        }
      // no time range
      case _ =>
        filter.collections match {
          case Some(collections) =>
            collections.foldLeft(Set.empty[Long]){ (s, collId) =>
              s ++ collectionSearcher.getCollectionToUriEdgeSet(collId).destIdLongSet
            }
          case _ => myUriEdges.destIdLongSet
        }
    }

  private[this] val friendUris = {
    filter.timeRange match {
      case Some(timeRange) =>
        filteredFriendIds.foldLeft(Set.empty[Long]){ (s, f) =>
          s ++ friendsUriEdgeSets(f.id).filterByTimeRange(timeRange.start, timeRange.end).destIdLongSet
        }
      case _ =>
        filteredFriendIds.foldLeft(Set.empty[Long]){ (s, f) =>
          s ++ friendsUriEdgeSets(f.id).destIdLongSet
        }
    }
  }

  private[this] val friendlyUris = {
    if (filter.includeMine) friendUris ++ myUris
    else if (filter.includeShared) friendUris
    else friendUris -- myUris // friends only
  }

<<<<<<< HEAD
  private[this] val friendEdgeSet = uriGraphSearcher.getUserToUserEdgeSet(userId, friendIds)
=======
>>>>>>> f9b00b7e
  private[this] val filteredFriendEdgeSet = if (filter.isCustom) uriGraphSearcher.getUserToUserEdgeSet(userId, filteredFriendIds) else friendEdgeSet

  val preparationTime = currentDateTime.getMillis() - currentTime
  timeLogs.socialGraphInfo = preparationTime
  Statsd.timing("socialGraphInfo", preparationTime)

  private def findSharingUsers(id: Long): UserToUserEdgeSet = {
    uriGraphSearcher.intersect(friendEdgeSet, uriGraphSearcher.getUriToUserEdgeSet(Id[NormalizedURI](id)))
  }

  private def sharingScore(sharingUsers: UserToUserEdgeSet): Float = {
    if (filter.isCustom) filter.filterFriends(sharingUsers.destIdSet).size.toFloat else sharingUsers.size.toFloat
  }

  private def sharingScore(sharingUsers: UserToUserEdgeSet, normalizedFriendStats: FriendStats): Float = {
    val users = if (filter.isCustom) filter.filterFriends(sharingUsers.destIdSet) else sharingUsers.destIdSet
    users.foldLeft(0.0f){ (score, id) => score + normalizedFriendStats.score(id) }
  }

  def getPersonalizedSearcher(query: Query) = {
    val indexReader = uriGraphSearcher.openPersonalIndex(query) match {
      case Some((personalReader, personalIdMapper)) =>
        articleSearcher.indexReader.add(personalReader, personalIdMapper)
      case None =>
        articleSearcher.indexReader
    }
    PersonalizedSearcher(userId, indexReader, myUris, friendUris, browsingHistoryFuture, clickHistoryFuture, svWeightMyBookMarks, svWeightBrowsingHistory, svWeightClickHistory, shoeboxClient, monitoredAwait)
  }

  def searchText(queryString: String, maxTextHitsPerCategory: Int, clickBoosts: ResultClickTracker.ResultClickBoosts)(implicit lang: Lang) = {
    val myHits = createQueue(maxTextHitsPerCategory)
    val friendsHits = createQueue(maxTextHitsPerCategory)
    val othersHits = createQueue(maxTextHitsPerCategory)
    val t1 = currentDateTime.getMillis()

    val parser = parserFactory(lang, proximityBoost, semanticBoost, phraseBoost, phraseProximityBoost, siteBoost)
    parser.setPercentMatch(percentMatch)
    parser.enableCoord = enableCoordinator

    val parsedQuery = parser.parse(queryString)
    timeLogs.queryParsing = currentDateTime.getMillis() - t1
    Statsd.timing("queryParsing", timeLogs.queryParsing)

    val t2 = currentDateTime.getMillis()

    val personalizedSearcher = parsedQuery.map{ articleQuery =>
      log.debug("articleQuery: %s".format(articleQuery.toString))

      val namedQueryContext = parser.namedQueryContext
      val semanticVectorScoreAccessor = namedQueryContext.getScoreAccessor("semantic vector")

      val personalizedSearcher = getPersonalizedSearcher(articleQuery)
      personalizedSearcher.setSimilarity(similarity)
      timeLogs.personalizedSearcher = currentDateTime.getMillis() - t2
      Statsd.timing("personalizedSearcher", timeLogs.personalizedSearcher)
      val t3 = currentDateTime.getMillis()
      personalizedSearcher.doSearch(articleQuery){ (scorer, mapper) =>
        var doc = scorer.nextDoc()
        while (doc != NO_MORE_DOCS) {
          val id = mapper.getId(doc)
          if (!idFilter.contains(id)) {
            val clickBoost = clickBoosts(id)
            val score = scorer.score()
            val newSemanticScore = semanticVectorScoreAccessor.getScore(doc)
            if (friendlyUris.contains(id)) {
              if (myUriEdgeAccessor.seek(id)) {
                myHits.insert(id, score * clickBoost, score, newSemanticScore, clickBoost, true, !myUriEdgeAccessor.isPublic)
              } else {
                friendsHits.insert(id, score * clickBoost, score, newSemanticScore, clickBoost, false, false)
              }
            } else if (filter.includeOthers) {
              othersHits.insert(id, score * clickBoost, score, newSemanticScore, clickBoost, false, false)
            }
          }
          doc = scorer.nextDoc()
        }
        namedQueryContext.reset()
      }
      timeLogs.search = currentDateTime.getMillis() - t3
      Statsd.timing("LuceneSearch", timeLogs.search)
      personalizedSearcher
    }
    (myHits, friendsHits, othersHits, parsedQuery, personalizedSearcher)
  }

  def search(queryString: String, numHitsToReturn: Int, lastUUID: Option[ExternalId[ArticleSearchResultRef]], filter: SearchFilter = SearchFilter.default()): ArticleSearchResult = {

    implicit val lang = Lang("en") // TODO: detect
    val now = currentDateTime
    val clickBoosts = resultClickTracker.getBoosts(userId, queryString, maxResultClickBoost)
    timeLogs.getClickBoost = currentDateTime.getMillis() - now.getMillis()
    Statsd.timing("getClickboost", timeLogs.getClickBoost)
    val (myHits, friendsHits, othersHits, parsedQuery, personalizedSearcher) = searchText(queryString, maxTextHitsPerCategory = numHitsToReturn * 5, clickBoosts)
    val t1 = currentDateTime.getMillis()
    val myTotal = myHits.totalHits
    val friendsTotal = friendsHits.totalHits
    val othersTotal = othersHits.totalHits

    val hits = createQueue(numHitsToReturn)

    // compute high score excluding others (an orphan uri sometimes makes results disappear)
    // and others high score (used for tailcutting of others hits)
    val (highScore, othersHighScore) = {
      var highScore = max(myHits.highScore, friendsHits.highScore)
      val othersHighScore = max(othersHits.highScore, highScore)
      if (highScore < 0.0f) highScore = othersHighScore
      (highScore, othersHighScore)
    }

    val threshold = highScore * tailCutting
    val friendStats = FriendStats(friendIds)
    var numCollectStats = 20

    if (myHits.size > 0) {
      myHits.toRankedIterator.forall{ case (h, rank) =>
        val sharingUsers = findSharingUsers(h.id)

        if (numCollectStats > 0 && sharingUsers.size > 0) {
          val createdAt = myUriEdgeAccessor.getCreatedAt(h.id)
          val sharingUserIdSet = sharingUsers.destIdLongSet
          val earlyKeepersUserIdSet = sharingUserIdSet.filter{ f => friendsUriEdgeAccessors(f).getCreatedAt(h.id) < createdAt }
          friendStats.add(sharingUserIdSet, h.score)
          friendStats.add(earlyKeepersUserIdSet, h.score * 0.5f)
          numCollectStats -= 1
        }

        val score = h.score * dampFunc(rank, dampingHalfDecayMine) // damping the scores by rank

        if (score > threshold) {
          h.users = sharingUsers.destIdSet
          h.scoring = new Scoring(score, score / highScore, bookmarkScore(sharingScore(sharingUsers) + 1.0f), recencyScore(myUriEdgeAccessor.getCreatedAt(h.id)))
          h.score = h.scoring.score(myBookmarkBoost, sharingBoostInNetwork, recencyBoost)
          hits.insert(h)
          true
        } else {
          numCollectStats > 0
        }
      }
    }

    var newContent: Option[MutableArticleHit] = None // hold a document most recently introduced to the network

    if (friendsHits.size > 0 && filter.includeFriends) {
      val queue = createQueue(numHitsToReturn - min(minMyBookmarks, hits.size))
      hits.discharge(hits.size - minMyBookmarks).foreach{ h => queue.insert(h) }

      val normalizedFriendStats = friendStats.normalize
      var newContentScore = 0.5f // one day
      friendsHits.toRankedIterator.forall{ case (h, rank) =>
        val sharingUsers = findSharingUsers(h.id)

        var recencyScoreVal = 0.0f
        if (numCollectStats > 0) {
          val sharingUserIdSet = sharingUsers.destIdLongSet
          val introducedAt = sharingUserIdSet.map{ f => friendsUriEdgeAccessors(f).getCreatedAt(h.id) }.min // oldest keep time
          recencyScoreVal = recencyScore(introducedAt)
          friendStats.add(sharingUserIdSet, h.score)
          numCollectStats -= 1
        }

        val score = h.score * dampFunc(rank, dampingHalfDecayFriends) // damping the scores by rank
        if (score > threshold) {
          h.users = sharingUsers.destIdSet
          h.scoring = new Scoring(score, score / highScore, bookmarkScore(sharingScore(sharingUsers, normalizedFriendStats)), recencyScoreVal)
          h.score = h.scoring.score(1.0f, sharingBoostInNetwork, newContentBoost)
          queue.insert(h)
          true
        } else {
          if (recencyScoreVal > newContentScore) {
            h.users = sharingUsers.destIdSet
            h.scoring = new Scoring(score, score / highScore, bookmarkScore(sharingScore(sharingUsers, normalizedFriendStats)), recencyScoreVal)
            h.score = h.scoring.score(1.0f, sharingBoostInNetwork, newContentBoost)
            newContent = Some(h)
            newContentScore = recencyScoreVal
          }
          numCollectStats > 0
        }
      }
      queue.foreach{ h => hits.insert(h) }
    }

    if (hits.size < numHitsToReturn && othersHits.size > 0 && filter.includeOthers) {
      val othersThreshold = othersHighScore * tailCutting
      val queue = createQueue(numHitsToReturn - hits.size)

      othersHits.toRankedIterator.forall{ case (h, rank) =>
        val score = h.score * dampFunc(rank, dampingHalfDecayOthers) // damping the scores by rank
        if (score > othersThreshold) {
          h.bookmarkCount = getPublicBookmarkCount(h.id) // TODO: revisit this later. We probably want the private count.
          if (h.bookmarkCount > 0) {
            h.scoring = new Scoring(score, score / highScore, bookmarkScore(h.bookmarkCount.toFloat), 0.0f)
            h.score = h.scoring.score(1.0f, sharingBoostOutOfNetwork, recencyBoost)
            queue.insert(h)
          }
          true
        } else {
          false
        }
      }
      queue.foreach{ h => hits.insert(h) }
    }

    var hitList = hits.toSortedList
    hitList.foreach{ h => if (h.bookmarkCount == 0) h.bookmarkCount = getPublicBookmarkCount(h.id) }

    val (svVar,svExistVar) = SemanticVariance.svVariance(parsedQuery, hitList, personalizedSearcher) // compute sv variance. may need to record the time elapsed.

    // inject a new content if any
    newContent.foreach { h =>
      if (h.bookmarkCount == 0) h.bookmarkCount = getPublicBookmarkCount(h.id)
      hitList = (hitList.take(numHitsToReturn - 1) :+ h)
    }

    val newIdFilter = filter.idFilter ++ hitList.map(_.id)

    timeLogs.processHits = currentDateTime.getMillis() - t1
    Statsd.timing("processHits", timeLogs.processHits)
    val millisPassed = currentDateTime.getMillis() - now.getMillis()
    timeLogs.total = millisPassed
    Statsd.timing("searchTotal", millisPassed)
    log.info(s"queryString length: ${queryString.size}, main search time: $millisPassed milliseconds")

    // simple classifier
    val show = if (svVar > 0.17f) false else {
      val isGood = (parsedQuery, personalizedSearcher) match {
        case (query: Some[Query], searcher: Some[PersonalizedSearcher]) => classify(query.get, hitList, searcher.get)
        case _ => true
      }
      isGood
    }

    val searchResultUuid = ExternalId[ArticleSearchResultRef]()
    val searchResultInfo = SearchResultInfo(myTotal, friendsTotal, othersTotal, svVar, svExistVar)
    val searchResultJson = SearchResultInfoSerializer.serializer.writes(searchResultInfo)
    val metaData = Json.obj("queryUUID" -> JsString(searchResultUuid.id), "searchResultInfo" -> searchResultJson)
    shoeboxClient.persistServerSearchEvent(metaData)
    ArticleSearchResult(lastUUID, queryString, hitList.map(_.toArticleHit(friendStats)),
        myTotal, friendsTotal, !hitList.isEmpty, hitList.map(_.scoring), newIdFilter, millisPassed.toInt,
        (idFilter.size / numHitsToReturn).toInt, uuid = searchResultUuid, svVariance = svVar, svExistenceVar = svExistVar, toShow = show, timeLogs = Some(timeLogs))
  }

  private def classify(parsedQuery: Query, hitList: List[MutableArticleHit], personalizedSearcher: PersonalizedSearcher) = {
    def classify(hit: MutableArticleHit) = {
      (hit.clickBoost) > 1.25f || hit.scoring.recencyScore > 0.25f || hit.scoring.textScore > 0.7f || (hit.scoring.textScore >= 0.04f && hit.semanticScore >= 0.28f)
    }
    hitList.take(3).exists(classify(_))
  }

  private def getPublicBookmarkCount(id: Long) = {
    uriGraphSearcher.getUriToUserEdgeSet(Id[NormalizedURI](id)).size
  }

  def createQueue(sz: Int) = new ArticleHitQueue(sz)

  private def dampFunc(rank: Int, halfDecay: Double) = (1.0d / (1.0d + pow(rank.toDouble/halfDecay, 3.0d))).toFloat

  private def bookmarkScore(bookmarkCount: Float) = (1.0f - (1.0f/(1.0f + bookmarkCount)))

  private def recencyScore(createdAt: Long): Float = {
    val t = max(currentTime - createdAt, 0).toFloat / halfDecayMillis
    val t2 = t * t
    (1.0f/(1.0f + t2))
  }

  def explain(queryString: String, uriId: Id[NormalizedURI]): Option[(Query, Explanation)] = {
    val lang = Lang("en") // TODO: detect
    val parser = parserFactory(lang, proximityBoost, semanticBoost, phraseBoost, phraseProximityBoost, siteBoost)
    parser.setPercentMatch(percentMatch)
    parser.enableCoord = enableCoordinator

    parser.parse(queryString).map{ query =>
      var personalizedSearcher = getPersonalizedSearcher(query)
      personalizedSearcher.setSimilarity(similarity)
      (query, personalizedSearcher.explain(query, uriId.id))
    }
  }
}

class ArticleHitQueue(sz: Int) extends PriorityQueue[MutableArticleHit](sz) {

  val NO_FRIEND_IDS = Set.empty[Id[User]]

  var highScore = Float.MinValue
  var totalHits = 0

  override def lessThan(a: MutableArticleHit, b: MutableArticleHit) = (a.score < b.score || (a.score == b.score && a.id < b.id))

  var overflow: MutableArticleHit = null // sorry about the null, but this is necessary to work with lucene's priority queue efficiently

  def insert(id: Long, score: Float, textScore: Float, semanticScore: Float, clickBoost: Float, isMyBookmark: Boolean, isPrivate: Boolean, friends: Set[Id[User]] = NO_FRIEND_IDS, bookmarkCount: Int = 0) {
    if (overflow == null) overflow = new MutableArticleHit(id, score, textScore, semanticScore, clickBoost, isMyBookmark, isPrivate, friends, bookmarkCount, null)
    else overflow(id, score, textScore, semanticScore, clickBoost, isMyBookmark, isPrivate, friends, bookmarkCount)

    if (score > highScore) highScore = score

    overflow = insertWithOverflow(overflow)
    totalHits += 1
  }

  def insert(hit: MutableArticleHit) {
    if (hit.score > highScore) highScore = hit.score
    overflow = insertWithOverflow(hit)
    totalHits += 1
  }

  // the following method is destructive. after the call ArticleHitQueue is unusable
  def toSortedList: List[MutableArticleHit] = {
    var res: List[MutableArticleHit] = Nil
    var i = size()
    while (i > 0) {
      i -= 1
      res = pop() :: res
    }
    res
  }

  // the following method is destructive. after the call ArticleHitQueue is unusable
  def toRankedIterator = toSortedList.iterator.zipWithIndex

  def foreach(f: MutableArticleHit => Unit) {
    val arr = getHeapArray()
    val sz = size()
    var i = 1
    while (i <= sz) {
      f(arr(i).asInstanceOf[MutableArticleHit])
      i += 1
    }
  }

  def discharge(n: Int): List[MutableArticleHit] = {
    var i = 0
    var discharged: List[MutableArticleHit] = Nil
    while (i < n && size > 0) {
      discharged = pop() :: discharged
      i += 1
    }
    discharged
  }

  def reset() {
    super.clear()
    highScore = Float.MinValue
    totalHits = 0
  }
}

case class ArticleHit(uriId: Id[NormalizedURI], score: Float, isMyBookmark: Boolean, isPrivate: Boolean, users: Seq[Id[User]], bookmarkCount: Int)

case class ArticleSearchResult(
  last: Option[ExternalId[ArticleSearchResultRef]], // uuid of the last search. the frontend is responsible for tracking, this is meant for sessionization.
  query: String,
  hits: Seq[ArticleHit],
  myTotal: Int,
  friendsTotal: Int,
  mayHaveMoreHits: Boolean,
  scorings: Seq[Scoring],
  filter: Set[Long],
  millisPassed: Int,
  pageNumber: Int,
  uuid: ExternalId[ArticleSearchResultRef] = ExternalId(),
  time: DateTime = currentDateTime,
  svVariance: Float = -1.0f,			// semantic vector variance
  svExistenceVar: Float = -1.0f,
  toShow: Boolean = true,
  timeLogs: Option[MutableSearchTimeLogs] = None
)


class Scoring(val textScore: Float, val normalizedTextScore: Float, val bookmarkScore: Float, val recencyScore: Float) extends Equals {
  var boostedTextScore: Float = Float.NaN
  var boostedBookmarkScore: Float = Float.NaN
  var boostedRecencyScore: Float = Float.NaN

  def score(textBoost: Float, bookmarkBoost: Float, recencyBoost: Float) = {
    boostedTextScore = normalizedTextScore * textBoost
    boostedBookmarkScore = bookmarkScore * bookmarkBoost
    boostedRecencyScore = recencyScore * recencyBoost

    boostedTextScore + boostedBookmarkScore + boostedRecencyScore
  }

  override def toString() = {
    "Scoring(%f, %f, %f, %f, %f, %f, %f)".format(textScore, normalizedTextScore, bookmarkScore, recencyScore, boostedTextScore, boostedBookmarkScore, boostedRecencyScore)
  }

  def canEqual(other: Any) = {
    other.isInstanceOf[com.keepit.search.Scoring]
  }

  override def equals(other: Any) = {
    other match {
      case that: com.keepit.search.Scoring => that.canEqual(Scoring.this) && textScore == that.textScore && normalizedTextScore == that.normalizedTextScore && bookmarkScore == that.bookmarkScore
      case _ => false
    }
  }

  override def hashCode() = {
    val prime = 41
    prime * (prime * (prime + textScore.hashCode) + normalizedTextScore.hashCode) + bookmarkScore.hashCode
  }
}

// mutable hit object for efficiency
class MutableArticleHit(var id: Long, var score: Float, var luceneScore: Float, var semanticScore: Float, var clickBoost: Float, var isMyBookmark: Boolean, var isPrivate: Boolean, var users: Set[Id[User]], var bookmarkCount: Int, var scoring: Scoring) {
  def apply(newId: Long, newScore: Float, newTextScore: Float, newSemanticScore: Float, newClickBoost: Float, newIsMyBookmark: Boolean, newIsPrivate: Boolean, newUsers: Set[Id[User]], newBookmarkCount: Int) = {
    id = newId
    score = newScore
    luceneScore = newTextScore
    semanticScore = newSemanticScore
    clickBoost = newClickBoost
    isMyBookmark = newIsMyBookmark
    isPrivate = newIsPrivate
    users = newUsers
    bookmarkCount = newBookmarkCount
  }
  def toArticleHit(friendStats: FriendStats) = {
    val sortedUsers = users.toSeq.sortBy{ id => - friendStats.score(id) }
    ArticleHit(Id[NormalizedURI](id), score, isMyBookmark, isPrivate, sortedUsers, bookmarkCount)
  }
}

case class MutableSearchTimeLogs(
    var socialGraphInfo: Long = 0,
    var getClickBoost: Long = 0,
    var queryParsing: Long = 0,
    var personalizedSearcher: Long = 0,
    var search: Long = 0,
    var processHits: Long = 0,
    var total: Long = 0
) {
  override def toString() = {
    s"search time summary: total = $total, approx sum of: socialGraphInfo = $socialGraphInfo, getClickBoost = $getClickBoost, queryParsing = $queryParsing, " +
    		s"personalizedSearcher = $personalizedSearcher, search = $search, processHits = $processHits"
  }
}<|MERGE_RESOLUTION|>--- conflicted
+++ resolved
@@ -134,10 +134,6 @@
     else friendUris -- myUris // friends only
   }
 
-<<<<<<< HEAD
-  private[this] val friendEdgeSet = uriGraphSearcher.getUserToUserEdgeSet(userId, friendIds)
-=======
->>>>>>> f9b00b7e
   private[this] val filteredFriendEdgeSet = if (filter.isCustom) uriGraphSearcher.getUserToUserEdgeSet(userId, filteredFriendIds) else friendEdgeSet
 
   val preparationTime = currentDateTime.getMillis() - currentTime
