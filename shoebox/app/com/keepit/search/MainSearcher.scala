package com.keepit.search

import com.keepit.search.graph.URIGraphSearcher
import com.keepit.search.index.Searcher
import com.keepit.search.index.PersonalizedSearcher
import com.keepit.common.db.{Id, ExternalId}
import com.keepit.common.logging.Logging
import com.keepit.common.time._
import com.keepit.model._
import org.apache.lucene.search.DocIdSetIterator.NO_MORE_DOCS
import org.apache.lucene.search.Query
import org.apache.lucene.search.Explanation
import org.apache.lucene.util.PriorityQueue
import com.keepit.search.query.QueryUtil
import com.keepit.search.query.parser.SpellCorrector
import com.keepit.common.analytics.{EventFamilies, Events, PersistEventPlugin}
import com.keepit.common.time._
import com.keepit.common.controller.FortyTwoServices
import play.api.libs.json._
import java.util.UUID
import scala.math._
import org.joda.time.DateTime


class MainSearcher(
    userId: Id[User],
    friendIds: Set[Id[User]],
    filter: SearchFilter,
    config: SearchConfig,
    articleSearcher: Searcher,
    val uriGraphSearcher: URIGraphSearcher,
    parserFactory: MainQueryParserFactory,
    resultClickTracker: ResultClickTracker,
    browsingHistoryTracker: BrowsingHistoryTracker,
    clickHistoryTracker: ClickHistoryTracker,
    persistEventPlugin: PersistEventPlugin,
    spellCorrector: SpellCorrector)
    (implicit private val clock: Clock,
    private val fortyTwoServices: FortyTwoServices
) extends Logging {
  val currentTime = currentDateTime.getMillis()
  val idFilter = filter.idFilter
  val isInitialSearch = idFilter.isEmpty

  // get config params
  val sharingBoostInNetwork = config.asFloat("sharingBoostInNetwork")
  val sharingBoostOutOfNetwork = config.asFloat("sharingBoostOutOfNetwork")
  val percentMatch = config.asFloat("percentMatch")
  val recencyBoost = config.asFloat("recencyBoost")
  val halfDecayMillis = config.asFloat("halfDecayHours") * (60.0f * 60.0f * 1000.0f) // hours to millis
  val proximityBoost = config.asFloat("proximityBoost")
  val semanticBoost = config.asFloat("semanticBoost")
  val dampingHalfDecayMine = config.asFloat("dampingHalfDecayMine")
  val dampingHalfDecayFriends = config.asFloat("dampingHalfDecayFriends")
  val dampingHalfDecayOthers = config.asFloat("dampingHalfDecayOthers")
  val svWeightMyBookMarks = config.asInt("svWeightMyBookMarks")
  val svWeightBrowsingHistory = config.asInt("svWeightBrowsingHistory")
  val svWeightClickHistory = config.asInt("svWeightClickHistory")
  val similarity = Similarity(config.asString("similarity"))
  val enableCoordinator = config.asBoolean("enableCoordinator")
  val phraseBoost = config.asFloat("phraseBoost")
  val siteBoost = config.asFloat("siteBoost")
  val minMyBookmarks = config.asInt("minMyBookmarks")
  val myBookmarkBoost = config.asFloat("myBookmarkBoost")
  val maxResultClickBoost = config.asFloat("maxResultClickBoost")

  // tailCutting is set to low when a non-default filter is in use
  val tailCutting = if (filter.isDefault && isInitialSearch) config.asFloat("tailCutting") else 0.001f

  // initialize user's social graph info
  private[this] val myUriEdges = uriGraphSearcher.getUserToUriEdgeSetWithCreatedAt(userId, publicOnly = false)
  private[this] val myUris = myUriEdges.destIdLongSet
  private[this] val myPublicUris = uriGraphSearcher.getUserToUriEdgeSet(userId, publicOnly = true).destIdLongSet
  private[this] val filteredFriendIds = filter.filterFriends(friendIds)
  private[this] val friendUris = filteredFriendIds.foldLeft(Set.empty[Long]){ (s, f) =>
    s ++ uriGraphSearcher.getUserToUriEdgeSet(f, publicOnly = true).destIdLongSet
  }
  private[this] val friendlyUris = {
    if (filter.includeMine) myUris ++ friendUris
    else if (filter.includeShared) friendUris
    else friendUris -- myUris // friends only
  }

  private[this] val customFilterOn = (filteredFriendIds != friendIds)
  private[this] val friendEdgeSet = uriGraphSearcher.getUserToUserEdgeSet(userId, friendIds)
  private[this] val filteredFriendEdgeSet = if (customFilterOn) uriGraphSearcher.getUserToUserEdgeSet(userId, filteredFriendIds) else friendEdgeSet



  def findSharingUsers(id: Id[NormalizedURI]) = {
    val sharingUsers = uriGraphSearcher.intersect(friendEdgeSet, uriGraphSearcher.getUriToUserEdgeSet(id)).destIdSet
    val effectiveSharingSize = if (customFilterOn) filter.filterFriends(sharingUsers).size else sharingUsers.size
    (sharingUsers, effectiveSharingSize)
  }

  def getPersonalizedSearcher(query: Query) = {
    val indexReader = uriGraphSearcher.openPersonalIndex(userId, query) match {
      case Some((personalReader, personalIdMapper)) =>
        articleSearcher.indexReader.add(personalReader, personalIdMapper)
      case None =>
        articleSearcher.indexReader
    }
    PersonalizedSearcher(userId, indexReader, myUris, browsingHistoryTracker, clickHistoryTracker, svWeightMyBookMarks, svWeightBrowsingHistory, svWeightClickHistory)
  }

  def searchText(queryString: String, maxTextHitsPerCategory: Int, clickBoosts: ResultClickTracker.ResultClickBoosts)(implicit lang: Lang) = {
    val myHits = createQueue(maxTextHitsPerCategory)
    val friendsHits = createQueue(maxTextHitsPerCategory)
    val othersHits = createQueue(maxTextHitsPerCategory)

    val parser = parserFactory(lang, proximityBoost, semanticBoost, phraseBoost, siteBoost)
    parser.setPercentMatch(percentMatch)
    parser.enableCoord = enableCoordinator

    val parsedQuery = parser.parse(queryString)

    parsedQuery.map{ articleQuery =>
      log.debug("articleQuery: %s".format(articleQuery.toString))

      val personalizedSearcher = getPersonalizedSearcher(articleQuery)
      personalizedSearcher.setSimilarity(similarity)
      personalizedSearcher.doSearch(articleQuery){ (scorer, mapper) =>
        var doc = scorer.nextDoc()
        while (doc != NO_MORE_DOCS) {
          val id = mapper.getId(doc)
          if (!idFilter.contains(id)) {
            val clickBoost = clickBoosts(id)
            val score = scorer.score()
            if (friendlyUris.contains(id)) {
              if (myUris.contains(id)) {
                myHits.insert(id, score * clickBoost, true, !myPublicUris.contains(id))
              } else {
                friendsHits.insert(id, score * clickBoost, false, false)
              }
            } else if (filter.includeOthers) {
              othersHits.insert(id, score * clickBoost, false, false)
            }
          }
          doc = scorer.nextDoc()
        }
      }
    }

    (myHits, friendsHits, othersHits, parsedQuery)
  }

  def search(queryString: String, numHitsToReturn: Int, lastUUID: Option[ExternalId[ArticleSearchResultRef]], filter: SearchFilter = SearchFilter.default()): ArticleSearchResult = {

    implicit val lang = Lang("en") // TODO: detect
    val now = currentDateTime
    val clickBoosts = resultClickTracker.getBoosts(userId, queryString, maxResultClickBoost)
    val (myHits, friendsHits, othersHits, parsedQuery) = searchText(queryString, maxTextHitsPerCategory = numHitsToReturn * 5, clickBoosts) match {
      case (myHits, friendsHits, othersHits, parsedQuery) => {
        if ( myHits.size() + friendsHits.size() + othersHits.size() > 0 ) (myHits, friendsHits, othersHits, parsedQuery)
        else {
<<<<<<< HEAD
          val alternative = try { spellCorrector.getAlternativeQuery(queryString); } catch { case e: Exception => log.error("unexpected SpellCorrector error" ); queryString }
          println("\n\n\n spell checker gives correction: " + alternative)
=======
          val alternative = try { spellCorrector.getAlternativeQuery(queryString) } catch { case e: Exception => log.error("unexpected SpellCorrector error" ); queryString }
>>>>>>> 270113da
          if (alternative.trim == queryString.trim)	(myHits, friendsHits, othersHits, parsedQuery)
          else searchText(alternative, maxTextHitsPerCategory = numHitsToReturn * 5, clickBoosts)
        }
      }
    }

    val myTotal = myHits.totalHits
    val friendsTotal = friendsHits.totalHits

    val hits = createQueue(numHitsToReturn)

    // global high score excluding others (an orphan uri sometimes makes results disappear)
    val highScore = {
      val score = max(myHits.highScore, friendsHits.highScore)
      if (score < 0.0f) 1.0f else score
    }
    
    var threshold = highScore * tailCutting

    if (myHits.size > 0) {
      myHits.toRankedIterator.map{ case (h, rank) =>
        h.score = h.score * dampFunc(rank, dampingHalfDecayMine) // damping the scores by rank
        h
      }.takeWhile{ h =>
        h.score > threshold
      }.foreach{ h =>
        val id = Id[NormalizedURI](h.id)
        val (sharingUsers, effectiveSharingSize) = findSharingUsers(id)
        h.users = sharingUsers
        h.scoring = new Scoring(h.score, h.score / highScore, bookmarkScore(effectiveSharingSize + 1), recencyScore(myUriEdges.getCreatedAt(id)))
        h.score = h.scoring.score(myBookmarkBoost, sharingBoostInNetwork, recencyBoost)
        hits.insert(h)
      }
    }

    if (friendsHits.size > 0 && filter.includeFriends) {
      val queue = createQueue(numHitsToReturn - min(minMyBookmarks, hits.size))
      hits.drop(hits.size - minMyBookmarks).foreach{ h => queue.insert(h) }
      friendsHits.toRankedIterator.map{ case (h, rank) =>
        h.score = h.score * dampFunc(rank, dampingHalfDecayFriends) // damping the scores by rank
        h
      }.takeWhile{ h =>
        h.score > threshold
      }.foreach{ h =>
        val id = Id[NormalizedURI](h.id)
        val (sharingUsers, effectiveSharingSize) = findSharingUsers(id)
        h.users = sharingUsers
        h.scoring = new Scoring(h.score, h.score / highScore, bookmarkScore(effectiveSharingSize), 0.0f)
        h.score = h.scoring.score(1.0f, sharingBoostInNetwork, recencyBoost)
        queue.insert(h)
      }
      queue.foreach{ h => hits.insert(h) }
    }

    if (hits.size < numHitsToReturn && othersHits.size > 0 && filter.includeOthers) {
      val queue = createQueue(numHitsToReturn - hits.size)
      othersHits.toRankedIterator.map{ case (h, rank) =>
        h.score = h.score * dampFunc(rank, dampingHalfDecayOthers) // damping the scores by rank
        h
      }.takeWhile{
        h => h.score > threshold
      }.foreach{ h =>
        h.bookmarkCount = getPublicBookmarkCount(h.id) // TODO: revisit this later. We probably want the private count.
        if (h.bookmarkCount > 0) {
          h.scoring = new Scoring(h.score, h.score / highScore, bookmarkScore(h.bookmarkCount), 0.0f)
          h.score = h.scoring.score(1.0f, sharingBoostOutOfNetwork, recencyBoost)
          queue.insert(h)
        }
      }
      queue.foreach{ h => hits.insert(h) }
    }

    val hitList = hits.toSortedList
    hitList.foreach{ h => if (h.bookmarkCount == 0) h.bookmarkCount = getPublicBookmarkCount(h.id) }

    val newIdFilter = filter.idFilter ++ hitList.map(_.id)
    val (svVar,svExistVar) = SemanticVariance.svVariance(parsedQuery, hitList, this.articleSearcher, this.uriGraphSearcher);								// compute sv variance. may need to record the time elapsed.
    val millisPassed = currentDateTime.getMillis() - now.getMillis()

    val searchResultUuid = ExternalId[ArticleSearchResultRef]()

    val metaData = JsObject( Seq("queryUUID"->JsString(searchResultUuid.id), "svVariance"-> JsNumber(svVar), "svExistenceVar" -> JsNumber(svExistVar) ))
    persistEventPlugin.persist(Events.serverEvent(EventFamilies.SERVER_SEARCH, "search_return_hits", metaData))

    ArticleSearchResult(lastUUID, queryString, hitList.map(_.toArticleHit),
        myTotal, friendsTotal, !hitList.isEmpty, hitList.map(_.scoring), newIdFilter, millisPassed.toInt,
        (idFilter.size / numHitsToReturn).toInt, uuid = searchResultUuid, svVariance = svVar, svExistenceVar = svExistVar)
  }



  private def getPublicBookmarkCount(id: Long) = {
    uriGraphSearcher.getUriToUserEdgeSet(Id[NormalizedURI](id)).size
  }

  def createQueue(sz: Int) = new ArticleHitQueue(sz)

  private def dampFunc(rank: Int, halfDecay: Double) = (1.0d / (1.0d + pow(rank.toDouble/halfDecay, 3.0d))).toFloat

  private def bookmarkScore(bookmarkCount: Int) = (1.0f - (1.0f/(1.0f + bookmarkCount.toFloat)))

  private def recencyScore(createdAt: Long): Float = {
    val t = max(currentTime - createdAt, 0).toFloat / halfDecayMillis
    val t2 = t * t
    (1.0f/(1.0f + t2))
  }

  def explain(queryString: String, uriId: Id[NormalizedURI]): Option[(Query, Explanation)] = {
    val lang = Lang("en") // TODO: detect
    val parser = parserFactory(lang, proximityBoost, semanticBoost, phraseBoost, siteBoost)
    parser.setPercentMatch(percentMatch)
    parser.enableCoord = enableCoordinator

    parser.parse(queryString).map{ query =>
      var personalizedSearcher = getPersonalizedSearcher(query)
      personalizedSearcher.setSimilarity(similarity)
      (query, personalizedSearcher.explain(query, uriId.id))
    }
  }
}

class ArticleHitQueue(sz: Int) extends PriorityQueue[MutableArticleHit](sz) {

  val NO_FRIEND_IDS = Set.empty[Id[User]]

  var highScore = Float.MinValue
  var totalHits = 0

  override def lessThan(a: MutableArticleHit, b: MutableArticleHit) = (a.score < b.score || (a.score == b.score && a.id < b.id))

  var overflow: MutableArticleHit = null // sorry about the null, but this is necessary to work with lucene's priority queue efficiently

  def insert(id: Long, score: Float, isMyBookmark: Boolean, isPrivate: Boolean, friends: Set[Id[User]] = NO_FRIEND_IDS, bookmarkCount: Int = 0) {
    if (overflow == null) overflow = new MutableArticleHit(id, score, isMyBookmark, isPrivate, friends, bookmarkCount, null)
    else overflow(id, score, isMyBookmark, isPrivate, friends, bookmarkCount)

    if (score > highScore) highScore = score

    overflow = insertWithOverflow(overflow)
    totalHits += 1
  }

  def insert(hit: MutableArticleHit) {
    if (hit.score > highScore) highScore = hit.score
    overflow = insertWithOverflow(hit)
    totalHits += 1
  }

  // the following method is destructive. after the call ArticleHitQueue is unusable
  def toSortedList: List[MutableArticleHit] = {
    var res: List[MutableArticleHit] = Nil
    var i = size()
    while (i > 0) {
      i -= 1
      res = pop() :: res
    }
    res
  }

  // the following method is destructive. after the call ArticleHitQueue is unusable
  def toRankedIterator = toSortedList.iterator.zipWithIndex

  def foreach(f: MutableArticleHit => Unit) {
    val arr = getHeapArray()
    val sz = size()
    var i = 1
    while (i <= sz) {
      f(arr(i).asInstanceOf[MutableArticleHit])
      i += 1
    }
  }

  def drop(n: Int): List[MutableArticleHit] = {
    var i = 0
    var dropped: List[MutableArticleHit] = Nil
    while (i < n && size > 0) {
      dropped = pop() :: dropped
      i += 1
    }
    dropped
  }

  def reset() {
    super.clear()
    highScore = Float.MinValue
    totalHits = 0
  }
}

case class ArticleHit(uriId: Id[NormalizedURI], score: Float, isMyBookmark: Boolean, isPrivate: Boolean, users: Set[Id[User]], bookmarkCount: Int)

case class ArticleSearchResult(
  last: Option[ExternalId[ArticleSearchResultRef]], // uuid of the last search. the frontend is responsible for tracking, this is meant for sessionization.
  query: String,
  hits: Seq[ArticleHit],
  myTotal: Int,
  friendsTotal: Int,
  mayHaveMoreHits: Boolean,
  scorings: Seq[Scoring],
  filter: Set[Long],
  millisPassed: Int,
  pageNumber: Int,
  uuid: ExternalId[ArticleSearchResultRef] = ExternalId(),
  time: DateTime = currentDateTime,
  svVariance: Float = -1.0f,			// semantic vector variance
  svExistenceVar: Float = -1.0f
)


class Scoring(val textScore: Float, val normalizedTextScore: Float, val bookmarkScore: Float, val recencyScore: Float) extends Equals {
  var boostedTextScore: Float = Float.NaN
  var boostedBookmarkScore: Float = Float.NaN
  var boostedRecencyScore: Float = Float.NaN

  def score(textBoost: Float, bookmarkBoost: Float, recencyBoost: Float) = {
    boostedTextScore = normalizedTextScore * textBoost
    boostedBookmarkScore = bookmarkScore * bookmarkBoost
    boostedRecencyScore = recencyScore * recencyBoost

    boostedTextScore + boostedBookmarkScore + boostedRecencyScore
  }

  override def toString() = {
    "Scoring(%f, %f, %f, %f, %f, %f, %f)".format(textScore, normalizedTextScore, bookmarkScore, recencyScore, boostedTextScore, boostedBookmarkScore, boostedRecencyScore)
  }

  def canEqual(other: Any) = {
    other.isInstanceOf[com.keepit.search.Scoring]
  }

  override def equals(other: Any) = {
    other match {
      case that: com.keepit.search.Scoring => that.canEqual(Scoring.this) && textScore == that.textScore && normalizedTextScore == that.normalizedTextScore && bookmarkScore == that.bookmarkScore
      case _ => false
    }
  }

  override def hashCode() = {
    val prime = 41
    prime * (prime * (prime + textScore.hashCode) + normalizedTextScore.hashCode) + bookmarkScore.hashCode
  }
}

// mutable hit object for efficiency
class MutableArticleHit(var id: Long, var score: Float, var isMyBookmark: Boolean, var isPrivate: Boolean, var users: Set[Id[User]], var bookmarkCount: Int, var scoring: Scoring) {
  def apply(newId: Long, newScore: Float, newIsMyBookmark: Boolean, newIsPrivate: Boolean, newUsers: Set[Id[User]], newBookmarkCount: Int) = {
    id = newId
    score = newScore
    isMyBookmark = newIsMyBookmark
    isPrivate = newIsPrivate
    users = newUsers
    bookmarkCount = newBookmarkCount
  }
  def toArticleHit = ArticleHit(Id[NormalizedURI](id), score, isMyBookmark, isPrivate, users, bookmarkCount)
}<|MERGE_RESOLUTION|>--- conflicted
+++ resolved
@@ -153,12 +153,8 @@
       case (myHits, friendsHits, othersHits, parsedQuery) => {
         if ( myHits.size() + friendsHits.size() + othersHits.size() > 0 ) (myHits, friendsHits, othersHits, parsedQuery)
         else {
-<<<<<<< HEAD
           val alternative = try { spellCorrector.getAlternativeQuery(queryString); } catch { case e: Exception => log.error("unexpected SpellCorrector error" ); queryString }
           println("\n\n\n spell checker gives correction: " + alternative)
-=======
-          val alternative = try { spellCorrector.getAlternativeQuery(queryString) } catch { case e: Exception => log.error("unexpected SpellCorrector error" ); queryString }
->>>>>>> 270113da
           if (alternative.trim == queryString.trim)	(myHits, friendsHits, othersHits, parsedQuery)
           else searchText(alternative, maxTextHitsPerCategory = numHitsToReturn * 5, clickBoosts)
         }
