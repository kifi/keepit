--- conflicted
+++ resolved
@@ -42,11 +42,6 @@
   def destIdLongSet = destIdSet.map(_.id)
   def size = destIdSet.size
 
-<<<<<<< HEAD
-  def getDestDocIdSetIterator(searcher: Searcher): DocIdSetIterator = {
-    getDestDocIdSetIterator(searcher.indexReader.asAtomicReader.getIdMapper)
-  }
-=======
   private[this] var cache: (Searcher, Array[Int]) = (null, null)
 
   private def getDocIds(searcher: Searcher): Array[Int] = {
@@ -64,7 +59,6 @@
 
   def getDestDocIdSetIterator(searcher: Searcher): DocIdSetIterator = {
     val docids = getDocIds(searcher)
->>>>>>> f6c6e5d3
 
     new DocIdSetIterator {
       private[this] var curDoc = NO_MORE_DOCS
@@ -90,14 +84,9 @@
 abstract class LuceneBackedEdgeSet[S, D](override val sourceId: Id[S], searcher: Searcher) extends EdgeSet[S, D] {
   import EdgeSetUtil._
 
-<<<<<<< HEAD
-  val reader = searcher.indexReader.asAtomicReader
-  lazy val lazyDestIdLongSet = getDestDocIdSetIterator(searcher).map(docid => reader.getIdMapper.getId(docid)).toSet
-  lazy val lazyDestIdSet = lazyDestIdLongSet.map(toId(_))
-=======
+  private val reader = searcher.indexReader.asAtomicReader
   private[this] lazy val lazyDestIdLongSet = getDestDocIdSetIterator(searcher).map(docid => searcher.indexReader.getIdMapper.getId(docid)).toSet
   private[this] lazy val lazyDestIdSet = lazyDestIdLongSet.map(toId(_))
->>>>>>> f6c6e5d3
 
   override def destIdLongSet = lazyDestIdLongSet
   override def destIdSet = lazyDestIdSet
