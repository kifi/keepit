package com.keepit.search.graph

import scala.collection.mutable.ArrayBuffer
import java.io.StringReader
import org.apache.lucene.analysis.TokenStream
import org.apache.lucene.document.BinaryDocValuesField
import org.apache.lucene.index.IndexWriterConfig
import org.apache.lucene.index.Term
import org.apache.lucene.store.Directory
import org.apache.lucene.util.BytesRef
import org.apache.lucene.util.Version
import com.keepit.common.db._
import com.keepit.common.db.slick._
import com.keepit.common.net.Host
import com.keepit.common.net.URI
import com.keepit.model._
import com.keepit.search.Lang
import com.keepit.search.LangDetector
import com.keepit.search.index.DocUtil
import com.keepit.search.index.FieldDecoder
import com.keepit.search.index.{DefaultAnalyzer, Indexable, Indexer, IndexError}
import com.keepit.search.index.Indexable.IteratorTokenStream
import com.keepit.search.line.LineField
import com.keepit.search.line.LineFieldBuilder
import com.keepit.shoebox.ShoeboxServiceClient
import scala.concurrent.Await
import scala.concurrent.duration._

object URIGraphFields {
  val userField = "usr"
  val publicListField = "public_list"
  val privateListField = "private_list"
  val uriField = "uri"
  val titleField = "title"
  val stemmedField = "title_stemmed"
  val siteField = "site"
  val siteKeywordField = "site_keywords"

  def decoders() = Map(
    userField -> DocUtil.URIListDecoder,
    publicListField -> DocUtil.URIListDecoder,
    privateListField -> DocUtil.URIListDecoder,
    titleField -> DocUtil.LineFieldDecoder,
    stemmedField -> DocUtil.LineFieldDecoder,
    siteField -> DocUtil.LineFieldDecoder,
    siteKeywordField -> DocUtil.LineFieldDecoder
  )
}

trait URIGraph {
  def update(): Int
  def update(userId: Id[User]): Int
  def reindex(): Unit
  def getURIGraphSearcher(userId: Option[Id[User]] = None): URIGraphSearcher
  def close(): Unit

  private[search] def sequenceNumber: SequenceNumber
  private[search] def sequenceNumber_=(n: SequenceNumber)
}

class URIGraphImpl(
    indexDirectory: Directory,
    indexWriterConfig: IndexWriterConfig,
    decoders: Map[String, FieldDecoder],
    bookmarkRepo: BookmarkRepo,
    db: Database,
    shoeboxClient: ShoeboxServiceClient)
  extends Indexer[User](indexDirectory, indexWriterConfig, decoders) with URIGraph {

  val commitBatchSize = 100
  val fetchSize = commitBatchSize * 3

  private def commitCallback(commitBatch: Seq[(Indexable[User], Option[IndexError])]) = {
    var cnt = 0
    commitBatch.foreach{ case (indexable, indexError) =>
      indexError match {
        case Some(error) =>
          log.error("indexing failed for user=%s error=%s".format(indexable.id, error.msg))
        case None =>
          cnt += 1
      }
    }
    cnt
  }

  def update(): Int = update{
<<<<<<< HEAD
    Await.result(shoeboxClient.getUsersChanged(sequenceNumber), 5 seconds)
//    println("\n\n=====================\n\n")
//    val rv = db.readOnly { implicit s =>
//      bookmarkRepo.getUsersChanged(sequenceNumber)
//    }
//    println("seqNum = " + sequenceNumber.value)
//    rv.foreach{case (id, seqNum) => println("userId = " + id.id, "seqNum = " + seqNum.value)}
//    rv
=======
    resetSequenceNumberIfReindex()

    db.readOnly { implicit s =>
      bookmarkRepo.getUsersChanged(sequenceNumber)
    }
>>>>>>> 4ebfa04b
  }

  def update(userId: Id[User]): Int = update{ Seq((userId, SequenceNumber.MinValue)) }

  private def update(usersChanged: => Seq[(Id[User], SequenceNumber)]): Int = {
    log.info("updating URIGraph")
    try {
      var cnt = 0
      indexDocuments(usersChanged.iterator.map(buildIndexable), commitBatchSize){ commitBatch =>
        cnt += commitCallback(commitBatch)
      }
      cnt
    } catch { case e: Throwable =>
      log.error("error in URIGraph update", e)
      throw e
    }
  }

  def getURIGraphSearcher(userId: Option[Id[User]]) = new URIGraphSearcher(searcher, userId)

  def buildIndexable(userIdAndSequenceNumber: (Id[User], SequenceNumber)): URIListIndexable = {
    val (userId, seq) = userIdAndSequenceNumber
    val bookmarks = db.readOnly { implicit session =>
      bookmarkRepo.getByUser(userId)
    }
    new URIListIndexable(id = userId,
                         sequenceNumber = seq,
                         isDeleted = false,
                         bookmarks = bookmarks)
  }

  class URIListIndexable(
    override val id: Id[User],
    override val sequenceNumber: SequenceNumber,
    override val isDeleted: Boolean,
    val bookmarks: Seq[Bookmark]
  ) extends Indexable[User] with LineFieldBuilder {

    override def buildDocument = {
      val doc = super.buildDocument
      val (publicListBytes, privateListBytes) = URIList.toByteArrays(bookmarks)
      val publicListField = buildURIListField(URIGraphFields.publicListField, publicListBytes)
      val privateListField = buildURIListField(URIGraphFields.privateListField, privateListBytes)
      val publicList = URIList(publicListBytes)
      val privateList = URIList(privateListBytes)

      doc.add(publicListField)
      doc.add(privateListField)

      val uri = buildURIIdField(publicList)
      doc.add(uri)

      val titles = buildBookmarkTitleList(publicList.ids, privateList.ids, bookmarks, Lang("en")) // TODO: use user's primary language to bias the detection or do the detection upon bookmark creation?

      val title = buildLineField(URIGraphFields.titleField, titles){ (fieldName, text, lang) =>
        val analyzer = DefaultAnalyzer.forIndexing(lang)
        analyzer.tokenStream(fieldName, new StringReader(text))
      }
      doc.add(title)

      val titleStemmed = buildLineField(URIGraphFields.stemmedField, titles){ (fieldName, text, lang) =>
        val analyzer = DefaultAnalyzer.forIndexingWithStemmer(lang)
        analyzer.tokenStream(fieldName, new StringReader(text))
      }
      doc.add(titleStemmed)

      val bookmarkURLs = buildBookmarkURLList(publicList.ids, privateList.ids, bookmarks)

      val siteField = buildLineField(URIGraphFields.siteField, bookmarkURLs){ (fieldName, url, lang) =>
        URI.parse(url).toOption.flatMap(_.host) match {
          case Some(Host(domain @ _*)) =>
            new IteratorTokenStream((1 to domain.size).iterator, (n: Int) => domain.take(n).reverse.mkString("."))
          case _ => LineField.emptyTokenStream
        }
      }
      doc.add(siteField)

      val siteKeywordField = buildLineField(URIGraphFields.siteKeywordField, bookmarkURLs){ (fieldName, url, lang) =>
        URI.parse(url).toOption.flatMap(_.host) match {
          case Some(Host(domain @ _*)) =>
            new IteratorTokenStream((0 until domain.size).iterator, (n:Int) => domain(n))
         case _ => LineField.emptyTokenStream
        }
      }
      doc.add(siteKeywordField)

      doc
    }

    private def buildURIListField(field: String, uriListBytes: Array[Byte]) = {
      new BinaryDocValuesField(field, new BytesRef(uriListBytes))
    }

    private def buildURIIdField(uriList: URIList) = {
      buildIteratorField(URIGraphFields.uriField, uriList.ids.iterator){ uriId => uriId.toString }
    }

    private def buildBookmarkTitleList(publicIds: Array[Long], privateIds: Array[Long], bookmarks: Seq[Bookmark], preferedLang: Lang): ArrayBuffer[(Int, String, Lang)] = {
      val titleMap = bookmarks.foldLeft(Map.empty[Long, (String, Lang)]){ (m, b) =>
        val text = b.title.getOrElse("")
        m + (b.uriId.id -> (text, LangDetector.detect(text, preferedLang)))
      }

      var lineNo = 0
      var titles = new ArrayBuffer[(Int, String, Lang)]
      publicIds.foreach{ uriId =>
        titleMap.get(uriId).foreach{ case (title, lang) => titles += ((lineNo, title, lang)) }
        lineNo += 1
      }
      privateIds.foreach{ uriId =>
        titleMap.get(uriId).foreach{ case (title, lang) => titles += ((lineNo, title, lang)) }
        lineNo += 1
      }
      titles
    }

    private def buildBookmarkURLList(publicIds: Array[Long], privateIds: Array[Long], bookmarks: Seq[Bookmark]): ArrayBuffer[(Int, String, Lang)] = {
      val urlMap = bookmarks.foldLeft(Map.empty[Long,String]){ (m, b) => m + (b.uriId.id -> b.url) }

      var lineNo = 0
      var sites = new ArrayBuffer[(Int, String, Lang)]
      val en = LangDetector.en
      publicIds.foreach{ uriId =>
        urlMap.get(uriId).foreach{ site => sites += ((lineNo, site, en)) }
        lineNo += 1
      }
      privateIds.foreach{ uriId =>
        urlMap.get(uriId).foreach{ site => sites += ((lineNo, site, en)) }
        lineNo += 1
      }

      sites
    }
  }
}

class URIGraphUnsupportedVersionException(msg: String) extends Exception(msg)
<|MERGE_RESOLUTION|>--- conflicted
+++ resolved
@@ -84,22 +84,11 @@
   }
 
   def update(): Int = update{
-<<<<<<< HEAD
-    Await.result(shoeboxClient.getUsersChanged(sequenceNumber), 5 seconds)
-//    println("\n\n=====================\n\n")
-//    val rv = db.readOnly { implicit s =>
-//      bookmarkRepo.getUsersChanged(sequenceNumber)
-//    }
-//    println("seqNum = " + sequenceNumber.value)
-//    rv.foreach{case (id, seqNum) => println("userId = " + id.id, "seqNum = " + seqNum.value)}
-//    rv
-=======
     resetSequenceNumberIfReindex()
 
     db.readOnly { implicit s =>
       bookmarkRepo.getUsersChanged(sequenceNumber)
     }
->>>>>>> 4ebfa04b
   }
 
   def update(userId: Id[User]): Int = update{ Seq((userId, SequenceNumber.MinValue)) }
