package com.keepit.search.graph

import com.google.inject.{Inject, Singleton, ImplementedBy}
import com.keepit.common.db._
import com.keepit.model._

@ImplementedBy(classOf[URIGraphImpl])
trait URIGraph {
  def update(): Int
  def update(userId: Id[User]): Int
  def reindex(): Unit
  def getURIGraphSearcher(userId: Option[Id[User]] = None): URIGraphSearcher
  def close(): Unit
}

<<<<<<< HEAD
@Singleton
class URIGraphImpl @Inject()(
    val uriGraphIndexer: URIGraphIndexer,
    val collectionIndexer: CollectionIndexer
  ) extends URIGraph {
=======
class URIGraphImpl(
    indexDirectory: Directory,
    indexWriterConfig: IndexWriterConfig,
    decoders: Map[String, FieldDecoder],
    shoeboxClient: ShoeboxServiceClient)
  extends Indexer[User](indexDirectory, indexWriterConfig, decoders) with URIGraph {
>>>>>>> b99e9678

  def update(): Int = {
    uriGraphIndexer.update()
  }
<<<<<<< HEAD
  def update(userId: Id[User]): Int = {
    uriGraphIndexer.update(userId)
=======

  def update(): Int = update{
    resetSequenceNumberIfReindex()
    Await.result(shoeboxClient.getUsersChanged(sequenceNumber), 5 seconds)
>>>>>>> b99e9678
  }
  def reindex() {
    uriGraphIndexer.reindex()
  }
<<<<<<< HEAD
  def close() {
    uriGraphIndexer.close()
=======

  def getURIGraphSearcher(userId: Option[Id[User]]) = new URIGraphSearcher(searcher, userId)

  def buildIndexable(userIdAndSequenceNumber: (Id[User], SequenceNumber)): URIListIndexable = {
    val (userId, seq) = userIdAndSequenceNumber
    val bookmarks = Await.result(shoeboxClient.getBookmarks(userId), 5 seconds)
    new URIListIndexable(id = userId,
                         sequenceNumber = seq,
                         isDeleted = false,
                         bookmarks = bookmarks)
>>>>>>> b99e9678
  }
  def getURIGraphSearcher(userId: Option[Id[User]]): URIGraphSearcher = {
    new URIGraphSearcher(uriGraphIndexer.getSearcher, userId)
  }
}<|MERGE_RESOLUTION|>--- conflicted
+++ resolved
@@ -13,52 +13,27 @@
   def close(): Unit
 }
 
-<<<<<<< HEAD
 @Singleton
 class URIGraphImpl @Inject()(
     val uriGraphIndexer: URIGraphIndexer,
     val collectionIndexer: CollectionIndexer
   ) extends URIGraph {
-=======
-class URIGraphImpl(
-    indexDirectory: Directory,
-    indexWriterConfig: IndexWriterConfig,
-    decoders: Map[String, FieldDecoder],
-    shoeboxClient: ShoeboxServiceClient)
-  extends Indexer[User](indexDirectory, indexWriterConfig, decoders) with URIGraph {
->>>>>>> b99e9678
 
   def update(): Int = {
+    collectionIndexer.update()
     uriGraphIndexer.update()
   }
-<<<<<<< HEAD
   def update(userId: Id[User]): Int = {
+    collectionIndexer.update(userId)
     uriGraphIndexer.update(userId)
-=======
-
-  def update(): Int = update{
-    resetSequenceNumberIfReindex()
-    Await.result(shoeboxClient.getUsersChanged(sequenceNumber), 5 seconds)
->>>>>>> b99e9678
   }
   def reindex() {
+    collectionIndexer.reindex()
     uriGraphIndexer.reindex()
   }
-<<<<<<< HEAD
   def close() {
+    collectionIndexer.close()
     uriGraphIndexer.close()
-=======
-
-  def getURIGraphSearcher(userId: Option[Id[User]]) = new URIGraphSearcher(searcher, userId)
-
-  def buildIndexable(userIdAndSequenceNumber: (Id[User], SequenceNumber)): URIListIndexable = {
-    val (userId, seq) = userIdAndSequenceNumber
-    val bookmarks = Await.result(shoeboxClient.getBookmarks(userId), 5 seconds)
-    new URIListIndexable(id = userId,
-                         sequenceNumber = seq,
-                         isDeleted = false,
-                         bookmarks = bookmarks)
->>>>>>> b99e9678
   }
   def getURIGraphSearcher(userId: Option[Id[User]]): URIGraphSearcher = {
     new URIGraphSearcher(uriGraphIndexer.getSearcher, userId)
