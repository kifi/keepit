package com.keepit.search

import com.keepit.common.db.Id
import com.keepit.common.time._
import com.keepit.model.User
import com.keepit.model.Collection
import com.keepit.common.akka.MonitoredAwait
import scala.concurrent.duration._
import scala.concurrent.Future

abstract class SearchFilter(
    context: Option[String],
    val timeRange: Option[SearchFilter.TimeRange]) {

  lazy val idFilter = IdFilterCompressor.fromBase64ToSet(context.getOrElse(""))
  lazy val collections: Option[Seq[Id[Collection]]] = None

  def includeMine: Boolean
  def includeShared: Boolean
  def includeFriends: Boolean
  def includeOthers: Boolean
  def isDefault = false
  def isCustom = false
  def filterFriends(f: Set[Id[User]]) = f
}

object SearchFilter {

  case class TimeRange(start: Long, end: Long)

  private def timeRange(startTime: Option[String], endTime: Option[String], tz: Option[String]): Option[TimeRange] = {
    if (startTime.isDefined || endTime.isDefined) {
      val startMillis = startTime.map{ t => parseStandardTime(t + " 00:00:00.000 " + tz.getOrElse("+0000")).getMillis }.getOrElse(0L)
      val endMillis = endTime.map{ t => parseStandardTime(t + " 23:59:59.999 " + tz.getOrElse("+0000")).getMillis }.getOrElse(Long.MaxValue)
      Some(TimeRange(startMillis, endMillis))
    } else {
      None
    }
  }

  def default(context: Option[String] = None) = new SearchFilter(context, None) {
    def includeMine    = true
    def includeShared  = true
    def includeFriends = true
    def includeOthers  = true
    override def isDefault = true
  }

  def all(context: Option[String] = None,
          startTime: Option[String] = None,
          endTime: Option[String] = None,
          tz: Option[String] = None) = {
    val excludeOthers = (startTime.isDefined || endTime.isDefined)
    new SearchFilter(context, timeRange(startTime, endTime, tz)) {
      def includeMine    = true
      def includeShared  = true
      def includeFriends = true
      def includeOthers  = !excludeOthers
      override def isDefault = false
    }
  }

  def mine(context: Option[String] = None,
           collectionsFuture: Option[Future[Seq[Id[Collection]]]] = None,
           startTime: Option[String] = None,
           endTime: Option[String] = None,
           tz: Option[String] = None,
           monitoredAwait: MonitoredAwait) = {
    new SearchFilter(context, timeRange(startTime, endTime, tz)) {

<<<<<<< HEAD
      override lazy val collections = collectionsFuture.map{ monitoredAwait.result(_, Duration.Inf) }
=======
      override lazy val collections = collectionsFuture.map{ monitoredAwait.result(_, 5 seconds) }
>>>>>>> f9b00b7e

      def includeMine    = true
      def includeShared  = true
      def includeFriends = false
      def includeOthers  = false
    }
  }
  def friends(context: Option[String] = None,
              startTime: Option[String] = None,
              endTime: Option[String] = None,
              tz: Option[String] = None) = {
    new SearchFilter(context, timeRange(startTime, endTime, tz)) {
      def includeMine    = false
      def includeShared  = false
      def includeFriends = true
      def includeOthers  = false
    }
  }
  def custom(context: Option[String] = None,
             usersFuture: Future[Seq[Id[User]]],
             startTime: Option[String] = None,
             endTime: Option[String] = None,
             tz: Option[String]= None,
             monitoredAwait: MonitoredAwait) = {
    new SearchFilter(context, timeRange(startTime, endTime, tz)) {

      private[this] lazy val users = monitoredAwait.result(usersFuture, Duration.Inf).toSet

      def includeMine    = false
      def includeShared  = true
      def includeFriends = true
      def includeOthers  = false
      override def isCustom = true
      override def filterFriends(f: Set[Id[User]]) = (users intersect f)
    }
  }
}<|MERGE_RESOLUTION|>--- conflicted
+++ resolved
@@ -68,11 +68,7 @@
            monitoredAwait: MonitoredAwait) = {
     new SearchFilter(context, timeRange(startTime, endTime, tz)) {
 
-<<<<<<< HEAD
-      override lazy val collections = collectionsFuture.map{ monitoredAwait.result(_, Duration.Inf) }
-=======
       override lazy val collections = collectionsFuture.map{ monitoredAwait.result(_, 5 seconds) }
->>>>>>> f9b00b7e
 
       def includeMine    = true
       def includeShared  = true
@@ -99,7 +95,7 @@
              monitoredAwait: MonitoredAwait) = {
     new SearchFilter(context, timeRange(startTime, endTime, tz)) {
 
-      private[this] lazy val users = monitoredAwait.result(usersFuture, Duration.Inf).toSet
+      private[this] lazy val users = monitoredAwait.result(usersFuture, 5 seconds).toSet
 
       def includeMine    = false
       def includeShared  = true
