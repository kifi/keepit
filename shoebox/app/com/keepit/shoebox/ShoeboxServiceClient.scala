package com.keepit.shoebox

import com.keepit.common.service.{ServiceClient, ServiceType}
import com.keepit.common.net.HttpClient
import com.keepit.common.db.Id
import com.keepit.model._
import scala.concurrent.{Future, promise}
import com.keepit.controllers.shoebox._
import com.keepit.serializer._
import play.api.libs.json._
import scala.concurrent.ExecutionContext.Implicits.global

import com.google.inject.Singleton
import com.google.inject.Inject
import scala.util.Success
import scala.util.Failure
import com.keepit.common.mail.ElectronicMail
import com.keepit.search.SearchConfigExperiment
import com.keepit.common.db.State

trait ShoeboxServiceClient extends ServiceClient {
  final val serviceType = ServiceType.SHOEBOX

  def getUsers(userIds: Seq[Id[User]]): Future[Seq[User]]
  def getConnectedUsers(userId: Id[User]): Future[Set[Id[User]]]
  def getNormalizedURI(uriId: Id[NormalizedURI]) : Future[NormalizedURI]
  def getNormalizedURIs(uriIds: Seq[Id[NormalizedURI]]): Future[Seq[NormalizedURI]]
  def sendMail(email: ElectronicMail): Future[Boolean]
  def addBrowsingHistory(userId: Long, uriId: Long, tableSize: Int, numHashFuncs: Int, minHits: Int): Unit
  def addClickingHistory(userId: Long, uriId: Long, tableSize: Int, numHashFuncs: Int, minHits: Int): Unit
  def getBookmark(userId: Long): Future[Bookmark]
<<<<<<< HEAD
  def getConnectedUsers(id: Long): Future[Set[Id[User]]]
  def getActiveExperiments: Future[Seq[SearchConfigExperiment]]
  def getExperiments: Future[Seq[SearchConfigExperiment]]
  def getExperiment(id: Id[SearchConfigExperiment]): Future[SearchConfigExperiment]
  def saveExperiment(experiment: SearchConfigExperiment): Unit
  def hasExperiment(userId: Id[User], state: State[ExperimentType]): Future[Boolean]
=======
>>>>>>> cf121dce
}

case class ShoeboxCacheProvider @Inject() (
    uriIdCache: NormalizedURICache)

class ShoeboxServiceClientImpl @Inject() (override val host: String, override val port: Int, override val httpClient: HttpClient, cacheProvider: ShoeboxCacheProvider)
    extends ShoeboxServiceClient {

  def sendMail(email: ElectronicMail): Future[Boolean] = {
    call(routes.ShoeboxController.sendMail(), Json.toJson(email)).map(r => r.body.toBoolean)
  }

  def getUsers(userIds: Seq[Id[User]]): Future[Seq[User]] = {
    val query = userIds.mkString(",")
    call(routes.ShoeboxController.getUsers(query)).map {r =>
      r.json.as[JsArray].value.map(js => UserSerializer.userSerializer.reads(js).get)
    }
  }

  def getConnectedUsers(userId: Id[User]): Future[Set[Id[User]]] = {
    call(routes.ShoeboxController.getConnectedUsers(userId.id)).map {r =>
      r.json.as[JsArray].value.map(jsv => Id[User](jsv.as[Long])).toSet
    }
  }

  def getNormalizedURI(uriId: Id[NormalizedURI]) : Future[NormalizedURI] = {
    cacheProvider.uriIdCache.get(NormalizedURIKey(Id[NormalizedURI](uriId.id))) match {
      case Some(uri) =>  promise[NormalizedURI]().success(uri).future
      case None => call(routes.ShoeboxController.getNormalizedURI(uriId.id)).map(r => NormalizedURISerializer.normalizedURISerializer.reads(r.json).get)
    }
  }

  def getNormalizedURIs(uriIds: Seq[Id[NormalizedURI]]): Future[Seq[NormalizedURI]] = {
    val query = uriIds.mkString(",")
    call(routes.ShoeboxController.getNormalizedURIs(query)).map { r =>
      r.json.as[JsArray].value.map(js => NormalizedURISerializer.normalizedURISerializer.reads(js).get)
    }
  }

  def addBrowsingHistory(userId: Long, uriId: Long, tableSize: Int, numHashFuncs: Int, minHits: Int): Unit = {
      call(routes.ShoeboxController.addBrowsingHistory(userId, uriId, tableSize, numHashFuncs, minHits))
  }

  def addClickingHistory(userId: Long, uriId: Long, tableSize: Int, numHashFuncs: Int, minHits: Int): Unit = {
    call(routes.ShoeboxController.addClickingHistory(userId, uriId, tableSize, numHashFuncs, minHits))
  }

  def getBookmark(userId: Long): Future[Bookmark] = {
    ???
  }

  def getActiveExperiments: Future[Seq[SearchConfigExperiment]] ={
    call(routes.ShoeboxController.getActiveExperiments).map{ r =>
      r.json.as[JsArray].value.map{SearchConfigExperimentSerializer.serializer.reads(_).get}
    }
  }
  def getExperiments: Future[Seq[SearchConfigExperiment]] = {
    call(routes.ShoeboxController.getExperiments).map{r =>
      r.json.as[JsArray].value.map{SearchConfigExperimentSerializer.serializer.reads(_).get}
    }
  }
  def getExperiment(id: Id[SearchConfigExperiment]): Future[SearchConfigExperiment] = {
    call(routes.ShoeboxController.getExperiment(id)).map{ r =>
      SearchConfigExperimentSerializer.serializer.reads(r.json).get
    }
  }
  def saveExperiment(experiment: SearchConfigExperiment): Unit = {
    call(routes.ShoeboxController.saveExperiment, SearchConfigExperimentSerializer.serializer.writes(experiment))
  }
  def hasExperiment(userId: Id[User], state: State[ExperimentType]): Future[Boolean] = {
    call(routes.ShoeboxController.hasExperiment(userId, state)).map{ r =>
      r.json.as[Boolean]
    }
  }

}
<|MERGE_RESOLUTION|>--- conflicted
+++ resolved
@@ -29,15 +29,11 @@
   def addBrowsingHistory(userId: Long, uriId: Long, tableSize: Int, numHashFuncs: Int, minHits: Int): Unit
   def addClickingHistory(userId: Long, uriId: Long, tableSize: Int, numHashFuncs: Int, minHits: Int): Unit
   def getBookmark(userId: Long): Future[Bookmark]
-<<<<<<< HEAD
-  def getConnectedUsers(id: Long): Future[Set[Id[User]]]
   def getActiveExperiments: Future[Seq[SearchConfigExperiment]]
   def getExperiments: Future[Seq[SearchConfigExperiment]]
   def getExperiment(id: Id[SearchConfigExperiment]): Future[SearchConfigExperiment]
   def saveExperiment(experiment: SearchConfigExperiment): Unit
   def hasExperiment(userId: Id[User], state: State[ExperimentType]): Future[Boolean]
-=======
->>>>>>> cf121dce
 }
 
 case class ShoeboxCacheProvider @Inject() (
