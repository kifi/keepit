package com.keepit.shoebox

import com.keepit.common.service.{ServiceClient, ServiceType}
import com.keepit.common.net.HttpClient
import com.keepit.common.db.Id
import com.keepit.model._
import scala.concurrent.{Future, promise}
import com.keepit.controllers.shoebox._
import com.keepit.controllers.shoebox.ShoeboxController
import com.keepit.serializer._
import play.api.libs.json.{JsArray, JsValue, Json}
import scala.concurrent.ExecutionContext.Implicits.global
import play.api.libs.json.JsNumber
import play.api.libs.json.JsNull
import play.api.libs.json.JsValue
import play.api.mvc.Action
import scala.concurrent.ExecutionContext.Implicits.global
import com.google.inject.Singleton
import com.google.inject.Inject
import com.keepit.common.db.SequenceNumber
import play.api.libs.json.JsObject
import com.keepit.common.db.slick.Database
import com.keepit.search.MultiHashFilter
import com.keepit.common.analytics.PersistEventPlugin
import com.keepit.common.analytics.Events
import com.keepit.common.analytics.EventFamilies
import com.keepit.common.time._
import com.keepit.common.service.FortyTwoServices

trait ShoeboxServiceClient extends ServiceClient {
  final val serviceType = ServiceType.SHOEBOX

  def getUsers(ids: Seq[Long]): Future[Seq[User]]
  def getNormalizedURI(id: Long) : Future[NormalizedURI]
  def getNormalizedURIs(ids: Seq[Long]): Future[Seq[NormalizedURI]]
  def addBrowsingHistory(userId: Long, uriId: Long, tableSize: Int, numHashFuncs: Int, minHits: Int): Unit
  def addClickingHistory(userId: Long, uriId: Long, tableSize: Int, numHashFuncs: Int, minHits: Int): Unit
  def getBookmark(userId: Long): Future[Bookmark]
<<<<<<< HEAD
  def getUsersChanged(seqNum: SequenceNumber): Future[Seq[(Id[User], SequenceNumber)]]
  def persistServerSearchEvent(metaData: JsObject): Unit
=======
  def getConnectedUsers(id: Long): Future[Set[Id[User]]]
>>>>>>> 21e9f1f5
}

case class ShoeboxCacheProvider @Inject() (
    uriIdCache: NormalizedURICache)

class ShoeboxServiceClientImpl @Inject() (override val host: String, override val port: Int, override val httpClient: HttpClient, cacheProvider: ShoeboxCacheProvider)
    extends ShoeboxServiceClient {

  def getUsers(ids: Seq[Long]): Future[Seq[User]] = {
    val idJarray = JsArray(ids.map(JsNumber(_)) )
    call(routes.ShoeboxController.getUsers, idJarray).map {r =>
      r.json.as[JsArray].value.map(js => UserSerializer.userSerializer.reads(js).get)
    }
  }

  def getConnectedUsers(id: Long): Future[Set[Id[User]]] = {
    call(routes.ShoeboxController.getConnectedUsers(id)).map {r =>
      r.json.as[JsArray].value.map(jsv => Id[User](jsv.as[Long])).toSet
    }
  }

  def getNormalizedURI(id: Long) : Future[NormalizedURI] = {
    cacheProvider.uriIdCache.get(NormalizedURIKey(Id[NormalizedURI](id))) match {
      case Some(uri) =>  promise[NormalizedURI]().success(uri).future
      case None => call(routes.ShoeboxController.getNormalizedURI(id)).map(r => NormalizedURISerializer.normalizedURISerializer.reads(r.json).get)
    }
  }

  def getNormalizedURIs(ids: Seq[Long]): Future[Seq[NormalizedURI]] = {
    val idJarray = JsArray(ids.map(JsNumber(_)))
    call(routes.ShoeboxController.getNormalizedURIs, idJarray).map { r =>
      r.json.as[JsArray].value.map(js => NormalizedURISerializer.normalizedURISerializer.reads(js).get)
    }
  }

  def addBrowsingHistory(userId: Long, uriId: Long, tableSize: Int, numHashFuncs: Int, minHits: Int): Unit = {
      call(routes.ShoeboxController.addBrowsingHistory(userId, uriId, tableSize, numHashFuncs, minHits))
  }

  def addClickingHistory(userId: Long, uriId: Long, tableSize: Int, numHashFuncs: Int, minHits: Int): Unit = {
    call(routes.ShoeboxController.addClickingHistory(userId, uriId, tableSize, numHashFuncs, minHits))
  }

  def getBookmark(userId: Long): Future[Bookmark] = {
    ???
  }

  def getUsersChanged(seqNum: SequenceNumber): Future[Seq[(Id[User], SequenceNumber)]] = {
    call(routes.ShoeboxController.getUsersChanged(seqNum.value)).map{ r =>
      r.json.as[JsArray].value.map{ json =>
        val id = (json \ "id").asOpt[Long].get
        val seqNum = (json \ "seqNum").asOpt[Long].get
        (Id[User](id), SequenceNumber(seqNum))
      }
    }
  }

  def getClickHistoryMultiHashFilter(userId: Id[User]) = {

  }

  def persistServerSearchEvent(metaData: JsObject): Unit ={
     call(routes.ShoeboxController.persistServerSearchEvent, metaData)
  }

}

// code below should be sync with code in ShoeboxController
class FakeShoeboxServiceClientImpl @Inject() (
    cacheProvider: ShoeboxCacheProvider,
    db: Database,
    userConnectionRepo: UserConnectionRepo,
    userRepo: UserRepo,
    bookmarkRepo: BookmarkRepo,
    browsingHistoryRepo: BrowsingHistoryRepo,
    clickingHistoryRepo: ClickHistoryRepo,
    normUriRepo: NormalizedURIRepo,
    persistEventPlugin: PersistEventPlugin,
    clock: Clock,
    fortyTwoServices: FortyTwoServices
)
    extends ShoeboxServiceClient {
  val host: String = ???
  protected def httpClient: com.keepit.common.net.HttpClient = ???

  def getUser(id: Id[User]): Future[User] = {
    //call(routes.ShoeboxController.getUser(id)).map(r => UserSerializer.userSerializer.reads(r.json))
    ???
  }

  def getNormalizedURI(id: Long): Future[NormalizedURI] = {
    cacheProvider.uriIdCache.get(NormalizedURIKey(Id[NormalizedURI](id))) match {
      case Some(uri) => promise[NormalizedURI]().success(uri).future
      case None => {
        val uri = db.readOnly { implicit s =>
          normUriRepo.get(Id[NormalizedURI](id))
        }
        promise[NormalizedURI]().success(uri).future
      }
    }
  }


  def getNormalizedURIs(ids: Seq[Long]): Future[Seq[NormalizedURI]] = {
     val uris = db.readOnly { implicit s =>
         ids.map{ id => normUriRepo.get(Id[NormalizedURI](id))
       }
     }
     promise[Seq[NormalizedURI]]().success(uris).future
  }

  def addBrowsingHistory(userId: Long, uriId: Long, tableSize: Int, numHashFuncs: Int, minHits: Int): Unit = {
    def getMultiHashFilter(userId: Long, tableSize: Int, numHashFuncs: Int, minHits: Int) = {
      db.readOnly { implicit session =>
        browsingHistoryRepo.getByUserId(Id[User](userId)) match {
          case Some(browsingHistory) =>
            new MultiHashFilter(browsingHistory.tableSize, browsingHistory.filter, browsingHistory.numHashFuncs, browsingHistory.minHits)
          case None =>
            val filter = MultiHashFilter(tableSize, numHashFuncs, minHits)
            filter
        }
      }
    }

    val filter = getMultiHashFilter(userId, tableSize, numHashFuncs, minHits)
    filter.put(uriId)

    db.readWrite { implicit session =>
      browsingHistoryRepo.save(browsingHistoryRepo.getByUserId(Id[User](userId)) match {
        case Some(bh) =>
          bh.withFilter(filter.getFilter)
        case None =>
          BrowsingHistory(userId = Id[User](userId), tableSize = tableSize, filter = filter.getFilter, numHashFuncs = numHashFuncs, minHits = minHits)
      })
    }

  }

  def addClickingHistory(userId: Long, uriId: Long, tableSize: Int, numHashFuncs: Int, minHits: Int): Unit = {
    def getMultiHashFilter(userId: Long, tableSize: Int, numHashFuncs: Int, minHits: Int) = {
      db.readOnly { implicit session =>
        clickingHistoryRepo.getByUserId(Id[User](userId)) match {
          case Some(clickingHistory) =>
            new MultiHashFilter(clickingHistory.tableSize, clickingHistory.filter, clickingHistory.numHashFuncs, clickingHistory.minHits)
          case None =>
            val filter = MultiHashFilter(tableSize, numHashFuncs, minHits)
            filter
        }
      }
    }

    val filter = getMultiHashFilter(userId, tableSize, numHashFuncs, minHits)
    filter.put(uriId)

    db.readWrite { implicit session =>
      clickingHistoryRepo.save(clickingHistoryRepo.getByUserId(Id[User](userId)) match {
        case Some(bh) =>
          bh.withFilter(filter.getFilter)
        case None =>
          ClickHistory(userId = Id[User](userId), tableSize = tableSize, filter = filter.getFilter, numHashFuncs = numHashFuncs, minHits = minHits)
      })
    }

  }

  def getBookmark(userId: Long): Future[Bookmark] = {
    ???
  }

  def getUsersChanged(seqNum: SequenceNumber): Future[Seq[(Id[User], SequenceNumber)]] = {
    val changed = db.readOnly { implicit s =>
      bookmarkRepo.getUsersChanged(seqNum)
    }
    promise[Seq[(Id[User], SequenceNumber)]]().success(changed).future

  }

  def persistServerSearchEvent(metaData: JsObject): Unit ={
    persistEventPlugin.persist(Events.serverEvent(EventFamilies.SERVER_SEARCH, "search_return_hits", metaData.as[JsObject])(clock, fortyTwoServices))
  }
}<|MERGE_RESOLUTION|>--- conflicted
+++ resolved
@@ -36,12 +36,9 @@
   def addBrowsingHistory(userId: Long, uriId: Long, tableSize: Int, numHashFuncs: Int, minHits: Int): Unit
   def addClickingHistory(userId: Long, uriId: Long, tableSize: Int, numHashFuncs: Int, minHits: Int): Unit
   def getBookmark(userId: Long): Future[Bookmark]
-<<<<<<< HEAD
+  def getConnectedUsers(id: Long): Future[Set[Id[User]]]
   def getUsersChanged(seqNum: SequenceNumber): Future[Seq[(Id[User], SequenceNumber)]]
   def persistServerSearchEvent(metaData: JsObject): Unit
-=======
-  def getConnectedUsers(id: Long): Future[Set[Id[User]]]
->>>>>>> 21e9f1f5
 }
 
 case class ShoeboxCacheProvider @Inject() (
