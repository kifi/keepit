--- conflicted
+++ resolved
@@ -23,14 +23,10 @@
 
 trait ShoeboxServiceClient extends ServiceClient {
   final val serviceType = ServiceType.SHOEBOX
-<<<<<<< HEAD
-  
+
   def sendMail(email: ElectronicMail): Future[Boolean]
-  def getUser(id: Id[User]): Future[User]
-=======
 
   def getUsers(ids: Seq[Long]): Future[Seq[User]]
->>>>>>> 576a7392
   def getNormalizedURI(id: Long) : Future[NormalizedURI]
   def getNormalizedURIs(ids: Seq[Long]): Future[Seq[NormalizedURI]]
   def addBrowsingHistory(userId: Long, uriId: Long, tableSize: Int, numHashFuncs: Int, minHits: Int): Unit
@@ -44,16 +40,10 @@
 
 class ShoeboxServiceClientImpl @Inject() (override val host: String, override val port: Int, override val httpClient: HttpClient, cacheProvider: ShoeboxCacheProvider)
     extends ShoeboxServiceClient {
-<<<<<<< HEAD
   
   def sendMail(email: ElectronicMail): Future[Boolean] = {
     call(routes.ShoeboxController.sendMail()).map(r => r.body.toBoolean)
   }
-
-  def getUser(id: Id[User]): Future[User] = {
-    //call(routes.ShoeboxController.getUser(id)).map(r => UserSerializer.userSerializer.reads(r.json))
-    ???
-=======
 
   def getUsers(ids: Seq[Long]): Future[Seq[User]] = {
     val idJarray = JsArray(ids.map(JsNumber(_)) )
@@ -66,7 +56,6 @@
     call(routes.ShoeboxController.getConnectedUsers(id)).map {r =>
       r.json.as[JsArray].value.map(jsv => Id[User](jsv.as[Long])).toSet
     }
->>>>>>> 576a7392
   }
 
   def getNormalizedURI(id: Long) : Future[NormalizedURI] = {
