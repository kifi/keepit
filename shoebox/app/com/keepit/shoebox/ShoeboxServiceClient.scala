--- conflicted
+++ resolved
@@ -66,7 +66,7 @@
   def saveExperiment(experiment: SearchConfigExperiment): Future[SearchConfigExperiment]
   def hasExperiment(userId: Id[User], state: State[ExperimentType]): Future[Boolean]
   def getUserExperiments(userId: Id[User]): Future[Seq[State[ExperimentType]]]
-  def getSocialUserInfosByUserId(userId: Id[User]): Future[Seq[SocialUserInfo]]
+  def getSocialUserInfosByUserId(userId: Id[User]): Future[List[SocialUserInfo]]
   def getSessionByExternalId(sessionId: ExternalId[UserSession]): Future[Option[UserSession]]
 }
 
@@ -118,17 +118,12 @@
       }
     }
   }
-<<<<<<< HEAD
-  
-  def getSocialUserInfosByUserId(userId: Id[User]): Future[Seq[SocialUserInfo]] = {
-=======
 
   def getSocialUserInfosByUserId(userId: Id[User]): Future[List[SocialUserInfo]] = {
->>>>>>> c96d966c
     cacheProvider.socialUserCache.get(SocialUserInfoUserKey(userId)) match {
       case Some(sui) => Promise.successful(sui).future
       case None => call(routes.ShoeboxController.getSocialUserInfosByUserId(userId)) map { resp =>
-        Json.fromJson[Seq[SocialUserInfo]](resp.json).get
+        Json.fromJson[List[SocialUserInfo]](resp.json).get
       }
     }
   }
