--- conflicted
+++ resolved
@@ -28,13 +28,10 @@
 import com.keepit.search.ActiveExperimentsKey
 import com.keepit.common.db.ExternalId
 import com.keepit.search.ArticleSearchResultFactory
-<<<<<<< HEAD
+import com.keepit.common.service.RequestConsolidator
 import com.keepit.common.social.SocialNetworkType
 import com.keepit.common.social.SocialId
 import com.keepit.serializer.SocialUserInfoSerializer.socialUserInfoSerializer
-=======
-import com.keepit.common.service.RequestConsolidator
->>>>>>> 83f21837
 
 trait ShoeboxServiceClient extends ServiceClient {
   final val serviceType = ServiceType.SHOEBOX
@@ -303,7 +300,6 @@
         r.json.as[Boolean]
       }
     }
-<<<<<<< HEAD
   }
   
   def getUserExperiments(userId: Id[User]): Future[Seq[State[ExperimentType]]] = {
@@ -313,8 +309,6 @@
         r.json.as[Set[String]].map(State[ExperimentType](_)).toSeq
       }
     }
-=======
->>>>>>> 83f21837
   }
 
   def getCollectionsByUser(userId: Id[User]): Future[Seq[Id[Collection]]] = {
