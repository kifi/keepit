--- conflicted
+++ resolved
@@ -6,12 +6,16 @@
 import com.keepit.model._
 import scala.concurrent.{Future, promise}
 import com.keepit.controllers.shoebox._
+import com.keepit.controllers.shoebox.ShoeboxController
 import com.keepit.serializer._
 import play.api.libs.json._
 import scala.concurrent.ExecutionContext.Implicits.global
+import scala.concurrent.ExecutionContext.Implicits.global
 import com.google.inject.Singleton
 import com.google.inject.Inject
-<<<<<<< HEAD
+import scala.util.Success
+import scala.util.Failure
+import com.keepit.common.mail.ElectronicMail
 import com.keepit.common.db.SequenceNumber
 import play.api.libs.json.JsObject
 import com.keepit.common.db.slick.Database
@@ -22,35 +26,20 @@
 import com.keepit.common.time._
 import com.keepit.common.service.FortyTwoServices
 import scala.concurrent.Promise
-=======
-import scala.util.Success
-import scala.util.Failure
-import com.keepit.common.mail.ElectronicMail
->>>>>>> 4ebfa04b
 
 trait ShoeboxServiceClient extends ServiceClient {
   final val serviceType = ServiceType.SHOEBOX
 
-<<<<<<< HEAD
-  def getUsers(ids: Seq[Long]): Future[Seq[User]]
-  def getNormalizedURI(id: Long) : Future[NormalizedURI]
-  def getNormalizedURIs(ids: Seq[Long]): Future[Seq[NormalizedURI]]
-  def getBookmark(userId: Long): Future[Bookmark]
-  def getConnectedUsers(id: Long): Future[Set[Id[User]]]
-  def getUsersChanged(seqNum: SequenceNumber): Future[Seq[(Id[User], SequenceNumber)]]
-  def persistServerSearchEvent(metaData: JsObject): Unit
-  def getClickHistoryFilter(userId: Id[User]): Future[Array[Byte]]
-  def getBrowsingHistoryFilter(userId: Id[User]): Future[Array[Byte]]
-=======
   def getUsers(userIds: Seq[Id[User]]): Future[Seq[User]]
   def getConnectedUsers(userId: Id[User]): Future[Set[Id[User]]]
   def getNormalizedURI(uriId: Id[NormalizedURI]) : Future[NormalizedURI]
   def getNormalizedURIs(uriIds: Seq[Id[NormalizedURI]]): Future[Seq[NormalizedURI]]
   def sendMail(email: ElectronicMail): Future[Boolean]
-  def addBrowsingHistory(userId: Long, uriId: Long, tableSize: Int, numHashFuncs: Int, minHits: Int): Unit
-  def addClickingHistory(userId: Long, uriId: Long, tableSize: Int, numHashFuncs: Int, minHits: Int): Unit
-  def getBookmark(userId: Long): Future[Bookmark]
->>>>>>> 4ebfa04b
+  def getBookmarks(userId: Id[User]): Future[Bookmark]
+  def getUsersChanged(seqNum: SequenceNumber): Future[Seq[(Id[User], SequenceNumber)]]
+  def persistServerSearchEvent(metaData: JsObject): Unit
+  def getClickHistoryFilter(userId: Id[User]): Future[Array[Byte]]
+  def getBrowsingHistoryFilter(userId: Id[User]): Future[Array[Byte]]
 }
 
 case class ShoeboxCacheProvider @Inject() (
@@ -62,6 +51,10 @@
   override val httpClient: HttpClient,
   cacheProvider: ShoeboxCacheProvider)
     extends ShoeboxServiceClient {
+  
+  def getBookmarks(userId: Id[User]): Future[Bookmark] = {
+    ???
+  }
   
   def sendMail(email: ElectronicMail): Future[Boolean] = {
     call(routes.ShoeboxController.sendMail(), Json.toJson(email)).map(r => r.body.toBoolean)
@@ -75,7 +68,7 @@
   }
 
   def getConnectedUsers(userId: Id[User]): Future[Set[Id[User]]] = {
-    call(routes.ShoeboxController.getConnectedUsers(userId.id)).map {r =>
+    call(routes.ShoeboxController.getConnectedUsers(userId)).map {r =>
       r.json.as[JsArray].value.map(jsv => Id[User](jsv.as[Long])).toSet
     }
   }
@@ -92,10 +85,6 @@
     call(routes.ShoeboxController.getNormalizedURIs(query)).map { r =>
       r.json.as[JsArray].value.map(js => NormalizedURISerializer.normalizedURISerializer.reads(js).get)
     }
-  }
-
-  def getBookmark(userId: Long): Future[Bookmark] = {
-    ???
   }
 
   def getUsersChanged(seqNum: SequenceNumber): Future[Seq[(Id[User], SequenceNumber)]] = {
@@ -146,12 +135,12 @@
     ???
   }
 
-  def getNormalizedURI(id: Long): Future[NormalizedURI] = {
-    cacheProvider.uriIdCache.get(NormalizedURIKey(Id[NormalizedURI](id))) match {
+  def getNormalizedURI(uriId: Id[NormalizedURI]): Future[NormalizedURI] = {
+    cacheProvider.uriIdCache.get(NormalizedURIKey(uriId)) match {
       case Some(uri) => promise[NormalizedURI]().success(uri).future
       case None => {
         val uri = db.readOnly { implicit s =>
-          normUriRepo.get(Id[NormalizedURI](id))
+          normUriRepo.get(uriId)
         }
         promise[NormalizedURI]().success(uri).future
       }
@@ -159,15 +148,15 @@
   }
 
 
-  def getNormalizedURIs(ids: Seq[Long]): Future[Seq[NormalizedURI]] = {
+  def getNormalizedURIs(ids: Seq[Id[NormalizedURI]]): Future[Seq[NormalizedURI]] = {
      val uris = db.readOnly { implicit s =>
-         ids.map{ id => normUriRepo.get(Id[NormalizedURI](id))
+         ids.map{ id => normUriRepo.get(id)
        }
      }
      promise[Seq[NormalizedURI]]().success(uris).future
   }
 
-  def getBookmark(userId: Long): Future[Bookmark] = {
+  def getBookmarks(userId: Id[User]): Future[Bookmark] = {
     ???
   }
 
@@ -191,6 +180,7 @@
     Promise.successful(browsingHistoryTracker.getMultiHashFilter(userId).getFilter).future
   }
   
-  def getConnectedUsers(id: Long): scala.concurrent.Future[Set[com.keepit.common.db.Id[com.keepit.model.User]]] = ???
-  def getUsers(ids: Seq[Long]): scala.concurrent.Future[Seq[com.keepit.model.User]] = ???
+  def getConnectedUsers(id: Id[User]): scala.concurrent.Future[Set[com.keepit.common.db.Id[com.keepit.model.User]]] = ???
+  def getUsers(userIds: Seq[Id[User]]): Future[Seq[User]] = ???
+  def sendMail(email: com.keepit.common.mail.ElectronicMail): Future[Boolean] = ???
 }