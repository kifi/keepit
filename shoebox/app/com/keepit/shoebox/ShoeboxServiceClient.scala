package com.keepit.shoebox

import scala.concurrent.ExecutionContext.Implicits.global
import scala.concurrent.Promise
import scala.concurrent.{Future, promise}

import com.google.inject.Inject
import com.keepit.common.db.Id
import com.keepit.common.db.SequenceNumber
import com.keepit.common.db.slick.Database
import com.keepit.common.mail.ElectronicMail
import com.keepit.common.net.HttpClient
import com.keepit.common.service.FortyTwoServices
import com.keepit.common.service.{ServiceClient, ServiceType}
import com.keepit.common.time._
import com.keepit.controllers.shoebox._
import com.keepit.model._
import com.keepit.serializer._

import play.api.libs.json._

trait ShoeboxServiceClient extends ServiceClient {
  final val serviceType = ServiceType.SHOEBOX

  def getUsers(userIds: Seq[Id[User]]): Future[Seq[User]]
  def getConnectedUsers(userId: Id[User]): Future[Set[Id[User]]]
  def getNormalizedURI(uriId: Id[NormalizedURI]) : Future[NormalizedURI]
  def getNormalizedURIs(uriIds: Seq[Id[NormalizedURI]]): Future[Seq[NormalizedURI]]
  def sendMail(email: ElectronicMail): Future[Boolean]
  def getBookmarks(userId: Id[User]): Future[Bookmark]
  def getUsersChanged(seqNum: SequenceNumber): Future[Seq[(Id[User], SequenceNumber)]]
  def persistServerSearchEvent(metaData: JsObject): Unit
  def getClickHistoryFilter(userId: Id[User]): Future[Array[Byte]]
  def getBrowsingHistoryFilter(userId: Id[User]): Future[Array[Byte]]
  def getPhrasesByPage(page: Int, size: Int): Future[Seq[Phrase]]
  def getBookmarksInCollection(id: Id[Collection]): Future[Seq[Bookmark]]
  def getCollectionsChanged(seqNum: SequenceNumber): Future[Seq[(Id[Collection], Id[User], SequenceNumber)]]
  def getCollectionsByUser(userId: Id[User]): Future[Seq[Id[Collection]]]
  def getIndexable(seqNum: Long, fetchSize: Int): Future[Seq[NormalizedURI]]

<<<<<<< HEAD
  def getUsers(ids: Seq[Long]): Future[Seq[User]]
  def getNormalizedURI(id: Long) : Future[NormalizedURI]
  def getNormalizedURIs(ids: Seq[Long]): Future[Seq[NormalizedURI]]
  def addBrowsingHistory(userId: Long, uriId: Long, tableSize: Int, numHashFuncs: Int, minHits: Int): Unit
  def addClickingHistory(userId: Long, uriId: Long, tableSize: Int, numHashFuncs: Int, minHits: Int): Unit
  def getBookmark(userId: Long): Future[Seq[Bookmark]]
  def getConnectedUsers(id: Long): Future[Set[Id[User]]]
=======
>>>>>>> b2ea9f70
}

case class ShoeboxCacheProvider @Inject() (
    uriIdCache: NormalizedURICache,
    clickHistoryCache: ClickHistoryUserIdCache,
    browsingHistoryCache: BrowsingHistoryUserIdCache)

class ShoeboxServiceClientImpl @Inject() (
  override val host: String,
  override val port: Int,
  override val httpClient: HttpClient,
  cacheProvider: ShoeboxCacheProvider)
    extends ShoeboxServiceClient {

<<<<<<< HEAD
=======
  def getBookmarks(userId: Id[User]): Future[Bookmark] = {
    ???
  }

>>>>>>> b2ea9f70
  def sendMail(email: ElectronicMail): Future[Boolean] = {
    call(routes.ShoeboxController.sendMail(), Json.toJson(email)).map(r => r.body.toBoolean)
  }

  def getUsers(userIds: Seq[Id[User]]): Future[Seq[User]] = {
    val query = userIds.mkString(",")
    call(routes.ShoeboxController.getUsers(query)).map {r =>
      r.json.as[JsArray].value.map(js => UserSerializer.userSerializer.reads(js).get)
    }
  }

  def getConnectedUsers(userId: Id[User]): Future[Set[Id[User]]] = {
    call(routes.ShoeboxController.getConnectedUsers(userId)).map {r =>
      r.json.as[JsArray].value.map(jsv => Id[User](jsv.as[Long])).toSet
    }
  }

  def getNormalizedURI(uriId: Id[NormalizedURI]) : Future[NormalizedURI] = {
    cacheProvider.uriIdCache.get(NormalizedURIKey(Id[NormalizedURI](uriId.id))) match {
      case Some(uri) =>  promise[NormalizedURI]().success(uri).future
      case None => call(routes.ShoeboxController.getNormalizedURI(uriId.id)).map(r => NormalizedURISerializer.normalizedURISerializer.reads(r.json).get)
    }
  }

  def getNormalizedURIs(uriIds: Seq[Id[NormalizedURI]]): Future[Seq[NormalizedURI]] = {
    val query = uriIds.mkString(",")
    call(routes.ShoeboxController.getNormalizedURIs(query)).map { r =>
      r.json.as[JsArray].value.map(js => NormalizedURISerializer.normalizedURISerializer.reads(js).get)
    }
  }

  def getUsersChanged(seqNum: SequenceNumber): Future[Seq[(Id[User], SequenceNumber)]] = {
    call(routes.ShoeboxController.getUsersChanged(seqNum.value)).map{ r =>
      r.json.as[JsArray].value.map{ json =>
        val id = (json \ "id").asOpt[Long].get
        val seqNum = (json \ "seqNum").asOpt[Long].get
        (Id[User](id), SequenceNumber(seqNum))
      }
    }
  }

  def getClickHistoryFilter(userId: Id[User]): Future[Array[Byte]] = {
    cacheProvider.clickHistoryCache.get(ClickHistoryUserIdKey(userId)) match {
      case Some(clickHistory) => Promise.successful(clickHistory.filter).future
      case None => call(routes.ShoeboxController.getClickHistoryFilter(userId)).map(_.body.getBytes)
    }
  }

  def getBrowsingHistoryFilter(userId: Id[User]): Future[Array[Byte]] = {
    cacheProvider.browsingHistoryCache.get(BrowsingHistoryUserIdKey(userId)) match {
      case Some(browsingHistory) => Promise.successful(browsingHistory.filter).future
      case None => call(routes.ShoeboxController.getBrowsingHistoryFilter(userId)).map(_.body.getBytes)
    }
  }

<<<<<<< HEAD
  def getBookmark(userId: Long): Future[Seq[Bookmark]] = {
    call(routes.ShoeboxController.getBookmarks(userId)).map{ r =>
     r.json.as[JsArray].value.map{r => BookmarkSerializer.fullBookmarkSerializer.reads(r).get}
    }
=======
  def persistServerSearchEvent(metaData: JsObject): Unit ={
     call(routes.ShoeboxController.persistServerSearchEvent, metaData)
>>>>>>> b2ea9f70
  }

  def getPhrasesByPage(page: Int, size: Int): Future[Seq[Phrase]] = {
    call(routes.ShoeboxController.getPhrasesByPage(page, size)).map { r =>
      r.json.as[JsArray].value.map(jsv => PhraseSerializer.phraseSerializer.reads(jsv).get)
    }
  }

  def getCollectionsChanged(seqNum: SequenceNumber): Future[Seq[(Id[Collection], Id[User], SequenceNumber)]] = {
    import com.keepit.controllers.shoebox.ShoeboxController.collectionTupleFormat
    call(routes.ShoeboxController.getCollectionsChanged(seqNum.value)) map { r =>
      Json.fromJson[Seq[(Id[Collection], Id[User], SequenceNumber)]](r.json).get
    }
  }

  def getBookmarksInCollection(collectionId: Id[Collection]): Future[Seq[Bookmark]] = {
    call(routes.ShoeboxController.getBookmarksInCollection(collectionId)) map { r =>
      Json.fromJson[Seq[Bookmark]](r.json).get
    }
  }

  def getCollectionsByUser(userId: Id[User]): Future[Seq[Id[Collection]]] = {
    call(routes.ShoeboxController.getCollectionsByUser(userId)).map { r =>
      Json.fromJson[Seq[Long]](r.json).get.map(Id[Collection](_))
    }
  }


   def getIndexable(seqNum: Long, fetchSize: Int): Future[Seq[NormalizedURI]] = {
     call(routes.ShoeboxController.getIndexable(seqNum, fetchSize)).map{
       r => r.json.as[JsArray].value.map(js => NormalizedURISerializer.normalizedURISerializer.reads(js).get)
     }
   }


}<|MERGE_RESOLUTION|>--- conflicted
+++ resolved
@@ -27,7 +27,6 @@
   def getNormalizedURI(uriId: Id[NormalizedURI]) : Future[NormalizedURI]
   def getNormalizedURIs(uriIds: Seq[Id[NormalizedURI]]): Future[Seq[NormalizedURI]]
   def sendMail(email: ElectronicMail): Future[Boolean]
-  def getBookmarks(userId: Id[User]): Future[Bookmark]
   def getUsersChanged(seqNum: SequenceNumber): Future[Seq[(Id[User], SequenceNumber)]]
   def persistServerSearchEvent(metaData: JsObject): Unit
   def getClickHistoryFilter(userId: Id[User]): Future[Array[Byte]]
@@ -37,17 +36,7 @@
   def getCollectionsChanged(seqNum: SequenceNumber): Future[Seq[(Id[Collection], Id[User], SequenceNumber)]]
   def getCollectionsByUser(userId: Id[User]): Future[Seq[Id[Collection]]]
   def getIndexable(seqNum: Long, fetchSize: Int): Future[Seq[NormalizedURI]]
-
-<<<<<<< HEAD
-  def getUsers(ids: Seq[Long]): Future[Seq[User]]
-  def getNormalizedURI(id: Long) : Future[NormalizedURI]
-  def getNormalizedURIs(ids: Seq[Long]): Future[Seq[NormalizedURI]]
-  def addBrowsingHistory(userId: Long, uriId: Long, tableSize: Int, numHashFuncs: Int, minHits: Int): Unit
-  def addClickingHistory(userId: Long, uriId: Long, tableSize: Int, numHashFuncs: Int, minHits: Int): Unit
-  def getBookmark(userId: Long): Future[Seq[Bookmark]]
-  def getConnectedUsers(id: Long): Future[Set[Id[User]]]
-=======
->>>>>>> b2ea9f70
+  def getBookmarks(userId: Id[User]): Future[Seq[Bookmark]]
 }
 
 case class ShoeboxCacheProvider @Inject() (
@@ -62,13 +51,13 @@
   cacheProvider: ShoeboxCacheProvider)
     extends ShoeboxServiceClient {
 
-<<<<<<< HEAD
-=======
-  def getBookmarks(userId: Id[User]): Future[Bookmark] = {
-    ???
+  def getBookmarks(userId: Id[User]): Future[Seq[Bookmark]] = {
+    call(routes.ShoeboxController.getBookmarks(userId)).map{ r =>
+      r.json.as[JsArray].value.map(js => BookmarkSerializer.fullBookmarkSerializer.reads(js).get)
+    }
   }
 
->>>>>>> b2ea9f70
+
   def sendMail(email: ElectronicMail): Future[Boolean] = {
     call(routes.ShoeboxController.sendMail(), Json.toJson(email)).map(r => r.body.toBoolean)
   }
@@ -103,8 +92,8 @@
   def getUsersChanged(seqNum: SequenceNumber): Future[Seq[(Id[User], SequenceNumber)]] = {
     call(routes.ShoeboxController.getUsersChanged(seqNum.value)).map{ r =>
       r.json.as[JsArray].value.map{ json =>
-        val id = (json \ "id").asOpt[Long].get
-        val seqNum = (json \ "seqNum").asOpt[Long].get
+        val id = (json \ "id").as[Long]
+        val seqNum = (json \ "seqNum").as[Long]
         (Id[User](id), SequenceNumber(seqNum))
       }
     }
@@ -124,15 +113,9 @@
     }
   }
 
-<<<<<<< HEAD
-  def getBookmark(userId: Long): Future[Seq[Bookmark]] = {
-    call(routes.ShoeboxController.getBookmarks(userId)).map{ r =>
-     r.json.as[JsArray].value.map{r => BookmarkSerializer.fullBookmarkSerializer.reads(r).get}
-    }
-=======
+
   def persistServerSearchEvent(metaData: JsObject): Unit ={
      call(routes.ShoeboxController.persistServerSearchEvent, metaData)
->>>>>>> b2ea9f70
   }
 
   def getPhrasesByPage(page: Int, size: Int): Future[Seq[Phrase]] = {
