package com.keepit.shoebox

import scala.concurrent.ExecutionContext.Implicits.global
import scala.concurrent.Promise
import scala.concurrent.{Future, promise}

import com.google.inject.Inject
import com.keepit.common.db.Id
import com.keepit.common.db.SequenceNumber
import com.keepit.common.db.slick.Database
import com.keepit.common.mail.ElectronicMail
import com.keepit.common.net.HttpClient
import com.keepit.common.service.FortyTwoServices
import com.keepit.common.service.{ServiceClient, ServiceType}
import com.keepit.common.time._
import com.keepit.controllers.shoebox._
import com.keepit.model._
import com.keepit.serializer._

import play.api.libs.json._

trait ShoeboxServiceClient extends ServiceClient {
  final val serviceType = ServiceType.SHOEBOX

  def getUsers(userIds: Seq[Id[User]]): Future[Seq[User]]
  def getConnectedUsers(userId: Id[User]): Future[Set[Id[User]]]
  def getNormalizedURI(uriId: Id[NormalizedURI]) : Future[NormalizedURI]
  def getNormalizedURIs(uriIds: Seq[Id[NormalizedURI]]): Future[Seq[NormalizedURI]]
  def sendMail(email: ElectronicMail): Future[Boolean]
  def getBookmarks(userId: Id[User]): Future[Bookmark]
  def getUsersChanged(seqNum: SequenceNumber): Future[Seq[(Id[User], SequenceNumber)]]
  def persistServerSearchEvent(metaData: JsObject): Unit
  def getClickHistoryFilter(userId: Id[User]): Future[Array[Byte]]
  def getBrowsingHistoryFilter(userId: Id[User]): Future[Array[Byte]]
  def getPhrasesByPage(page: Int, size: Int): Future[Seq[Phrase]]
  def getBookmarksInCollection(id: Id[Collection]): Future[Seq[Bookmark]]
  def getCollectionsChanged(seqNum: SequenceNumber): Future[Seq[(Id[Collection], Id[User], SequenceNumber)]]
  def getCollectionsByUser(userId: Id[User]): Future[Seq[Id[Collection]]]
}

case class ShoeboxCacheProvider @Inject() (
    uriIdCache: NormalizedURICache,
    clickHistoryCache: ClickHistoryUserIdCache,
    browsingHistoryCache: BrowsingHistoryUserIdCache)

class ShoeboxServiceClientImpl @Inject() (
  override val host: String,
  override val port: Int,
  override val httpClient: HttpClient,
  cacheProvider: ShoeboxCacheProvider)
    extends ShoeboxServiceClient {

  def getBookmarks(userId: Id[User]): Future[Bookmark] = {
    ???
  }

  def sendMail(email: ElectronicMail): Future[Boolean] = {
    call(routes.ShoeboxController.sendMail(), Json.toJson(email)).map(r => r.body.toBoolean)
  }

  def getUsers(userIds: Seq[Id[User]]): Future[Seq[User]] = {
    val query = userIds.mkString(",")
    call(routes.ShoeboxController.getUsers(query)).map {r =>
      r.json.as[JsArray].value.map(js => UserSerializer.userSerializer.reads(js).get)
    }
  }

  def getConnectedUsers(userId: Id[User]): Future[Set[Id[User]]] = {
    call(routes.ShoeboxController.getConnectedUsers(userId)).map {r =>
      r.json.as[JsArray].value.map(jsv => Id[User](jsv.as[Long])).toSet
    }
  }

  def getNormalizedURI(uriId: Id[NormalizedURI]) : Future[NormalizedURI] = {
    cacheProvider.uriIdCache.get(NormalizedURIKey(Id[NormalizedURI](uriId.id))) match {
      case Some(uri) =>  promise[NormalizedURI]().success(uri).future
      case None => call(routes.ShoeboxController.getNormalizedURI(uriId.id)).map(r => NormalizedURISerializer.normalizedURISerializer.reads(r.json).get)
    }
  }

  def getNormalizedURIs(uriIds: Seq[Id[NormalizedURI]]): Future[Seq[NormalizedURI]] = {
    val query = uriIds.mkString(",")
    call(routes.ShoeboxController.getNormalizedURIs(query)).map { r =>
      r.json.as[JsArray].value.map(js => NormalizedURISerializer.normalizedURISerializer.reads(js).get)
    }
  }

  def getUsersChanged(seqNum: SequenceNumber): Future[Seq[(Id[User], SequenceNumber)]] = {
    call(routes.ShoeboxController.getUsersChanged(seqNum.value)).map{ r =>
      r.json.as[JsArray].value.map{ json =>
        val id = (json \ "id").asOpt[Long].get
        val seqNum = (json \ "seqNum").asOpt[Long].get
        (Id[User](id), SequenceNumber(seqNum))
      }
    }
  }

  def getClickHistoryFilter(userId: Id[User]): Future[Array[Byte]] = {
    cacheProvider.clickHistoryCache.get(ClickHistoryUserIdKey(userId)) match {
      case Some(clickHistory) => Promise.successful(clickHistory.filter).future
      case None => call(routes.ShoeboxController.getClickHistoryFilter(userId)).map(_.body.getBytes)
    }
  }

  def getBrowsingHistoryFilter(userId: Id[User]): Future[Array[Byte]] = {
    cacheProvider.browsingHistoryCache.get(BrowsingHistoryUserIdKey(userId)) match {
      case Some(browsingHistory) => Promise.successful(browsingHistory.filter).future
      case None => call(routes.ShoeboxController.getBrowsingHistoryFilter(userId)).map(_.body.getBytes)
    }
  }

  def persistServerSearchEvent(metaData: JsObject): Unit ={
     call(routes.ShoeboxController.persistServerSearchEvent, metaData)
  }

  def getPhrasesByPage(page: Int, size: Int): Future[Seq[Phrase]] = {
    call(routes.ShoeboxController.getPhrasesByPage(page, size)).map { r =>
      r.json.as[JsArray].value.map(jsv => PhraseSerializer.phraseSerializer.reads(jsv).get)
    }
  }

  def getCollectionsChanged(seqNum: SequenceNumber): Future[Seq[(Id[Collection], Id[User], SequenceNumber)]] = {
    import com.keepit.controllers.shoebox.ShoeboxController.collectionTupleFormat
    call(routes.ShoeboxController.getCollectionsChanged(seqNum.value)) map { r =>
      Json.fromJson[Seq[(Id[Collection], Id[User], SequenceNumber)]](r.json).get
    }
  }

  def getBookmarksInCollection(collectionId: Id[Collection]): Future[Seq[Bookmark]] = {
    call(routes.ShoeboxController.getBookmarksInCollection(collectionId)) map { r =>
      Json.fromJson[Seq[Bookmark]](r.json).get
    }
  }

  def getCollectionsByUser(userId: Id[User]): Future[Seq[Id[Collection]]] = {
    call(routes.ShoeboxController.getCollectionsByUser(userId)).map { r =>
      Json.fromJson[Seq[Long]](r.json).get.map(Id[Collection](_))
    }
  }
<<<<<<< HEAD
}

// code below should be sync with code in ShoeboxController
class FakeShoeboxServiceClientImpl @Inject() (
    cacheProvider: ShoeboxCacheProvider,
    db: Database,
    userConnectionRepo: UserConnectionRepo,
    userRepo: UserRepo,
    bookmarkRepo: BookmarkRepo,
    browsingHistoryRepo: BrowsingHistoryRepo,
    clickingHistoryRepo: ClickHistoryRepo,
    normUriRepo: NormalizedURIRepo,
    clickHistoryTracker: ClickHistoryTracker,
    browsingHistoryTracker: BrowsingHistoryTracker,
    clock: Clock,
    fortyTwoServices: FortyTwoServices
)
    extends ShoeboxServiceClient {
  val host: String = ""
  protected def httpClient: com.keepit.common.net.HttpClient = ???

  def getUser(id: Id[User]): Future[User] = {
    //call(routes.ShoeboxController.getUser(id)).map(r => UserSerializer.userSerializer.reads(r.json))
    ???
  }

  def getNormalizedURI(uriId: Id[NormalizedURI]): Future[NormalizedURI] = {
    cacheProvider.uriIdCache.get(NormalizedURIKey(uriId)) match {
      case Some(uri) => promise[NormalizedURI]().success(uri).future
      case None => {
        val uri = db.readOnly { implicit s =>
          normUriRepo.get(uriId)
        }
        promise[NormalizedURI]().success(uri).future
      }
    }
  }


  def getNormalizedURIs(ids: Seq[Id[NormalizedURI]]): Future[Seq[NormalizedURI]] = {
     val uris = db.readOnly { implicit s =>
         ids.map{ id => normUriRepo.get(id)
       }
     }
     promise[Seq[NormalizedURI]]().success(uris).future
  }

  def getBookmarks(userId: Id[User]): Future[Bookmark] = {
    ???
  }

  def getUsersChanged(seqNum: SequenceNumber): Future[Seq[(Id[User], SequenceNumber)]] = {
    val changed = db.readOnly { implicit s =>
      bookmarkRepo.getUsersChanged(seqNum)
    }
    promise[Seq[(Id[User], SequenceNumber)]]().success(changed).future

  }

  def persistServerSearchEvent(metaData: JsObject): Unit ={
    //persistEventPlugin.persist(Events.serverEvent(EventFamilies.SERVER_SEARCH, "search_return_hits", metaData.as[JsObject])(clock, fortyTwoServices))
  }

  def getClickHistoryFilter(userId: Id[User]) = {
    Promise.successful(clickHistoryTracker.getMultiHashFilter(userId).getFilter).future
  }

  def getBrowsingHistoryFilter(userId: Id[User]) = {
    Promise.successful(browsingHistoryTracker.getMultiHashFilter(userId).getFilter).future
  }

  def getConnectedUsers(id: Id[User]): scala.concurrent.Future[Set[com.keepit.common.db.Id[com.keepit.model.User]]] = ???
  def getUsers(userIds: Seq[Id[User]]): Future[Seq[User]] = ???
  def sendMail(email: com.keepit.common.mail.ElectronicMail): Future[Boolean] = ???
  def getPhrasesByPage(page: Int, size: Int): Future[Seq[Phrase]] = ???

  def getCollectionsChanged(seqNum: SequenceNumber): Future[Seq[(Id[Collection], Id[User], SequenceNumber)]] = {
    Promise.successful(Seq()).future
  }

  def getBookmarksInCollection(collectionId: Id[Collection]): Future[Seq[Bookmark]] = {
    Promise.successful(Seq()).future
  }

  def getCollectionsByUser(userId: Id[User]): Future[Seq[Id[Collection]]] = {
    Promise.successful(Seq()).future
  }
=======
>>>>>>> f155a35d
}<|MERGE_RESOLUTION|>--- conflicted
+++ resolved
@@ -137,7 +137,6 @@
       Json.fromJson[Seq[Long]](r.json).get.map(Id[Collection](_))
     }
   }
-<<<<<<< HEAD
 }
 
 // code below should be sync with code in ShoeboxController
@@ -225,6 +224,4 @@
   def getCollectionsByUser(userId: Id[User]): Future[Seq[Id[Collection]]] = {
     Promise.successful(Seq()).future
   }
-=======
->>>>>>> f155a35d
 }