package com.keepit.shoebox

import scala.concurrent.ExecutionContext.Implicits.global
import scala.concurrent.Promise
import scala.concurrent.{Future, promise}

import com.google.inject.Inject
import com.keepit.common.db.Id
import com.keepit.common.db.SequenceNumber
import com.keepit.common.db.slick.Database
import com.keepit.common.mail.ElectronicMail
import com.keepit.common.net.HttpClient
import com.keepit.common.service.FortyTwoServices
import com.keepit.common.service.{ServiceClient, ServiceType}
import com.keepit.common.time._
import com.keepit.controllers.shoebox._
import com.keepit.model._
import com.keepit.serializer._

import play.api.libs.json._

trait ShoeboxServiceClient extends ServiceClient {
  final val serviceType = ServiceType.SHOEBOX

<<<<<<< HEAD
  def getUsers(ids: Seq[Long]): Future[Seq[User]]
  def getNormalizedURI(id: Long) : Future[NormalizedURI]
  def getNormalizedURIs(ids: Seq[Long]): Future[Seq[NormalizedURI]]
  def addBrowsingHistory(userId: Long, uriId: Long, tableSize: Int, numHashFuncs: Int, minHits: Int): Unit
  def addClickingHistory(userId: Long, uriId: Long, tableSize: Int, numHashFuncs: Int, minHits: Int): Unit
  def getBookmark(userId: Long): Future[Bookmark]
  def getConnectedUsers(id: Long): Future[Set[Id[User]]]
  def getIndexable(seqNum: Long, fetchSize: Int): Future[Seq[NormalizedURI]]
=======
  def getUsers(userIds: Seq[Id[User]]): Future[Seq[User]]
  def getConnectedUsers(userId: Id[User]): Future[Set[Id[User]]]
  def getNormalizedURI(uriId: Id[NormalizedURI]) : Future[NormalizedURI]
  def getNormalizedURIs(uriIds: Seq[Id[NormalizedURI]]): Future[Seq[NormalizedURI]]
  def sendMail(email: ElectronicMail): Future[Boolean]
  def getBookmarks(userId: Id[User]): Future[Bookmark]
  def getUsersChanged(seqNum: SequenceNumber): Future[Seq[(Id[User], SequenceNumber)]]
  def persistServerSearchEvent(metaData: JsObject): Unit
  def getClickHistoryFilter(userId: Id[User]): Future[Array[Byte]]
  def getBrowsingHistoryFilter(userId: Id[User]): Future[Array[Byte]]
  def getBookmarksInCollection(id: Id[Collection]): Future[Seq[Bookmark]]
  def getCollectionsChanged(seqNum: SequenceNumber): Future[Seq[(Id[Collection], Id[User], SequenceNumber)]]
  def getCollectionsByUser(userId: Id[User]): Future[Seq[Id[Collection]]]
>>>>>>> f155a35d
}

case class ShoeboxCacheProvider @Inject() (
    uriIdCache: NormalizedURICache,
    clickHistoryCache: ClickHistoryUserIdCache,
    browsingHistoryCache: BrowsingHistoryUserIdCache)

class ShoeboxServiceClientImpl @Inject() (
  override val host: String,
  override val port: Int,
  override val httpClient: HttpClient,
  cacheProvider: ShoeboxCacheProvider)
    extends ShoeboxServiceClient {

  def getBookmarks(userId: Id[User]): Future[Bookmark] = {
    ???
  }

  def sendMail(email: ElectronicMail): Future[Boolean] = {
    call(routes.ShoeboxController.sendMail(), Json.toJson(email)).map(r => r.body.toBoolean)
  }

  def getUsers(userIds: Seq[Id[User]]): Future[Seq[User]] = {
    val query = userIds.mkString(",")
    call(routes.ShoeboxController.getUsers(query)).map {r =>
      r.json.as[JsArray].value.map(js => UserSerializer.userSerializer.reads(js).get)
    }
  }

  def getConnectedUsers(userId: Id[User]): Future[Set[Id[User]]] = {
    call(routes.ShoeboxController.getConnectedUsers(userId)).map {r =>
      r.json.as[JsArray].value.map(jsv => Id[User](jsv.as[Long])).toSet
    }
  }

  def getNormalizedURI(uriId: Id[NormalizedURI]) : Future[NormalizedURI] = {
    cacheProvider.uriIdCache.get(NormalizedURIKey(Id[NormalizedURI](uriId.id))) match {
      case Some(uri) =>  promise[NormalizedURI]().success(uri).future
      case None => call(routes.ShoeboxController.getNormalizedURI(uriId.id)).map(r => NormalizedURISerializer.normalizedURISerializer.reads(r.json).get)
    }
  }

  def getNormalizedURIs(uriIds: Seq[Id[NormalizedURI]]): Future[Seq[NormalizedURI]] = {
    val query = uriIds.mkString(",")
    call(routes.ShoeboxController.getNormalizedURIs(query)).map { r =>
      r.json.as[JsArray].value.map(js => NormalizedURISerializer.normalizedURISerializer.reads(js).get)
    }
  }

  def getUsersChanged(seqNum: SequenceNumber): Future[Seq[(Id[User], SequenceNumber)]] = {
    call(routes.ShoeboxController.getUsersChanged(seqNum.value)).map{ r =>
      r.json.as[JsArray].value.map{ json =>
        val id = (json \ "id").asOpt[Long].get
        val seqNum = (json \ "seqNum").asOpt[Long].get
        (Id[User](id), SequenceNumber(seqNum))
      }
    }
  }

  def getClickHistoryFilter(userId: Id[User]): Future[Array[Byte]] = {
    cacheProvider.clickHistoryCache.get(ClickHistoryUserIdKey(userId)) match {
      case Some(clickHistory) => Promise.successful(clickHistory.filter).future
      case None => call(routes.ShoeboxController.getClickHistoryFilter(userId)).map(_.body.getBytes)
    }
  }

  def getBrowsingHistoryFilter(userId: Id[User]): Future[Array[Byte]] = {
    cacheProvider.browsingHistoryCache.get(BrowsingHistoryUserIdKey(userId)) match {
      case Some(browsingHistory) => Promise.successful(browsingHistory.filter).future
      case None => call(routes.ShoeboxController.getBrowsingHistoryFilter(userId)).map(_.body.getBytes)
    }
  }

<<<<<<< HEAD
   def getIndexable(seqNum: Long, fetchSize: Int): Future[Seq[NormalizedURI]] = {
     call(routes.ShoeboxController.getIndexable(seqNum, fetchSize)).map{
       r => r.json.as[JsArray].value.map(js => NormalizedURISerializer.normalizedURISerializer.reads(js).get)
     }
   }
}
=======
  def persistServerSearchEvent(metaData: JsObject): Unit ={
     call(routes.ShoeboxController.persistServerSearchEvent, metaData)
  }

  def getCollectionsChanged(seqNum: SequenceNumber): Future[Seq[(Id[Collection], Id[User], SequenceNumber)]] = {
    import com.keepit.controllers.shoebox.ShoeboxController.collectionTupleFormat
    call(routes.ShoeboxController.getCollectionsChanged(seqNum.value)) map { r =>
      Json.fromJson[Seq[(Id[Collection], Id[User], SequenceNumber)]](r.json).get
    }
  }

  def getBookmarksInCollection(collectionId: Id[Collection]): Future[Seq[Bookmark]] = {
    call(routes.ShoeboxController.getBookmarksInCollection(collectionId)) map { r =>
      Json.fromJson[Seq[Bookmark]](r.json).get
    }
  }

  def getCollectionsByUser(userId: Id[User]): Future[Seq[Id[Collection]]] = {
    call(routes.ShoeboxController.getCollectionsByUser(userId)).map { r =>
      Json.fromJson[Seq[Long]](r.json).get.map(Id[Collection](_))
    }
  }
}
>>>>>>> f155a35d
<|MERGE_RESOLUTION|>--- conflicted
+++ resolved
@@ -22,16 +22,6 @@
 trait ShoeboxServiceClient extends ServiceClient {
   final val serviceType = ServiceType.SHOEBOX
 
-<<<<<<< HEAD
-  def getUsers(ids: Seq[Long]): Future[Seq[User]]
-  def getNormalizedURI(id: Long) : Future[NormalizedURI]
-  def getNormalizedURIs(ids: Seq[Long]): Future[Seq[NormalizedURI]]
-  def addBrowsingHistory(userId: Long, uriId: Long, tableSize: Int, numHashFuncs: Int, minHits: Int): Unit
-  def addClickingHistory(userId: Long, uriId: Long, tableSize: Int, numHashFuncs: Int, minHits: Int): Unit
-  def getBookmark(userId: Long): Future[Bookmark]
-  def getConnectedUsers(id: Long): Future[Set[Id[User]]]
-  def getIndexable(seqNum: Long, fetchSize: Int): Future[Seq[NormalizedURI]]
-=======
   def getUsers(userIds: Seq[Id[User]]): Future[Seq[User]]
   def getConnectedUsers(userId: Id[User]): Future[Set[Id[User]]]
   def getNormalizedURI(uriId: Id[NormalizedURI]) : Future[NormalizedURI]
@@ -45,7 +35,8 @@
   def getBookmarksInCollection(id: Id[Collection]): Future[Seq[Bookmark]]
   def getCollectionsChanged(seqNum: SequenceNumber): Future[Seq[(Id[Collection], Id[User], SequenceNumber)]]
   def getCollectionsByUser(userId: Id[User]): Future[Seq[Id[Collection]]]
->>>>>>> f155a35d
+  def getIndexable(seqNum: Long, fetchSize: Int): Future[Seq[NormalizedURI]]
+
 }
 
 case class ShoeboxCacheProvider @Inject() (
@@ -119,14 +110,6 @@
     }
   }
 
-<<<<<<< HEAD
-   def getIndexable(seqNum: Long, fetchSize: Int): Future[Seq[NormalizedURI]] = {
-     call(routes.ShoeboxController.getIndexable(seqNum, fetchSize)).map{
-       r => r.json.as[JsArray].value.map(js => NormalizedURISerializer.normalizedURISerializer.reads(js).get)
-     }
-   }
-}
-=======
   def persistServerSearchEvent(metaData: JsObject): Unit ={
      call(routes.ShoeboxController.persistServerSearchEvent, metaData)
   }
@@ -149,5 +132,13 @@
       Json.fromJson[Seq[Long]](r.json).get.map(Id[Collection](_))
     }
   }
-}
->>>>>>> f155a35d
+
+
+   def getIndexable(seqNum: Long, fetchSize: Int): Future[Seq[NormalizedURI]] = {
+     call(routes.ShoeboxController.getIndexable(seqNum, fetchSize)).map{
+       r => r.json.as[JsArray].value.map(js => NormalizedURISerializer.normalizedURISerializer.reads(js).get)
+     }
+   }
+
+
+}