--- conflicted
+++ resolved
@@ -39,31 +39,6 @@
 
 object AdminEventController extends FortyTwoController {
 
-<<<<<<< HEAD
-  val reports = Seq(
-    new DailyActiveUniqueUserReport,
-    new DailyPageLoadReport,
-    new DailySearchQueriesReport,
-    new DailyGoogleResultClicked,
-    new DailyKifiResultClicked,
-    new DailyGoogleResultClickedOverKifi,
-    new DailySliderShownByAuto,
-    new DailySliderShownByIcon,
-    new DailySliderShownByKey,
-    new DailySliderClosedByAuto,
-    new DailySliderClosedByIcon,
-    new DailySliderClosedByKey,
-    new DailySliderClosedByX,
-    new DailyNewComment,
-    new DailyNewMessage,
-    new DailyNewUnkeep
-  )
-  val reportNames = reports map(_.reportName)
-  val startDay = currentDate.minusDays(30)
-  val endDay = currentDate
-
-=======
->>>>>>> 4028ee37
   def buildReport() = AdminHtmlAction { request =>
 
     implicit val playrequest = request.request
