--- conflicted
+++ resolved
@@ -38,7 +38,6 @@
 object UserController extends FortyTwoController {
 
   def getSliderInfo(url: String) = AuthenticatedJsonAction { request =>
-
     val (kept, following, socialUsers) = CX.withConnection { implicit c =>
       NormalizedURI.getByNormalizedUrl(url) match {
         case Some(uri) =>
@@ -64,13 +63,8 @@
         "friends" -> userWithSocialSerializer.writes(socialUsers))))
   }
 
-<<<<<<< HEAD
-  @deprecated("replaced by getSliderInfo, still here for backwards compatibility")
-=======
-  @deprecated("use getSliderInfo instead", "2012-26-11")
->>>>>>> 270cf4a8
+  @deprecated("replaced by getSliderInfo, still here for backwards compatibility", "2012-11-26")
   def usersKeptUrl(url: String) = AuthenticatedJsonAction { request =>
-
     val socialUsers = CX.withConnection { implicit c =>
       NormalizedURI.getByNormalizedUrl(url) match {
         case Some(uri) =>
