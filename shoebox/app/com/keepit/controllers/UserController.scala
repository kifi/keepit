package com.keepit.controllers

import play.api.data._
import java.util.concurrent.TimeUnit
import java.sql.Connection
import play.api._
import play.api.Play.current
import play.api.data.Forms._
import play.api.data.validation.Constraints._
import play.api.libs.ws.WS
import play.api.mvc._
import play.api.libs.json.JsArray
import play.api.libs.json.Json
import play.api.libs.json.JsObject
import play.api.libs.json.JsString
import play.api.libs.json.JsValue
import play.api.libs.json.JsNumber
import com.keepit.inject._
import com.keepit.common.time._
import com.keepit.common.net._
import com.keepit.common.db.Id
import com.keepit.common.db.CX
import com.keepit.common.db.ExternalId
import com.keepit.common.logging.Logging
import com.keepit.model._
import com.keepit.serializer.UserWithSocialSerializer._
import com.keepit.serializer.UserWithSocialSerializer
import com.keepit.controllers.CommonActions._
import play.api.http.ContentTypes
import securesocial.core._
import com.keepit.scraper.ScraperPlugin
import com.keepit.common.social._
import com.keepit.common.controller.FortyTwoController
import com.keepit.search.index.ArticleIndexer
import com.keepit.search.graph.URIGraph
import views.html.defaultpages.unauthorized
import org.joda.time.LocalDate
import scala.collection.immutable.Map
import com.keepit.serializer.SocialUserSerializer

<<<<<<< HEAD
case class UserStatistics(user: User, userWithSocial: UserWithSocial, bookmarksByDate: Map[LocalDate, Seq[Bookmark]], socialConnectionCount: Long)
=======
case class UserStatistics(user: User, userWithSocial: UserWithSocial, socialConnectionCount: Long)

>>>>>>> 317728e1
object UserController extends FortyTwoController {

  /**
   * Call me using:
   * curl localhost:9000/users/keepurl?url=http://www.ynet.co.il/;echo
   */
  def usersKeptUrl(url: String, externalId: ExternalId[User]) = Action { request =>

    val socialUsers = CX.withConnection { implicit c =>
      NormalizedURI.getByNormalizedUrl(url) match {
        case Some(uri) =>
          val userId = User.getOpt(externalId).getOrElse(
                throw new Exception("externalId %s not found".format(externalId))).id.get
          val friendIds = SocialConnection.getFortyTwoUserConnections(userId)

          val articleIndexer = inject[ArticleIndexer]
          val uriGraph = inject[URIGraph]

          val uriGraphSearcher = uriGraph.getURIGraphSearcher
          val friendEdgeSet = uriGraphSearcher.getUserToUserEdgeSet(userId, friendIds)

          val sharingUserIds = uriGraphSearcher.intersect(friendEdgeSet, uriGraphSearcher.getUriToUserEdgeSet(uri.id.get)).destIdSet - userId

          sharingUserIds map (u => UserWithSocial.toUserWithSocial(User.get(u))) toSeq

        case None =>
          Seq[UserWithSocial]()
      }
    }

    Ok(userWithSocialSerializer.writes(socialUsers)).as(ContentTypes.JSON)
  }
<<<<<<< HEAD
  
  def getSocialConnections() = AuthenticatedJsonAction { authRequest =>
    val socialConnections = CX.withConnection { implicit c =>
      SocialConnection.getFortyTwoUserConnections(authRequest.userId).map(uid => User.get(uid)).map(UserWithSocial.toUserWithSocial).toSeq
    }

    Ok(JsArray(socialConnections.map(sc => UserWithSocialSerializer.userWithSocialSerializer.writes(sc))))
  }
  
=======

>>>>>>> 317728e1
  /**
   * Call me using:
   * $ curl localhost:9000/admin/user/get/all | python -mjson.tool
   */
  def getUsers = Action { request =>
    val users = CX.withConnection { implicit c =>
      User.all map UserWithSocial.toUserWithSocial
    }
    Ok(JsArray(users map { user =>
      JsObject(List(
        "userId" -> JsNumber(user.user.id.get.id),//deprecated, lets stop exposing user id to the outside world. use external id instead.
        "externalId" -> JsString(user.user.externalId.id),
        "userObject" -> userWithSocialSerializer.writes(user)
      ))
    }))
  }

  def getUser(id: Id[User]) = Action { request =>
    val user = CX.withConnection { implicit c =>
      UserWithSocial.toUserWithSocial(User.get(id))
    }
    Ok(userWithSocialSerializer.writes(user))
  }

  def getUserByExternal(id: ExternalId[User]) = Action { request =>
    val user = CX.withConnection { implicit c =>
      UserWithSocial.toUserWithSocial(User.get(id))
    }
    Ok(userWithSocialSerializer.writes(user))
  }

  def userStatistics(user: User)(implicit conn: Connection): UserStatistics = {
    val socialConnectionCount = SocialConnection.getUserConnectionsCount(user.id.get)
    UserStatistics(user, UserWithSocial.toUserWithSocial(user), socialConnectionCount)
  }

  def userView(userId: Id[User]) = AdminHtmlAction { implicit request =>
    val (user, bookmarks, socialUserInfos, socialConnections, fortyTwoConnections) = CX.withConnection { implicit c =>
      val userWithSocial = UserWithSocial.toUserWithSocial(User.get(userId))
      val bookmarks = Bookmark.ofUser(userWithSocial.user)
      val socialUserInfos = SocialUserInfo.getByUser(userWithSocial.user.id.get)
      val socialConnections = SocialConnection.getUserConnections(userId).sortWith((a,b) => a.fullName < b.fullName)
      val fortyTwoConnections = (SocialConnection.getFortyTwoUserConnections(userId) map (User.get(_)) map UserWithSocial.toUserWithSocial toSeq).sortWith((a,b) => a.socialUserInfo.fullName < b.socialUserInfo.fullName)
      (userWithSocial, bookmarks, socialUserInfos, socialConnections, fortyTwoConnections)
    }
    val rawInfos = socialUserInfos map {info =>
      inject[SocialUserRawInfoStore].get(info.id.get)
    }
    Ok(views.html.user(user, bookmarks, socialUserInfos, rawInfos.flatten, socialConnections, fortyTwoConnections))
  }

  def usersView = AdminHtmlAction { implicit request =>
    val users = CX.withConnection { implicit c =>
      User.all map userStatistics
    }
    Ok(views.html.users(users))
  }

  def addExperiment(userId: Id[User], experimentType: String) = AdminHtmlAction { request =>
    CX.withConnection { implicit c =>
      val existing = UserExperiment.getByUser(userId)
      val experiment = UserExperiment.ExperimentTypes(experimentType)
      if (existing contains(experimentType)) throw new Exception("user %s already has an experiment %s".format(experimentType))
      UserExperiment(userId = userId, experimentType = experiment).save
    }
    Redirect(request.referer)
  }

  def refreshAllSocialInfo(userId: Id[User]) = AdminHtmlAction { implicit request =>
    val socialUserInfos = CX.withConnection { implicit c =>
      val user = User.get(userId)
      SocialUserInfo.getByUser(user.id.get)
    }
    val graph = inject[SocialGraphPlugin]
    socialUserInfos foreach { info =>
      graph.asyncFetch(info)
    }
    Redirect(com.keepit.controllers.routes.UserController.userView(userId))
  }
}<|MERGE_RESOLUTION|>--- conflicted
+++ resolved
@@ -38,12 +38,8 @@
 import scala.collection.immutable.Map
 import com.keepit.serializer.SocialUserSerializer
 
-<<<<<<< HEAD
-case class UserStatistics(user: User, userWithSocial: UserWithSocial, bookmarksByDate: Map[LocalDate, Seq[Bookmark]], socialConnectionCount: Long)
-=======
 case class UserStatistics(user: User, userWithSocial: UserWithSocial, socialConnectionCount: Long)
 
->>>>>>> 317728e1
 object UserController extends FortyTwoController {
 
   /**
@@ -76,7 +72,6 @@
 
     Ok(userWithSocialSerializer.writes(socialUsers)).as(ContentTypes.JSON)
   }
-<<<<<<< HEAD
   
   def getSocialConnections() = AuthenticatedJsonAction { authRequest =>
     val socialConnections = CX.withConnection { implicit c =>
@@ -86,9 +81,6 @@
     Ok(JsArray(socialConnections.map(sc => UserWithSocialSerializer.userWithSocialSerializer.writes(sc))))
   }
   
-=======
-
->>>>>>> 317728e1
   /**
    * Call me using:
    * $ curl localhost:9000/admin/user/get/all | python -mjson.tool
