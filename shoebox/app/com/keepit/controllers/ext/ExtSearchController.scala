package com.keepit.controllers.ext

import scala.concurrent.ExecutionContext.Implicits.global
import scala.concurrent.future
import scala.util.Try
import com.google.inject.{Inject, Singleton}
import com.keepit.common.controller.{SearchServiceController, BrowserExtensionController, ActionAuthenticator}
import com.keepit.common.db._
import com.keepit.common.db.slick.DBSession._
import com.keepit.common.db.slick._
import com.keepit.common.performance._
import com.keepit.common.social.BasicUser
import com.keepit.common.social.BasicUserRepo
import com.keepit.common.time._
import com.keepit.common.service.FortyTwoServices
import com.keepit.model._
import com.keepit.search._
import com.keepit.serializer.{PersonalSearchResultPacketSerializer => RPS}
import play.api.http.ContentTypes
import com.keepit.common.logging.Logging
import com.keepit.common.healthcheck.HealthcheckPlugin
import com.keepit.common.healthcheck.HealthcheckError
import com.keepit.common.healthcheck.Healthcheck.INTERNAL


//note: users.size != count if some users has the bookmark marked as private
case class PersonalSearchHit(id: Id[NormalizedURI], externalId: ExternalId[NormalizedURI], title: Option[String], url: String)
case class PersonalSearchResult(hit: PersonalSearchHit, count: Int, isMyBookmark: Boolean, isPrivate: Boolean, users: Seq[BasicUser], score: Float)
case class PersonalSearchResultPacket(
  uuid: ExternalId[ArticleSearchResultRef],
  query: String,
  hits: Seq[PersonalSearchResult],
  mayHaveMoreHits: Boolean,
  show: Boolean,
  experimentId: Option[Id[SearchConfigExperiment]],
  context: String)

@Singleton
class ExtSearchController @Inject() (
  actionAuthenticator: ActionAuthenticator,
  db: Database,
  userRepo: UserRepo,
  userConnectionRepo: UserConnectionRepo,
  searchConfigManager: SearchConfigManager,
  mainSearcherFactory: MainSearcherFactory,
  articleSearchResultStore: ArticleSearchResultStore,
  articleSearchResultRefRepo: ArticleSearchResultRefRepo,
  socialUserInfoRepo: SocialUserInfoRepo,
  bookmarkRepo: BookmarkRepo,
  uriRepo: NormalizedURIRepo,
  basicUserRepo: BasicUserRepo,
  srcFactory: SearchResultClassifierFactory,
  healthcheckPlugin: HealthcheckPlugin)
  (implicit private val clock: Clock,
    private val fortyTwoServices: FortyTwoServices)
    extends BrowserExtensionController(actionAuthenticator) with SearchServiceController with Logging{

  def search(query: String, filter: Option[String], maxHits: Int, lastUUIDStr: Option[String], context: Option[String], kifiVersion: Option[KifiVersion] = None) = AuthenticatedJsonAction { request =>

    val t1 = currentDateTime.getMillis()

    val lastUUID = lastUUIDStr.flatMap{
      case "" => None
      case str => Some(ExternalId[ArticleSearchResultRef](str))
    }

    val userId = request.userId
    log.info(s"""User ${userId} searched ${query.length} characters""")
    val idFilter = IdFilterCompressor.fromBase64ToSet(context.getOrElse(""))
    val (friendIds, searchFilter) = time("search-connections") {
      db.readOnly { implicit s =>
        val friendIds = userConnectionRepo.getConnectedUsers(userId)
        val searchFilter = filter match {
          case Some("m") =>
            SearchFilter.mine(idFilter)
          case Some("f") =>
            SearchFilter.friends(idFilter)
          case Some(ids) =>
            val userIds = ids.split('.').flatMap(id => Try(ExternalId[User](id)).toOption).flatMap(userRepo.getOpt(_)).flatMap(_.id)
            SearchFilter.custom(idFilter, userIds.toSet)
          case None =>
            SearchFilter.default(idFilter)
        }
        (friendIds, searchFilter)
      }
    }

    val (config, experimentId) = searchConfigManager.getConfig(userId, query)

    val t2 = currentDateTime.getMillis()

    val searchRes = time("search-searching") {
      val searcher = mainSearcherFactory(userId, friendIds, searchFilter, config)
      val searchRes = if (maxHits > 0) {
        searcher.search(query, maxHits, lastUUID, searchFilter)
      } else {
        log.warn("maxHits is zero")
        ArticleSearchResult(lastUUID, query, Seq.empty[ArticleHit], 0, 0, true, Seq.empty[Scoring], idFilter, 0, Int.MaxValue)
      }

      searchRes
    }

    val t3 = currentDateTime.getMillis()

    val res = toPersonalSearchResultPacket(userId, searchRes, config, searchFilter.isDefault, experimentId)
    reportArticleSearchResult(searchRes)

    val t4 = currentDateTime.getMillis()

    val timeLimit = 2000
    if (t4 - t1 > timeLimit && t4 - fortyTwoServices.started.getMillis() > 1000*60*5) {
      val msg = "search time exceeds limit! searchUUID = %s , Limit time = %d, total search time = %d, pre-search time = %d, main-search time = %d, post-search time = %d".format(searchRes.uuid.id, timeLimit, t4 - t1, t2 - t1, t3 - t2, t4 - t3)
      healthcheckPlugin.addError(HealthcheckError(errorMessage = Some(msg), callType = INTERNAL))
    }

    Ok(RPS.resSerializer.writes(res)).as(ContentTypes.JSON)
  }

  private def reportArticleSearchResult(res: ArticleSearchResult) {
    future {
      db.readWrite { implicit s =>
        articleSearchResultRefRepo.save(ArticleSearchResultFactory(res))
      }
      articleSearchResultStore += (res.uuid -> res)
    } onFailure { case e =>
      log.error("Could not persist article search result %s".format(res), e)
    }
  }

  private[ext] def toPersonalSearchResultPacket(userId: Id[User],
      res: ArticleSearchResult, config: SearchConfig, isDefaultFilter: Boolean, experimentId: Option[Id[SearchConfigExperiment]]): PersonalSearchResultPacket = {

    val doParallel = util.Random.nextBoolean

    val hits = if(doParallel) {
      time(s"search-personal-result-parallel-${res.hits.size}") {
        res.hits.par.map { hit =>
          db.readOnly { implicit s =>
            toPersonalSearchResult(userId, hit)
          }
        } seq
      }
    } else {
      time(s"search-personal-result-${res.hits.size}") {
        db.readOnly { implicit s =>
          res.hits.map(toPersonalSearchResult(userId, _))
        }
      }
    }
    log.debug(hits mkString "\n")

    val filter = IdFilterCompressor.fromSetToBase64(res.filter)
    PersonalSearchResultPacket(res.uuid, res.query, hits, res.mayHaveMoreHits, (!isDefaultFilter || res.toShow), experimentId, filter)
  }
<<<<<<< HEAD

//  private[ext] def isToShow(userId: Id[User], res: ArticleSearchResult): Boolean = {
//    var maxTextScore = 0.0f
//    res.scorings.foreach{ s =>
//      if (s.textScore > maxTextScore) maxTextScore = s.textScore
//    }
//
//    if (res.svVariance < 0.17 && maxTextScore > 0.04f) {
//      val tic = currentDateTime.getMillis()
//
//      val topUriIds = res.hits.take(3).map { _.uriId }
//      val classifier = srcFactory.apply(res.uuid, res.query, userId, topUriIds)
//      val good = topUriIds.exists(id => classifier.classify(id))
//      val millisPassed = currentDateTime.getMillis() - tic
//      log.info("search result classifier: used %d milliseconds".format(millisPassed))
//      good
//    } else {
//      false
//    }
//  }
=======
>>>>>>> 5e506852

  private[ext] def toPersonalSearchResult(userId: Id[User], res: ArticleHit)(implicit session: RSession): PersonalSearchResult = {
    val uri = uriRepo.get(res.uriId)
    val bookmark = if (res.isMyBookmark) bookmarkRepo.getByUriAndUser(uri.id.get, userId) else None
    val users = res.users.toSeq.map(basicUserRepo.load)
    PersonalSearchResult(
      toPersonalSearchHit(uri, bookmark), res.bookmarkCount, res.isMyBookmark,
      bookmark.map(_.isPrivate).getOrElse(false), users, res.score)
  }

  private[ext] def toPersonalSearchHit(uri: NormalizedURI, bookmark: Option[Bookmark]) = {
    val (title, url) = bookmark match {
      case Some(bookmark) => (bookmark.title, bookmark.url)
      case None => (uri.title, uri.url)
    }

    PersonalSearchHit(uri.id.get, uri.externalId, title, url)
  }

}<|MERGE_RESOLUTION|>--- conflicted
+++ resolved
@@ -153,29 +153,6 @@
     val filter = IdFilterCompressor.fromSetToBase64(res.filter)
     PersonalSearchResultPacket(res.uuid, res.query, hits, res.mayHaveMoreHits, (!isDefaultFilter || res.toShow), experimentId, filter)
   }
-<<<<<<< HEAD
-
-//  private[ext] def isToShow(userId: Id[User], res: ArticleSearchResult): Boolean = {
-//    var maxTextScore = 0.0f
-//    res.scorings.foreach{ s =>
-//      if (s.textScore > maxTextScore) maxTextScore = s.textScore
-//    }
-//
-//    if (res.svVariance < 0.17 && maxTextScore > 0.04f) {
-//      val tic = currentDateTime.getMillis()
-//
-//      val topUriIds = res.hits.take(3).map { _.uriId }
-//      val classifier = srcFactory.apply(res.uuid, res.query, userId, topUriIds)
-//      val good = topUriIds.exists(id => classifier.classify(id))
-//      val millisPassed = currentDateTime.getMillis() - tic
-//      log.info("search result classifier: used %d milliseconds".format(millisPassed))
-//      good
-//    } else {
-//      false
-//    }
-//  }
-=======
->>>>>>> 5e506852
 
   private[ext] def toPersonalSearchResult(userId: Id[User], res: ArticleHit)(implicit session: RSession): PersonalSearchResult = {
     val uri = uriRepo.get(res.uriId)
