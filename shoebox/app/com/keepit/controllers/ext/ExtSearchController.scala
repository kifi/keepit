--- conflicted
+++ resolved
@@ -139,12 +139,7 @@
     PersonalSearchResultPacket(res.uuid, res.query, hits, res.mayHaveMoreHits, experimentId, filter)
   }
 
-<<<<<<< HEAD
-  private[controllers] def toPersonalSearchResult(userId: Id[User], res: ArticleHit)(implicit session: RSession): PersonalSearchResult = {
-=======
   private[ext] def toPersonalSearchResult(userId: Id[User], res: ArticleHit)(implicit session: RSession): PersonalSearchResult = {
-    //todo:eishay why do we need the next line?
->>>>>>> 5380678d
     val uri = uriRepo.get(res.uriId)
     val bookmark = if (res.isMyBookmark) bookmarkRepo.getByUriAndUser(uri.id.get, userId) else None
     val users = res.users.toSeq.map(basicUserRepo.load)
