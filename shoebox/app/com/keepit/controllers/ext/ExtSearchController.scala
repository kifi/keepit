--- conflicted
+++ resolved
@@ -136,30 +136,12 @@
 
   private[ext] def toPersonalSearchResultPacket(userId: Id[User],
       res: ArticleSearchResult, config: SearchConfig, isDefaultFilter: Boolean, experimentId: Option[Id[SearchConfigExperiment]]): PersonalSearchResultPacket = {
-<<<<<<< HEAD
+
     
     val hits = time(s"search-personal-result-${res.hits.size}") {
       db.readOnly { implicit s =>
         val users = res.hits.map(_.users).flatten.distinct.map(u => u -> basicUserRepo.load(u)).toMap
         res.hits.map(toPersonalSearchResult(userId, users, _))
-=======
-
-    val doParallel = false // util.Random.nextBoolean
-
-    val hits = if(doParallel) {
-      time(s"search-personal-result-parallel-${res.hits.size}") {
-        res.hits.par.map { hit =>
-          db.readOnly { implicit s =>
-            toPersonalSearchResult(userId, hit)
-          }
-        } seq
-      }
-    } else {
-      time(s"search-personal-result-${res.hits.size}") {
-        db.readOnly { implicit s =>
-          res.hits.map(toPersonalSearchResult(userId, _))
-        }
->>>>>>> 4cbc4e1a
       }
     }
     log.debug(hits mkString "\n")
