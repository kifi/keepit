--- conflicted
+++ resolved
@@ -49,13 +49,8 @@
   userNotification: UserNotificationRepo,
   persistEventPlugin: PersistEventPlugin,
   clock: Clock,
-<<<<<<< HEAD
-  eventController: ExtEventController,
-  paneData: PaneDetails) extends BrowserExtensionController(actionAuthenticator) with ShoeboxServiceController {
-=======
   paneData: PaneDetails)
     extends BrowserExtensionController(actionAuthenticator) with ShoeboxServiceController {
->>>>>>> e8b82c71
   private def authenticate(request: RequestHeader): Option[StreamSession] = {
     /*
      * Unfortunately, everything related to existing secured actions intimately deals with Action, Request, Result, etc.
@@ -135,11 +130,6 @@
                 case _ => None
               }
               channel.push(Json.arr("notifications", getNotifications(streamSession.userId, createdBefore, howMany.toInt)))
-            case JsString("event") +: payload +: _ =>
-              (payload \ "version").as[Int] match {
-                case 1 => eventController.createEventsFromPayload(payload, streamSession.userId)
-                case i => throw new Exception("Unknown events version: %s".format(i))
-              }
             case json =>
               log.warn(s"Not sure what to do with: $json")
           }
