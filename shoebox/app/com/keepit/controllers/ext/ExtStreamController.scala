package com.keepit.controllers.ext

import com.keepit.common.controller._
import com.keepit.common.controller.FortyTwoCookies.ImpersonateCookie
import com.keepit.common.db.ExternalId
import com.keepit.common.db.slick.Database
import com.keepit.common.logging.Logging
import com.keepit.common.net.URINormalizer
import com.keepit.common.social._
import com.keepit.common.time._
import com.keepit.model._
import com.keepit.realtime._
import java.util.UUID
import com.google.inject.ImplementedBy
import com.google.inject.Inject
import com.google.inject.Singleton
import play.api.libs.iteratee.Concurrent
import play.api.libs.iteratee.Concurrent.{ Channel => PlayChannel }
import play.api.libs.iteratee.Enumerator
import play.api.libs.iteratee.Iteratee
import play.api.libs.json._
import play.api.libs.json.Json
import play.api.mvc.RequestHeader
import play.api.mvc.WebSocket
import play.api.mvc.WebSocket.FrameFormatter
import securesocial.core._
import com.keepit.common.db.Id
import com.keepit.common.db.State
import scala.util.Random
import com.keepit.controllers.core.PaneDetails
import com.keepit.serializer.UserWithSocialSerializer.userWithSocialSerializer
import com.keepit.serializer.CommentWithSocialUserSerializer.commentWithSocialUserSerializer
import com.keepit.serializer.ThreadInfoSerializer.threadInfoSerializer
import com.keepit.serializer.SendableNotificationSerializer.sendableNotificationSerializer
import org.joda.time.DateTime

case class StreamSession(userId: Id[User], socialUser: SocialUserInfo, experiments: Seq[State[ExperimentType]], adminUserId: Option[Id[User]])

@Singleton
class ExtStreamController @Inject() (
  actionAuthenticator: ActionAuthenticator,
  db: Database,
  socialUserInfoRepo: SocialUserInfoRepo,
  userRepo: UserRepo,
  experimentRepo: UserExperimentRepo,
  userChannel: UserChannel,
  uriChannel: UriChannel,
  userNotification: UserNotificationRepo,
  clock: Clock,
<<<<<<< HEAD
  paneData: PaneDetails,
  eventController: ExtEventController) extends BrowserExtensionController with ShoeboxServiceController {
=======
  paneData: PaneDetails) extends BrowserExtensionController(actionAuthenticator) with ShoeboxServiceController {
>>>>>>> 18f75edc
  private def authenticate(request: RequestHeader): Option[StreamSession] = {
    /*
     * Unfortunately, everything related to existing secured actions intimately deals with Action, Request, Result, etc.
     * WebSockets cannot use these, so I've implemented what I need below.
     */
    for (
      userId <- request.session.get(SecureSocial.UserKey);
      providerId <- request.session.get(SecureSocial.ProviderKey);
      secSocialUser <- UserService.find(UserId(userId, providerId))
    ) yield {
      val impersonatedUserIdOpt: Option[ExternalId[User]] = ImpersonateCookie.decodeFromCookie(request.cookies.get(ImpersonateCookie.COOKIE_NAME))

      db.readOnly { implicit session =>
        val socialUser = socialUserInfoRepo.get(SocialId(secSocialUser.id.id), SocialNetworks.FACEBOOK)
        val userId = socialUser.userId.get
        val experiments = experimentRepo.getUserExperiments(userId)
        impersonatedUserIdOpt match {
          case Some(impExtUserId) if experiments.contains(ExperimentTypes.ADMIN) =>
            val impUserId = userRepo.get(impExtUserId).id.get
            val impSocUserInfo = socialUserInfoRepo.getByUser(impUserId)
            StreamSession(impUserId, impSocUserInfo.head, experiments, Some(userId))
          case None if experiments.contains(ExperimentTypes.ADMIN) =>
            StreamSession(userId, socialUser, experiments, Some(userId))
          case _ =>
            StreamSession(userId, socialUser, experiments, None)
        }
      }
    }
  }

  implicit val jsonFrame: FrameFormatter[JsArray] =
    FrameFormatter.stringFrame.transform(
      Json.stringify,
      in =>
        Json.parse(in) match {
          case j: JsArray => j
          case j: JsValue => Json.arr(j)
        })

  def ws() = WebSocket.using[JsArray] { implicit request =>
    authenticate(request) match {
      case Some(streamSession) =>

        val connectedAt = clock.now
        val (enumerator, channel) = Concurrent.broadcast[JsArray]
        val socketId = Random.nextLong()

        var subscriptions = Map[String, Subscription]()

        subscriptions += (("user", userChannel.subscribe(streamSession.userId, socketId, channel)))

        val iteratee = Iteratee.foreach[JsArray] {
          _.as[Seq[JsValue]] match {
            case JsString("ping") +: _ =>
              channel.push(Json.arr("pong"))
            case JsString("stats") +: _ =>
              channel.push(Json.arr(s"id:$socketId", clock.now.minus(connectedAt.getMillis).getMillis / 1000.0, subscriptions.keys))
            case JsString("normalize") +: JsNumber(requestId) +: JsString(url) +: _ =>
              channel.push(Json.arr(requestId.toLong, URINormalizer.normalize(url)))
            case JsString("subscribe") +: sub =>
              subscriptions = subscribe(streamSession, socketId, channel, subscriptions, sub)
            case JsString("unsubscribe") +: unsub =>
              subscriptions = unsubscribe(streamSession, socketId, channel, subscriptions, unsub)
            case JsString("get_comments") +: JsNumber(requestId) +: JsString(url) +: _ =>
              channel.push(Json.arr(requestId.toLong, paneData.getComments(streamSession.userId, url)))
            case JsString("get_message_threads") +: JsNumber(requestId) +: JsString(url) +: _ =>
              channel.push(Json.arr(requestId.toLong, paneData.getMessageThreadList(streamSession.userId, url)))
            case JsString("get_message_thread") +: JsNumber(requestId) +: JsString(threadId) +: _ =>
              channel.push(Json.arr(requestId.toLong, paneData.getMessageThread(streamSession.userId, ExternalId[Comment](threadId))))
            case JsString("get_last_notify_read_time") +: _ =>
              channel.push(Json.arr("last_notify_read_time", getLastNotifyTime(streamSession.userId).toString()))
            case JsString("get_notifications") +: JsNumber(howMany) +: params =>
              val createdBefore = params match {
                case JsString(time) +: _ => Some(parseStandardTime(time))
                case _ => None
              }
              channel.push(Json.arr("notifications", getNotifications(streamSession.userId, createdBefore, howMany.toInt)))
            case JsString("event") +: payload +: _ =>
              (payload \ "version").as[Int] match {
                case 1 => eventController.createEventsFromPayload(payload, streamSession.userId)
                case i => throw new Exception("Unknown events version: %s".format(i))
              }
            case json =>
              log.warn(s"Not sure what to do with: $json")
          }
        }.mapDone { _ =>
          subscriptions.map(_._2.unsubscribe)
          subscriptions = Map.empty
        }

        (iteratee, enumerator)

      case None =>
        log.info(s"Anonymous user trying to connect. Disconnecting!")
        val enumerator: Enumerator[JsArray] = Enumerator(Json.arr("error", "Permission denied. Are you logged in? Connect again to re-authenticate."))
        val iteratee = Iteratee.ignore[JsArray]

        (iteratee, enumerator >>> Enumerator.eof)
    }
  }

  private def getLastNotifyTime(userId: Id[User]): DateTime = {
    db.readOnly(implicit s => userNotification.getLastReadTime(userId))
  }

  private def getNotifications(userId: Id[User], createdBefore: Option[DateTime], howMany: Int): Seq[SendableNotification] = {
    db.readOnly(implicit s => userNotification.getWithUserId(userId, createdBefore, howMany)).map(n => SendableNotification.fromUserNotification(n))
  }

  private def subscribe(session: StreamSession, socketId: Long, channel: PlayChannel[JsArray], subscriptions: Map[String, Subscription], sub: Seq[JsValue]): Map[String, Subscription] = {
    sub match {
      case JsString(sub) +: _ if subscriptions.contains(sub) =>
        subscriptions
      case JsString("user") +: _ =>
        val sub = userChannel.subscribe(session.userId, socketId, channel)
        channel.push(Json.arr("subscribed", "user"))
        subscriptions + (("user", sub))
      case JsString("uri") +: JsString(url) +: _ => // todo
        val normalized = URINormalizer.normalize(url)
        val sub = uriChannel.subscribe(normalized, socketId, channel)
        channel.push(Json.arr("subscribed", sub.name))
        subscriptions + ((sub.name, sub))
      case json =>
        log.warn(s"Can't subscribe to $json. No handler.")
        channel.push(Json.arr("subscribed_error", "Can't subscribe, no handler."))
        subscriptions
    }
  }

  private def unsubscribe(session: StreamSession, socketId: Long, channel: PlayChannel[JsArray], subscriptions: Map[String, Subscription], subParams: Seq[JsValue]): Map[String, Subscription] = {
    subParams match {
      case JsString(sub) +: _ if subscriptions.contains(sub) =>
        // For all subscriptions with an id
        val subscription = subscriptions.get(sub).get
        channel.push(Json.arr("unsubscribed", sub))
        subscription.unsubscribe()
        subscriptions - sub
      case JsString("uri") +: JsString(url) +: _ if subscriptions.contains(s"uri:${URINormalizer.normalize(url)}") =>
        // Handled separately because of URL normalization
        val name = s"uri:${URINormalizer.normalize(url)}"
        val subscription = subscriptions.get(name).get
        channel.push(Json.arr("unsubscribed", name))
        subscription.unsubscribe()
        subscriptions - name
      case JsString(sub) +: JsString(id) +: _ if subscriptions.contains(s"$sub:$id") =>
        // For all subscriptions with an id and sub-id
        val name = s"$sub:$id"
        val subscription = subscriptions.get(name).get
        channel.push(Json.arr("unsubscribed", name))
        subscription.unsubscribe()
        subscriptions - name
      case JsString(sub) +: _ =>
        channel.push(Json.arr("unsubscribed_error", s"Not currently subscribed to $sub"))
        subscriptions
      case json =>
        log.warn(s"Can't unsubscribe from $json. No handler.")
        subscriptions
    }
  }

}
<|MERGE_RESOLUTION|>--- conflicted
+++ resolved
@@ -47,12 +47,8 @@
   uriChannel: UriChannel,
   userNotification: UserNotificationRepo,
   clock: Clock,
-<<<<<<< HEAD
-  paneData: PaneDetails,
-  eventController: ExtEventController) extends BrowserExtensionController with ShoeboxServiceController {
-=======
+  eventController: ExtEventController,
   paneData: PaneDetails) extends BrowserExtensionController(actionAuthenticator) with ShoeboxServiceController {
->>>>>>> 18f75edc
   private def authenticate(request: RequestHeader): Option[StreamSession] = {
     /*
      * Unfortunately, everything related to existing secured actions intimately deals with Action, Request, Result, etc.
