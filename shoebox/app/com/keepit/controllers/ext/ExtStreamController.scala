package com.keepit.controllers.ext

import com.keepit.common.analytics._
import com.keepit.common.controller._
import com.keepit.common.controller.FortyTwoCookies.ImpersonateCookie
import com.keepit.common.db.ExternalId
import com.keepit.common.db.slick.Database
import com.keepit.common.logging.Logging
import com.keepit.common.net.URINormalizer
import com.keepit.common.social._
import com.keepit.common.time._
import com.keepit.model._
import com.keepit.realtime._
import java.util.UUID
import com.google.inject.ImplementedBy
import com.google.inject.Inject
import com.google.inject.Singleton
import play.api.libs.iteratee.Concurrent
import play.api.libs.iteratee.Concurrent.{ Channel => PlayChannel }
import play.api.libs.iteratee.Enumerator
import play.api.libs.iteratee.Iteratee
import play.api.libs.json._
import play.api.libs.json.Json
import play.api.mvc.RequestHeader
import play.api.mvc.WebSocket
import play.api.mvc.WebSocket.FrameFormatter
import securesocial.core._
import com.keepit.common.db.Id
import com.keepit.common.db.State
import scala.util.Random
import com.keepit.controllers.core.PaneDetails
import com.keepit.serializer.UserWithSocialSerializer.userWithSocialSerializer
import com.keepit.serializer.CommentWithSocialUserSerializer.commentWithSocialUserSerializer
import com.keepit.serializer.ThreadInfoSerializer.threadInfoSerializer
import com.keepit.serializer.SendableNotificationSerializer.sendableNotificationSerializer
import org.joda.time.DateTime
import play.api.libs.concurrent.Akka
import play.api.Play.current
import com.keepit.common.controller.FortyTwoServices

case class StreamSession(userId: Id[User], socialUser: SocialUserInfo, experiments: Seq[State[ExperimentType]], adminUserId: Option[Id[User]])

@Singleton
class ExtStreamController @Inject() (
  actionAuthenticator: ActionAuthenticator,
  db: Database,
  socialUserInfoRepo: SocialUserInfoRepo,
  userRepo: UserRepo,
  experimentRepo: UserExperimentRepo,
  userChannel: UserChannel,
  uriChannel: UriChannel,
  userNotification: UserNotificationRepo,
  persistEventPlugin: PersistEventPlugin,
<<<<<<< HEAD
  clock: Clock,
  paneData: PaneDetails,
  commentRepo: CommentRepo,
  userNotifyRepo: UserNotificationRepo)
=======
  implicit private val clock: Clock,
  implicit private val fortyTwoServices: FortyTwoServices,
  paneData: PaneDetails)
>>>>>>> f799a670
    extends BrowserExtensionController(actionAuthenticator) with ShoeboxServiceController {
  private def authenticate(request: RequestHeader): Option[StreamSession] = {
    /*
     * Unfortunately, everything related to existing secured actions intimately deals with Action, Request, Result, etc.
     * WebSockets cannot use these, so I've implemented what I need below.
     */
    for (
      userId <- request.session.get(SecureSocial.UserKey);
      providerId <- request.session.get(SecureSocial.ProviderKey);
      secSocialUser <- UserService.find(UserId(userId, providerId))
    ) yield {
      val impersonatedUserIdOpt: Option[ExternalId[User]] = ImpersonateCookie.decodeFromCookie(request.cookies.get(ImpersonateCookie.COOKIE_NAME))

      db.readOnly { implicit session =>
        val socialUser = socialUserInfoRepo.get(SocialId(secSocialUser.id.id), SocialNetworks.FACEBOOK)
        val userId = socialUser.userId.get
        val experiments = experimentRepo.getUserExperiments(userId)
        impersonatedUserIdOpt match {
          case Some(impExtUserId) if experiments.contains(ExperimentTypes.ADMIN) =>
            val impUserId = userRepo.get(impExtUserId).id.get
            val impSocUserInfo = socialUserInfoRepo.getByUser(impUserId)
            StreamSession(impUserId, impSocUserInfo.head, experiments, Some(userId))
          case None if experiments.contains(ExperimentTypes.ADMIN) =>
            StreamSession(userId, socialUser, experiments, Some(userId))
          case _ =>
            StreamSession(userId, socialUser, experiments, None)
        }
      }
    }
  }

  implicit val jsonFrame: FrameFormatter[JsArray] =
    FrameFormatter.stringFrame.transform(
      Json.stringify,
      in =>
        Json.parse(in) match {
          case j: JsArray => j
          case j: JsValue => Json.arr(j)
        })

  def ws() = WebSocket.async[JsArray] { implicit request =>
    Akka.future {
      authenticate(request) match {
        case Some(streamSession) =>

          val connectedAt = clock.now
          val (enumerator, channel) = Concurrent.broadcast[JsArray]
          val socketId = Random.nextLong()

          var subscriptions = Map[String, Subscription]()

          subscriptions += (("user", userChannel.subscribe(streamSession.userId, socketId, channel)))

          val iteratee = asyncIteratee { json =>
            log.info("WS just received: " + json)
            json.as[Seq[JsValue]] match {
              case JsString("ping") +: _ =>
                channel.push(Json.arr("pong"))
              case JsString("stats") +: _ =>
                channel.push(Json.arr(s"id:$socketId", clock.now.minus(connectedAt.getMillis).getMillis / 1000.0, subscriptions.keys))
              case JsString("normalize") +: JsNumber(requestId) +: JsString(url) +: _ =>
                channel.push(Json.arr(requestId.toLong, URINormalizer.normalize(url)))
              case JsString("subscribe") +: sub =>
                subscriptions = subscribe(streamSession, socketId, channel, subscriptions, sub)
              case JsString("unsubscribe") +: unsub =>
                subscriptions = unsubscribe(streamSession, socketId, channel, subscriptions, unsub)
              case JsString("log_event") +: JsObject(pairs) +: _ =>
                logEvent(streamSession, JsObject(pairs))
              case JsString("get_comments") +: JsNumber(requestId) +: JsString(url) +: _ =>
                channel.push(Json.arr(requestId.toLong, paneData.getComments(streamSession.userId, url)))
              case JsString("get_message_threads") +: JsNumber(requestId) +: JsString(url) +: _ =>
                channel.push(Json.arr(requestId.toLong, paneData.getMessageThreadList(streamSession.userId, url)))
              case JsString("get_message_thread") +: JsNumber(requestId) +: JsString(threadId) +: _ =>
                channel.push(Json.arr(requestId.toLong, paneData.getMessageThread(streamSession.userId, ExternalId[Comment](threadId))))
              case JsString("get_last_notify_read_time") +: _ =>
                channel.push(Json.arr("last_notify_read_time", getLastNotifyTime(streamSession.userId).toString()))
              case JsString("get_notifications") +: JsNumber(howMany) +: params =>
                val createdBefore = params match {
                  case JsString(time) +: _ => Some(parseStandardTime(time))
                  case _ => None
                }
                channel.push(Json.arr("notifications", getNotifications(streamSession.userId, createdBefore, howMany.toInt)))
              case JsString("set_message_read") +: JsString(parentExternalId) +: _ =>
                setMessageRead(streamSession.userId, parentExternalId)
              case JsString("set_comment_read") +: JsString(externalId) +: _ =>
                setCommentRead(streamSession.userId, externalId)
              case json =>
                log.warn(s"Not sure what to do with: $json")
            }
          }.mapDone { _ =>
            subscriptions.map(_._2.unsubscribe)
            subscriptions = Map.empty
          }

          (iteratee, enumerator)

        case None =>
          log.info(s"Anonymous user trying to connect. Disconnecting!")
          val enumerator: Enumerator[JsArray] = Enumerator(Json.arr("error", "Permission denied. Are you logged in? Connect again to re-authenticate."))
          val iteratee = Iteratee.ignore[JsArray]

          (iteratee, enumerator >>> Enumerator.eof)
      }
    }
  }

  private def asyncIteratee(f: JsValue => Unit): Iteratee[JsArray, Unit] = {
    import play.api.libs.iteratee._
    def step(i: Input[JsArray]): Iteratee[JsArray, Unit] = i match {
      case Input.EOF => Done(Unit, Input.EOF)
      case Input.Empty => Cont[JsArray, Unit](i => step(i))
      case Input.El(e) =>
        Akka.future { f(e) }
        Cont[JsArray, Unit](i => step(i))
    }
    (Cont[JsArray, Unit](i => step(i)))
  }

  private def getLastNotifyTime(userId: Id[User]): DateTime = {
    db.readOnly(implicit s => userNotification.getLastReadTime(userId))
  }

  private def getNotifications(userId: Id[User], createdBefore: Option[DateTime], howMany: Int): Seq[SendableNotification] = {
    db.readOnly(implicit s => userNotification.getWithUserId(userId, createdBefore, howMany)).map(n => SendableNotification.fromUserNotification(n))
  }

  private def subscribe(session: StreamSession, socketId: Long, channel: PlayChannel[JsArray], subscriptions: Map[String, Subscription], sub: Seq[JsValue]): Map[String, Subscription] = {
    sub match {
      case JsString(sub) +: _ if subscriptions.contains(sub) =>
        subscriptions
      case JsString("user") +: _ =>
        val sub = userChannel.subscribe(session.userId, socketId, channel)
        channel.push(Json.arr("subscribed", "user"))
        subscriptions + (("user", sub))
      case JsString("uri") +: JsString(url) +: _ => // todo
        val normalized = URINormalizer.normalize(url)
        val sub = uriChannel.subscribe(normalized, socketId, channel)
        channel.push(Json.arr("subscribed", sub.name))
        subscriptions + ((sub.name, sub))
      case json =>
        log.warn(s"Can't subscribe to $json. No handler.")
        channel.push(Json.arr("subscribed_error", "Can't subscribe, no handler."))
        subscriptions
    }
  }

  private def unsubscribe(session: StreamSession, socketId: Long, channel: PlayChannel[JsArray], subscriptions: Map[String, Subscription], subParams: Seq[JsValue]): Map[String, Subscription] = {
    subParams match {
      case JsString(sub) +: _ if subscriptions.contains(sub) =>
        // For all subscriptions with an id
        val subscription = subscriptions.get(sub).get
        channel.push(Json.arr("unsubscribed", sub))
        subscription.unsubscribe()
        subscriptions - sub
      case JsString("uri") +: JsString(url) +: _ if subscriptions.contains(s"uri:${URINormalizer.normalize(url)}") =>
        // Handled separately because of URL normalization
        val name = s"uri:${URINormalizer.normalize(url)}"
        val subscription = subscriptions.get(name).get
        channel.push(Json.arr("unsubscribed", name))
        subscription.unsubscribe()
        subscriptions - name
      case JsString(sub) +: JsString(id) +: _ if subscriptions.contains(s"$sub:$id") =>
        // For all subscriptions with an id and sub-id
        val name = s"$sub:$id"
        val subscription = subscriptions.get(name).get
        channel.push(Json.arr("unsubscribed", name))
        subscription.unsubscribe()
        subscriptions - name
      case JsString(sub) +: _ =>
        channel.push(Json.arr("unsubscribed_error", s"Not currently subscribed to $sub"))
        subscriptions
      case json =>
        log.warn(s"Can't unsubscribe from $json. No handler.")
        subscriptions
    }
  }

  private def logEvent(session: StreamSession, o: JsObject) {
    val eventTime = clock.now.minusMillis((o \ "msAgo").asOpt[Int].getOrElse(0))
    val eventFamily = EventFamilies((o \ "eventFamily").as[String])
    val eventName = (o \ "eventName").as[String]
    val installId = (o \ "installId").as[String]
    val metaData = (o \ "metaData").asOpt[JsObject].getOrElse(Json.obj())
    val prevEvents = (o \ "prevEvents").asOpt[Seq[String]].getOrElse(Seq.empty).map(ExternalId[Event])
    val user = db.readOnly { implicit s => userRepo.get(session.userId) }
    val event = Events.userEvent(eventFamily, eventName, user, session.experiments, installId, metaData, prevEvents, eventTime)
    log.debug("Created new event: %s".format(event))
    persistEventPlugin.persist(event)
  }

  private def setMessageRead(userId: Id[User], externalId: String) = {
    db.readWrite { implicit session =>
      val comment = commentRepo.get(ExternalId[Comment](externalId))
      val parentId = comment.parent.map(p => commentRepo.get(p).id.get).getOrElse(comment.id.get)
      userNotifyRepo.getWithCommentId(userId, parentId).foreach { n =>
        userNotifyRepo.save(n.withState(UserNotificationStates.VISITED))
      }
    }
  }

  private def setCommentRead(userId: Id[User], externalId: String) = {
    db.readWrite { implicit session =>
      val commentId = commentRepo.get(ExternalId[Comment](externalId)).id.get
      userNotifyRepo.getWithCommentId(userId, commentId).foreach { n =>
        userNotifyRepo.save(n.withState(UserNotificationStates.VISITED))
      }
    }
  }

}
<|MERGE_RESOLUTION|>--- conflicted
+++ resolved
@@ -51,16 +51,11 @@
   uriChannel: UriChannel,
   userNotification: UserNotificationRepo,
   persistEventPlugin: PersistEventPlugin,
-<<<<<<< HEAD
-  clock: Clock,
+  implicit private val clock: Clock,
+  implicit private val fortyTwoServices: FortyTwoServices,
   paneData: PaneDetails,
   commentRepo: CommentRepo,
   userNotifyRepo: UserNotificationRepo)
-=======
-  implicit private val clock: Clock,
-  implicit private val fortyTwoServices: FortyTwoServices,
-  paneData: PaneDetails)
->>>>>>> f799a670
     extends BrowserExtensionController(actionAuthenticator) with ShoeboxServiceController {
   private def authenticate(request: RequestHeader): Option[StreamSession] = {
     /*
