package com.keepit.controllers.ext

import com.keepit.common.analytics._
import com.keepit.common.controller._
import com.keepit.common.controller.FortyTwoCookies.ImpersonateCookie
import com.keepit.common.db.ExternalId
import com.keepit.common.db.slick.Database
import com.keepit.common.logging.Logging
import com.keepit.common.net.URINormalizer
import com.keepit.common.social._
import com.keepit.common.time._
import com.keepit.model._
import com.keepit.realtime._
import java.util.UUID
import com.google.inject.ImplementedBy
import com.google.inject.Inject
import com.google.inject.Singleton
import play.api.libs.iteratee.Concurrent
import play.api.libs.iteratee.Concurrent.{ Channel => PlayChannel }
import play.api.libs.iteratee.Enumerator
import play.api.libs.iteratee.Iteratee
import play.api.libs.json._
import play.api.libs.json.Json
import play.api.mvc.RequestHeader
import play.api.mvc.WebSocket
import play.api.mvc.WebSocket.FrameFormatter
import securesocial.core._
import com.keepit.common.db.Id
import com.keepit.common.db.State
import scala.util.Random
import com.keepit.controllers.core.{PaneDetails, KeeperInfoLoader}
import com.keepit.serializer.BasicUserSerializer.basicUserSerializer
import com.keepit.serializer.UserWithSocialSerializer.userWithSocialSerializer
import com.keepit.serializer.CommentWithBasicUserSerializer.commentWithBasicUserSerializer
import com.keepit.serializer.ThreadInfoSerializer.threadInfoSerializer
import com.keepit.serializer.SendableNotificationSerializer.sendableNotificationSerializer
import org.joda.time.DateTime
import play.api.libs.concurrent.Akka
import play.api.Play.current
<<<<<<< HEAD
=======
import com.keepit.common.controller.FortyTwoServices
>>>>>>> 2f371051

case class StreamSession(userId: Id[User], socialUser: SocialUserInfo, experiments: Seq[State[ExperimentType]], adminUserId: Option[Id[User]])

@Singleton
class ExtStreamController @Inject() (
  actionAuthenticator: ActionAuthenticator,
  db: Database,
  socialUserInfoRepo: SocialUserInfoRepo,
  socialConnectionRepo: SocialConnectionRepo,
  userRepo: UserRepo,
  basicUserRepo: BasicUserRepo,
  experimentRepo: UserExperimentRepo,
  userChannel: UserChannel,
  uriChannel: UriChannel,
  userNotificationRepo: UserNotificationRepo,
  persistEventPlugin: PersistEventPlugin,
  keeperInfoLoader: KeeperInfoLoader,
  sliderRuleRepo: SliderRuleRepo,
  urlPatternRepo: URLPatternRepo,
  commentRepo: CommentRepo,
  paneData: PaneDetails,
  eventRepo: EventRepo,
  implicit private val clock: Clock,
  implicit private val fortyTwoServices: FortyTwoServices)
    extends BrowserExtensionController(actionAuthenticator) with ShoeboxServiceController {
  private def authenticate(request: RequestHeader): Option[StreamSession] = {
    /*
     * Unfortunately, everything related to existing secured actions intimately deals with Action, Request, Result, etc.
     * WebSockets cannot use these, so I've implemented what I need below.
     */
    for (
      userId <- request.session.get(SecureSocial.UserKey);
      providerId <- request.session.get(SecureSocial.ProviderKey);
      secSocialUser <- UserService.find(UserId(userId, providerId))
    ) yield {
      val impersonatedUserIdOpt: Option[ExternalId[User]] = ImpersonateCookie.decodeFromCookie(request.cookies.get(ImpersonateCookie.COOKIE_NAME))

      db.readOnly { implicit session =>
        val socialUser = socialUserInfoRepo.get(SocialId(secSocialUser.id.id), SocialNetworks.FACEBOOK)
        val userId = socialUser.userId.get
        val experiments = experimentRepo.getUserExperiments(userId)
        impersonatedUserIdOpt match {
          case Some(impExtUserId) if experiments.contains(ExperimentTypes.ADMIN) =>
            val impUserId = userRepo.get(impExtUserId).id.get
            val impSocUserInfo = socialUserInfoRepo.getByUser(impUserId)
            StreamSession(impUserId, impSocUserInfo.head, experiments, Some(userId))
          case None if experiments.contains(ExperimentTypes.ADMIN) =>
            StreamSession(userId, socialUser, experiments, Some(userId))
          case _ =>
            StreamSession(userId, socialUser, experiments, None)
        }
      }
    }
  }

  implicit val jsonFrame: FrameFormatter[JsArray] =
    FrameFormatter.stringFrame.transform(
      Json.stringify,
      in =>
        Json.parse(in) match {
          case j: JsArray => j
          case j: JsValue => Json.arr(j)
        })

  def ws() = WebSocket.async[JsArray] { implicit request =>
    Akka.future {
      authenticate(request) match {
        case Some(streamSession) =>

          val connectedAt = clock.now
          val (enumerator, channel) = Concurrent.broadcast[JsArray]
          val socketId = Random.nextLong()
<<<<<<< HEAD

          var subscriptions = Map[String, Subscription]()

          subscriptions += (("user", userChannel.subscribe(streamSession.userId, socketId, channel)))

          val iteratee = asyncIteratee { json =>
=======
          val userId = streamSession.userId
          var subscriptions: Map[String, Subscription] = Map(
            "user" -> userChannel.subscribe(userId, socketId, channel))

          val iteratee = asyncIteratee { json =>
            log.info("WS just received: " + json)
>>>>>>> 2f371051
            json.as[Seq[JsValue]] match {
              case JsString("ping") +: _ =>
                channel.push(Json.arr("pong"))
              case JsString("stats") +: _ =>
                channel.push(Json.arr(s"id:$socketId", clock.now.minus(connectedAt.getMillis).getMillis / 1000.0, subscriptions.keys))
              case JsString("normalize") +: JsNumber(requestId) +: JsString(url) +: _ =>
                channel.push(Json.arr(requestId.toLong, URINormalizer.normalize(url)))
<<<<<<< HEAD
              case JsString("subscribe") +: sub =>
                subscriptions = subscribe(streamSession, socketId, channel, subscriptions, sub)
              case JsString("unsubscribe") +: unsub =>
                subscriptions = unsubscribe(streamSession, socketId, channel, subscriptions, unsub)
              case JsString("log_event") +: JsObject(pairs) +: _ =>
                logEvent(streamSession, JsObject(pairs))
              case JsString("get_comments") +: JsNumber(requestId) +: JsString(url) +: _ =>
                channel.push(Json.arr(requestId.toLong, paneData.getComments(streamSession.userId, url)))
              case JsString("get_message_threads") +: JsNumber(requestId) +: JsString(url) +: _ =>
                channel.push(Json.arr(requestId.toLong, paneData.getMessageThreadList(streamSession.userId, url)))
              case JsString("get_message_thread") +: JsNumber(requestId) +: JsString(threadId) +: _ =>
                channel.push(Json.arr(requestId.toLong, paneData.getMessageThread(streamSession.userId, ExternalId[Comment](threadId))))
              case JsString("get_last_notify_read_time") +: _ =>
                channel.push(Json.arr("last_notify_read_time", getLastNotifyTime(streamSession.userId).toString()))
=======
              case JsString("subscribe_uri") +: JsNumber(requestId) +: JsString(url) +: _ =>
                val nUri = URINormalizer.normalize(url)
                subscriptions = subscriptions + (nUri -> uriChannel.subscribe(nUri, socketId, channel))
                channel.push(Json.arr(requestId.toLong, nUri))
                channel.push(Json.arr("uri_1", nUri, keeperInfoLoader.load1(userId, nUri)))
                channel.push(Json.arr("uri_2", nUri, keeperInfoLoader.load2(userId, nUri)))
              case JsString("unsubscribe_uri") +: JsString(url) +: _ =>
                val nUri = URINormalizer.normalize(url)
                subscriptions.get(nUri).foreach(_.unsubscribe())
                subscriptions = subscriptions - nUri
              case JsString("log_event") +: JsObject(pairs) +: _ =>
                logEvent(streamSession, JsObject(pairs))
              case JsString("get_friends") +: _ =>
                channel.push(Json.arr("friends", getFriends(userId)))
              case JsString("get_comments") +: JsNumber(requestId) +: JsString(url) +: _ =>// unused, remove soon
                channel.push(Json.arr(requestId.toLong, paneData.getComments(userId, url)))
              case JsString("get_message_threads") +: JsNumber(requestId) +: JsString(url) +: _ =>     // unused, remove soon
                channel.push(Json.arr(requestId.toLong, paneData.getMessageThreadList(userId, url)))
              case JsString("get_message_thread") +: JsNumber(requestId) +: JsString(threadId) +: _ =>  // unused, remove soon
                channel.push(Json.arr(requestId.toLong, paneData.getMessageThread(userId, ExternalId[Comment](threadId))))
              case JsString("get_thread") +: JsString(threadId) +: _ =>
                channel.push(Json.arr("thread", paneData.getMessageThread(ExternalId[Comment](threadId)) match { case (nUri, msgs) =>
                  Json.obj("id" -> threadId, "uri" -> nUri.url, "messages" -> msgs)
                }))
              case JsString("get_last_notify_read_time") +: _ =>
                channel.push(Json.arr("last_notify_read_time", getLastNotifyTime(userId).toString()))
              case JsString("set_last_notify_read_time") +: _ =>
                channel.push(Json.arr("last_notify_read_time", setLastNotifyTime(userId).toString()))
>>>>>>> 2f371051
              case JsString("get_notifications") +: JsNumber(howMany) +: params =>
                val createdBefore = params match {
                  case JsString(time) +: _ => Some(parseStandardTime(time))
                  case _ => None
                }
<<<<<<< HEAD
                channel.push(Json.arr("notifications", getNotifications(streamSession.userId, createdBefore, howMany.toInt)))
=======
                channel.push(Json.arr("notifications", getNotifications(userId, createdBefore, howMany.toInt)))
              case JsString("set_message_read") +: JsString(messageExternalId) +: _ =>
                setMessageRead(userId, messageExternalId)
              case JsString("set_comment_read") +: JsString(commentExternalId) +: _ =>
                setCommentRead(userId, commentExternalId)
>>>>>>> 2f371051
              case json =>
                log.warn(s"Not sure what to do with: $json")
            }
          }.mapDone { _ =>
            subscriptions.map(_._2.unsubscribe)
            subscriptions = Map.empty
          }

          (iteratee, enumerator)
<<<<<<< HEAD

        case None =>
          log.info(s"Anonymous user trying to connect. Disconnecting!")
          val enumerator: Enumerator[JsArray] = Enumerator(Json.arr("error", "Permission denied. Are you logged in? Connect again to re-authenticate."))
          val iteratee = Iteratee.ignore[JsArray]

          (iteratee, enumerator >>> Enumerator.eof)
=======

        case None =>
          log.info("Disconnecting anonymous user")
          (Iteratee.ignore, Enumerator(Json.arr("denied")) >>> Enumerator.eof)
>>>>>>> 2f371051
      }
    }
  }

  private def asyncIteratee(f: JsValue => Unit): Iteratee[JsArray, Unit] = {
    import play.api.libs.iteratee._
    def step(i: Input[JsArray]): Iteratee[JsArray, Unit] = i match {
      case Input.EOF => Done(Unit, Input.EOF)
      case Input.Empty => Cont[JsArray, Unit](i => step(i))
      case Input.El(e) =>
        Akka.future { f(e) }
        Cont[JsArray, Unit](i => step(i))
    }
    (Cont[JsArray, Unit](i => step(i)))
  }

  private def getFriends(userId: Id[User]): Set[BasicUser] = {
    db.readOnly { implicit s =>
      socialConnectionRepo.getFortyTwoUserConnections(userId).map(basicUserRepo.load)
    }
  }

  private def getLastNotifyTime(userId: Id[User]): DateTime = {
    db.readOnly(implicit s => userNotificationRepo.getLastReadTime(userId))
  }

  private def setLastNotifyTime(userId: Id[User]): DateTime = {
    db.readWrite(implicit s => userNotificationRepo.setLastReadTime(userId))
  }

  private def getNotifications(userId: Id[User], createdBefore: Option[DateTime], howMany: Int): Seq[SendableNotification] = {
    db.readOnly(implicit s => userNotificationRepo.getWithUserId(userId, createdBefore, howMany)).map(n => SendableNotification.fromUserNotification(n))
  }

  private def logEvent(session: StreamSession, o: JsObject) {
    val eventTime = clock.now.minusMillis((o \ "msAgo").asOpt[Int].getOrElse(0))
    val eventFamily = EventFamilies((o \ "eventFamily").as[String])
    val eventName = (o \ "eventName").as[String]
    val installId = (o \ "installId").as[String]
    val metaData = (o \ "metaData").asOpt[JsObject].getOrElse(Json.obj())
    val prevEvents = (o \ "prevEvents").asOpt[Seq[String]].getOrElse(Seq.empty).map(ExternalId[Event])
    val user = db.readOnly { implicit s => userRepo.get(session.userId) }
    val event = Events.userEvent(eventFamily, eventName, user, session.experiments, installId, metaData, prevEvents, eventTime)
    log.debug("Created new event: %s".format(event))
    persistEventPlugin.persist(event)
  }

  private def setMessageRead(userId: Id[User], externalId: String) = {
    db.readWrite { implicit session =>
      val comment = commentRepo.get(ExternalId[Comment](externalId))
      userNotificationRepo.getWithCommentId(userId, comment.id.get).foreach { n =>
        userNotificationRepo.save(n.withState(UserNotificationStates.VISITED))
      }
    }
  }

  private def setCommentRead(userId: Id[User], externalId: String) = {
    db.readWrite { implicit session =>
      val commentId = commentRepo.get(ExternalId[Comment](externalId)).id.get
      userNotificationRepo.getWithCommentId(userId, commentId).foreach { n =>
        userNotificationRepo.save(n.withState(UserNotificationStates.VISITED))
      }
    }
  }

}<|MERGE_RESOLUTION|>--- conflicted
+++ resolved
@@ -37,10 +37,7 @@
 import org.joda.time.DateTime
 import play.api.libs.concurrent.Akka
 import play.api.Play.current
-<<<<<<< HEAD
-=======
 import com.keepit.common.controller.FortyTwoServices
->>>>>>> 2f371051
 
 case class StreamSession(userId: Id[User], socialUser: SocialUserInfo, experiments: Seq[State[ExperimentType]], adminUserId: Option[Id[User]])
 
@@ -113,21 +110,12 @@
           val connectedAt = clock.now
           val (enumerator, channel) = Concurrent.broadcast[JsArray]
           val socketId = Random.nextLong()
-<<<<<<< HEAD
-
-          var subscriptions = Map[String, Subscription]()
-
-          subscriptions += (("user", userChannel.subscribe(streamSession.userId, socketId, channel)))
-
-          val iteratee = asyncIteratee { json =>
-=======
           val userId = streamSession.userId
           var subscriptions: Map[String, Subscription] = Map(
             "user" -> userChannel.subscribe(userId, socketId, channel))
 
           val iteratee = asyncIteratee { json =>
             log.info("WS just received: " + json)
->>>>>>> 2f371051
             json.as[Seq[JsValue]] match {
               case JsString("ping") +: _ =>
                 channel.push(Json.arr("pong"))
@@ -135,22 +123,6 @@
                 channel.push(Json.arr(s"id:$socketId", clock.now.minus(connectedAt.getMillis).getMillis / 1000.0, subscriptions.keys))
               case JsString("normalize") +: JsNumber(requestId) +: JsString(url) +: _ =>
                 channel.push(Json.arr(requestId.toLong, URINormalizer.normalize(url)))
-<<<<<<< HEAD
-              case JsString("subscribe") +: sub =>
-                subscriptions = subscribe(streamSession, socketId, channel, subscriptions, sub)
-              case JsString("unsubscribe") +: unsub =>
-                subscriptions = unsubscribe(streamSession, socketId, channel, subscriptions, unsub)
-              case JsString("log_event") +: JsObject(pairs) +: _ =>
-                logEvent(streamSession, JsObject(pairs))
-              case JsString("get_comments") +: JsNumber(requestId) +: JsString(url) +: _ =>
-                channel.push(Json.arr(requestId.toLong, paneData.getComments(streamSession.userId, url)))
-              case JsString("get_message_threads") +: JsNumber(requestId) +: JsString(url) +: _ =>
-                channel.push(Json.arr(requestId.toLong, paneData.getMessageThreadList(streamSession.userId, url)))
-              case JsString("get_message_thread") +: JsNumber(requestId) +: JsString(threadId) +: _ =>
-                channel.push(Json.arr(requestId.toLong, paneData.getMessageThread(streamSession.userId, ExternalId[Comment](threadId))))
-              case JsString("get_last_notify_read_time") +: _ =>
-                channel.push(Json.arr("last_notify_read_time", getLastNotifyTime(streamSession.userId).toString()))
-=======
               case JsString("subscribe_uri") +: JsNumber(requestId) +: JsString(url) +: _ =>
                 val nUri = URINormalizer.normalize(url)
                 subscriptions = subscriptions + (nUri -> uriChannel.subscribe(nUri, socketId, channel))
@@ -179,21 +151,16 @@
                 channel.push(Json.arr("last_notify_read_time", getLastNotifyTime(userId).toString()))
               case JsString("set_last_notify_read_time") +: _ =>
                 channel.push(Json.arr("last_notify_read_time", setLastNotifyTime(userId).toString()))
->>>>>>> 2f371051
               case JsString("get_notifications") +: JsNumber(howMany) +: params =>
                 val createdBefore = params match {
                   case JsString(time) +: _ => Some(parseStandardTime(time))
                   case _ => None
                 }
-<<<<<<< HEAD
-                channel.push(Json.arr("notifications", getNotifications(streamSession.userId, createdBefore, howMany.toInt)))
-=======
                 channel.push(Json.arr("notifications", getNotifications(userId, createdBefore, howMany.toInt)))
               case JsString("set_message_read") +: JsString(messageExternalId) +: _ =>
                 setMessageRead(userId, messageExternalId)
               case JsString("set_comment_read") +: JsString(commentExternalId) +: _ =>
                 setCommentRead(userId, commentExternalId)
->>>>>>> 2f371051
               case json =>
                 log.warn(s"Not sure what to do with: $json")
             }
@@ -203,20 +170,10 @@
           }
 
           (iteratee, enumerator)
-<<<<<<< HEAD
-
-        case None =>
-          log.info(s"Anonymous user trying to connect. Disconnecting!")
-          val enumerator: Enumerator[JsArray] = Enumerator(Json.arr("error", "Permission denied. Are you logged in? Connect again to re-authenticate."))
-          val iteratee = Iteratee.ignore[JsArray]
-
-          (iteratee, enumerator >>> Enumerator.eof)
-=======
 
         case None =>
           log.info("Disconnecting anonymous user")
           (Iteratee.ignore, Enumerator(Json.arr("denied")) >>> Enumerator.eof)
->>>>>>> 2f371051
       }
     }
   }
