--- conflicted
+++ resolved
@@ -51,14 +51,10 @@
   uriChannel: UriChannel,
   userNotification: UserNotificationRepo,
   persistEventPlugin: PersistEventPlugin,
-<<<<<<< HEAD
-  clock: Clock,
   keeperInfoLoader: KeeperInfoLoader,
-=======
+  paneData: PaneDetails,
   implicit private val clock: Clock,
-  implicit private val fortyTwoServices: FortyTwoServices,
->>>>>>> 4a45b2e9
-  paneData: PaneDetails)
+  implicit private val fortyTwoServices: FortyTwoServices)
     extends BrowserExtensionController(actionAuthenticator) with ShoeboxServiceController {
   private def authenticate(request: RequestHeader): Option[StreamSession] = {
     /*
