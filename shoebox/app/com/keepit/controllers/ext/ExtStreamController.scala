package com.keepit.controllers.ext

import com.keepit.common.analytics._
import com.keepit.common.controller._
import com.keepit.common.controller.FortyTwoCookies.ImpersonateCookie
import com.keepit.common.db.ExternalId
import com.keepit.common.db.slick.Database
import com.keepit.common.logging.Logging
import com.keepit.common.net.URINormalizer
import com.keepit.common.social._
import com.keepit.common.time._
import com.keepit.model._
import com.keepit.realtime._
import java.util.UUID
import com.google.inject.ImplementedBy
import com.google.inject.Inject
import com.google.inject.Singleton
import play.api.libs.iteratee.Concurrent
import play.api.libs.iteratee.Concurrent.{ Channel => PlayChannel }
import play.api.libs.iteratee.Enumerator
import play.api.libs.iteratee.Iteratee
import play.api.libs.json._
import play.api.libs.json.Json
import play.api.mvc.RequestHeader
import play.api.mvc.WebSocket
import play.api.mvc.WebSocket.FrameFormatter
import securesocial.core._
import com.keepit.common.db.Id
import com.keepit.common.db.State
import scala.util.Random
import com.keepit.controllers.core.{PaneDetails, KeeperInfoLoader}
import com.keepit.serializer.UserWithSocialSerializer.userWithSocialSerializer
import com.keepit.serializer.CommentWithBasicUserSerializer.commentWithBasicUserSerializer
import com.keepit.serializer.ThreadInfoSerializer.threadInfoSerializer
import com.keepit.serializer.SendableNotificationSerializer.sendableNotificationSerializer
import org.joda.time.DateTime
import play.api.libs.concurrent.Akka
import play.api.Play.current
import com.keepit.common.controller.FortyTwoServices

case class StreamSession(userId: Id[User], socialUser: SocialUserInfo, experiments: Seq[State[ExperimentType]], adminUserId: Option[Id[User]])

@Singleton
class ExtStreamController @Inject() (
  actionAuthenticator: ActionAuthenticator,
  db: Database,
  socialUserInfoRepo: SocialUserInfoRepo,
  userRepo: UserRepo,
  experimentRepo: UserExperimentRepo,
  userChannel: UserChannel,
  uriChannel: UriChannel,
  userNotification: UserNotificationRepo,
  persistEventPlugin: PersistEventPlugin,
  keeperInfoLoader: KeeperInfoLoader,
  paneData: PaneDetails,
  implicit private val clock: Clock,
<<<<<<< HEAD
  implicit private val fortyTwoServices: FortyTwoServices)
=======
  implicit private val fortyTwoServices: FortyTwoServices,
  paneData: PaneDetails,
  commentRepo: CommentRepo,
  userNotifyRepo: UserNotificationRepo)
>>>>>>> 22a5996f
    extends BrowserExtensionController(actionAuthenticator) with ShoeboxServiceController {
  private def authenticate(request: RequestHeader): Option[StreamSession] = {
    /*
     * Unfortunately, everything related to existing secured actions intimately deals with Action, Request, Result, etc.
     * WebSockets cannot use these, so I've implemented what I need below.
     */
    for (
      userId <- request.session.get(SecureSocial.UserKey);
      providerId <- request.session.get(SecureSocial.ProviderKey);
      secSocialUser <- UserService.find(UserId(userId, providerId))
    ) yield {
      val impersonatedUserIdOpt: Option[ExternalId[User]] = ImpersonateCookie.decodeFromCookie(request.cookies.get(ImpersonateCookie.COOKIE_NAME))

      db.readOnly { implicit session =>
        val socialUser = socialUserInfoRepo.get(SocialId(secSocialUser.id.id), SocialNetworks.FACEBOOK)
        val userId = socialUser.userId.get
        val experiments = experimentRepo.getUserExperiments(userId)
        impersonatedUserIdOpt match {
          case Some(impExtUserId) if experiments.contains(ExperimentTypes.ADMIN) =>
            val impUserId = userRepo.get(impExtUserId).id.get
            val impSocUserInfo = socialUserInfoRepo.getByUser(impUserId)
            StreamSession(impUserId, impSocUserInfo.head, experiments, Some(userId))
          case None if experiments.contains(ExperimentTypes.ADMIN) =>
            StreamSession(userId, socialUser, experiments, Some(userId))
          case _ =>
            StreamSession(userId, socialUser, experiments, None)
        }
      }
    }
  }

  implicit val jsonFrame: FrameFormatter[JsArray] =
    FrameFormatter.stringFrame.transform(
      Json.stringify,
      in =>
        Json.parse(in) match {
          case j: JsArray => j
          case j: JsValue => Json.arr(j)
        })

  def ws() = WebSocket.async[JsArray] { implicit request =>
    Akka.future {
      authenticate(request) match {
        case Some(streamSession) =>

          val connectedAt = clock.now
          val (enumerator, channel) = Concurrent.broadcast[JsArray]
          val socketId = Random.nextLong()
          val userId = streamSession.userId
          var subscriptions: Map[String, Subscription] = Map(
            "user" -> userChannel.subscribe(userId, socketId, channel))

          val iteratee = asyncIteratee { json =>
            log.info("WS just received: " + json)
            json.as[Seq[JsValue]] match {
              case JsString("ping") +: _ =>
                channel.push(Json.arr("pong"))
              case JsString("stats") +: _ =>
                channel.push(Json.arr(s"id:$socketId", clock.now.minus(connectedAt.getMillis).getMillis / 1000.0, subscriptions.keys))
              case JsString("normalize") +: JsNumber(requestId) +: JsString(url) +: _ =>
                channel.push(Json.arr(requestId.toLong, URINormalizer.normalize(url)))
              case JsString("subscribe_uri") +: JsNumber(requestId) +: JsString(url) +: _ =>
                val nUri = URINormalizer.normalize(url)
                subscriptions = subscriptions + (nUri -> uriChannel.subscribe(nUri, socketId, channel))
                channel.push(Json.arr(requestId.toLong, nUri))
                channel.push(Json.arr("uri_1", nUri, keeperInfoLoader.load1(userId, nUri)))
                channel.push(Json.arr("uri_2", nUri, keeperInfoLoader.load2(userId, nUri)))
              case JsString("unsubscribe_uri") +: JsString(url) +: _ =>
                val nUri = URINormalizer.normalize(url)
                subscriptions.get(nUri).foreach(_.unsubscribe())
                subscriptions = subscriptions - nUri
              case JsString("log_event") +: JsObject(pairs) +: _ =>
                logEvent(streamSession, JsObject(pairs))
              case JsString("get_comments") +: JsNumber(requestId) +: JsString(url) +: _ =>
<<<<<<< HEAD
                channel.push(Json.arr(requestId.toLong, paneData.getComments(userId, url)))
=======
                channel.push(Json.arr(requestId.toLong, commentWithBasicUserSerializer.writes(paneData.getComments(streamSession.userId, url))))
>>>>>>> 22a5996f
              case JsString("get_message_threads") +: JsNumber(requestId) +: JsString(url) +: _ =>
                channel.push(Json.arr(requestId.toLong, paneData.getMessageThreadList(userId, url)))
              case JsString("get_message_thread") +: JsNumber(requestId) +: JsString(threadId) +: _ =>
                channel.push(Json.arr(requestId.toLong, paneData.getMessageThread(userId, ExternalId[Comment](threadId))))
              case JsString("get_last_notify_read_time") +: _ =>
                channel.push(Json.arr("last_notify_read_time", getLastNotifyTime(userId).toString()))
              case JsString("get_notifications") +: JsNumber(howMany) +: params =>
                val createdBefore = params match {
                  case JsString(time) +: _ => Some(parseStandardTime(time))
                  case _ => None
                }
<<<<<<< HEAD
                channel.push(Json.arr("notifications", getNotifications(userId, createdBefore, howMany.toInt)))
=======
                channel.push(Json.arr("notifications", getNotifications(streamSession.userId, createdBefore, howMany.toInt)))
              case JsString("set_message_read") +: JsString(parentExternalId) +: _ =>
                setMessageRead(streamSession.userId, parentExternalId)
              case JsString("set_comment_read") +: JsString(externalId) +: _ =>
                setCommentRead(streamSession.userId, externalId)
>>>>>>> 22a5996f
              case json =>
                log.warn(s"Not sure what to do with: $json")
            }
          }.mapDone { _ =>
            subscriptions.map(_._2.unsubscribe)
            subscriptions = Map.empty
          }

          (iteratee, Enumerator(
            Json.arr("experiments", streamSession.experiments.map(_.value))
          ) andThen enumerator)

        case None =>
          log.info(s"Anonymous user trying to connect. Disconnecting!")
          val enumerator: Enumerator[JsArray] = Enumerator(Json.arr("error", "Permission denied. Are you logged in? Connect again to re-authenticate."))
          val iteratee = Iteratee.ignore[JsArray]

          (iteratee, enumerator >>> Enumerator.eof)
      }
    }
  }

  private def asyncIteratee(f: JsValue => Unit): Iteratee[JsArray, Unit] = {
    import play.api.libs.iteratee._
    def step(i: Input[JsArray]): Iteratee[JsArray, Unit] = i match {
      case Input.EOF => Done(Unit, Input.EOF)
      case Input.Empty => Cont[JsArray, Unit](i => step(i))
      case Input.El(e) =>
        Akka.future { f(e) }
        Cont[JsArray, Unit](i => step(i))
    }
    (Cont[JsArray, Unit](i => step(i)))
  }

  private def getLastNotifyTime(userId: Id[User]): DateTime = {
    db.readOnly(implicit s => userNotification.getLastReadTime(userId))
  }

  private def getNotifications(userId: Id[User], createdBefore: Option[DateTime], howMany: Int): Seq[SendableNotification] = {
    db.readOnly(implicit s => userNotification.getWithUserId(userId, createdBefore, howMany)).map(n => SendableNotification.fromUserNotification(n))
  }

  private def logEvent(session: StreamSession, o: JsObject) {
    val eventTime = clock.now.minusMillis((o \ "msAgo").asOpt[Int].getOrElse(0))
    val eventFamily = EventFamilies((o \ "eventFamily").as[String])
    val eventName = (o \ "eventName").as[String]
    val installId = (o \ "installId").as[String]
    val metaData = (o \ "metaData").asOpt[JsObject].getOrElse(Json.obj())
    val prevEvents = (o \ "prevEvents").asOpt[Seq[String]].getOrElse(Seq.empty).map(ExternalId[Event])
    val user = db.readOnly { implicit s => userRepo.get(session.userId) }
    val event = Events.userEvent(eventFamily, eventName, user, session.experiments, installId, metaData, prevEvents, eventTime)
    log.debug("Created new event: %s".format(event))
    persistEventPlugin.persist(event)
  }

  private def setMessageRead(userId: Id[User], externalId: String) = {
    db.readWrite { implicit session =>
      val comment = commentRepo.get(ExternalId[Comment](externalId))
      val parentId = comment.parent.map(p => commentRepo.get(p).id.get).getOrElse(comment.id.get)
      userNotifyRepo.getWithCommentId(userId, parentId).foreach { n =>
        userNotifyRepo.save(n.withState(UserNotificationStates.VISITED))
      }
    }
  }

  private def setCommentRead(userId: Id[User], externalId: String) = {
    db.readWrite { implicit session =>
      val commentId = commentRepo.get(ExternalId[Comment](externalId)).id.get
      userNotifyRepo.getWithCommentId(userId, commentId).foreach { n =>
        userNotifyRepo.save(n.withState(UserNotificationStates.VISITED))
      }
    }
  }

}
<|MERGE_RESOLUTION|>--- conflicted
+++ resolved
@@ -49,19 +49,13 @@
   experimentRepo: UserExperimentRepo,
   userChannel: UserChannel,
   uriChannel: UriChannel,
-  userNotification: UserNotificationRepo,
+  userNotificationRepo: UserNotificationRepo,
   persistEventPlugin: PersistEventPlugin,
   keeperInfoLoader: KeeperInfoLoader,
+  commentRepo: CommentRepo,
   paneData: PaneDetails,
   implicit private val clock: Clock,
-<<<<<<< HEAD
   implicit private val fortyTwoServices: FortyTwoServices)
-=======
-  implicit private val fortyTwoServices: FortyTwoServices,
-  paneData: PaneDetails,
-  commentRepo: CommentRepo,
-  userNotifyRepo: UserNotificationRepo)
->>>>>>> 22a5996f
     extends BrowserExtensionController(actionAuthenticator) with ShoeboxServiceController {
   private def authenticate(request: RequestHeader): Option[StreamSession] = {
     /*
@@ -136,11 +130,8 @@
               case JsString("log_event") +: JsObject(pairs) +: _ =>
                 logEvent(streamSession, JsObject(pairs))
               case JsString("get_comments") +: JsNumber(requestId) +: JsString(url) +: _ =>
-<<<<<<< HEAD
                 channel.push(Json.arr(requestId.toLong, paneData.getComments(userId, url)))
-=======
-                channel.push(Json.arr(requestId.toLong, commentWithBasicUserSerializer.writes(paneData.getComments(streamSession.userId, url))))
->>>>>>> 22a5996f
+                // channel.push(Json.arr(requestId.toLong, commentWithBasicUserSerializer.writes(paneData.getComments(userId, url))))
               case JsString("get_message_threads") +: JsNumber(requestId) +: JsString(url) +: _ =>
                 channel.push(Json.arr(requestId.toLong, paneData.getMessageThreadList(userId, url)))
               case JsString("get_message_thread") +: JsNumber(requestId) +: JsString(threadId) +: _ =>
@@ -152,15 +143,11 @@
                   case JsString(time) +: _ => Some(parseStandardTime(time))
                   case _ => None
                 }
-<<<<<<< HEAD
                 channel.push(Json.arr("notifications", getNotifications(userId, createdBefore, howMany.toInt)))
-=======
-                channel.push(Json.arr("notifications", getNotifications(streamSession.userId, createdBefore, howMany.toInt)))
               case JsString("set_message_read") +: JsString(parentExternalId) +: _ =>
-                setMessageRead(streamSession.userId, parentExternalId)
+                setMessageRead(userId, parentExternalId)
               case JsString("set_comment_read") +: JsString(externalId) +: _ =>
-                setCommentRead(streamSession.userId, externalId)
->>>>>>> 22a5996f
+                setCommentRead(userId, externalId)
               case json =>
                 log.warn(s"Not sure what to do with: $json")
             }
@@ -196,11 +183,11 @@
   }
 
   private def getLastNotifyTime(userId: Id[User]): DateTime = {
-    db.readOnly(implicit s => userNotification.getLastReadTime(userId))
+    db.readOnly(implicit s => userNotificationRepo.getLastReadTime(userId))
   }
 
   private def getNotifications(userId: Id[User], createdBefore: Option[DateTime], howMany: Int): Seq[SendableNotification] = {
-    db.readOnly(implicit s => userNotification.getWithUserId(userId, createdBefore, howMany)).map(n => SendableNotification.fromUserNotification(n))
+    db.readOnly(implicit s => userNotificationRepo.getWithUserId(userId, createdBefore, howMany)).map(n => SendableNotification.fromUserNotification(n))
   }
 
   private def logEvent(session: StreamSession, o: JsObject) {
@@ -220,8 +207,8 @@
     db.readWrite { implicit session =>
       val comment = commentRepo.get(ExternalId[Comment](externalId))
       val parentId = comment.parent.map(p => commentRepo.get(p).id.get).getOrElse(comment.id.get)
-      userNotifyRepo.getWithCommentId(userId, parentId).foreach { n =>
-        userNotifyRepo.save(n.withState(UserNotificationStates.VISITED))
+      userNotificationRepo.getWithCommentId(userId, parentId).foreach { n =>
+        userNotificationRepo.save(n.withState(UserNotificationStates.VISITED))
       }
     }
   }
@@ -229,8 +216,8 @@
   private def setCommentRead(userId: Id[User], externalId: String) = {
     db.readWrite { implicit session =>
       val commentId = commentRepo.get(ExternalId[Comment](externalId)).id.get
-      userNotifyRepo.getWithCommentId(userId, commentId).foreach { n =>
-        userNotifyRepo.save(n.withState(UserNotificationStates.VISITED))
+      userNotificationRepo.getWithCommentId(userId, commentId).foreach { n =>
+        userNotificationRepo.save(n.withState(UserNotificationStates.VISITED))
       }
     }
   }
