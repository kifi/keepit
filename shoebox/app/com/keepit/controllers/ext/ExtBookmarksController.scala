package com.keepit.controllers.ext

import com.keepit.classify.{Domain, DomainClassifier, DomainRepo}
import com.keepit.common.analytics.EventFamilies
import com.keepit.common.analytics.Events
import com.keepit.common.async._
import com.keepit.common.controller.BrowserExtensionController
import com.keepit.common.db._
import com.keepit.common.db.slick.DBSession._
import com.keepit.common.db.slick._
import com.keepit.common.healthcheck.{Healthcheck, HealthcheckPlugin, HealthcheckError}
import com.keepit.common.net._
import com.keepit.common.social._
import com.keepit.model._
import com.keepit.scraper.ScraperPlugin
import com.keepit.search.graph.URIGraph
import com.keepit.search.graph.URIGraphPlugin
import com.keepit.serializer.BookmarkSerializer
import com.keepit.controllers.core.BookmarkInterner
import scala.concurrent.Await
import play.api.libs.concurrent.Execution.Implicits._
import play.api.Play.current
import play.api.libs.json._
import scala.concurrent.duration._
import com.google.inject.{Inject, Singleton}
import play.api.libs.json.Json.JsValueWrapper
import views.html.admin.bookmark
import com.keepit.controllers.core.SliderInfoLoader

@Singleton
class ExtBookmarksController @Inject() (db: Database, bookmarkManager: BookmarkInterner,
  bookmarkRepo: BookmarkRepo, uriRepo: NormalizedURIRepo, userRepo: UserRepo, urlPatternRepo: URLPatternRepo,
  domainRepo: DomainRepo, userToDomainRepo: UserToDomainRepo,
  sliderRuleRepo: SliderRuleRepo, socialConnectionRepo: SocialConnectionRepo, commentReadRepo: CommentReadRepo, experimentRepo: UserExperimentRepo,
  uriGraphPlugin: URIGraphPlugin, healthcheck: HealthcheckPlugin,
  classifier: DomainClassifier, historyTracker: SliderHistoryTracker, uriGraph: URIGraph, sliderInfoLoader: SliderInfoLoader)
    extends BrowserExtensionController {

  def checkIfExists(uri: String, ver: String) = AuthenticatedJsonAction { request =>
    val userId = request.userId

    val sliderInfo = sliderInfoLoader.initialLoad(userId, uri, ver)

    type wrapped = Option[(String, JsValue)]
    val result: Seq[wrapped] = Seq(
      Some("kept" -> JsBoolean(sliderInfo.bookmark.isDefined)),
      Some("keptByAnyFriends" -> JsBoolean(sliderInfo.socialUsers.size > 0)), // Not needed on new slider
      Some("sensitive" -> JsBoolean(sliderInfo.sensitive.getOrElse(false))),
      sliderInfo.neverOnSite.map { _ => "neverOnSite" -> JsBoolean(true) },
      sliderInfo.locator.map { s => "locator" -> JsString(s.value) },
      sliderInfo.shown.map { "shown" -> JsBoolean(_) },
      sliderInfo.ruleGroup.map {"rules" -> _.compactJson},
      sliderInfo.patterns.map(p => "patterns" -> JsArray(p.map(JsString))))


<<<<<<< HEAD
    Ok(JsObject(result flatten))
=======
    Ok(JsObject(Seq(
      "kept" -> JsBoolean(bookmark.isDefined),
      "private" -> JsBoolean(bookmark.map(_.isPrivate).getOrElse(false)),
      "keptByAnyFriends" -> JsBoolean(keptByAnyFriends),
      "sensitive" -> JsBoolean(sensitive.getOrElse(false))) ++
      neverOnSite.map { _ => Seq(
        "neverOnSite" -> JsBoolean(true))
      }.getOrElse(Nil) ++
      locator.map { l => Seq(
        "locator" -> JsString(l.value))
      }.getOrElse(Nil) ++
      shown.map { s => Seq(
        "shown" -> JsBoolean(s))
      }.getOrElse(Nil) ++
      ruleGroup.map { g => Seq(
        "rules" -> g.compactJson,
        "patterns" -> JsArray(patterns.get.map(JsString)))
      }.getOrElse(Nil)))
>>>>>>> b4074e68
  }

  def remove() = AuthenticatedJsonAction { request =>
    val url = (request.body.asJson.get \ "url").as[String]
    val bookmark = db.readWrite { implicit s =>
      uriRepo.getByNormalizedUrl(url).flatMap { uri =>
        bookmarkRepo.getByUriAndUser(uri.id.get, request.userId).map { b =>
          bookmarkRepo.save(b.withActive(false))
        }
      }
    }
    uriGraphPlugin.update()
    bookmark match {
      case Some(bookmark) => Ok(BookmarkSerializer.bookmarkSerializer writes bookmark)
      case None => NotFound
    }
  }

  def updatePrivacy() = AuthenticatedJsonAction { request =>
    val (url, priv) = request.body.asJson.map{o => ((o \ "url").as[String], (o \ "private").as[Boolean])}.get
    db.readWrite { implicit s =>
      uriRepo.getByNormalizedUrl(url).flatMap { uri =>
        bookmarkRepo.getByUriAndUser(uri.id.get, request.userId).filter(_.isPrivate != priv).map {b =>
          bookmarkRepo.save(b.withPrivate(priv))
        }
      }
    } match {
      case Some(bookmark) => Ok(BookmarkSerializer.bookmarkSerializer writes bookmark)
      case None => NotFound
    }
  }

  def addBookmarks() = AuthenticatedJsonAction { request =>
    val userId = request.userId
    val installationId = request.kifiInstallationId
    request.body.asJson match {
      case Some(json) =>
        val bookmarkSource = (json \ "source").asOpt[String]
        bookmarkSource match {
          case Some("PLUGIN_START") => Forbidden
          case _ =>
            log.info("adding bookmarks of user %s".format(userId))
            val experiments = request.experimants
            val user = db.readOnly { implicit s => userRepo.get(userId) }
            bookmarkManager.internBookmarks(json \ "bookmarks", user, experiments, BookmarkSource(bookmarkSource.getOrElse("UNKNOWN")), installationId)
            uriGraphPlugin.update()
            Ok(JsObject(Seq()))
        }
      case None =>
        val (user, experiments, installation) = db.readOnly{ implicit session =>
          (userRepo.get(userId),
           experimentRepo.getByUser(userId) map (_.experimentType),
           installationId.map(_.id).getOrElse(""))
        }
        val msg = "Unsupported operation for user %s with old installation".format(userId)
        val metaData = JsObject(Seq("message" -> JsString(msg)))
        val event = Events.userEvent(EventFamilies.ACCOUNT, "deprecated_add_bookmarks", user, experiments, installation, metaData)
        dispatch ({
           event.persistToS3().persistToMongo()
        }, { e =>
          healthcheck.addError(HealthcheckError(error = Some(e), callType = Healthcheck.API,
              errorMessage = Some("Can't persist event %s".format(event))))
        })
        BadRequest(msg)
    }
  }

  def getNumMutualKeeps(id: ExternalId[User]) = AuthenticatedJsonAction { request =>
    val n: Int = db.readOnly { implicit s =>
      bookmarkRepo.getNumMutual(request.userId, userRepo.get(id).id.get)
    }
    Ok(Json.obj("n" -> n))
  }
}<|MERGE_RESOLUTION|>--- conflicted
+++ resolved
@@ -44,6 +44,7 @@
     type wrapped = Option[(String, JsValue)]
     val result: Seq[wrapped] = Seq(
       Some("kept" -> JsBoolean(sliderInfo.bookmark.isDefined)),
+      Some("private" -> JsBoolean(sliderInfo.bookmark.map(_.isPrivate).getOrElse(false))),
       Some("keptByAnyFriends" -> JsBoolean(sliderInfo.socialUsers.size > 0)), // Not needed on new slider
       Some("sensitive" -> JsBoolean(sliderInfo.sensitive.getOrElse(false))),
       sliderInfo.neverOnSite.map { _ => "neverOnSite" -> JsBoolean(true) },
@@ -52,29 +53,7 @@
       sliderInfo.ruleGroup.map {"rules" -> _.compactJson},
       sliderInfo.patterns.map(p => "patterns" -> JsArray(p.map(JsString))))
 
-
-<<<<<<< HEAD
     Ok(JsObject(result flatten))
-=======
-    Ok(JsObject(Seq(
-      "kept" -> JsBoolean(bookmark.isDefined),
-      "private" -> JsBoolean(bookmark.map(_.isPrivate).getOrElse(false)),
-      "keptByAnyFriends" -> JsBoolean(keptByAnyFriends),
-      "sensitive" -> JsBoolean(sensitive.getOrElse(false))) ++
-      neverOnSite.map { _ => Seq(
-        "neverOnSite" -> JsBoolean(true))
-      }.getOrElse(Nil) ++
-      locator.map { l => Seq(
-        "locator" -> JsString(l.value))
-      }.getOrElse(Nil) ++
-      shown.map { s => Seq(
-        "shown" -> JsBoolean(s))
-      }.getOrElse(Nil) ++
-      ruleGroup.map { g => Seq(
-        "rules" -> g.compactJson,
-        "patterns" -> JsArray(patterns.get.map(JsString)))
-      }.getOrElse(Nil)))
->>>>>>> b4074e68
   }
 
   def remove() = AuthenticatedJsonAction { request =>
