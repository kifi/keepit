package com.keepit.controllers.shoebox

import com.google.inject.Inject
import com.keepit.common.analytics.EventFamilies
import com.keepit.common.analytics.Events
import com.keepit.common.analytics.PersistEventPlugin
import com.keepit.common.controller.ShoeboxServiceController
import com.keepit.common.db.Id
import com.keepit.common.db.SequenceNumber
import com.keepit.common.db.slick.Database
import com.keepit.common.healthcheck.Healthcheck
import com.keepit.common.healthcheck.HealthcheckError
import com.keepit.common.healthcheck.HealthcheckPlugin
import com.keepit.common.logging.Logging
import com.keepit.common.mail.ElectronicMail
import com.keepit.common.mail.LocalPostOffice
import com.keepit.common.service.FortyTwoServices
import com.keepit.common.time._
import com.keepit.model._
import com.keepit.serializer._
import com.keepit.shoebox.BrowsingHistoryTracker
import com.keepit.model.NormalizedURI
import com.keepit.common.mail.LocalPostOffice
import play.api.libs.json.Json
import com.keepit.common.mail.ElectronicMail
import com.keepit.common.healthcheck.HealthcheckPlugin
import com.keepit.common.healthcheck.HealthcheckError
import com.keepit.common.healthcheck.Healthcheck
import com.keepit.model.NormalizedURIRepo
import com.keepit.model.PhraseRepo
import com.keepit.shoebox.ClickHistoryTracker

import play.api.libs.functional.syntax._
import play.api.libs.json._
import play.api.mvc.Action
import com.keepit.model.BrowsingHistoryRepo
import com.keepit.model.User
import com.keepit.search.MultiHashFilter
import com.keepit.model.BrowsingHistory
import com.keepit.model.ClickHistoryRepo
import com.keepit.model.ClickHistory
import com.keepit.common.db.SequenceNumber

object ShoeboxController {
  implicit val collectionTupleFormat = (
    (__ \ 'collId).format(Id.format[Collection]) and
    (__ \ 'userId).format(Id.format[User]) and
    (__ \ 'seq).format(SequenceNumber.sequenceNumberFormat)
  ).tupled
}

class ShoeboxController @Inject() (
  db: Database,
  userConnectionRepo: UserConnectionRepo,
  userRepo: UserRepo,
  bookmarkRepo: BookmarkRepo,
  browsingHistoryRepo: BrowsingHistoryRepo,
  browsingHistoryTracker: BrowsingHistoryTracker,
  clickingHistoryRepo: ClickHistoryRepo,
  clickHistoryTracker: ClickHistoryTracker,
  normUriRepo: NormalizedURIRepo,
  persistEventPlugin: PersistEventPlugin,
  postOffice: LocalPostOffice,
  healthcheckPlugin: HealthcheckPlugin,
  phraseRepo: PhraseRepo,
  collectionRepo: CollectionRepo,
  keepToCollectionRepo: KeepToCollectionRepo)
  (implicit private val clock: Clock,
    private val fortyTwoServices: FortyTwoServices
)
  extends ShoeboxServiceController with Logging {

  def sendMail = Action(parse.json) { request =>
    Json.fromJson[ElectronicMail](request.body).asOpt match {
      case Some(mail) =>
        db.readWrite { implicit session =>
          postOffice.sendMail(mail)
        }
        Ok("true")
      case None =>
        val e = new Exception("Unable to parse email")
        healthcheckPlugin.addError(HealthcheckError(Some(e), None, None, Healthcheck.INTERNAL, Some("Unable to parse: " + request.body.toString)))
        Ok("false")
    }
  }

  def getNormalizedURI(id: Long) = Action {
    val uri = db.readOnly { implicit s =>
      normUriRepo.get(Id[NormalizedURI](id))
    }
    Ok(NormalizedURISerializer.normalizedURISerializer.writes(uri))
  }

  def getNormalizedURIs(ids: String) = Action { request =>
     val uriIds = ids.split(',').map(id => Id[NormalizedURI](id.toLong))
     val uris = db.readOnly { implicit s =>
       uriIds.map{ id =>
         val uri = normUriRepo.get(id)
         NormalizedURISerializer.normalizedURISerializer.writes(uri)
       }
     }
     Ok(JsArray(uris))
  }

  def getBrowsingHistoryFilter(userId: Id[User]) = Action {
    Ok(browsingHistoryTracker.getMultiHashFilter(userId).getFilter)
  }

  def addBrowsingHistory(userId: Id[User], uriId: Id[NormalizedURI]) = Action { request =>
    browsingHistoryTracker.add(userId, uriId)
    Ok
  }

  def getClickHistoryFilter(userId: Id[User]) = Action {
     Ok(clickHistoryTracker.getMultiHashFilter(userId).getFilter)
  }

  def addClickHistory(userId: Id[User], uriId: Id[NormalizedURI]) = Action { request =>
    clickHistoryTracker.add(userId, uriId)
    Ok
  }

<<<<<<< HEAD
  def getBookmarks(userId: Long) = Action { request =>
    val bookmarks = db.readOnly { implicit session =>
      bookmarkRepo.getByUser(Id[User](userId))
    }.map{BookmarkSerializer.fullBookmarkSerializer.writes(_)}
=======
  // this is not quite right yet (need new bookmark serializer).
  // This function is not used yet, just a placeholder.
  def getBookmarks(userId: Id[User]) = Action { request =>
    val bookmarks = db.readOnly { implicit session =>
      bookmarkRepo.getByUser(userId)
    }.map{BookmarkSerializer.bookmarkSerializer.writes}
>>>>>>> b2ea9f70

    Ok(JsArray(bookmarks))
  }

  def getUsersChanged(seqNum: Long) = Action { request =>
    val changed = db.readOnly { implicit s =>
      bookmarkRepo.getUsersChanged(SequenceNumber(seqNum))
    } map{ case(userId, seqNum) =>
      Json.obj( "id" -> userId.id, "seqNum" -> seqNum.value)
    }
    Ok(JsArray(changed))
  }

  def persistServerSearchEvent() = Action(parse.json) { request =>
    val metaData = request.body
    persistEventPlugin.persist(Events.serverEvent(EventFamilies.SERVER_SEARCH, "search_return_hits", metaData.as[JsObject]))
    Ok("server search event persisted")
  }

  def getUsers(ids: String) = Action { request =>
        val userIds = ids.split(',').map(id => Id[User](id.toLong))
        val users = db.readOnly { implicit s =>
          userIds.map{userId =>
            val user = userRepo.get(userId)
            UserSerializer.userSerializer.writes(user)
          }
        }
        Ok(JsArray(users))
  }

  def getConnectedUsers(id : Id[User]) = Action { request =>
    val ids = db.readOnly { implicit s =>
      userConnectionRepo.getConnectedUsers(id).toSeq
        .map { friendId => JsNumber(friendId.id) }
    }
    Ok(JsArray(ids))
  }

  def getPhrasesByPage(page: Int, size: Int) = Action { request =>
    val phrases = db.readOnly { implicit s =>
      phraseRepo.page(page,size).map(PhraseSerializer.phraseSerializer.writes(_))
    }

    Ok(JsArray(phrases))
  }

  def getCollectionsByUser(userId: Id[User]) = Action { request =>
    Ok(Json.toJson(db.readOnly { implicit s => collectionRepo.getByUser(userId).map(_.id.get.id) }))
  }

  def getCollectionsChanged(seqNum: Long) = Action { request =>
    import ShoeboxController.collectionTupleFormat
    Ok(Json.toJson(db.readOnly { implicit s => collectionRepo.getCollectionsChanged(SequenceNumber(seqNum)) }))
  }

  def getBookmarksInCollection(collectionId: Id[Collection]) = Action { request =>
    Ok(Json.toJson(db.readOnly { implicit s =>
      keepToCollectionRepo.getBookmarksInCollection(collectionId) map bookmarkRepo.get
    }))
  }


  def getIndexable(seqNum: Long, fetchSize: Int) = Action { request =>
    val uris = db.readOnly { implicit s =>
        normUriRepo.getIndexable(SequenceNumber(seqNum), fetchSize)
      }.map{uri => NormalizedURISerializer.normalizedURISerializer.writes(uri)}
    Ok(JsArray(uris))
  }

}<|MERGE_RESOLUTION|>--- conflicted
+++ resolved
@@ -120,20 +120,11 @@
     Ok
   }
 
-<<<<<<< HEAD
-  def getBookmarks(userId: Long) = Action { request =>
-    val bookmarks = db.readOnly { implicit session =>
-      bookmarkRepo.getByUser(Id[User](userId))
-    }.map{BookmarkSerializer.fullBookmarkSerializer.writes(_)}
-=======
-  // this is not quite right yet (need new bookmark serializer).
-  // This function is not used yet, just a placeholder.
+
   def getBookmarks(userId: Id[User]) = Action { request =>
     val bookmarks = db.readOnly { implicit session =>
       bookmarkRepo.getByUser(userId)
-    }.map{BookmarkSerializer.bookmarkSerializer.writes}
->>>>>>> b2ea9f70
-
+    }.map{BookmarkSerializer.fullBookmarkSerializer.writes(_)}
     Ok(JsArray(bookmarks))
   }
 
