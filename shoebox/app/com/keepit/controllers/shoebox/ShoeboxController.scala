--- conflicted
+++ resolved
@@ -19,7 +19,6 @@
 import com.keepit.model._
 import com.keepit.serializer._
 import com.keepit.shoebox.BrowsingHistoryTracker
-<<<<<<< HEAD
 import com.keepit.model.NormalizedURI
 import com.keepit.common.mail.LocalPostOffice
 import play.api.libs.json.Json
@@ -29,7 +28,6 @@
 import com.keepit.common.healthcheck.Healthcheck
 import com.keepit.model.NormalizedURIRepo
 import com.keepit.model.PhraseRepo
-=======
 import com.keepit.shoebox.ClickHistoryTracker
 
 import play.api.libs.functional.syntax._
@@ -43,7 +41,6 @@
     (__ \ 'seq).format(SequenceNumber.sequenceNumberFormat)
   ).tupled
 }
->>>>>>> 4b3089b2
 
 class ShoeboxController @Inject() (
   db: Database,
@@ -57,14 +54,10 @@
   normUriRepo: NormalizedURIRepo,
   persistEventPlugin: PersistEventPlugin,
   postOffice: LocalPostOffice,
-<<<<<<< HEAD
   healthcheckPlugin: HealthcheckPlugin,
-  phraseRepo: PhraseRepo)
-=======
+  phraseRepo: PhraseRepo,
   collectionRepo: CollectionRepo,
-  keepToCollectionRepo: KeepToCollectionRepo,
-  healthcheckPlugin: HealthcheckPlugin)
->>>>>>> 4b3089b2
+  keepToCollectionRepo: KeepToCollectionRepo)
   (implicit private val clock: Clock,
     private val fortyTwoServices: FortyTwoServices
 )
@@ -164,7 +157,6 @@
     Ok(JsArray(ids))
   }
 
-<<<<<<< HEAD
   def getPhrasesByPage(page: Int, size: Int) = Action { request =>
     val phrases = db.readOnly { implicit s =>
       phraseRepo.page(page,size).map(PhraseSerializer.phraseSerializer.writes(_))
@@ -173,7 +165,6 @@
     Ok(JsArray(phrases))
   }
 
-=======
   def getCollectionsByUser(userId: Id[User]) = Action { request =>
     Ok(Json.toJson(db.readOnly { implicit s => collectionRepo.getByUser(userId).map(_.id.get.id) }))
   }
@@ -188,5 +179,4 @@
       keepToCollectionRepo.getBookmarksInCollection(collectionId) map bookmarkRepo.get
     }))
   }
->>>>>>> 4b3089b2
 }