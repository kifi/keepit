package com.keepit.controllers

/**
 * Copyright 2012 Jorge Aliss (jaliss at gmail dot com) - twitter: @jaliss
 *
 * Licensed under the Apache License, Version 2.0 (the "License");
 * you may not use this file except in compliance with the License.
 * You may obtain a copy of the License at
 *
 *     http://www.apache.org/licenses/LICENSE-2.0
 *
 * Unless required by applicable law or agreed to in writing, software
 * distributed under the License is distributed on an "AS IS" BASIS,
 * WITHOUT WARRANTIES OR CONDITIONS OF ANY KIND, either express or implied.
 * See the License for the specific language governing permissions and
 * limitations under the License.
 *
 */

import play.api.mvc.{Action, Controller}
import play.api.i18n.Messages
import securesocial.core._
import play.api.{Play, Logger}
import Play.current
import play.api.data._
import play.api.data.Forms._
import play.api.data.validation.Constraints._
import play.api.libs.json.JsObject
import play.api.libs.json.JsString
import play.api.libs.json._
import com.keepit.common.logging.Logging
import com.keepit.model.SocialUserInfo
import com.keepit.common.db.CX
<<<<<<< HEAD
import com.keepit.common.social.SocialId
import com.keepit.common.social.SocialNetworks
=======
import com.keepit.common.logging.Logging
>>>>>>> 64b65d27

/**
 * The Login page controller
 */
object AuthController extends Controller with securesocial.core.SecureSocial with Logging
{
  def isLoggedIn = SecuredAction(true) { implicit request => {
	  UserService.find(request.user.id) match {
<<<<<<< HEAD
	    case None =>
		    Ok(JsObject(("status" -> JsString("loggedout")) :: Nil)) 
	    case Some(socialUser) => 
	      log.info("facebook id %s".format(socialUser.id.id))
	      val keepitId = CX.withConnection { implicit c =>
  	    	SocialUserInfo.get(SocialId(socialUser.id.id), SocialNetworks.FACEBOOK).id.get
=======
	    case None => Ok(JsObject(("status" -> JsString("loggedout")) :: Nil))
	    case Some(socialUser) => {  
	      log.info("facebook id {} %s".format(socialUser.id.id))
	      val user = CX.withConnection { implicit c =>
  	    	User.get(FacebookId(socialUser.id.id))
>>>>>>> 64b65d27
  	  	}
  			Ok(JsObject(
  			  ("status" -> JsString("loggedin")) ::
  			  ("avatarUrl" -> JsString(socialUser.avatarUrl.get)) ::
  			  ("name" -> JsString(socialUser.displayName)) :: 
  			  ("facebookId" -> JsString(socialUser.id.id)) ::
  			  ("provider" -> JsString(socialUser.id.providerId)) ::
  			  ("externalId" -> JsString(user.externalId.id)) ::
  			  Nil)
        )
	    }
	  }
  }}
  
  def welcome = SecuredAction() { implicit request =>
    log.debug("in welcome. with user : [ %s ]".format(request.user ))
    Ok(securesocial.views.html.protectedAction(request.user))
  }
}<|MERGE_RESOLUTION|>--- conflicted
+++ resolved
@@ -30,13 +30,11 @@
 import play.api.libs.json._
 import com.keepit.common.logging.Logging
 import com.keepit.model.SocialUserInfo
+import com.keepit.model.User
 import com.keepit.common.db.CX
-<<<<<<< HEAD
 import com.keepit.common.social.SocialId
 import com.keepit.common.social.SocialNetworks
-=======
 import com.keepit.common.logging.Logging
->>>>>>> 64b65d27
 
 /**
  * The Login page controller
@@ -45,20 +43,13 @@
 {
   def isLoggedIn = SecuredAction(true) { implicit request => {
 	  UserService.find(request.user.id) match {
-<<<<<<< HEAD
 	    case None =>
 		    Ok(JsObject(("status" -> JsString("loggedout")) :: Nil)) 
 	    case Some(socialUser) => 
 	      log.info("facebook id %s".format(socialUser.id.id))
-	      val keepitId = CX.withConnection { implicit c =>
-  	    	SocialUserInfo.get(SocialId(socialUser.id.id), SocialNetworks.FACEBOOK).id.get
-=======
-	    case None => Ok(JsObject(("status" -> JsString("loggedout")) :: Nil))
-	    case Some(socialUser) => {  
-	      log.info("facebook id {} %s".format(socialUser.id.id))
 	      val user = CX.withConnection { implicit c =>
-  	    	User.get(FacebookId(socialUser.id.id))
->>>>>>> 64b65d27
+  	    	val userId = SocialUserInfo.get(SocialId(socialUser.id.id), SocialNetworks.FACEBOOK).userId.get
+  	    	User.get(userId)
   	  	}
   			Ok(JsObject(
   			  ("status" -> JsString("loggedin")) ::
@@ -71,7 +62,7 @@
         )
 	    }
 	  }
-  }}
+  }
   
   def welcome = SecuredAction() { implicit request =>
     log.debug("in welcome. with user : [ %s ]".format(request.user ))
