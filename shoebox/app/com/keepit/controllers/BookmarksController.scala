--- conflicted
+++ resolved
@@ -204,12 +204,7 @@
   private def internBookmark(json: JsObject, user: User, experiments: Seq[State[UserExperiment.ExperimentType]], source: BookmarkSource, installationId: Option[ExternalId[KifiInstallation]] = None): Option[Bookmark] = {
     val title = (json \ "title").as[String]
     val url = (json \ "url").as[String]
-<<<<<<< HEAD
-    val isPrivate = try { (json \ "isPrivate").as[Boolean] } catch { case e => false }
-    val userId = user.id.get
-=======
     val isPrivate = try { (json \ "isPrivate").as[Boolean] } catch { case e => true }
->>>>>>> d5955637
 
     if (!url.toLowerCase.startsWith("javascript:")) {
       log.debug("interning bookmark %s with title [%s]".format(json, title))
@@ -218,7 +213,7 @@
           case Some(uri) => uri
           case None => createNewURI(title, url)
         }
-        Bookmark.load(uri, userId) match {
+        Bookmark.load(uri, user.id.get) match {
           case Some(bookmark) if bookmark.isActive => Some(bookmark) // TODO: verify isPrivate?
           case Some(bookmark) => Some(bookmark.withActive(true).withPrivate(isPrivate).save)
           case None =>
