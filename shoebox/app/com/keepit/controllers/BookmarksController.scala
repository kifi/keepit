--- conflicted
+++ resolved
@@ -124,11 +124,7 @@
   def checkIfExists(uri: String, ver: Option[String]) = AuthenticatedJsonAction { request =>
     val userId = request.userId
     // TODO: Optimize by not checking sensitivity and keptByAnyFriends if kept by user.
-<<<<<<< HEAD
-    val (uriId, bookmark, sensitive, friendIds, ruleGroup, patterns) = inject[DBConnection].readOnly { implicit s =>
-=======
-    val (uriId, bookmark, sensitive, friendIds, ruleGroup, hasUnreadComments, unreadMessages) = inject[DBConnection].readOnly { implicit s =>
->>>>>>> 247cb813
+    val (uriId, bookmark, sensitive, friendIds, ruleGroup, patterns, hasUnreadComments, unreadMessages) = inject[DBConnection].readOnly { implicit s =>
       val nUri: Option[NormalizedURI] = inject[NormalizedURIRepo].getByNormalizedUrl(uri)
       val uriId: Option[Id[NormalizedURI]] = nUri.flatMap(_.id)
       val sensitive: Option[Boolean] = nUri.flatMap(_.domain).flatMap { domain =>
@@ -142,10 +138,7 @@
         val group = inject[SliderRuleRepo].getGroup("default")
         if (v == group.version) None else Some(group)
       }
-<<<<<<< HEAD
       val patterns: Option[Seq[String]] = ruleGroup.map(_ => inject[URLPatternRepo].getActivePatterns)
-      (uriId, bookmark, sensitive, friendIds, ruleGroup, patterns)
-=======
 
       val commentReadRepo = inject[CommentReadRepo]
       val (hasUnreadComments, unreadMessages) = uriId match {
@@ -157,8 +150,7 @@
           (false, Nil)
       }
 
-      (uriId, bookmark, sensitive, friendIds, ruleGroup, hasUnreadComments, unreadMessages)
->>>>>>> 247cb813
+      (uriId, bookmark, sensitive, friendIds, ruleGroup, patterns, hasUnreadComments, unreadMessages)
     }
 
     val keptByAnyFriends = uriId.map { uriId =>
@@ -179,20 +171,15 @@
       "user_has_bookmark" -> JsBoolean(bookmark.isDefined), // TODO: remove this key after all installations >= 2.1.49
       "kept" -> JsBoolean(bookmark.isDefined),
       "keptByAnyFriends" -> JsBoolean(keptByAnyFriends),
-<<<<<<< HEAD
-      "sensitive" -> JsBoolean(sensitive.getOrElse(false))) ++
+      "sensitive" -> JsBoolean(sensitive.getOrElse(false)),
+      "hasUnreadComments" -> JsBoolean(hasUnreadComments),
+      "unreadMessages" -> JsArray(unreadMessages.map(msg => JsString(msg.externalId.id))),
+      "locator" -> JsString(locator.map(_.value).getOrElse(""))) ++
       ruleGroup.map { g => Seq(
         "rules" -> g.compactJson,
         "patterns" -> JsArray(patterns.get.map(JsString)))
       }.getOrElse(Nil)))
-=======
-      "sensitive" -> JsBoolean(sensitive.getOrElse(false)),
-      "hasUnreadComments" -> JsBoolean(hasUnreadComments),
-      "unreadMessages" -> JsArray(unreadMessages.map(msg => JsString(msg.externalId.id))),
-      "locator" -> JsString(locator.map(_.value).getOrElse(""))) ++
-      ruleGroup.map{g => Seq("rules" -> g.compactJson)}.getOrElse(Nil))
     )
->>>>>>> 247cb813
   }
 
   def remove() = AuthenticatedJsonAction { request =>
