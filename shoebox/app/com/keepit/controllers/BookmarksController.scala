package com.keepit.controllers

import com.keepit.classify.DomainClassifier
import com.keepit.common.analytics.EventFamilies
import com.keepit.common.analytics.Events
import com.keepit.common.async._
import com.keepit.common.controller.FortyTwoController
import com.keepit.common.db._
import com.keepit.common.db.slick.DBSession._
import com.keepit.common.db.slick._
import com.keepit.common.healthcheck.HealthcheckError
import com.keepit.common.healthcheck.{Healthcheck, HealthcheckPlugin}
import com.keepit.common.net._
import com.keepit.common.social._
import com.keepit.inject._
import com.keepit.model._
import com.keepit.scraper.ScraperPlugin
import com.keepit.search.graph.URIGraph
import com.keepit.search.graph.URIGraphPlugin
import com.keepit.serializer.BookmarkSerializer

import scala.concurrent.Await
import play.api.libs.concurrent.Execution.Implicits._
import play.api.Play.current
import play.api.libs.json._
import scala.concurrent.duration._


object BookmarksController extends FortyTwoController {

  def edit(id: Id[Bookmark]) = AdminHtmlAction { request =>
    inject[DBConnection].readOnly { implicit session =>
      val bookmark = inject[BookmarkRepo].get(id)
      val uri = inject[NormalizedURIRepo].get(bookmark.uriId)
      val user = inject[UserWithSocialRepo].toUserWithSocial(inject[UserRepo].get(bookmark.userId))
      val scrapeInfo = inject[ScrapeInfoRepo].getByUri(bookmark.uriId)
      Ok(views.html.bookmark(user, bookmark, uri, scrapeInfo))
    }
  }

  def rescrape = AuthenticatedJsonAction { request =>
    val id = Id[Bookmark]((request.body.asJson.get \ "id").as[Int])
    inject[DBConnection].readOnly { implicit session =>
      val bookmark = inject[BookmarkRepo].get(id)
      val uri = inject[NormalizedURIRepo].get(bookmark.uriId)
      Await.result(inject[ScraperPlugin].asyncScrape(uri), 1 minutes)
      Ok(JsObject(Seq("status" -> JsString("ok"))))
    }
  }

  //post request with a list of private/public and active/inactive
  def updateBookmarks() = AdminHtmlAction { request =>
    def toBoolean(str: String) = str.trim.toInt == 1

    def setIsPrivate(id: Id[Bookmark], isPrivate: Boolean)(implicit session: RWSession): Id[User] = {
      val repo = inject[BookmarkRepo]
      val bookmark = repo.get(id)
      log.info("updating bookmark %s with private = %s".format(bookmark, isPrivate))
      repo.save(bookmark.withPrivate(isPrivate))
      log.info("updated bookmark %s".format(bookmark))
      bookmark.userId
    }

    def setIsActive(id: Id[Bookmark], isActive: Boolean)(implicit session: RWSession): Id[User] = {
      val repo = inject[BookmarkRepo]
      val bookmark = repo.get(id)
      log.info("updating bookmark %s with active = %s".format(bookmark, isActive))
      repo.save(bookmark.withActive(isActive))
      log.info("updated bookmark %s".format(bookmark))
      bookmark.userId
    }

    val uniqueUsers = inject[DBConnection].readWrite { implicit s =>
      val modifiedUserIds = request.body.asFormUrlEncoded.get map { case (key, values) =>
        key.split("_") match {
          case Array("private", id) => setIsPrivate(Id[Bookmark](id.toInt), toBoolean(values.last))
          case Array("active", id) => setIsActive(Id[Bookmark](id.toInt), toBoolean(values.last))
        }
      }
      Set(modifiedUserIds.toSeq: _*)
    }
    uniqueUsers foreach { userId =>
      log.info("updating user %s".format(userId))
      inject[URIGraphPlugin].update(userId)
    }
    Redirect(request.request.referer)
  }

  //this is an admin only task!!!
  def delete(id: Id[Bookmark]) = AdminHtmlAction { request =>
    inject[DBConnection].readWrite { implicit s =>
      val repo = inject[BookmarkRepo]
      val bookmark = repo.get(id)
      repo.delete(id)
      inject[URIGraphPlugin].update(bookmark.userId)
      Redirect(com.keepit.controllers.routes.BookmarksController.bookmarksView(0))
    }
  }

  def all = AdminHtmlAction { request =>
    val bookmarks = inject[DBConnection].readOnly(implicit session => inject[BookmarkRepo].all)
    Ok(JsArray(bookmarks map BookmarkSerializer.bookmarkSerializer.writes _))
  }

  def bookmarksView(page: Int = 0) = AdminHtmlAction { request =>
    val PAGE_SIZE = 200
    val (count, bookmarksAndUsers) = inject[DBConnection].readOnly { implicit s =>
      val userRepo = inject[UserRepo]
      val bookmarkRepo = inject[BookmarkRepo]
      val normalizedURIRepo = inject[NormalizedURIRepo]
      val scrapeInfoRepo = inject[ScrapeInfoRepo]
      val bookmarks = bookmarkRepo.page(page, PAGE_SIZE)
      val repo = inject[UserWithSocialRepo]
      val users = bookmarks map (_.userId) map userRepo.get map repo.toUserWithSocial
      val uris = bookmarks map (_.uriId) map normalizedURIRepo.get map (bookmarkRepo.uriStats)
      val scrapes = bookmarks map (_.uriId) map scrapeInfoRepo.getByUri
      val count = bookmarkRepo.count(s)
      (count, (users, (bookmarks, uris, scrapes).zipped.toList.seq).zipped.toList.seq)
    }
    val pageCount: Int = count / PAGE_SIZE + 1
    Ok(views.html.bookmarks(bookmarksAndUsers, page, count, pageCount))
  }

  def checkIfExists(uri: String) = AuthenticatedJsonAction { request =>
    val userId = request.userId
    // TODO: Optimize by not checking sensitivity and keptByAnyFriends if kept by user.
    val (uriId, bookmark, sensitive, friendIds) = inject[DBConnection].readOnly { implicit s =>
      val nUri: Option[NormalizedURI] = inject[NormalizedURIRepo].getByNormalizedUrl(uri)
      val uriId: Option[Id[NormalizedURI]] = nUri.flatMap(_.id)
      val sensitive: Option[Boolean] = nUri.flatMap(_.domain).flatMap { domain =>
        inject[DomainClassifier].isSensitive(domain).right.getOrElse(None)
      }
      val bookmark: Option[Bookmark] = uriId.flatMap { uriId =>
        inject[BookmarkRepo].getByUriAndUser(uriId, userId)
      }
      val friendIds = inject[SocialConnectionRepo].getFortyTwoUserConnections(userId)
      (uriId, bookmark, sensitive, friendIds)
    }

    val keptByAnyFriends = uriId.map { uriId =>
      val searcher = inject[URIGraph].getURIGraphSearcher
      searcher.intersectAny(
        searcher.getUserToUserEdgeSet(userId, friendIds),
        searcher.getUriToUserEdgeSet(uriId))
    }.getOrElse(false)

    Ok(JsObject(Seq(
      "user_has_bookmark" -> JsBoolean(bookmark.isDefined), // TODO: remove this key after all installations >= 2.1.49
      "kept" -> JsBoolean(bookmark.isDefined),
      "keptByAnyFriends" -> JsBoolean(keptByAnyFriends),
      "sensitive" -> JsBoolean(sensitive.getOrElse(false)))))
  }

  def remove() = AuthenticatedJsonAction { request =>
    val url = (request.body.asJson.get \ "url").as[String]
    val repo = inject[BookmarkRepo]
    val bookmark = inject[DBConnection].readWrite { implicit s =>
      inject[NormalizedURIRepo].getByNormalizedUrl(url).flatMap { uri =>
        repo.getByUriAndUser(uri.id.get, request.userId).map { b =>
          repo.save(b.withActive(false))
        }
      }
    }
    inject[URIGraphPlugin].update(request.userId)
    bookmark match {
      case Some(bookmark) => Ok(BookmarkSerializer.bookmarkSerializer writes bookmark)
      case None => NotFound
    }
  }

  def updatePrivacy() = AuthenticatedJsonAction { request =>
    val (url, priv) = request.body.asJson.map{o => ((o \ "url").as[String], (o \ "private").as[Boolean])}.get
    val repo = inject[BookmarkRepo]
    inject[DBConnection].readWrite { implicit s =>
      inject[NormalizedURIRepo].getByNormalizedUrl(url).flatMap { uri =>
        repo.getByUriAndUser(uri.id.get, request.userId).filter(_.isPrivate != priv).map {b =>
          repo.save(b.withPrivate(priv))
        }
      }
    } match {
      case Some(bookmark) => Ok(BookmarkSerializer.bookmarkSerializer writes bookmark)
      case None => NotFound
    }
  }

  def addBookmarks() = AuthenticatedJsonAction { request =>
    val userId = request.userId
    val installationId = request.kifiInstallationId
    request.body.asJson match {
      case Some(json) =>
        val bookmarkSource = (json \ "source").asOpt[String]
        bookmarkSource match {
          case Some("PLUGIN_START") => Forbidden
          case _ =>
            log.info("adding bookmarks of user %s".format(userId))
            val experiments = request.experimants
            val user = inject[DBConnection].readOnly { implicit s => inject[UserRepo].get(userId) }
            internBookmarks(json \ "bookmarks", user, experiments, BookmarkSource(bookmarkSource.getOrElse("UNKNOWN")), installationId)
            inject[URIGraphPlugin].update(userId)
            Ok(JsObject(Seq()))
        }
      case None =>
        val (user, experiments, installation) = inject[DBConnection].readOnly{ implicit session =>
          (inject[UserRepo].get(userId),
           inject[UserExperimentRepo].getByUser(userId) map (_.experimentType),
           installationId.map(_.id).getOrElse(""))
        }
        val msg = "Unsupported operation for user %s with old installation".format(userId)
        val metaData = JsObject(Seq("message" -> JsString(msg)))
        val event = Events.userEvent(EventFamilies.ACCOUNT, "deprecated_add_bookmarks", user, experiments, installation, metaData)
        dispatch ({
           event.persistToS3().persistToMongo()
        }, { e =>
          inject[HealthcheckPlugin].addError(HealthcheckError(error = Some(e), callType = Healthcheck.API,
              errorMessage = Some("Can't persist event %s".format(event))))
        })
        BadRequest(msg)
    }
  }

  private def internBookmarks(value: JsValue, user: User, experiments: Seq[State[ExperimentType]], source: BookmarkSource, installationId: Option[ExternalId[KifiInstallation]] = None): List[Bookmark] = value match {
    case JsArray(elements) => (elements map {e => internBookmarks(e, user, experiments, source, installationId)} flatten).toList
    case json: JsObject if(json.keys.contains("children")) => internBookmarks(json \ "children" , user, experiments, source)
    case json: JsObject => List(internBookmark(json, user, experiments, source)).flatten
    case e => throw new Exception("can't figure what to do with %s".format(e))
  }

  private def internBookmark(json: JsObject, user: User, experiments: Seq[State[ExperimentType]], source: BookmarkSource, installationId: Option[ExternalId[KifiInstallation]] = None): Option[Bookmark] = {
    val title = (json \ "title").as[String]
    val url = (json \ "url").as[String]
<<<<<<< HEAD
    val isPrivate = (json \ "isPrivate").asOpt[Boolean].getOrElse(true)

    if (!url.toLowerCase.startsWith("javascript:")) {
      log.debug("interning bookmark %s with title [%s]".format(json, title))
      val (uri, isNewURI) = inject[DBConnection].readWrite { implicit s =>
        inject[NormalizedURIRepo].getByNormalizedUrl(url) match {
          case Some(uri) => (uri, false)
          case None => (createNewURI(title, url), true)
        }
      }
      if (isNewURI) inject[ScraperPlugin].asyncScrape(uri)
      val repo = inject[BookmarkRepo]
      val urlRepo = inject[URLRepo]
      inject[DBConnection].readWrite { implicit s =>
        repo.getByUriAndUser(uri.id.get, user.id.get) match {
          case Some(bookmark) if bookmark.isActive => Some(bookmark) // TODO: verify isPrivate?
          case Some(bookmark) => Some(repo.save(bookmark.withActive(true).withPrivate(isPrivate)))
          case None =>
            Events.userEvent(EventFamilies.SLIDER, "newKeep", user, experiments, installationId.map(_.id).getOrElse(""), JsObject(Seq("source" -> JsString(source.value))))
            val urlObj = urlRepo.get(url).getOrElse(urlRepo.save(URLFactory(url = url, normalizedUriId = uri.id.get)))
            Some(repo.save(BookmarkFactory(uri, user.id.get, title, urlObj, source, isPrivate, installationId)))
=======
    val isPrivate = try { (json \ "isPrivate").as[Boolean] } catch { case e: Throwable => false }

    url.toLowerCase.startsWith("javascript:") match {
      case false =>
        log.debug("interning bookmark %s with title [%s]".format(json, title))
        CX.withConnection { implicit conn =>
          val normalizedUri = NormalizedURI.getByNormalizedUrl(url) match {
            case Some(uri) => uri
            case None => createNewURI(title, url)
          }
          Bookmark.load(normalizedUri, user) match {
            case Some(bookmark) => Some(bookmark)
            case None => Some(Bookmark(normalizedUri, user, title, url, source, isPrivate).save)
          }
>>>>>>> 4c9c0de9
        }
      }
    } else {
      None
    }
  }

  private def createNewURI(title: String, url: String)(implicit session: RWSession) =
    inject[NormalizedURIRepo].save(NormalizedURIFactory(title = title, url = url))
}<|MERGE_RESOLUTION|>--- conflicted
+++ resolved
@@ -222,13 +222,12 @@
     case JsArray(elements) => (elements map {e => internBookmarks(e, user, experiments, source, installationId)} flatten).toList
     case json: JsObject if(json.keys.contains("children")) => internBookmarks(json \ "children" , user, experiments, source)
     case json: JsObject => List(internBookmark(json, user, experiments, source)).flatten
-    case e => throw new Exception("can't figure what to do with %s".format(e))
+    case e: Throwable => throw new Exception("can't figure what to do with %s".format(e))
   }
 
   private def internBookmark(json: JsObject, user: User, experiments: Seq[State[ExperimentType]], source: BookmarkSource, installationId: Option[ExternalId[KifiInstallation]] = None): Option[Bookmark] = {
     val title = (json \ "title").as[String]
     val url = (json \ "url").as[String]
-<<<<<<< HEAD
     val isPrivate = (json \ "isPrivate").asOpt[Boolean].getOrElse(true)
 
     if (!url.toLowerCase.startsWith("javascript:")) {
@@ -250,22 +249,6 @@
             Events.userEvent(EventFamilies.SLIDER, "newKeep", user, experiments, installationId.map(_.id).getOrElse(""), JsObject(Seq("source" -> JsString(source.value))))
             val urlObj = urlRepo.get(url).getOrElse(urlRepo.save(URLFactory(url = url, normalizedUriId = uri.id.get)))
             Some(repo.save(BookmarkFactory(uri, user.id.get, title, urlObj, source, isPrivate, installationId)))
-=======
-    val isPrivate = try { (json \ "isPrivate").as[Boolean] } catch { case e: Throwable => false }
-
-    url.toLowerCase.startsWith("javascript:") match {
-      case false =>
-        log.debug("interning bookmark %s with title [%s]".format(json, title))
-        CX.withConnection { implicit conn =>
-          val normalizedUri = NormalizedURI.getByNormalizedUrl(url) match {
-            case Some(uri) => uri
-            case None => createNewURI(title, url)
-          }
-          Bookmark.load(normalizedUri, user) match {
-            case Some(bookmark) => Some(bookmark)
-            case None => Some(Bookmark(normalizedUri, user, title, url, source, isPrivate).save)
-          }
->>>>>>> 4c9c0de9
         }
       }
     } else {
