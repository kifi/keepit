package com.keepit.controllers

import play.api.data._
import play.api._
import play.api.Play.current
import play.api.data.Forms._
import play.api.data.validation.Constraints._
import play.api.libs.ws.WS
import play.api.mvc._
import play.api.libs.json.JsArray
import play.api.libs.json.Json
import play.api.libs.json.JsObject
import play.api.libs.json.JsString
import play.api.libs.json.JsValue
import play.api.libs.json.JsNumber
import play.api.libs.json.JsArray
import play.api.http.ContentTypes
import play.api.http.ContentTypes
import com.keepit.controllers.CommonActions._
import com.keepit.common.db.CX
import com.keepit.common.db._
import com.keepit.model._
import com.keepit.inject._
import com.keepit.serializer.BookmarkSerializer
import com.keepit.serializer.{URIPersonalSearchResultSerializer => BPSRS}
import com.keepit.common.db.ExternalId
import com.keepit.common.logging.Logging
import java.util.concurrent.TimeUnit
import java.sql.Connection
import securesocial.core._
import com.keepit.scraper.ScraperPlugin

object BookmarksController extends Controller with Logging with SecureSocial {

  def edit(id: Id[Bookmark]) = Action{ request =>
    CX.withConnection { implicit conn =>
      val bookmark = Bookmark.get(id) 
      val user = User.get(bookmark.userId.get)
      Ok(views.html.editBookmark(bookmark, user))
    }
  }
  
  //this is an admin only task!!!
  def delete(id: Id[Bookmark]) = SecuredAction(false) { request =>
    CX.withConnection { implicit conn =>
      val bookmark = Bookmark.get(id)
      bookmark.delete()
      Redirect(com.keepit.controllers.routes.BookmarksController.bookmarksView)
    }
  }  
  
  def all = SecuredAction(true) { request =>
    val bookmarks = CX.withConnection { implicit conn =>
      Bookmark.all
    }
    Ok(JsArray(bookmarks map BookmarkSerializer.bookmarkSerializer.writes _))
  }
  
  def bookmarksView = SecuredAction(false) { request =>
    val bookmarksAndUsers = CX.withConnection { implicit conn =>
      val bookmarks = Bookmark.all
      val users = bookmarks map (_.userId.get) map User.get
      val uris = bookmarks map (_.uriId) map NormalizedURI.get map {u => u.stats()}
      (bookmarks, uris, users).zipped.toList.seq
    }
    Ok(views.html.bookmarks(bookmarksAndUsers))
  }  
  
  def addBookmarks() = JsonAction { request =>
    val json = request.body
    log.debug(json)
<<<<<<< HEAD
    log.info("user_info = [%s]".format(json \ "user_info"))
    val facebookId = parseFacebookId(json \ "user_info")
    val keepitExternalId = parseKeepitExternalId(json \ "user_info")
    val user = CX.withConnection { implicit conn => User.get(keepitExternalId) }
=======
    log.info("keepit_id = [%s]".format(json \ "user_info"))
    val bookmarkSource = (json \ "bookmark_source").asOpt[String]
    val facebookId = parseFacebookId(json \ "user_info")
    val keepitId = parseKeepitId(json \ "user_info")//todo: need to use external id
    val user = internUser(facebookId, keepitId)
    internBookmarks(json \ "bookmarks", user, BookmarkSource(bookmarkSource.getOrElse("UNKNOWN"))) 
>>>>>>> d69c4cbf
    log.info(user)
    internBookmarks(json \ "bookmarks", user) 
    Ok(JsObject(("status" -> JsString("success")) :: 
        ("userId" -> JsString(user.id.map(id => id.id.toString()).getOrElse(""))) :: Nil))//todo: need to send external id
  }
  
    
  private def internBookmarks(value: JsValue, user: User, source: BookmarkSource): List[Bookmark] = value match {
    case JsArray(elements) => (elements map {e => internBookmarks(e, user, source)} flatten).toList  
    case json: JsObject if(json.keys.contains("children")) => internBookmarks( json \ "children" , user, source)  
    case json: JsObject => List(internBookmark(json, user, source))  
    case e => throw new Exception("can't figure what to do with %s".format(e))  
  }
  
  private def parseFacebookId(value: JsValue): FacebookId = FacebookId((value \ "facebook_id").as[String])
  private def parseKeepitExternalId(value: JsValue): ExternalId[User] = ExternalId[User](((value \ "keepit_external_id").as[String]))
  
  private def internBookmark(json: JsObject, user: User, source: BookmarkSource): Bookmark = {
    val title = (json \ "title").as[String]
    val url = (json \ "url").as[String]
    CX.withConnection { implicit conn =>
      val normalizedUri = NormalizedURI.getByNormalizedUrl(url) match {
        case Some(uri) => uri
        case None => createNewURI(title, url)
      }
      Bookmark.load(normalizedUri, user) match {
        case Some(bookmark) => bookmark
        case None => Bookmark(normalizedUri, user, title, url, source).save
      }
    }
  }
  
  private def createNewURI(title: String, url: String)(implicit conn: Connection) = {
    val uri = NormalizedURI(title, url).save
    inject[ScraperPlugin].asyncScrape(uri)
    uri
  }
  
}<|MERGE_RESOLUTION|>--- conflicted
+++ resolved
@@ -69,21 +69,13 @@
   def addBookmarks() = JsonAction { request =>
     val json = request.body
     log.debug(json)
-<<<<<<< HEAD
     log.info("user_info = [%s]".format(json \ "user_info"))
+    val bookmarkSource = (json \ "bookmark_source").asOpt[String]
     val facebookId = parseFacebookId(json \ "user_info")
     val keepitExternalId = parseKeepitExternalId(json \ "user_info")
     val user = CX.withConnection { implicit conn => User.get(keepitExternalId) }
-=======
-    log.info("keepit_id = [%s]".format(json \ "user_info"))
-    val bookmarkSource = (json \ "bookmark_source").asOpt[String]
-    val facebookId = parseFacebookId(json \ "user_info")
-    val keepitId = parseKeepitId(json \ "user_info")//todo: need to use external id
-    val user = internUser(facebookId, keepitId)
+    log.info(user)
     internBookmarks(json \ "bookmarks", user, BookmarkSource(bookmarkSource.getOrElse("UNKNOWN"))) 
->>>>>>> d69c4cbf
-    log.info(user)
-    internBookmarks(json \ "bookmarks", user) 
     Ok(JsObject(("status" -> JsString("success")) :: 
         ("userId" -> JsString(user.id.map(id => id.id.toString()).getOrElse(""))) :: Nil))//todo: need to send external id
   }
