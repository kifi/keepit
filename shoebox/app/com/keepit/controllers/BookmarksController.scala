--- conflicted
+++ resolved
@@ -121,18 +121,21 @@
   }
 
   def checkIfExists(uri: String) = AuthenticatedJsonAction { request =>
-<<<<<<< HEAD
     val userId = request.userId
-    val (uriIdOpt, bookmarkOpt, friendIds) = inject[DBConnection].readOnly { implicit s =>
-      val uriIdOpt = inject[NormalizedURIRepo].getByNormalizedUrl(uri).flatMap(_.id)
-      val bookmarkOpt = uriIdOpt.flatMap { uriId =>
+    val (uriId, bookmark, sensitive, friendIds) = inject[DBConnection].readOnly { implicit s =>
+      val nUri: Option[NormalizedURI] = inject[NormalizedURIRepo].getByNormalizedUrl(uri)
+      val uriId: Option[Id[NormalizedURI]] = nUri.flatMap(_.id)
+      val sensitive: Option[Boolean] = nUri.flatMap(_.domain).map { domain =>
+        inject[DomainClassifier].isSensitive(domain).flatMap(_.right.getOrElse(None))
+      }
+      val bookmark: Option[Bookmark] = uriId.flatMap { uriId =>
         inject[BookmarkRepo].getByUriAndUser(uriId, userId)
       }
       val friendIds = inject[SocialConnectionRepo].getFortyTwoUserConnections(userId)
-      (uriIdOpt, bookmarkOpt, friendIds)
-    }
-
-    val keptByAnyFriends = uriIdOpt.map { uriId =>
+      (uriId, bookmark, sensitive, friendIds)
+    }
+
+    val keptByAnyFriends = uriId.map { uriId =>
       val searcher = inject[URIGraph].getURIGraphSearcher
       searcher.intersectAny(
         searcher.getUserToUserEdgeSet(userId, friendIds),
@@ -140,27 +143,10 @@
     }.getOrElse(false)
 
     Ok(JsObject(Seq(
-      "user_has_bookmark" -> JsBoolean(bookmarkOpt.isDefined), // TODO: remove this key after all installations >= 2.1.49
-      "kept" -> JsBoolean(bookmarkOpt.isDefined),
-      "keptByAnyFriends" -> JsBoolean(keptByAnyFriends))))
-=======
-    val (bookmark, sensitive) = inject[DBConnection].readOnly { implicit s =>
-      val normalizedUri = inject[NormalizedURIRepo].getByNormalizedUrl(uri)
-      val bookmark = normalizedUri.flatMap { uri =>
-        inject[BookmarkRepo].getByUriAndUser(uri.id.get, request.userId).filter(_.isActive)
-      }
-      val sensitive = normalizedUri.flatMap(_.domain).map(inject[DomainClassifier].isSensitive).flatMap {
-        case Left(_) => None
-        case Right(opt) => opt
-      }
-      (bookmark, sensitive)
-    }
-
-    Ok(JsObject(Seq(
-      "user_has_bookmark" -> JsBoolean(bookmark.isDefined),
-      "sensitive" -> sensitive.map(JsBoolean(_)).getOrElse(JsNull)
-    )))
->>>>>>> 17204421
+      "user_has_bookmark" -> JsBoolean(bookmark.isDefined), // TODO: remove this key after all installations >= 2.1.49
+      "kept" -> JsBoolean(bookmark.isDefined),
+      "keptByAnyFriends" -> JsBoolean(keptByAnyFriends),
+      "sensitive" -> sensitive.map(JsBoolean(_)).getOrElse(JsNull))))
   }
 
   // TODO: Remove parameter and only check request body once all installations are 2.1.6 or later.
@@ -169,11 +155,7 @@
     val repo = inject[BookmarkRepo]
     val bookmark = inject[DBConnection].readWrite { implicit s =>
       inject[NormalizedURIRepo].getByNormalizedUrl(url).flatMap { uri =>
-<<<<<<< HEAD
-        repo.getByUriAndUser(uri.id.get, request.userId).filter(_.isActive).map { b =>
-=======
         repo.getByUriAndUser(uri.id.get, request.userId).map { b =>
->>>>>>> 17204421
           repo.save(b.withActive(false))
         }
       }
