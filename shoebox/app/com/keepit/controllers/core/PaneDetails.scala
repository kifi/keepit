--- conflicted
+++ resolved
@@ -15,32 +15,18 @@
   commentRecipientRepo: CommentRecipientRepo,
   normalizedURIRepo: NormalizedURIRepo,
   commentReadRepo: CommentReadRepo,
-<<<<<<< HEAD
-  commentWithSocialUserRepo: CommentWithSocialUserRepo,
+  commentWithBasicUserRepo: CommentWithBasicUserRepo,
   threadInfoRepo: ThreadInfoRepo)
     extends Logging {
 
   /** Returns a page's comments and marks them read for the viewer. */
-  def getComments(viewerUserId: Id[User], url: String): Seq[CommentWithSocialUser] = {
+  def getComments(viewerUserId: Id[User], url: String): Seq[CommentWithBasicUser] = {
     val (comments, commentRead) = db.readOnly { implicit session =>
       val normUriOpt = normalizedURIRepo.getByNormalizedUrl(url)
 
       val comments = normUriOpt map { normUri =>
         getComments(normUri.id.get)
       } getOrElse Nil
-=======
-  CommentWithBasicUserRepo: CommentWithBasicUserRepo,
-  threadInfoRepo: ThreadInfoRepo
-) extends Logging {
-
-  def getComments(userId: Id[User], url: String): Seq[CommentWithBasicUser] = {
-    val (comments, commentRead) = db.readOnly { implicit session =>
-      val normUriOpt = normalizedURIRepo.getByNormalizedUrl(url)
-
-      val comments = normUriOpt map { normalizedURI =>
-          publicComments(normalizedURI).map(CommentWithBasicUserRepo.load(_))
-        } getOrElse Nil
->>>>>>> 22a5996f
 
       val lastCommentId = comments match {
         case Nil => None
@@ -71,8 +57,8 @@
   }
 
   /** Returns a page's comments. */
-  def getComments(nUriId: Id[NormalizedURI])(implicit session: RSession): Seq[CommentWithSocialUser] =
-    commentRepo.getPublic(nUriId).map(commentWithSocialUserRepo.load(_))
+  def getComments(nUriId: Id[NormalizedURI])(implicit session: RSession): Seq[CommentWithBasicUser] =
+    commentRepo.getPublic(nUriId).map(commentWithBasicUserRepo.load(_))
 
   /** Returns a user's message threadlist for a specific page. Result does not include all full message bodies. */
   def getMessageThreadList(userId: Id[User], url: String): Seq[ThreadInfo] = {
@@ -83,22 +69,18 @@
     }
   }
 
-<<<<<<< HEAD
   /** Returns a user's message threadlist for a specific page. Result does not include all full message bodies. */
   def getMessageThreadList(userId: Id[User], nUriId: Id[NormalizedURI])(implicit session: RSession): Seq[ThreadInfo] =
     commentRepo.getMessages(nUriId, userId).map(threadInfoRepo.load(_, Some(userId))).reverse
 
   /** Returns the messages in a specific thread and marks them read for the viewer. */
-  def getMessageThread(viewerUserId: Id[User], commentId: ExternalId[Comment]): Seq[CommentWithSocialUser] = {
-=======
-  def getMessageThread(userId: Id[User], commentId: ExternalId[Comment]): Seq[CommentWithBasicUser] = {
->>>>>>> 22a5996f
+  def getMessageThread(viewerUserId: Id[User], commentId: ExternalId[Comment]): Seq[CommentWithBasicUser] = {
     val (messages, commentReadToSave) = db.readOnly{ implicit session =>
       val comment = commentRepo.get(commentId)
       val parent = comment.parent.map(commentRepo.get).getOrElse(comment)
 
       val messages: Seq[CommentWithBasicUser] = parent +: commentRepo.getChildren(parent.id.get) map { msg =>
-        CommentWithBasicUserRepo.load(msg)
+        commentWithBasicUserRepo.load(msg)
       }
 
       // mark latest message as read for viewer
