package com.keepit.controllers.website

import com.google.inject.{Inject, Singleton}
import com.keepit.common.controller.ActionAuthenticator
import com.keepit.common.controller.AuthenticatedRequest
import com.keepit.common.controller.WebsiteController
import com.keepit.common.db.State
import com.keepit.common.db.slick._
import com.keepit.common.mail.{EmailAddresses, ElectronicMail, PostOffice}
import com.keepit.model._

import play.api.Play.current
import play.api._
import play.api.mvc._

@Singleton
class HomeController @Inject() (db: Database,
  userRepo: UserRepo,
  userValueRepo: UserValueRepo,
  socialUserRepo: SocialUserInfoRepo,
  emailRepo: EmailAddressRepo,
  socialConnectionRepo: SocialConnectionRepo,
  invitationRepo: InvitationRepo,
  actionAuthenticator: ActionAuthenticator,
  postOffice: PostOffice)
    extends WebsiteController(actionAuthenticator) {

  def home = HtmlAction(true)(authenticatedAction = { implicit request =>

    if(request.user.state == UserStates.PENDING) { pendingHome() }
    else {
      val friendsOnKifi = db.readOnly { implicit session =>
        socialConnectionRepo.getFortyTwoUserConnections(request.user.id.get).map { u =>
          val user = userRepo.get(u)
          if(user.state == UserStates.ACTIVE) Some(user.externalId)
          else None
        } flatten
      }
<<<<<<< HEAD
      
      val userCanInvite = request.experimants.contains(ExperimentTypes.ADMIN) || request.experimants.contains(ExperimentTypes.CAN_INVITE)
      
      Ok(views.html.website.userHome(request.user, friendsOnKifi, userCanInvite))
=======

      Ok(views.html.website.userHome(request.user, friendsOnKifi))
>>>>>>> ec47def3
    }
  }, unauthenticatedAction = { implicit request =>
    Ok(views.html.website.welcome())
  })

  def pendingHome()(implicit request: AuthenticatedRequest[AnyContent]) = {
    val user = request.user
    val anyPendingInvite = db.readOnly { implicit s =>
      socialUserRepo.getByUser(user.id.get) map { su =>
        su -> invitationRepo.getByRecipient(su.id.get).getOrElse(Invitation(
          createdAt = user.createdAt,
          senderUserId = None,
          recipientSocialUserId = su.id.get,
          state = InvitationStates.ACTIVE
        ))
      }
    }
    for ((su, invite) <- anyPendingInvite) {
      if (invite.state == InvitationStates.ACTIVE) {
        db.readWrite { implicit s =>
          invitationRepo.save(invite.copy(state = InvitationStates.ACCEPTED))
          postOffice.sendMail(ElectronicMail(
            senderUserId = None,
            from = EmailAddresses.NOTIFICATIONS,
            fromName = Some("Invitations"),
            to = EmailAddresses.INVITATION,
            subject = s"${su.fullName} wants to be let in!",
            htmlBody = s"Go to https://admin.kifi.com/admin/invites to accept or reject this user.",
            category = PostOffice.Categories.ADMIN))
        }
      }
    }
    val (email, friendsOnKifi) = db.readOnly { implicit session =>
      val email = emailRepo.getByUser(user.id.get).headOption.map(_.address)
      val friendsOnKifi = socialConnectionRepo.getFortyTwoUserConnections(user.id.get).map { u =>
        val user = userRepo.get(u)
        if(user.state == UserStates.ACTIVE) Some(user.externalId)
        else None
      } flatten

      (email, friendsOnKifi)
    }
    Ok(views.html.website.onboarding.userRequestReceived(user, email, friendsOnKifi))
  }

  def install = AuthenticatedHtmlAction { implicit request =>
    db.readWrite { implicit session =>
      socialUserRepo.getByUser(request.user.id.get) map { su =>
        invitationRepo.getByRecipient(su.id.get) match {
          case Some(invite) =>
            invitationRepo.save(invite.withState(InvitationStates.JOINED))
          case None =>
        }
      }
    }
    Ok(views.html.website.install(request.user))
  }

  def gettingStarted = AuthenticatedHtmlAction { implicit request =>
<<<<<<< HEAD
    Ok(views.html.website.gettingStarted(request.user))
  }
=======

    Ok(views.html.website.gettingStarted(request.user))
  }

  // temporary during development:
  def userIsAllowed(user: User, experiments: Seq[State[ExperimentType]]) = {
    Play.isDev || experiments.contains(ExperimentTypes.ADMIN)
  }
>>>>>>> ec47def3
}<|MERGE_RESOLUTION|>--- conflicted
+++ resolved
@@ -36,15 +36,10 @@
           else None
         } flatten
       }
-<<<<<<< HEAD
-      
+
       val userCanInvite = request.experimants.contains(ExperimentTypes.ADMIN) || request.experimants.contains(ExperimentTypes.CAN_INVITE)
       
       Ok(views.html.website.userHome(request.user, friendsOnKifi, userCanInvite))
-=======
-
-      Ok(views.html.website.userHome(request.user, friendsOnKifi))
->>>>>>> ec47def3
     }
   }, unauthenticatedAction = { implicit request =>
     Ok(views.html.website.welcome())
@@ -104,17 +99,6 @@
   }
 
   def gettingStarted = AuthenticatedHtmlAction { implicit request =>
-<<<<<<< HEAD
     Ok(views.html.website.gettingStarted(request.user))
   }
-=======
-
-    Ok(views.html.website.gettingStarted(request.user))
-  }
-
-  // temporary during development:
-  def userIsAllowed(user: User, experiments: Seq[State[ExperimentType]]) = {
-    Play.isDev || experiments.contains(ExperimentTypes.ADMIN)
-  }
->>>>>>> ec47def3
 }