--- conflicted
+++ resolved
@@ -55,23 +55,6 @@
         ))
       }
     }
-<<<<<<< HEAD
-    if(anyPendingInvite.nonEmpty) {
-      db.readWrite { implicit session =>
-        anyPendingInvite.map { case (su, invite) =>
-          if(invite.state == InvitationStates.ACTIVE) {
-            invitationRepo.save(invite.copy(state = InvitationStates.ACCEPTED))
-            postOffice.sendMail(ElectronicMail(
-              senderUserId = None,
-              from = EmailAddresses.NOTIFICATIONS,
-              fromName = Some("Invitations"),
-              to = EmailAddresses.INVITATION,
-              subject = s"""${su.fullName} wants to be let in!""",
-              htmlBody = s"""<a href="https://admin.kifi.com/admin/user/${user.id}">${su.fullName}</a> wants to be let in!\n<br/>
-                             Go to the <a href="https://admin.kifi.com/admin/invites?show=accepted">admin invitation page</a> to accept or reject this user.""",
-              category = PostOffice.Categories.ADMIN))
-          }
-=======
     for ((su, invite) <- anyPendingInvite) {
       if (invite.state == InvitationStates.ACTIVE) {
         db.readWrite { implicit s =>
@@ -81,10 +64,10 @@
             from = EmailAddresses.NOTIFICATIONS,
             fromName = Some("Invitations"),
             to = EmailAddresses.INVITATION,
-            subject = s"${su.fullName} wants to be let in!",
-            htmlBody = s"Go to https://admin.kifi.com/admin/invites to accept or reject this user.",
+            subject = s"""${su.fullName} wants to be let in!""",
+            htmlBody = s"""<a href="https://admin.kifi.com/admin/user/${user.id}">${su.fullName}</a> wants to be let in!\n<br/>
+                           Go to the <a href="https://admin.kifi.com/admin/invites?show=accepted">admin invitation page</a> to accept or reject this user.""",
             category = PostOffice.Categories.ADMIN))
->>>>>>> e3ae5969
         }
       }
     }
