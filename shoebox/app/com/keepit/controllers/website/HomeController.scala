--- conflicted
+++ resolved
@@ -19,11 +19,6 @@
 import com.keepit.common.db.ExternalId
 import com.keepit.common.db.slick.DBSession.RSession
 
-<<<<<<< HEAD
-case class BasicUserInvitation(name: String, picture: String, state: State[Invitation])
-
-=======
->>>>>>> 0de86078
 @Singleton
 class HomeController @Inject() (db: Database,
   userRepo: UserRepo,
@@ -40,35 +35,12 @@
 
     if(request.user.state == UserStates.PENDING) { pendingHome() }
     else {
-<<<<<<< HEAD
-      val userAgreedToTOS = db.readOnly(userValueRepo.getValue(request.user.id.get, "agreedToTOS")(_)).map(_.toBoolean).getOrElse(false)
-      if(!userAgreedToTOS) {
-        if(userIsAllowed(request.user, request.experimants)) {
-          Redirect(routes.OnboardingController.tos())
-        } else {
-          Ok
-        }
-      } else {
-        val friendsOnKifi = db.readOnly { implicit session =>
-          socialConnectionRepo.getFortyTwoUserConnections(request.user.id.get).map { u =>
-            val user = userRepo.get(u)
-            if(user.state == UserStates.ACTIVE) Some(user.externalId)
-            else None
-          } flatten
-        }
-
-        if(userIsAllowed(request.user, request.experimants))
-          Ok(views.html.website.userHome(request.user, friendsOnKifi))
-        else
-          Ok
-=======
       val friendsOnKifi = db.readOnly { implicit session =>
         socialConnectionRepo.getFortyTwoUserConnections(request.user.id.get).map { u =>
           val user = userRepo.get(u)
           if(user.state == UserStates.ACTIVE) Some(user.externalId)
           else None
         } flatten
->>>>>>> 0de86078
       }
       
       Ok(views.html.website.userHome(request.user, friendsOnKifi))
@@ -77,7 +49,7 @@
     if(Play.isDev) Ok(views.html.website.welcome())
     else Ok // disabled for now
   })
-
+  
   def pendingHome()(implicit request: AuthenticatedRequest[AnyContent]) = {
     val user = request.user
     val name = s"${user.firstName} ${user.lastName}"
@@ -88,131 +60,24 @@
         if(user.state == UserStates.ACTIVE) Some(user.externalId)
         else None
       } flatten
-
+  
       (email, friendsOnKifi)
     }
     Ok(views.html.website.onboarding.userRequestReceived(user, email, friendsOnKifi))
   }
 
-<<<<<<< HEAD
-  def invite = AuthenticatedHtmlAction { implicit request =>
-    val friendsOnKifi = db.readOnly { implicit session =>
-      socialConnectionRepo.getFortyTwoUserConnections(request.user.id.get).map { u =>
-        val user = userRepo.get(u)
-        if(user.state == UserStates.ACTIVE) Some(user.externalId)
-        else None
-      } flatten
-    }
-
-    val (invites, invitesLeft, invitesSent, invitesAccepted) = db.readOnly { implicit session =>
-      val totalAllowedInvites = userValueRepo.getValue(request.user.id.get, "availableInvites").map(_.toInt).getOrElse(6)
-      val currentInvitations = invitationRepo.getByUser(request.user.id.get).map{ s =>
-        val socialUser = socialUserRepo.get(s.recipientSocialUserId)
-        Some(BasicUserInvitation(
-          name = socialUser.fullName,
-          picture = s"https://graph.facebook.com/${socialUser.socialId.id}/picture?type=square&width=75&height=75",
-          state = s.state
-        ))
-      }
-      val left = totalAllowedInvites - currentInvitations.length
-      val sent = currentInvitations.length
-      val accepted = currentInvitations.count( s => if(s.isDefined && s.get.state == InvitationStates.JOINED) true else false)
-      val invites = currentInvitations ++ Seq.fill(left)(None)
-
-      (invites, left, sent, accepted)
-    }
-
-    Ok(views.html.website.inviteFriends(request.user, friendsOnKifi, invites, invitesLeft, invitesSent, invitesAccepted))
-  }
-
-  private def fbInviteUrl(invite: Invitation)(implicit session: RSession) = {
-    val identity = socialUserInfoRepo.get(invite.recipientSocialUserId)
-    s"https://www.facebook.com/dialog/send?app_id=104629159695560&name=You're%20invited%20to%20try%20KiFi!&picture=http://keepitfindit.com/assets/images/logo2.png&link=https://www.keepitfindit.com/invite/${invite.externalId.id}&description=Hey%20${identity.fullName}!%20You're%20invited%20to%20join%20KiFi.%20Click%20here%20to%20sign%20up&redirect_uri=https://www.keepitfindit.com/invite/confirm/${invite.externalId}&to=${identity.socialId.id}"
-  }
-
-  def inviteConnection = AuthenticatedHtmlAction { implicit request =>
-    val fullSocialId = request.request.body.asFormUrlEncoded match {
-      case Some(form) =>
-        form.get("fullSocialId").map(_.head).getOrElse("").split("/")
-      case None => Array()
-    }
-    db.readWrite { implicit session =>
-      if(fullSocialId.size != 2) {
-        Redirect(routes.HomeController.invite)
-      } else {
-        val socialUserInfo = socialUserInfoRepo.get(SocialId(fullSocialId(1)), SocialNetworks.FACEBOOK)
-        invitationRepo.getByRecipient(socialUserInfo.id.get) match {
-          case Some(alreadyInvited) => BadRequest(Json.obj("invitation" -> "Already Invited"))
-          case None =>
-            val totalAllowedInvites = userValueRepo.getValue(request.user.id.get, "availableInvites").map(_.toInt).getOrElse(6)
-            val currentInvitations = invitationRepo.getByUser(request.user.id.get).map{ s =>
-              val socialUser = socialUserRepo.get(s.recipientSocialUserId)
-              Some(BasicUserInvitation(
-                name = socialUser.fullName,
-                picture = s"https://graph.facebook.com/${socialUser.socialId.id}/picture?type=square&width=75&height=75",
-                state = s.state
-              ))
-            }
-            val left = totalAllowedInvites - currentInvitations.length
-            val invites = currentInvitations ++ Seq.fill(left)(None)
-
-            if(left > 0) {
-              val invite = invitationRepo.save(Invitation(senderUserId = request.user.id.get, recipientSocialUserId = socialUserInfo.id.get, state = InvitationStates.INACTIVE))
-              Redirect(fbInviteUrl(invite))
-            } else {
-              Redirect(routes.HomeController.invite)
-            }
-        }
-      }
-    }
-  }
-
-  def acceptInvite(id: ExternalId[Invitation]) = Action {
-    db.readOnly { implicit session =>
-      val invitation = invitationRepo.getOpt(id)
-      invitation match {
-        case Some(invite) if invite.state == InvitationStates.ACTIVE =>
-          val socialUser = socialUserInfoRepo.get(invitation.get.recipientSocialUserId)
-          Ok(views.html.website.welcome(Some(id), Some(socialUser)))
-        case _ =>
-          Redirect(routes.HomeController.home)
-      }
-    }
-  }
-
-  def confirmInvite(id: ExternalId[Invitation]) = Action {
-    val invite = db.readWrite { implicit session =>
-      invitationRepo.save(invitationRepo.get(id).copy(state = InvitationStates.ACTIVE))
-    }
-    Redirect(routes.HomeController.invite)
-  }
-
-=======
   def install = AuthenticatedHtmlAction { implicit request =>
     
     Ok(views.html.website.install(request.user))
   }
   
->>>>>>> 0de86078
   def gettingStarted = AuthenticatedHtmlAction { implicit request =>
-
+    
     Ok(views.html.website.gettingStarted(request.user))
   }
-
+  
   // temporary during development:
   def userIsAllowed(user: User, experiments: Seq[State[ExperimentType]]) = {
     Play.isDev || experiments.contains(ExperimentTypes.ADMIN)
   }
-<<<<<<< HEAD
-
-  private def inviteFacebookUser(id: String) = {
-
-  }
-
-
-  def giveMeA200 = Action { request =>
-    Ok("You got it!")
-  }
-=======
->>>>>>> 0de86078
 }