--- conflicted
+++ resolved
@@ -1,6 +1,6 @@
 package com.keepit.controllers.website
 
-import com.keepit.common.controller.{WebsiteController, ActionAuthenticator}
+import com.keepit.common.controller.WebsiteController
 import com.keepit.common.logging.Logging
 
 import play.api.Play.current
@@ -11,25 +11,18 @@
 import play.api._
 import com.keepit.model._
 import com.keepit.common.db.slick._
+import com.keepit.common.controller.ActionAuthenticator
 
 import com.google.inject.{Inject, Singleton}
 
 @Singleton
-class HomeController @Inject() (
-  actionAuthenticator: ActionAuthenticator,
-  db: Database,
-  userRepo: UserRepo)
+class HomeController @Inject() (db: Database,
+  userRepo: UserRepo,
+  actionAuthenticator: ActionAuthenticator)
     extends WebsiteController(actionAuthenticator) {
 
-<<<<<<< HEAD
   def home = Action{ request =>
     Ok(views.html.website.onboarding.userRequestReceived())
-=======
-  def home = Action { request =>
-    log.info("yet another homepage access!")
-    val html = io.Source.fromURL(Play.resource("/public/html/index.html").get).mkString
-    Ok(html).as(ContentTypes.HTML)
->>>>>>> 18f75edc
   }
 
   def giveMeA200 = Action { request =>
