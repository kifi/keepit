--- conflicted
+++ resolved
@@ -5,7 +5,6 @@
 import com.google.inject.Provides
 import com.google.inject.Singleton
 import com.google.inject.multibindings.Multibinder
-import com.keepit.common.plugin._
 import com.keepit.common.zookeeper._
 import com.keepit.common.service.FortyTwoServices
 import com.keepit.common.actor.ActorFactory
@@ -69,8 +68,8 @@
 
   @Provides
   @AppScoped
-  def actorPluginProvider(schedulingProperties: SchedulingProperties): ActorPlugin =
-    new ActorPlugin(ActorSystem("shoebox-actor-system", Play.current.configuration.underlying, Play.current.classloader), schedulingProperties)
+  def actorPluginProvider: ActorPlugin =
+    new ActorPlugin(ActorSystem("shoebox-actor-system", Play.current.configuration.underlying, Play.current.classloader))
 
   @Provides
   def httpClientProvider(healthcheckPlugin: HealthcheckPlugin): HttpClient = new HttpClientImpl(healthcheckPlugin = healthcheckPlugin)
@@ -82,8 +81,8 @@
   @Provides
   @AppScoped
   def healthcheckProvider(actorFactory: ActorFactory[HealthcheckActor],
-      services: FortyTwoServices, host: HealthcheckHost, schedulingProperties: SchedulingProperties): HealthcheckPlugin = {
-    new HealthcheckPluginImpl(actorFactory, services, host, schedulingProperties)
+      services: FortyTwoServices, host: HealthcheckHost): HealthcheckPlugin = {
+    new HealthcheckPluginImpl(actorFactory, services, host)
   }
 
   @Singleton
@@ -111,15 +110,4 @@
     }.get
   }
 
-<<<<<<< HEAD
-  @Singleton
-  @Provides
-  def searchConfigManager(
-      expRepo: SearchConfigExperimentRepo, userExpRepo: UserExperimentRepo, db: Database): SearchConfigManager = {
-    // This is needed still by Shoebox because of reports. Need to split.
-    val optFile = current.configuration.getString("index.config").map(new File(_).getCanonicalFile).filter(_.exists)
-    new SearchConfigManager(optFile, expRepo, userExpRepo, db)
-  }
-=======
->>>>>>> c3a873be
 }