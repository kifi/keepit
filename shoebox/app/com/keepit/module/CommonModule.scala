package com.keepit.module

import java.io.File
import java.net.InetAddress
import com.google.inject.Provides
import com.google.inject.Singleton
import com.google.inject.multibindings.Multibinder
import com.keepit.common.plugin._
import com.keepit.common.zookeeper._
import com.keepit.common.service.FortyTwoServices
import com.keepit.common.actor.ActorFactory
import com.keepit.common.actor.ActorPlugin
import com.keepit.common.analytics._
import com.keepit.common.cache.MemcachedCacheModule
import com.keepit.common.db.slick.Database
import com.keepit.common.healthcheck.{HealthcheckHost, HealthcheckPluginImpl, HealthcheckPlugin, HealthcheckActor}
import com.keepit.common.logging.Logging
import com.keepit.common.controller.FortyTwoCookies._
import com.keepit.common.mail.{MailSenderPluginImpl, MailSenderPlugin, PostOffice}
import com.keepit.common.net.HttpClient
import com.keepit.common.net.HttpClientImpl
import com.keepit.inject.{FortyTwoModule, AppScoped}
import com.keepit.model.{UserExperimentRepo, SliderHistoryTracker, SliderHistoryRepo, BrowsingHistoryRepo, ClickHistoryRepo}
import com.keepit.scraper.ScraperConfig
import com.keepit.scraper.{HttpFetcherImpl, HttpFetcher}
import com.keepit.search._
import com.keepit.shoebox.{ShoeboxServiceClientImpl, ShoeboxServiceClient}
import com.mongodb.casbah.MongoConnection
import com.tzavellas.sse.guice.ScalaModule
import akka.actor.ActorSystem
import play.api.Play.current
import com.keepit.model.UserRepo
import com.keepit.model.NormalizedURIRepo
import com.keepit.common.time.Clock
import com.google.inject.Provider
import play.api.Play
import play.api.Mode.Mode
import com.google.inject.Inject
import com.keepit.shoebox.ShoeboxCacheProvider
import com.keepit.common.mail.LocalPostOffice
import com.keepit.shoebox.ClickHistoryTracker
import com.keepit.shoebox.BrowsingHistoryTracker

class CommonModule extends ScalaModule with Logging {

  def configure() {
    install(new FortyTwoModule)
    install(new MemcachedCacheModule)
    install(new S3Module)

    bind[ActorSystem].toProvider[ActorPlugin].in[AppScoped]
    bind[MailSenderPlugin].to[MailSenderPluginImpl].in[AppScoped]
  }

  @Singleton
  @Provides
  def serviceDiscovery: ServiceDiscovery = new ServiceDiscovery {
    def register() = Node("me")
    def isLeader() = true
  }

  @Singleton
  @Provides
  def playMode: Mode = current.mode

  @Singleton
  @Provides
  def kifiInstallationCookie: KifiInstallationCookie = new KifiInstallationCookie(current.configuration.getString("session.domain"))

  @Singleton
  @Provides
  def impersonateCookie: ImpersonateCookie = new ImpersonateCookie(current.configuration.getString("session.domain"))

  @Provides
  @AppScoped
  def actorPluginProvider(schedulingProperties: SchedulingProperties): ActorPlugin =
    new ActorPlugin(ActorSystem("shoebox-actor-system", Play.current.configuration.underlying, Play.current.classloader), schedulingProperties)

  @Provides
  def httpClientProvider(healthcheckPlugin: HealthcheckPlugin): HttpClient = new HttpClientImpl(healthcheckPlugin = healthcheckPlugin)

  @Provides
  @AppScoped
  def healthcheckHost(): HealthcheckHost = HealthcheckHost(InetAddress.getLocalHost().getHostName())

  @Provides
  @AppScoped
<<<<<<< HEAD
  def healthcheckProvider(actorFactory: ActorFactory[HealthcheckActor], db: Database,
      services: FortyTwoServices, host: HealthcheckHost, schedulingProperties: SchedulingProperties): HealthcheckPlugin = {
    new HealthcheckPluginImpl(actorFactory, services, host, db, schedulingProperties)
=======
  def healthcheckProvider(actorFactory: ActorFactory[HealthcheckActor],
      services: FortyTwoServices, host: HealthcheckHost): HealthcheckPlugin = {
    new HealthcheckPluginImpl(actorFactory, services, host)
>>>>>>> 04065cc1
  }

  @Singleton
  @Provides
  def scraperConfig: ScraperConfig = ScraperConfig()

  @Singleton
  @Provides
  def httpFetcher: HttpFetcher = {
    new HttpFetcherImpl(
      userAgent = "Mozilla/5.0 (Macintosh; Intel Mac OS X 10_8_2) AppleWebKit/537.17 (KHTML, like Gecko) Chrome/24.0.1309.0 Safari/537.17",
      connectionTimeout = 30000,
      soTimeOut = 30000,
      trustBlindly = true
    )
  }

  @Singleton
  @Provides
  def mongoEventStore(): MongoEventStore = {
    current.configuration.getString("mongo.events.server").map { server =>
      val mongoConn = MongoConnection(server)
      val mongoDB = mongoConn(current.configuration.getString("mongo.events.database").getOrElse("events"))
      new MongoS3EventStoreImpl(mongoDB)
    }.get
  }
  
  @Singleton
  @Provides
  def searchConfigManager(
      expRepo: SearchConfigExperimentRepo, userExpRepo: UserExperimentRepo, db: Database): SearchConfigManager = {
    // This is needed still by Shoebox because of reports. Need to split.
    val optFile = current.configuration.getString("index.config").map(new File(_).getCanonicalFile).filter(_.exists)
    new SearchConfigManager(optFile, expRepo, userExpRepo, db)
  }
}<|MERGE_RESOLUTION|>--- conflicted
+++ resolved
@@ -85,15 +85,9 @@
 
   @Provides
   @AppScoped
-<<<<<<< HEAD
-  def healthcheckProvider(actorFactory: ActorFactory[HealthcheckActor], db: Database,
+  def healthcheckProvider(actorFactory: ActorFactory[HealthcheckActor],
       services: FortyTwoServices, host: HealthcheckHost, schedulingProperties: SchedulingProperties): HealthcheckPlugin = {
-    new HealthcheckPluginImpl(actorFactory, services, host, db, schedulingProperties)
-=======
-  def healthcheckProvider(actorFactory: ActorFactory[HealthcheckActor],
-      services: FortyTwoServices, host: HealthcheckHost): HealthcheckPlugin = {
-    new HealthcheckPluginImpl(actorFactory, services, host)
->>>>>>> 04065cc1
+    new HealthcheckPluginImpl(actorFactory, services, host, schedulingProperties)
   }
 
   @Singleton
@@ -120,7 +114,7 @@
       new MongoS3EventStoreImpl(mongoDB)
     }.get
   }
-  
+
   @Singleton
   @Provides
   def searchConfigManager(
