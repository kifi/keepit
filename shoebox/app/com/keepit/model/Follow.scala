--- conflicted
+++ resolved
@@ -24,32 +24,23 @@
   updatedAt: DateTime = currentDateTime,
   userId: Id[User],
   uriId: Id[NormalizedURI],
-<<<<<<< HEAD
-  urlId: Option[Id[URL]] = None, // todo(Andrew): remove Option after grandfathering process
-  state: State[Follow] = Follow.States.ACTIVE
-) extends Logging {
+  urlId: Option[Id[URL]] = None,
+  state: State[Follow] = FollowStates.ACTIVE
+) extends Model[Follow] {
+  def withId(id: Id[Follow]) = this.copy(id = Some(id))
+  def withUpdateTime(now: DateTime) = this.copy(updatedAt = now)
+  def activate = copy(state = FollowStates.ACTIVE)
+  def deactivate = copy(state = FollowStates.INACTIVE)
+  def isActive = state == FollowStates.ACTIVE
+  def withUrlId(urlId: Id[URL]) = copy(urlId = Some(urlId))
+  def save(implicit session: RWSession): Follow = inject[Repo[Follow]].save(this)
 
-  def save(implicit conn: Connection): Follow = {
-    log.info("saving new follow [user: %s, uri: %s]".format(userId, uriId))
+  def saveWithCx(implicit conn: Connection) = {
     val entity = FollowEntity(this.copy(updatedAt = currentDateTime))
     assert(1 == entity.save())
     entity.view
   }
-
-  def withUrlId(urlId: Id[URL]) = copy(urlId = Some(urlId))
-=======
-  uriData: Option[NormalizedURIMetadata] = None,
-  state: State[Follow] = FollowCxRepo.States.ACTIVE
-) extends Model[Follow] {
-  def withId(id: Id[Follow]) = this.copy(id = Some(id))
-  def withUpdateTime(now: DateTime) = this.copy(updatedAt = now)
-  def activate = copy(state = FollowCxRepo.States.ACTIVE)
-  def deactivate = copy(state = FollowCxRepo.States.INACTIVE)
-  def isActive = state == FollowCxRepo.States.ACTIVE
-  def withUriData(uriData: NormalizedURIMetadata) = copy(uriData = Some(uriData))
-  def save(implicit session: RWSession): Follow = inject[Repo[Follow]].save(this)
 }
->>>>>>> 9b50ea9f
 
 class FollowRepoImpl extends DbRepo[Follow] {
   import db.Driver.Implicit._ // here's the driver, abstracted away
@@ -65,9 +56,9 @@
 
     def userId = column[Id[User]]("user_id", O.NotNull)
     def uriId = column[Id[NormalizedURI]]("uri_id", O.NotNull)
-    def uriData = column[NormalizedURIMetadata]("uri_data", O.Nullable)
+    def urlId = column[Id[URL]]("url_id", O.Nullable)
     def state = column[State[Follow]]("state", O.NotNull)
-    def * = idCreateUpdateBase ~ userId ~ uriId ~ uriData.? ~ state <> (Follow, Follow.unapply _)
+    def * = idCreateUpdateBase ~ userId ~ uriId ~ urlId.? ~ state <> (Follow, Follow.unapply _)
   }
 }
 
@@ -80,7 +71,7 @@
     (FollowEntity AS "f").map { f => SELECT (f.*) FROM f WHERE (f.userId EQ userId) list }.map(_.view)
 
   def get(uriId: Id[NormalizedURI])(implicit conn: Connection): Seq[Follow] =
-    (FollowEntity AS "f").map { f => SELECT (f.*) FROM f WHERE (f.uriId EQ uriId AND (f.state EQ FollowCxRepo.States.ACTIVE)) list }.map(_.view)
+    (FollowEntity AS "f").map { f => SELECT (f.*) FROM f WHERE (f.uriId EQ uriId AND (f.state EQ FollowStates.ACTIVE)) list }.map(_.view)
 
   def get(id: Id[Follow])(implicit conn: Connection): Follow =
     FollowEntity.get(id).map(_.view).getOrElse(throw NotFoundException(id))
@@ -93,12 +84,11 @@
 
   def getOrThrow(userId: Id[User], uriId: Id[NormalizedURI])(implicit conn: Connection): Follow =
     get(userId, uriId).getOrElse(throw NotFoundException(classOf[Follow], userId, uriId))
+}
 
-
-  object States {
-    val ACTIVE = State[Follow]("active")
-    val INACTIVE = State[Follow]("inactive")
-  }
+object FollowStates {
+  val ACTIVE = State[Follow]("active")
+  val INACTIVE = State[Follow]("inactive")
 }
 
 private[model] class FollowEntity extends Entity[Follow, FollowEntity] {
@@ -106,13 +96,8 @@
   val updatedAt = "updated_at".JODA_TIMESTAMP.NOT_NULL(currentDateTime)
   val userId = "user_id".ID[User].NOT_NULL
   val uriId = "uri_id".ID[NormalizedURI].NOT_NULL
-<<<<<<< HEAD
   val urlId = "url_id".ID[URL]
-  val state = "state".STATE[Follow].NOT_NULL(Follow.States.ACTIVE)
-=======
-  val uriData = "uri_data".VARCHAR(1024)
-  val state = "state".STATE[Follow].NOT_NULL(FollowCxRepo.States.ACTIVE)
->>>>>>> 9b50ea9f
+  val state = "state".STATE[Follow].NOT_NULL(FollowStates.ACTIVE)
 
   def relation = FollowEntity
 
