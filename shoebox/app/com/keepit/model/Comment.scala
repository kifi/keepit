package com.keepit.model

import java.sql.Connection
import scala.annotation.elidable
import org.joda.time.DateTime
import com.google.inject.{Inject, ImplementedBy, Singleton}
import com.keepit.common.time.Clock
import com.keepit.common.db._
import com.keepit.common.db.slick._
import com.keepit.common.db.slick.DBSession._
import com.keepit.common.time.DEFAULT_DATE_TIME_ZONE
import com.keepit.common.time.currentDateTime
import annotation.elidable.ASSERTION
import play.api.libs.json._
import com.keepit.inject._
import com.keepit.common.healthcheck._
import com.keepit.common.cache._

import play.api.libs.concurrent.Execution.Implicits._
import scala.concurrent.duration._

import collection.SeqProxy


case class Comment(
  id: Option[Id[Comment]] = None,
  createdAt: DateTime = currentDateTime,
  updatedAt: DateTime = currentDateTime,
  externalId: ExternalId[Comment] = ExternalId(),
  uriId: Id[NormalizedURI],
  urlId: Option[Id[URL]] = None, // todo(Andrew): remove Option after grandfathering process
  userId: Id[User],
  text: LargeString,
  pageTitle: String,
  parent: Option[Id[Comment]] = None,
  permissions: State[CommentPermission] = CommentPermissions.PUBLIC,
  state: State[Comment] = CommentStates.ACTIVE
) extends ModelWithExternalId[Comment] {
  def withId(id: Id[Comment]): Comment = copy(id = Some(id))
  def withUpdateTime(now: DateTime): Comment = copy(updatedAt = now)
  def withState(state: State[Comment]): Comment = copy(state = state)
  def withUrlId(urlId: Id[URL]): Comment = copy(urlId = Some(urlId))
  def withNormUriId(normUriId: Id[NormalizedURI]): Comment = copy(uriId = normUriId)
  def isActive: Boolean = state == CommentStates.ACTIVE
}

@ImplementedBy(classOf[CommentRepoImpl])
trait CommentRepo extends Repo[Comment] with ExternalIdColumnFunction[Comment] {
  def all(permissions: State[CommentPermission])(implicit session: RSession): Seq[Comment]
  def all(permissions: State[CommentPermission], userId: Id[User])(implicit session: RSession): Seq[Comment]
  def getByUri(uriId: Id[NormalizedURI])(implicit session: RSession): Seq[Comment]
  def getChildCount(commentId: Id[Comment])(implicit session: RSession): Int
  def getPublic(uriId: Id[NormalizedURI])(implicit session: RSession): Seq[Comment]
  def getPublicIdsByConnection(userId: Id[User], uriId: Id[NormalizedURI])(implicit session: RSession): Seq[Id[Comment]]
  def getLastPublicIdByConnection(userId: Id[User], uriId: Id[NormalizedURI])(implicit session: RSession): Option[Id[Comment]]
  def getPublicCount(uriId: Id[NormalizedURI])(implicit session: RSession): Int
  def getPrivate(uriId: Id[NormalizedURI], userId: Id[User])(implicit session: RSession): Seq[Comment]
  def getChildren(commentId: Id[Comment])(implicit session: RSession): Seq[Comment]
  def getLastChildId(parentId: Id[Comment])(implicit session: RSession): Id[Comment]
  def getMessagesWithChildrenCount(uriId: Id[NormalizedURI], userId: Id[User])(implicit session: RSession): Int
  def getMessages(uriId: Id[NormalizedURI], userId: Id[User])(implicit session: RSession): Seq[Comment]
  def count(permissions: State[CommentPermission] = CommentPermissions.PUBLIC)(implicit session: RSession): Int
  def page(page: Int, size: Int, permissions: State[CommentPermission])(implicit session: RSession): Seq[Comment]
  def getParticipantsUserIds(commentId: Id[Comment])(implicit session: RSession): Set[Id[User]]
  def getByUrlId(urlId: Id[URL])(implicit session: RSession): Seq[Comment]
}

case class CommentCountUriIdKey(normUriId: Id[NormalizedURI]) extends Key[Int] {
  val namespace = "comment_by_normuriid"
  def toKey(): String = normUriId.id.toString
}
class CommentCountUriIdCache @Inject() (val repo: FortyTwoCachePlugin) extends FortyTwoCache[CommentCountUriIdKey, Int] {
  val ttl = 1 hour
  def deserialize(obj: Any): Int = obj.asInstanceOf[Int]
  def serialize(count: Int) = count
}
case class MessageWithChildrenCountUriIdUserIdKey(normUriId: Id[NormalizedURI], userId: Id[User]) extends Key[Int] {
  val namespace = "comment_by_normurlid_userid"
  def toKey(): String = normUriId.id.toString + "_" + userId.id.toString
}
class MessageWithChildrenCountUriIdUserIdCache @Inject() (val repo: FortyTwoCachePlugin) extends FortyTwoCache[MessageWithChildrenCountUriIdUserIdKey, Int] {
  val ttl = 1 hour
  def deserialize(obj: Any): Int = obj.asInstanceOf[Int]
  def serialize(count: Int) = count
}

@Singleton
class CommentRepoImpl @Inject() (
  val db: DataBaseComponent,
  val clock: Clock,
  val commentCountCache: CommentCountUriIdCache,
  val messageWithChildrenCountCache: MessageWithChildrenCountUriIdUserIdCache,
<<<<<<< HEAD
  commentRecipientRepo: CommentRecipientRepo)
=======
  socialConnectionRepoImpl: SocialConnectionRepoImpl,
  commentRecipientRepoImpl: CommentRecipientRepoImpl)
>>>>>>> c0140775
    extends DbRepo[Comment] with CommentRepo with ExternalIdColumnDbFunction[Comment] {
  import FortyTwoTypeMappers._
  import scala.slick.lifted.Query
  import db.Driver.Implicit._
  import DBSession._

  override lazy val table = new RepoTable[Comment](db, "comment") with ExternalIdColumn[Comment] {
    def uriId = column[Id[NormalizedURI]]("normalized_uri_id", O.NotNull)
    def urlId = column[Id[URL]]("url_id", O.Nullable)
    def userId = column[Id[User]]("user_id", O.Nullable)
    def text = column[LargeString]("text", O.NotNull)
    def pageTitle = column[String]("page_title", O.NotNull)
    def parent = column[Id[Comment]]("parent", O.Nullable)
    def permissions = column[State[CommentPermission]]("permissions", O.NotNull)
    def * = id.? ~ createdAt ~ updatedAt ~ externalId ~ uriId ~ urlId.? ~ userId ~ text ~ pageTitle ~ parent.? ~ permissions ~ state <> (Comment, Comment.unapply _)
  }

  override def invalidateCache(comment: Comment)(implicit session: RSession) = {
    comment.permissions match {
      case CommentPermissions.PUBLIC =>
        commentCountCache.remove(CommentCountUriIdKey(comment.uriId))
      case CommentPermissions.MESSAGE =>
        val comments = (comment.id :: comment.parent :: Nil).flatten
        val parentUserId = comment.parent.map(get(_).userId)
<<<<<<< HEAD
        val usersToInvalidate = (Some(comment.userId) :: parentUserId :: Nil).flatten ++ comments.flatMap(commentRecipientRepo.getByComment(_).map(_.userId).flatten)
=======
        val usersToInvalidate = (Some(comment.userId) :: parentUserId :: Nil).flatten ++ comments.flatMap(commentRecipientRepoImpl.getByComment(_).map(_.userId).flatten)
>>>>>>> c0140775
        usersToInvalidate foreach { user =>
          messageWithChildrenCountCache.remove(MessageWithChildrenCountUriIdUserIdKey(comment.uriId, user))
        }
      case CommentPermissions.PRIVATE =>
    }
    comment
  }

  def all(permissions: State[CommentPermission])(implicit session: RSession): Seq[Comment] =
    (for(b <- table if b.permissions === permissions && b.state === CommentStates.ACTIVE) yield b).list

  def all(permissions: State[CommentPermission], userId: Id[User])(implicit session: RSession): Seq[Comment] =
    (for(b <- table if b.permissions === permissions && b.userId === userId && b.state === CommentStates.ACTIVE) yield b).list

  def getByUri(uriId: Id[NormalizedURI])(implicit session: RSession): Seq[Comment] =
    (for(b <- table if b.uriId === uriId && b.state === CommentStates.ACTIVE) yield b).list

  def getChildCount(commentId: Id[Comment])(implicit session: RSession): Int =
    Query((for(b <- table if b.parent === commentId && b.state === CommentStates.ACTIVE) yield b.id).countDistinct).first

  def getPublic(uriId: Id[NormalizedURI])(implicit session: RSession): Seq[Comment] =
    (for {
      b <- table if b.uriId === uriId && b.permissions === CommentPermissions.PUBLIC && b.parent.isNull && b.state === CommentStates.ACTIVE
    } yield b).list

  def getPublicIdsByConnection(userId: Id[User], uriId: Id[NormalizedURI])(implicit session: RSession): Seq[Id[Comment]] = {
    val friends = socialConnectionRepoImpl.getFortyTwoUserConnections(userId)
    val commentsOnPage = (for {
      c <- table  if c.uriId === uriId && c.permissions === CommentPermissions.PUBLIC && c.state === CommentStates.ACTIVE
    } yield c).list
    commentsOnPage.filter(c => friends.contains(c.userId)).map(_.id.get)
  }

  def getLastPublicIdByConnection(userId: Id[User], uriId: Id[NormalizedURI])(implicit session: RSession): Option[Id[Comment]] = {
    getPublicIdsByConnection(userId, uriId) match {
      case Nil => None
      case commentList => Some(commentList.maxBy(_.id))
    }
  }


  def getPublicCount(uriId: Id[NormalizedURI])(implicit session: RSession): Int =
    commentCountCache.getOrElse(CommentCountUriIdKey(uriId)) {
      Query((for {
        b <- table if b.uriId === uriId && b.permissions === CommentPermissions.PUBLIC && b.parent.isNull && b.state === CommentStates.ACTIVE
      } yield b.id).countDistinct).first
    }

  def getPrivate(uriId: Id[NormalizedURI], userId: Id[User])(implicit session: RSession): Seq[Comment] =
    (for {
      b <- table if b.uriId === uriId && b.userId === userId && b.permissions === CommentPermissions.PRIVATE && b.state === CommentStates.ACTIVE
    } yield b).list

  def getChildren(commentId: Id[Comment])(implicit session: RSession): Seq[Comment] =
    (for(b <- table if b.parent === commentId && b.state === CommentStates.ACTIVE) yield b).list

  def getLastChildId(parentId: Id[Comment])(implicit session: RSession) =
    (for(b <- table if b.parent === parentId) yield b.id).sortBy(_ desc).firstOption.getOrElse(parentId)

  def getMessages(uriId: Id[NormalizedURI], userId: Id[User])(implicit session: RSession): Seq[Comment] = {
    val q1 = for {
      (c, cr) <- table innerJoin commentRecipientRepoImpl.table on (_.id is _.commentId) if (c.uriId === uriId && cr.userId === userId && c.permissions === CommentPermissions.MESSAGE && c.parent.isNull)
    } yield (c.*)
    val q2 = for {
      c <- table if (c.uriId === uriId && c.userId === userId && c.permissions === CommentPermissions.MESSAGE && c.parent.isNull)
    } yield (c.*)
    (q1.list ++ q2.list).toSet.toSeq
  }

  def getMessagesWithChildrenCount(uriId: Id[NormalizedURI], userId: Id[User])(implicit session: RSession): Int = {
    messageWithChildrenCountCache.getOrElse(MessageWithChildrenCountUriIdUserIdKey(uriId, userId)) {
      val comments = getMessages(uriId, userId)
      val childrenCounts: Seq[Int] = (comments.toList map {c => getChildCount(c.id.get).toInt})
      childrenCounts.foldLeft(0)((sum, count) => sum + count) + comments.size
    }
  }

  def count(permissions: State[CommentPermission])(implicit session: RSession): Int =
    Query((for {
      b <- table if b.permissions === permissions && b.state === CommentStates.ACTIVE
    } yield b.id).countDistinct).first

  def page(page: Int, size: Int, permissions: State[CommentPermission])(implicit session: RSession): Seq[Comment] = {
    val q = for {
      t <- table if (t.permissions === permissions)
    } yield t
    q.sortBy(_.id desc).drop(page * size).take(size).list
  }

  def getParticipantsUserIds(commentId: Id[Comment])(implicit session: RSession): Set[Id[User]] = {
    val comment = get(commentId)
    val head = comment.parent map get getOrElse(comment)
    (commentRecipientRepoImpl.getByComment(head.id.get) map (_.userId)).flatten.toSet + head.userId
  }

  def getByUrlId(urlId: Id[URL])(implicit session: RSession): Seq[Comment] =
    (for(b <- table if b.urlId === urlId && b.state === CommentStates.ACTIVE) yield b).list
}

object CommentStates extends States[Comment]

sealed trait CommentPermission

object CommentPermissions {
  val PRIVATE = State[CommentPermission]("private")
  val MESSAGE = State[CommentPermission]("message")
  val PUBLIC  = State[CommentPermission]("public")
}<|MERGE_RESOLUTION|>--- conflicted
+++ resolved
@@ -90,12 +90,9 @@
   val clock: Clock,
   val commentCountCache: CommentCountUriIdCache,
   val messageWithChildrenCountCache: MessageWithChildrenCountUriIdUserIdCache,
-<<<<<<< HEAD
-  commentRecipientRepo: CommentRecipientRepo)
-=======
   socialConnectionRepoImpl: SocialConnectionRepoImpl,
-  commentRecipientRepoImpl: CommentRecipientRepoImpl)
->>>>>>> c0140775
+  commentRecipientRepoImpl: CommentRecipientRepoImpl,
+  commentRecipientRepo: CommentRecipientRep)
     extends DbRepo[Comment] with CommentRepo with ExternalIdColumnDbFunction[Comment] {
   import FortyTwoTypeMappers._
   import scala.slick.lifted.Query
@@ -120,11 +117,7 @@
       case CommentPermissions.MESSAGE =>
         val comments = (comment.id :: comment.parent :: Nil).flatten
         val parentUserId = comment.parent.map(get(_).userId)
-<<<<<<< HEAD
-        val usersToInvalidate = (Some(comment.userId) :: parentUserId :: Nil).flatten ++ comments.flatMap(commentRecipientRepo.getByComment(_).map(_.userId).flatten)
-=======
         val usersToInvalidate = (Some(comment.userId) :: parentUserId :: Nil).flatten ++ comments.flatMap(commentRecipientRepoImpl.getByComment(_).map(_.userId).flatten)
->>>>>>> c0140775
         usersToInvalidate foreach { user =>
           messageWithChildrenCountCache.remove(MessageWithChildrenCountUriIdUserIdKey(comment.uriId, user))
         }
