--- conflicted
+++ resolved
@@ -125,24 +125,18 @@
         (c.parent IS_NULL)))
   }
 
-<<<<<<< HEAD
   def getChildren(commentId: Id[Comment])(implicit conn: Connection): Seq[Comment] =
     selectChildren({c => c.*}, commentId).list.map(_.view)
-=======
-  def getChildren(commentId: Id[Comment])(implicit conn: Connection): Seq[Comment] = {
-    (CommentEntity AS "c").map { c =>
-      SELECT (c.*) FROM c WHERE (c.parent EQ commentId) ORDER_BY(c.id ASC) list
-    }.map(_.view)
-  }
->>>>>>> 47745466
 
   def getChildCount(commentId: Id[Comment])(implicit conn: Connection): Long =
     selectChildren({c => COUNT(c.id)}, commentId).unique.get
 
   private def selectChildren[T](
       project: RelationNode[Id[Comment],CommentEntity] => Projection[T],
-      commentId: Id[Comment])(implicit conn: Connection) =
-    (CommentEntity AS "c").map {c => SELECT (project(c)) FROM c WHERE (c.parent EQ commentId)}
+      commentId: Id[Comment])(implicit conn: Connection) = {
+    val c = CommentEntity AS "c"
+    SELECT (project(c)) FROM c WHERE (c.parent EQ commentId) ORDER_BY (c.id ASC)
+  }
 
   object States {
     val ACTIVE = State[Comment]("active")
