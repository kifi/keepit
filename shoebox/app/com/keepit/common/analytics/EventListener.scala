--- conflicted
+++ resolved
@@ -126,11 +126,8 @@
   searchServiceClient: SearchServiceClient,
   db: Database,
   bookmarkRepo: BookmarkRepo,
-<<<<<<< HEAD
-  val schedulingProperties: SchedulingProperties)
-=======
+  val schedulingProperties: SchedulingProperties,
   clickHistoryTracker: ClickHistoryTracker)
->>>>>>> 62b280d0
   extends EventListenerPlugin(userRepo, normalizedURIRepo) {
 
   import SearchEventName._
