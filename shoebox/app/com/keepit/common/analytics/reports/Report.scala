--- conflicted
+++ resolved
@@ -39,18 +39,7 @@
       (row.date, f)
     } toMap
 
-<<<<<<< HEAD
-    val duration = dates match {
-      case head :: Nil =>
-        new Duration(head, currentDateTime)
-      case head :: tail =>
-        new Duration(head, tail.lastOption.getOrElse(currentDateTime))
-      case _ =>
-        new Duration(currentDateTime.minusDays(30),currentDateTime)
-    }
-=======
     val duration = new Duration(currentDateTime.minusDays(1),currentDateTime) // for now, all reports are 1 day durations
->>>>>>> 4028ee37
 
     val startDate = dates.headOption.getOrElse(currentDateTime.minusDays(30))
     val endDate = dates.lastOption.getOrElse(currentDateTime)
@@ -251,11 +240,7 @@
   override val reportName = "DailySliderClosedByIcon"
 
   def get(startDate: DateTime, endDate: DateTime): CompleteReport  = {
-<<<<<<< HEAD
-    val selector = MongoSelector(EventFamilies.SLIDER).withDateRange(startDate, endDate).withEventName("sliderClosed").withMetaData("trigger","icon").build
-=======
     val selector = MongoSelector(EventFamilies.SLIDER).withDateRange(startDate, endDate).withEventName("sliderClosed").withMetaData("trigger","button").build
->>>>>>> 4028ee37
     super.get(selector, startDate, endDate)
   }
 }
