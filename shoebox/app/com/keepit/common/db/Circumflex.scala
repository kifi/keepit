--- conflicted
+++ resolved
@@ -460,11 +460,7 @@
     val conf = new BasicOrmConf(readOnly = readOnly)
     val connection: Connection = conf.connectionProvider.openConnection
     try {
-<<<<<<< HEAD
-      inject[Babysitter].watch(5 second, 30 seconds) {
-=======
       inject[Babysitter].watch(timeout) {
->>>>>>> 30d6369a
         using(conf) {
           block(connection)
         }
