--- conflicted
+++ resolved
@@ -13,14 +13,11 @@
 import com.mysql.jdbc.exceptions.jdbc4.MySQLIntegrityConstraintViolationException
 import akka.actor.ActorSystem
 import scala.concurrent._
-<<<<<<< HEAD
 import scala.slick.lifted.DDL
-=======
 import scala.util.DynamicVariable
 import com.keepit.common.healthcheck._
-import play.api.Play.current
-import play.api.Play
->>>>>>> 1dbad10d
+import play.api.Mode.Mode
+import play.api.Mode.Test
 
 // see https://groups.google.com/forum/?fromgroups=#!topic/scalaquery/36uU8koz8Gw
 trait DataBaseComponent {
@@ -48,7 +45,8 @@
 class Database @Inject() (
     val db: DataBaseComponent,
     val system: ActorSystem,
-    val healthcheckPlugin: Provider[HealthcheckPlugin]
+    val healthcheckPlugin: Provider[HealthcheckPlugin],
+    val playMode: Mode
   ) extends Logging {
 
   import DBSession._
@@ -61,7 +59,7 @@
     if (DatabaseSessionLock.inSession.value) {
       val message = "already in a DB session!"
       healthcheckPlugin.get.addError(HealthcheckError(Some(new InSessionException(message)), None, None, Healthcheck.INTERNAL, Some(message)))
-      if (Play.isTest) throw new InSessionException("already in a DB session!")
+      if (playMode == Test) throw new InSessionException("already in a DB session!")
     }
     DatabaseSessionLock.inSession.withValue(true) { f }
   }
