--- conflicted
+++ resolved
@@ -15,15 +15,12 @@
     extends DataBaseComponent {
   println("initiating H2 driver")
   val Driver = H2Driver
-<<<<<<< HEAD
   val tablesToInit = new HashMap[String, TableWithDDL]
   var initListener: Option[TableInitListener] = None
 
   //first initiation of the table if they where loaded staticly by the injector before the db was initiated
   tablesToInit.values foreach initTable
-=======
   val dialect = H2DatabaseDialect
->>>>>>> 1dbad10d
 
   def getSequence(name: String): DbSequence = new DbSequence(name) {
     def incrementAndGet()(implicit sess: RWSession): SequenceNumber = {
