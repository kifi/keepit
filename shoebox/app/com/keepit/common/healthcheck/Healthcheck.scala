package com.keepit.common.healthcheck

import org.apache.commons.codec.binary.Base64
import java.security.MessageDigest
import scala.collection.mutable.MutableList

import com.keepit.common.actor.ActorFactory
import com.keepit.common.healthcheck.Healthcheck._
import com.keepit.common.db.ExternalId
import com.keepit.common.mail.PostOffice
import com.keepit.common.mail.SystemEmailAddress
import com.keepit.common.mail.EmailAddresses
import com.keepit.common.mail.ElectronicMail
import com.keepit.common.controller.FortyTwoServices
import com.keepit.common.time._
import com.keepit.common.logging.Logging
import com.keepit.common.mail.ElectronicMail
import com.keepit.common.time._
import com.keepit.common.akka.FortyTwoActor
import com.keepit.common.plugin.SchedulingPlugin
import com.keepit.common.akka.FortyTwoActor

import play.api.templates.Html
import akka.util.Timeout
import akka.actor._
import akka.actor.Actor._
import akka.actor.ActorRef
import akka.pattern.ask
import play.api.libs.concurrent.Execution.Implicits._
import play.api.libs.concurrent._
import org.joda.time.DateTime
import scala.concurrent.{Future, Await}
import com.google.inject.{Inject, Provider}
import scala.concurrent.duration._

case class HealthcheckErrorSignature(value: String) extends AnyVal

case class HealthcheckError(error: Option[Throwable] = None, method: Option[String] = None,
    path: Option[String] = None, callType: CallType, errorMessage: Option[String] = None,
    id: ExternalId[HealthcheckError] = ExternalId(), createdAt: DateTime = currentDateTime) {

  lazy val signature: HealthcheckErrorSignature = {
    val permText: String =
      causeStacktraceHead(4).getOrElse(errorMessage.getOrElse("")) +
      path.getOrElse("") +
      method.getOrElse("") +
      callType.toString
    val binaryHash = MessageDigest.getInstance("MD5").digest(permText.getBytes("UTF-8"))
    HealthcheckErrorSignature(new String(new Base64().encode(binaryHash), "UTF-8"))
  }

  def causeStacktraceHead(depth: Int, throwable: Option[Throwable] = error): Option[String] = throwable match {
    case None => None
    case Some(t) =>
      causeStacktraceHead(depth, Option(t.getCause)) match {
        case Some(msg) => Some(msg)
        case None =>
          Some(t.getStackTrace().take(depth).mkString)
      }
  }

  lazy val stackTraceHtml: String = {
    def causeString(throwableOptions: Option[Throwable]): String = throwableOptions match {
      case None => "[No Cause]"
      case Some(t) => (t.getStackTrace() mkString "\n<br/> &nbsp; ") + s"\n<br/> &nbsp; Cause: ${causeString(Option(t.getCause))}"
    }
    causeString(error)
  }

  lazy val titleHtml: String = {
    def causeString(throwableOptions: Option[Throwable]): String = throwableOptions match {
      case None => "[No Cause]"
      case Some(t) => s"${t.getClass.getName}: ${t.getMessage}\n<br/> &nbsp; Cause: ${causeString(Option(t.getCause))}"
    }
    (error map (e => causeString(error))).getOrElse(errorMessage.getOrElse(this.toString))
  }

  def toHtml: String = {
    val message = new StringBuilder("%s: [%s] Error during call of type %s".format(createdAt, id, callType))
    method.map { m =>
      message ++= "<br/>http method [%s]".format(m)
    }
    path.map { p =>
      message ++= "<br/>path [%s]v".format(p)
    }
    errorMessage.map { em =>
      message ++= "<br/>error message: %s".format(em.replaceAll("\n", "\n<br/>"))
    }
    error.map { e =>
      message ++= "<br/>Exception %s stack trace: \n<br/>".format(e.toString())
      message ++= stackTraceHtml
      causeDisplay(e)
    }

    def causeDisplay(e: Throwable): Unit = {
      Option(e.getCause) map { cause =>
        message ++= "<br/>from cause: %s\n<br/>".format(cause.toString)
        message ++= (cause.getStackTrace() mkString "\n<br/> &nbsp; ")
        causeDisplay(cause)
      }
    }
    message.toString()
  }
}

object Healthcheck {

  sealed trait CallType

  case object API extends CallType
  case object EMAIL extends CallType
  case object SEARCH extends CallType
  case object FACEBOOK extends CallType
  case object BOOTSTRAP extends CallType
  case object INTERNAL extends CallType
}

case object ReportErrorsAction
case object ErrorCountSinceLastCheck
case object ResetErrorCount
case object GetErrors

class HealthcheckActor @Inject() (
    postOffice: PostOffice,
    services: FortyTwoServices)
  extends FortyTwoActor with Logging {

  private def initErrors: Map[HealthcheckErrorSignature, List[HealthcheckError]] = Map().withDefaultValue(List[HealthcheckError]())

  private var errorsSinceStart: Map[HealthcheckErrorSignature, Int] = Map().withDefaultValue(0)
  private var errors = initErrors
  private var errorCount = 0
  private var lastError: Option[DateTime] = None
  private val startupTime = currentDateTime

  def receive() = {
    case ReportErrorsAction =>
      if (errors.nonEmpty) {
        val titles = errors map {case(sig, errorList) =>
          s"${errorList.size} since last report, ${errorsSinceStart(sig)} since start of: ${errorList.last.titleHtml}"
        } mkString "\n<br/>"

        val messages = errors map {case(sig, errorList) =>
          s"${errorList.size} since last report, ${errorsSinceStart(sig)} since start of errorList sig ${sig.value}:\n<br/>${errorList.last.toHtml}"
        } mkString "\n<br/><hr/>"
        val subject = s"ERROR REPORT: ${errors.map(_._2.size).sum} errors since last report on ${services.currentService.name} version ${services.currentVersion} compiled on ${services.compilationTime}"
        errors = initErrors

        val htmlMessage = Html(s"$titles<br/><hr/><br/>$messages")

        postOffice.sendMail(ElectronicMail(from = EmailAddresses.ENG, to = EmailAddresses.ENG, subject = subject, htmlBody = htmlMessage.body, category = PostOffice.Categories.HEALTHCHECK))
      }
    case ErrorCountSinceLastCheck =>
      val errorCountSinceLastCheck = errorCount
      sender ! errorCountSinceLastCheck
    case ResetErrorCount =>
      errorCount = 0
    case GetErrors =>
      sender ! errors.values.flatten.toSeq
    case error: HealthcheckError =>
      val sigErrors = error :: errors(error.signature)
      errors = errors + (error.signature -> sigErrors)
      errorsSinceStart = errorsSinceStart + (error.signature -> (errorsSinceStart(error.signature) + 1))
      errorCount = errorCount + 1
      lastError = Some(currentDateTime)
    case m => throw new Exception("unknown message %s".format(m))
  }
}

trait HealthcheckPlugin extends SchedulingPlugin {
  def errorCountFuture(): Future[Int]
  def errorCount(): Int
  def errorsFuture(): Future[List[HealthcheckError]]
  def errors(): Seq[HealthcheckError]
  def resetErrorCount(): Unit
  def addError(error: HealthcheckError): HealthcheckError
  def reportStart(): ElectronicMail
  def reportStop(): ElectronicMail
  def reportErrors(): Unit
}

class HealthcheckPluginImpl @Inject() (
    actorFactory: ActorFactory[HealthcheckActor],
    services: FortyTwoServices,
    postOffice: PostOffice,
    host: String)
  extends HealthcheckPlugin {

  implicit val actorTimeout = Timeout(5 seconds)

  private val actor = actorFactory.get()

  // plugin lifecycle methods
  override def enabled: Boolean = true
  override def onStart() {
<<<<<<< HEAD
     scheduleTask(actorFactory.system, 0 seconds, 10 minutes, actor, ReportErrorsAction)
     scheduleTask(actorFactory.system, 12 hours, 12 hours, actor, Heartbeat)
=======
     scheduleTask(system, 0 seconds, 10 minutes, actor, ReportErrorsAction)
>>>>>>> 8615bf2b
  }

  def errorCountFuture(): Future[Int] = (actor ? ErrorCountSinceLastCheck).mapTo[Int]

  def errorCount(): Int = Await.result(errorCountFuture(), 5 seconds)

  def errorsFuture(): Future[List[HealthcheckError]] = (actor ? GetErrors).mapTo[List[HealthcheckError]]

  def errors(): Seq[HealthcheckError] = Await.result(errorsFuture(), 20 seconds)

  def resetErrorCount(): Unit = actor ! ResetErrorCount

  def reportErrors(): Unit = actor ! ReportErrorsAction

  def fakeError() = addError(HealthcheckError(None, None, None, Healthcheck.API, Some("Fake error")))

  def addError(error: HealthcheckError): HealthcheckError = {
    actor ! error
    error
  }

  override def reportStart() = {
    val subject = "Service %s [%s] started".format(services.currentService, services.currentVersion)
    val message = Html("Started at %s on %s. Service compiled at %s".format(currentDateTime, host, services.compilationTime))
    postOffice.sendMail(ElectronicMail(from = EmailAddresses.ENG, to = EmailAddresses.ENG, subject = subject, htmlBody = message.body, category = PostOffice.Categories.HEALTHCHECK))
  }

  override def reportStop() = {
    val subject = "Service %s [%s] stopped".format(services.currentService, services.currentVersion)
    val message = Html("Stopped at %s on %s. Service compiled at %s".format(currentDateTime, host, services.compilationTime))
    postOffice.sendMail(ElectronicMail(from = EmailAddresses.ENG, to = EmailAddresses.ENG, subject = subject, htmlBody = message.body, category = PostOffice.Categories.HEALTHCHECK))
  }
}<|MERGE_RESOLUTION|>--- conflicted
+++ resolved
@@ -193,12 +193,7 @@
   // plugin lifecycle methods
   override def enabled: Boolean = true
   override def onStart() {
-<<<<<<< HEAD
      scheduleTask(actorFactory.system, 0 seconds, 10 minutes, actor, ReportErrorsAction)
-     scheduleTask(actorFactory.system, 12 hours, 12 hours, actor, Heartbeat)
-=======
-     scheduleTask(system, 0 seconds, 10 minutes, actor, ReportErrorsAction)
->>>>>>> 8615bf2b
   }
 
   def errorCountFuture(): Future[Int] = (actor ? ErrorCountSinceLastCheck).mapTo[Int]
