package com.keepit.common.mail

trait EmailAddressHolder {
  val address: String
}

sealed abstract class SystemEmailAddress(val address: String) extends EmailAddressHolder

object EmailAddresses {
  case object TEAM extends SystemEmailAddress("team@42go.com")
  case object SUPPORT extends SystemEmailAddress("support@42go.com")
  case object ENG extends SystemEmailAddress("eng@42go.com")
  case object EISHAY extends SystemEmailAddress("eishay@42go.com")
  case object YASUHIRO extends SystemEmailAddress("yasuhiro@42go.com")
  case object ANDREW extends SystemEmailAddress("andrew@42go.com")
<<<<<<< HEAD
=======
  case object JARED extends SystemEmailAddress("jared@42go.com")
>>>>>>> 5b1f5398

  def apply(email: String): SystemEmailAddress = email match {
    case TEAM.address => TEAM
    case SUPPORT.address => SUPPORT
    case ENG.address => ENG
    case EISHAY.address => EISHAY
    case YASUHIRO.address => YASUHIRO
    case ANDREW.address => ANDREW
    case JARED.address => JARED
  }
}<|MERGE_RESOLUTION|>--- conflicted
+++ resolved
@@ -13,10 +13,7 @@
   case object EISHAY extends SystemEmailAddress("eishay@42go.com")
   case object YASUHIRO extends SystemEmailAddress("yasuhiro@42go.com")
   case object ANDREW extends SystemEmailAddress("andrew@42go.com")
-<<<<<<< HEAD
-=======
   case object JARED extends SystemEmailAddress("jared@42go.com")
->>>>>>> 5b1f5398
 
   def apply(email: String): SystemEmailAddress = email match {
     case TEAM.address => TEAM
