--- conflicted
+++ resolved
@@ -81,20 +81,15 @@
     ((ElectronicMailEntity AS "p") map { p => SELECT (p.*) FROM p WHERE (p.externalId EQ id ) unique }).getOrElse(throw NotFoundException(id)).view
 
   def forSender(senderId: Id[User])(implicit conn: Connection): Seq[ElectronicMail] =
-    (ElectronicMailEntity AS "p").map { p =>
-      SELECT (p.*) FROM p WHERE (p.senderUserId EQ senderId) list
+    (ElectronicMailEntity AS "p").map { p => SELECT (p.*) FROM p WHERE (p.senderUserId EQ senderId) list
     }.map(_.view)
-<<<<<<< HEAD
     
   def forRecipient(mailAddresses: Seq[String])(implicit conn: Connection): Seq[ElectronicMail] =
-    (ElectronicMailEntity AS "p").map { p =>
-      SELECT (p.*) FROM p WHERE (p.to IN (mailAddresses)) list
+    (ElectronicMailEntity AS "p").map { p => SELECT (p.*) FROM p WHERE (p.to IN (mailAddresses)) list
     }.map(_.view)
 
-    def page(page: Int = 0, size: Int = 20)(implicit conn: Connection): Seq[ElectronicMail] =
+  def page(page: Int = 0, size: Int = 20)(implicit conn: Connection): Seq[ElectronicMail] =
     (ElectronicMailEntity AS "p").map { p => SELECT (p.*) FROM p  LIMIT size OFFSET (page * size) ORDER_BY (p.id DESC) list }.map(_.view)
-=======
->>>>>>> 40892145
 
   def page(page: Int = 0, size: Int = 20, filterRecipeintNot: EmailAddressHolder)(implicit conn: Connection): Seq[ElectronicMail] =
     (ElectronicMailEntity AS "p").map { p => SELECT (p.*) FROM p WHERE (p.to NE filterRecipeintNot.address) LIMIT size OFFSET (page * size) ORDER_BY (p.id DESC) list }.map(_.view)
