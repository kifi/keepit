package com.keepit.common.mail

import play.api.Play.current
import play.api.Plugin
import com.keepit.model.EmailAddress
import play.api.templates.Html
import play.api.libs.ws.WS
import play.api.libs.json._
import play.api.libs.ws._
import com.keepit.common.logging.Logging
import com.keepit.common.healthcheck.{Healthcheck, HealthcheckError}
import com.keepit.common.db.CX
import com.keepit.inject._
import akka.actor.ActorSystem
import akka.actor.Actor
import akka.actor.Props
import akka.actor.Props
import akka.util.duration._
import akka.actor.ActorRef
import akka.actor.Cancellable
import com.google.inject.Provider
import play.api.libs.concurrent.Promise
import com.keepit.common.net.ClientResponse
import java.util.concurrent.TimeUnit
<<<<<<< HEAD

class MailSender(system: ActorSystem)
  extends Logging with Plugin {
=======
import com.google.inject.Inject

trait MailSenderPlugin extends Plugin {
  def processMail(mail: ElectronicMail) : Unit
  def processOutbox(): Unit
}
>>>>>>> 5b1f5398

class MailSenderPluginImpl @Inject() (system: ActorSystem)
  extends Logging with MailSenderPlugin {

<<<<<<< HEAD
=======
  override def processMail(mail: ElectronicMail): Unit = actor ! ProcessMail(mail, this)

>>>>>>> 5b1f5398
  private val actor = system.actorOf(Props { new MailSenderActor() })
  // plugin lifecycle methods
  private var _cancellables: Seq[Cancellable] = Nil
  override def enabled: Boolean = true
  override def onStart(): Unit = {
    _cancellables = Seq(
      system.scheduler.schedule(5 seconds, 5 seconds, actor, ProcessOutbox(this))
    )
  }

  override def onStop(): Unit = {
    _cancellables.map(_.cancel)
  }

  override def processOutbox(): Unit = {
    CX.withConnection { implicit c =>
      ElectronicMail.outbox()
    } foreach { mail =>
      processMail(mail)
    }
  }
}

private[mail] case class ProcessOutbox(sender: MailSenderPlugin)
private[mail] case class ProcessMail(mail: ElectronicMail, sender: MailSenderPlugin)

private[mail] class MailSenderActor() extends Actor with Logging {

  def receive() = {
    case ProcessOutbox(sender) => sender.processOutbox()
    case ProcessMail(mail, sender) => inject[SendgridMailProvider].sendMailToSendgrid(mail)
    case unknown => throw new Exception("unknown message: %s".format(unknown))
  }
}<|MERGE_RESOLUTION|>--- conflicted
+++ resolved
@@ -22,27 +22,18 @@
 import play.api.libs.concurrent.Promise
 import com.keepit.common.net.ClientResponse
 import java.util.concurrent.TimeUnit
-<<<<<<< HEAD
-
-class MailSender(system: ActorSystem)
-  extends Logging with Plugin {
-=======
 import com.google.inject.Inject
 
 trait MailSenderPlugin extends Plugin {
   def processMail(mail: ElectronicMail) : Unit
   def processOutbox(): Unit
 }
->>>>>>> 5b1f5398
 
 class MailSenderPluginImpl @Inject() (system: ActorSystem)
   extends Logging with MailSenderPlugin {
 
-<<<<<<< HEAD
-=======
   override def processMail(mail: ElectronicMail): Unit = actor ! ProcessMail(mail, this)
 
->>>>>>> 5b1f5398
   private val actor = system.actorOf(Props { new MailSenderActor() })
   // plugin lifecycle methods
   private var _cancellables: Seq[Cancellable] = Nil
