--- conflicted
+++ resolved
@@ -11,7 +11,7 @@
      * Eastern Standard/Daylight Time.
      */
     val ET = DateTimeZone.forID("America/New_York")
-  
+
     /**
      * Pacific Standard/Daylight Time.
      */
@@ -22,9 +22,9 @@
      */
     val UTC = DateTimeZone.UTC
   }
-  
+
   implicit val DEFAULT_DATE_TIME_ZONE = zones.PT
-  
+
   // intentionally labeling UTC as "GMT" (see RFCs 2616, 2822)
   // http://stackoverflow.com/questions/1638932/timezone-for-expires-and-last-modified-http-headers
   val HTTP_HEADER_DATETIME_FORMAT = DateTimeFormat.forPattern("E, dd MMM yyyy HH:mm:ss 'GMT'")
@@ -39,7 +39,6 @@
 
   def currentDate(implicit zone: DateTimeZone) = new LocalDate(zone)
   def currentDateTime(implicit zone: DateTimeZone) = new DateTime(zone)
-<<<<<<< HEAD
 
   implicit val localDateOrdering = new Ordering[LocalDate] {
     def compare(a: LocalDate, b: LocalDate) = a.compareTo(b)
@@ -48,55 +47,52 @@
   implicit val dateTimeOrdering = new Ordering[DateTime] {
     def compare(a: DateTime, b: DateTime) = a.compareTo(b)
   }
-=======
-  def currentDate(implicit zone: DateTimeZone) = new LocalDate(zone)
->>>>>>> 223b6e13
-  
+
   class DateTimeConverter(time: Long, zone: DateTimeZone) {
     def toDateTime: DateTime = new DateTime(time, zone)
   }
-  
+
   implicit def dateToDateTimeConverter(date: java.util.Date)(implicit zone: DateTimeZone) =
     new DateTimeConverter(date.getTime, zone)
-  
+
   implicit def sqlDateToDateTimeConverter(date: java.sql.Date)(implicit zone: DateTimeZone) =
     new DateTimeConverter(date.getTime, zone)
-  
+
   implicit def sqlTimeToDateTimeConverter(time: java.sql.Time)(implicit zone: DateTimeZone) =
     new DateTimeConverter(time.getTime, zone)
-  
+
   implicit def sqlTimestampToDateTimeConverter(timestamp: java.sql.Timestamp)(implicit zone: DateTimeZone) =
     new DateTime(timestamp.getTime, zone)
-  
+
   def parseStandardTime(timeString: String) = STANDARD_DATETIME_FORMAT.parseDateTime(timeString)
-  
+
   class RichDateTime(date: DateTime) {
     def toLocalDateInZone(implicit zone: DateTimeZone): LocalDate = date.withZone(zone).toLocalDate
     def toLocalTimeInZone(implicit zone: DateTimeZone): LocalTime = date.withZone(zone).toLocalTime
     def toHttpHeaderString: String = HTTP_HEADER_DATETIME_FORMAT.print(date)
     def toStandardTimeString: String = STANDARD_DATETIME_FORMAT.print(date)
-    
+
     def isSameDay(otherDate: DateTime)(implicit zone: DateTimeZone): Boolean = {
       val z = date.withZone(zone)
       val z2 = otherDate.withZone(zone)
       z.getDayOfYear == z2.getDayOfYear && z.getYear == z2.getYear
     }
-    
+
     def isSameDay(ld: LocalDate)(implicit zone: DateTimeZone): Boolean = ld == date.withZone(zone).toLocalDate
-    
+
     lazy val format = HTTP_HEADER_DATETIME_FORMAT.print(date)
   }
-  
+
   implicit def dateTimeToRichDateTime(d: DateTime) = new RichDateTime(d)
-  
-  
+
+
   class RichTimeZone(zone: DateTimeZone) {
     def localDateFor(d: DateTime): LocalDate = d.withZone(zone).toLocalDate
     def localTimeFor(d: DateTime): LocalTime = d.withZone(zone).toLocalTime
   }
   implicit def dateTimeZoneToRichTimeZone(zone: DateTimeZone) = new RichTimeZone(zone)
-  
-  
+
+
   class RichLocalDate(ld: LocalDate) {
     def isSameDay(d: DateTime)(implicit zone: DateTimeZone) = ld == d.withZone(zone).toLocalDate
     def toJson: JsString = JsString(STANDARD_DATE_FORMAT.print(ld))
