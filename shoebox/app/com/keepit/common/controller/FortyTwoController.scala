package com.keepit.common.controller

import play.api.data._
import java.util.concurrent.TimeUnit
import java.sql.Connection
import play.api._
import play.api.Play.current
import play.api.data.Forms._
import play.api.data.validation.Constraints._
import play.api.libs.ws.WS
import play.api.mvc._
import play.api.mvc.Results.InternalServerError
import play.api.libs.json.JsArray
import play.api.libs.json.Json
import play.api.libs.json.JsObject
import play.api.libs.json.JsString
import play.api.libs.json.JsValue
import play.api.libs.json.JsNumber
import com.keepit.inject._
import com.keepit.common.healthcheck.{Healthcheck, HealthcheckPlugin, HealthcheckError}
import com.keepit.common.net._
import com.keepit.common.db.{Id, CX, ExternalId, State}
import com.keepit.common.logging.Logging
import com.keepit.model._
import com.keepit.controllers.CommonActions._
import play.api.http.ContentTypes
import securesocial.core._
import com.keepit.common.social._
import views.html.defaultpages.unauthorized

case class ReportedException(val id: ExternalId[HealthcheckError], val cause: Throwable) extends Exception(id.toString, cause)

object FortyTwoController {

  val FORTYTWO_USER_ID = "fortytwo_user_id"

  object ImpersonateCookie extends CookieBaker[Option[ExternalId[User]]] {
    val COOKIE_NAME = "impersonating"
    val emptyCookie = None
    override val isSigned = true
    override val secure = false
    override val maxAge = -1
    override val httpOnly = true
    def deserialize(data: Map[String, String]) = data.get(COOKIE_NAME).map(ExternalId[User](_))
    def serialize(data: Option[ExternalId[User]]) = data.map(id => Map(COOKIE_NAME -> id.id.toString())).getOrElse(Map.empty)
  }

  object KifiInstallationCookie extends CookieBaker[Option[ExternalId[KifiInstallation]]] {
    val COOKIE_NAME = "installation"
    val emptyCookie = None
    override val isSigned = true
    override val secure = false
    def deserialize(data: Map[String, String]) = data.get(COOKIE_NAME).map(ExternalId[KifiInstallation](_))
    def serialize(data: Option[ExternalId[KifiInstallation]]) = data.map(id => Map(COOKIE_NAME -> id.id.toString())).getOrElse(Map.empty)
  }
}

trait FortyTwoController extends Controller with Logging with SecureSocial {
  import FortyTwoController._

  case class AuthenticatedRequest(
      socialUser: SocialUser,
      userId: Id[User],
      request: Request[AnyContent],
      experimants: Seq[State[UserExperiment.ExperimentType]] = Nil,
      kifiInstallId: Option[ExternalId[KifiInstallation]] = None,
      impersonatingUserId: Option[Id[User]] = None)
    extends WrappedRequest(request)

  def AuthenticatedJsonAction(action: AuthenticatedRequest => Result): Action[AnyContent] = Action(parse.anyContent) { request =>
    AuthenticatedAction(true, action)(request) match {
      case r: PlainResult => r.as(ContentTypes.JSON)
      case any => any
    }
  }

  def AuthenticatedHtmlAction(action: AuthenticatedRequest => Result): Action[AnyContent] =
    AuthenticatedAction(false, action)

  private def loadUserId(userIdOpt: Option[Id[User]], socialId: SocialId)(implicit conn: Connection) = {
    userIdOpt match {
      case None =>
        val socialUser = SocialUserInfo.get(socialId, SocialNetworks.FACEBOOK)
        val userId = socialUser.userId.get
        userId
      case Some(userId) =>
        val socialUser = SocialUserInfo.get(socialId, SocialNetworks.FACEBOOK)
        if (socialUser.userId.get != userId) log.error("Social user id %s does not match session user id %s".format(socialUser, userId))
        userId
    }
  }

  private def loadUserContext(userIdOpt: Option[Id[User]], socialId: SocialId) = CX.withConnection { implicit conn =>
    val userId = loadUserId(userIdOpt, socialId)
    (userId, getExperiments(userId))
  }

  private def getExperiments(userId: Id[User])(implicit conn: Connection): Seq[State[UserExperiment.ExperimentType]] =
    UserExperiment.getByUser(userId).map(_.experimentType)

  private[controller] def AuthenticatedAction[A](isApi: Boolean, action: AuthenticatedRequest => Result) = {
    SecuredAction(isApi, parse.anyContent) { implicit request =>
      val userIdOpt = request.session.get(FORTYTWO_USER_ID).map{id => Id[User](id.toLong)}
      val impersonatedUserIdOpt: Option[ExternalId[User]] = ImpersonateCookie.decodeFromCookie(request.cookies.get(ImpersonateCookie.COOKIE_NAME))
      val kifiInstallationId: Option[ExternalId[KifiInstallation]] = KifiInstallationCookie.decodeFromCookie(request.cookies.get(KifiInstallationCookie.COOKIE_NAME))
      val socialUser = request.user
      val (userId, experiments) = loadUserContext(userIdOpt, SocialId(socialUser.id.id))
      val newSession = session + (FORTYTWO_USER_ID -> userId.toString)
      impersonatedUserIdOpt match {
        case Some(impExternalUserId) =>
          val (impExperiments, impSocialUser, impUserId) = CX.withConnection { implicit conn =>
            val impUserId = User.get(impExternalUserId).id.get

            if (!isAdmin(experiments)) throw new IllegalStateException("non admin user %s tries to impersonate to %s".format(userId, impUserId))
            val impSocialUserInfo = SocialUserInfo.getByUser(impUserId).head
            (getExperiments(impUserId), impSocialUserInfo.credentials.get, impUserId)
          }
          log.info("[IMPERSONATOR] admin user %s is impersonating user %s with request %s".format(userId, impSocialUser, request.request.path))
          executeAction(action, impUserId, impSocialUser, impExperiments, kifiInstallationId, newSession, request.request, Some(userId))
        case None =>
          executeAction(action, userId, socialUser, experiments, kifiInstallationId, newSession, request.request)
      }
    }
  }

  private def isAdmin(experiments: Seq[State[UserExperiment.ExperimentType]]) =
    experiments.find(e => e == UserExperiment.ExperimentTypes.ADMIN).isDefined

  private def executeAction(action: AuthenticatedRequest => Result, userId: Id[User], socialUser: SocialUser,
      experiments: Seq[State[UserExperiment.ExperimentType]], kifiInstallationId: Option[ExternalId[KifiInstallation]],
      newSession: Session, request: Request[AnyContent], impersonatingUserId: Option[Id[User]] = None) = {
    if (experiments.contains(UserExperiment.ExperimentTypes.BLOCK)) {
      val message = "user %s access is forbidden".format(userId)
      log.warn(message)
      Forbidden(message)
    } else {
      val cleanedSesison = newSession - IdentityProvider.SessionId + ("server_version" -> FortyTwoServices.currentVersion.value)
      log.debug("sending response with new session [%s] of user id: %s".format(cleanedSesison, userId))
<<<<<<< HEAD
      action(AuthenticatedRequest(socialUser, userId, request, experiments, kifiInstallationId, impersonatingUserId)) match {
        case r: PlainResult => r.withSession(newSession)
        case any => any
=======
      try {
        action(AuthenticatedRequest(socialUser, userId, request, experiments, kifiInstallationId)) match {
          case r: PlainResult => r.withSession(newSession)
          case any => any
        }
      } catch {
        case e: Throwable =>
          val globalError = inject[HealthcheckPlugin].addError(HealthcheckError(
              error = Some(e),
              method = Some(request.method.toUpperCase()),
              path = Some(request.path),
              callType = Healthcheck.API,
              errorMessage = Some("Error executing with userId %s, experiments [%s], installation %s".format(
                  userId, experiments.mkString(","), kifiInstallationId.getOrElse("NA")))))
          log.error("healthcheck reported [%s]".format(globalError.id), e)
          throw ReportedException(globalError.id, e)
>>>>>>> f1d8aced
      }
    }
  }

  def AdminJsonAction(action: AuthenticatedRequest => Result): Action[AnyContent] = Action(parse.anyContent) { request =>
    AdminAction(true, action)(request) match {
      case r: PlainResult => r.as(ContentTypes.JSON)
      case any => any
    }
  }

  def AdminHtmlAction(action: AuthenticatedRequest => Result): Action[AnyContent] = AdminAction(false, action)

  private[controller] def AdminAction(isApi: Boolean, action: AuthenticatedRequest => Result): Action[AnyContent] = {
    AuthenticatedAction(isApi, { implicit request =>
      val userId = request.impersonatingUserId.getOrElse(request.userId)
      val isAdmin = CX.withConnection { implicit conn =>
        UserExperiment.getExperiment(userId, UserExperiment.ExperimentTypes.ADMIN).isDefined
      }
      val authorizedDevUser = Play.isDev && userId.id == 1L
      if (authorizedDevUser || isAdmin) {
        action(request)
      } else {
        Unauthorized("""User %s does not have admin auth in %s mode, flushing session...
            If you think you should see this page, please contact FortyTwo Engineering.""".format(userId, current.mode)).withNewSession
      }
    })
  }

}<|MERGE_RESOLUTION|>--- conflicted
+++ resolved
@@ -63,8 +63,8 @@
       userId: Id[User],
       request: Request[AnyContent],
       experimants: Seq[State[UserExperiment.ExperimentType]] = Nil,
-      kifiInstallId: Option[ExternalId[KifiInstallation]] = None,
-      impersonatingUserId: Option[Id[User]] = None)
+      kifiInstallationId: Option[ExternalId[KifiInstallation]] = None,
+      adminUserId: Option[Id[User]] = None)
     extends WrappedRequest(request)
 
   def AuthenticatedJsonAction(action: AuthenticatedRequest => Result): Action[AnyContent] = Action(parse.anyContent) { request =>
@@ -128,7 +128,7 @@
 
   private def executeAction(action: AuthenticatedRequest => Result, userId: Id[User], socialUser: SocialUser,
       experiments: Seq[State[UserExperiment.ExperimentType]], kifiInstallationId: Option[ExternalId[KifiInstallation]],
-      newSession: Session, request: Request[AnyContent], impersonatingUserId: Option[Id[User]] = None) = {
+      newSession: Session, request: Request[AnyContent], adminUserId: Option[Id[User]] = None) = {
     if (experiments.contains(UserExperiment.ExperimentTypes.BLOCK)) {
       val message = "user %s access is forbidden".format(userId)
       log.warn(message)
@@ -136,13 +136,8 @@
     } else {
       val cleanedSesison = newSession - IdentityProvider.SessionId + ("server_version" -> FortyTwoServices.currentVersion.value)
       log.debug("sending response with new session [%s] of user id: %s".format(cleanedSesison, userId))
-<<<<<<< HEAD
-      action(AuthenticatedRequest(socialUser, userId, request, experiments, kifiInstallationId, impersonatingUserId)) match {
-        case r: PlainResult => r.withSession(newSession)
-        case any => any
-=======
       try {
-        action(AuthenticatedRequest(socialUser, userId, request, experiments, kifiInstallationId)) match {
+        action(AuthenticatedRequest(socialUser, userId, request, experiments, kifiInstallationId, adminUserId)) match {
           case r: PlainResult => r.withSession(newSession)
           case any => any
         }
@@ -157,7 +152,6 @@
                   userId, experiments.mkString(","), kifiInstallationId.getOrElse("NA")))))
           log.error("healthcheck reported [%s]".format(globalError.id), e)
           throw ReportedException(globalError.id, e)
->>>>>>> f1d8aced
       }
     }
   }
@@ -173,7 +167,7 @@
 
   private[controller] def AdminAction(isApi: Boolean, action: AuthenticatedRequest => Result): Action[AnyContent] = {
     AuthenticatedAction(isApi, { implicit request =>
-      val userId = request.impersonatingUserId.getOrElse(request.userId)
+      val userId = request.adminUserId.getOrElse(request.userId)
       val isAdmin = CX.withConnection { implicit conn =>
         UserExperiment.getExperiment(userId, UserExperiment.ExperimentTypes.ADMIN).isDefined
       }
