--- conflicted
+++ resolved
@@ -88,14 +88,11 @@
     }
   }
 
-<<<<<<< HEAD
-=======
   private def loadUserContext(userIdOpt: Option[Id[User]], socialId: SocialId) = inject[Database].readOnly{ implicit session =>
     val userId = loadUserId(userIdOpt, socialId)
     (userId, getExperiments(userId))
   }
 
->>>>>>> 304bcdb6
   private def getExperiments(userId: Id[User])(implicit session: RSession): Seq[State[ExperimentType]] =
     inject[UserExperimentRepo].getByUser(userId).map(_.experimentType)
 
