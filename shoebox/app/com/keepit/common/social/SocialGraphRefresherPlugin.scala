--- conflicted
+++ resolved
@@ -11,13 +11,10 @@
 import akka.actor._
 import akka.actor.Actor._
 import akka.actor.ActorRef
-<<<<<<< HEAD
 import play.api.libs.concurrent.Execution.Implicits._
 import akka.pattern.ask
 import scala.concurrent.Await
-=======
 import akka.pattern.ask
->>>>>>> 4c9c0de9
 import play.api.libs.concurrent._
 import org.joda.time.DateTime
 import akka.dispatch.Future
@@ -29,13 +26,9 @@
 import play.api.Play.current
 import play.api.libs.json.JsArray
 import securesocial.core.{SocialUser, UserId, AuthenticationMethod, OAuth2Info}
-<<<<<<< HEAD
-import scala.concurrent.duration._
-=======
 import play.api.libs.concurrent.Execution.Implicits._
 import scala.concurrent.duration._
 import scala.concurrent.Await
->>>>>>> 4c9c0de9
 
 private case class RefreshUserInfo(socialUserInfo: SocialUserInfo)
 private case object RefreshAll
@@ -62,11 +55,7 @@
 class SocialGraphRefresherImpl @Inject() (system: ActorSystem, socialGraphPlugin : SocialGraphPlugin, db: DBConnection, socialRepo: SocialUserInfoRepo) extends SocialGraphRefresher with Logging {
   implicit val actorTimeout = Timeout(5 seconds)
 
-<<<<<<< HEAD
   private val actor = system.actorOf(Props { new SocialGraphRefresherActor(socialGraphPlugin, db, socialRepo) })
-=======
-  private val actor = system.actorOf(Props { new SocialGraphRefresherActor(socialGraphPlugin) })
->>>>>>> 4c9c0de9
 
   // plugin lifecycle methods
   private var _cancellables: Seq[Cancellable] = Nil
@@ -79,11 +68,4 @@
   override def onStop(): Unit = {
     _cancellables.map(_.cancel)
   }
-<<<<<<< HEAD
-}
-=======
-
-}
-
-
->>>>>>> 4c9c0de9
+}