package com.keepit.dev

import java.io.File
import com.google.common.io.Files
import com.google.inject.util.Modules
import com.google.inject.{Provides, Singleton, Provider}
import com.keepit.classify.DomainTagImportSettings
import com.keepit.common.zookeeper._
import com.keepit.common.healthcheck.HealthcheckPlugin
import com.keepit.common.actor.{ActorFactory, ActorPlugin}
import com.keepit.common.analytics._
import com.keepit.common.amazon.{AmazonInstanceInfo, AmazonInstanceId}
import com.keepit.common.cache._
import com.keepit.common.db.slick.Database
import com.keepit.common.logging.Logging
import com.keepit.common.mail._
import com.keepit.inject._
import com.keepit.model.{BookmarkRepo, NormalizedURIRepo}
import com.keepit.search.{ArticleStore, ResultClickTracker}
import com.keepit.search.graph.CollectionIndexer
import com.keepit.search.graph.CollectionFields
import com.keepit.search.graph.{URIGraph, URIGraphImpl, URIGraphFields, URIGraphIndexer}
import com.keepit.search.index.{ArticleIndexer, DefaultAnalyzer}
import com.keepit.search.phrasedetector.{PhraseIndexerImpl, PhraseIndexer}
import com.keepit.search.query.parser.{FakeSpellCorrector, SpellCorrector}
import com.mongodb.casbah.MongoConnection
import com.tzavellas.sse.guice.ScalaModule
import play.api.Play.current
import org.apache.lucene.index.IndexWriterConfig
import org.apache.lucene.store.{Directory, MMapDirectory, RAMDirectory}
import org.apache.lucene.util.Version
import com.keepit.model.CollectionRepo
import com.keepit.model.KeepToCollectionRepo
import com.keepit.model.UserRepo
import com.keepit.common.time.Clock
import com.google.inject.Provider
import akka.actor.ActorSystem
import play.api.Play
import com.keepit.search.SearchServiceClient
import com.keepit.common.service.{FortyTwoServices, IpAddress}
import com.keepit.shoebox.ShoeboxServiceClient


class ShoeboxDevModule extends ScalaModule with Logging {
  def configure() {
    bind[PersistEventPlugin].to[FakePersistEventPluginImpl].in[AppScoped]
  }

  @Singleton
  @Provides
  def serviceDiscovery: ServiceDiscovery = new ServiceDiscovery {
    def register() = Node("me")
    def isLeader() = true
  }

  @Singleton
  @Provides
  def searchUnloadProvider(
    db: Database,
    userRepo: UserRepo,
    normalizedURIRepo: NormalizedURIRepo,
    persistEventProvider: Provider[PersistEventPlugin],
    store: MongoEventStore,
    searchClient: SearchServiceClient,
    clock: Clock,
    fortyTwoServices: FortyTwoServices): SearchUnloadListener = {
    val isEnabled = current.configuration.getBoolean("event-listener.searchUnload").getOrElse(false)
    if(isEnabled) {
      new SearchUnloadListenerImpl(db,userRepo, normalizedURIRepo, persistEventProvider, store, searchClient, clock, fortyTwoServices)
    }
    else {
      new FakeSearchUnloadListenerImpl(userRepo, normalizedURIRepo)
    }
  }

  @Singleton
  @Provides
  def domainTagImportSettings: DomainTagImportSettings = {
    DomainTagImportSettings(localDir = Files.createTempDir().getAbsolutePath, url = "http://localhost:8000/42.zip")
  }

  @Singleton
  @Provides
  def amazonInstanceInfo: AmazonInstanceInfo = {
    new AmazonInstanceInfo(null) {
      override lazy val instanceId = AmazonInstanceId("i-f168c1a8")
      override lazy val localHostname = "ip-10-160-95-26.us-west-1.compute.internal"
      override lazy val publicHostname = "ec2-50-18-183-73.us-west-1.compute.amazonaws.com"
      override lazy val localIp = IpAddress("10.160.95.26")
      override lazy val publicIp = IpAddress("50.18.183.73")
      override lazy val instanceType = "c1.medium"
      override lazy val availabilityZone = "us-west-1b"
      override lazy val securityGroups = "default"
      override lazy val amiId = "ami-1bf9de5e"
      override lazy val amiLaunchIndex = "0"
    }
  }

  @Provides
  @Singleton
  def mailToKeepServerSettingsOpt: Option[MailToKeepServerSettings] =
    for {
      username <- current.configuration.getString("mailtokeep.username")
      password <- current.configuration.getString("mailtokeep.password")
    } yield {
      val server = current.configuration.getString("mailtokeep.server").getOrElse("imap.gmail.com")
      val protocol = current.configuration.getString("mailtokeep.protocol").getOrElse("imaps")
      val emailLabel = System.getProperty("user.name")
      MailToKeepServerSettings(
        username = username,
        password = password,
        server = server,
        protocol = protocol,
        emailLabel = Some(emailLabel))
    }

  @Provides
  @Singleton
  def mailToKeepServerSettings: MailToKeepServerSettings = mailToKeepServerSettingsOpt.get

  @AppScoped
  @Provides
  def mailToKeepPlugin(
      actorFactory: ActorFactory[MailToKeepActor], mailToKeepServerSettings: Option[MailToKeepServerSettings]): MailToKeepPlugin = {
    mailToKeepServerSettingsOpt match {
      case None => new FakeMailToKeepPlugin
      case _ => new MailToKeepPluginImpl(actorFactory)
    }
  }
}

class SearchDevModule extends ScalaModule with Logging {
  def configure() {}

  private def getDirectory(maybeDir: Option[String]): Directory = {
    maybeDir.map { d =>
      val dir = new File(d).getCanonicalFile
      if (!dir.exists()) {
        if (!dir.mkdirs()) {
          throw new Exception(s"could not create dir $dir")
        }
      }
      new MMapDirectory(dir)
    }.getOrElse {
      new RAMDirectory()
    }
  }

  @Provides
  @Singleton
  def resultClickTracker: ResultClickTracker = {
    val conf = current.configuration.getConfig("result-click-tracker").get
    val numHashFuncs = conf.getInt("numHashFuncs").get
    val syncEvery = conf.getInt("syncEvery").get
    conf.getString("dir") match {
      case None => ResultClickTracker(numHashFuncs)
      case Some(dirPath) =>
      val dir = new File(dirPath).getCanonicalFile()
      if (!dir.exists()) {
        if (!dir.mkdirs()) {
          throw new Exception("could not create dir %s".format(dir))
        }
      }
      ResultClickTracker(dir, numHashFuncs, syncEvery)
    }
  }

  @Singleton
  @Provides
  def articleIndexer(articleStore: ArticleStore, uriGraph: URIGraph, healthcheckPlugin: HealthcheckPlugin, shoeboxClient: ShoeboxServiceClient): ArticleIndexer = {
    val dir = getDirectory(current.configuration.getString("index.article.directory"))
    log.info(s"storing search index in $dir")

    val config = new IndexWriterConfig(Version.LUCENE_41, DefaultAnalyzer.forIndexing)
    new ArticleIndexer(dir, config, articleStore, healthcheckPlugin, shoeboxClient)
  }

  @Singleton
  @Provides
<<<<<<< HEAD
  def uriGraphIndexer(bookmarkRepo: BookmarkRepo, db: Database, shoeboxClient: ShoeboxServiceClient): URIGraphIndexer = {
    val dir = getDirectory(current.configuration.getString("index.urigraph.directory"))
    log.info(s"storing URIGraph in $dir")
    val config = new IndexWriterConfig(Version.LUCENE_41, DefaultAnalyzer.forIndexing)
    new URIGraphIndexer(dir, config, URIGraphFields.decoders(), bookmarkRepo, db, shoeboxClient)
  }

  @Singleton
  @Provides
  def collectionIndexer(collectionRepo: CollectionRepo, keepToCollectionRepo: KeepToCollectionRepo, bookmarkRepo: BookmarkRepo, db: Database, shoeboxClient: ShoeboxServiceClient): CollectionIndexer = {
    val dir = getDirectory(current.configuration.getString("index.collection.directory"))
    log.info(s"storing collection index in $dir")
    val config = new IndexWriterConfig(Version.LUCENE_41, DefaultAnalyzer.forIndexing)
    new CollectionIndexer(dir, config, CollectionFields.decoders(), collectionRepo, keepToCollectionRepo, bookmarkRepo, db, shoeboxClient)
=======
  def uriGraph(shoeboxClient: ShoeboxServiceClient): URIGraph = {
    val dir = getDirectory(current.configuration.getString("index.urigraph.directory"))
    log.info(s"storing URIGraph in $dir")
    val config = new IndexWriterConfig(Version.LUCENE_41, DefaultAnalyzer.forIndexing)
    new URIGraphImpl(dir, config, URIGraphFields.decoders(), shoeboxClient)
>>>>>>> b99e9678
  }

  @Singleton
  @Provides
  def phraseIndexer(shoeboxClient: ShoeboxServiceClient): PhraseIndexer = {
    val dir = getDirectory(current.configuration.getString("index.phrase.directory"))
    val dataDir = current.configuration.getString("index.config").map{ path =>
      val configDir = new File(path).getCanonicalFile()
      new File(configDir, "phrase")
    }
    val analyzer = DefaultAnalyzer.forIndexing
    val config = new IndexWriterConfig(Version.LUCENE_41, analyzer)
    new PhraseIndexerImpl(dir, config, shoeboxClient)

  }

  @Singleton
  @Provides
  def spellCorrector : SpellCorrector = {
    val spellDir = getDirectory(current.configuration.getString("index.spell.directory"))
    val articleDir = getDirectory(current.configuration.getString("index.article.directory"))

    (spellDir, articleDir) match {
      case (sDir: MMapDirectory, aDir: MMapDirectory) => SpellCorrector(sDir, aDir)
      case _ => new FakeSpellCorrector
    }
  }
}

class DevCommonModule extends ScalaModule with Logging {
  def configure() {
    install(new S3DevModule)
    bind[FortyTwoCachePlugin].to[InMemoryCache].in[AppScoped]
  }

  @Singleton
  @Provides
  def mongoEventStore(): MongoEventStore = {
    current.configuration.getString("mongo.events.server").map { server =>
      val mongoConn = MongoConnection(server)
      val mongoDB = mongoConn(current.configuration.getString("mongo.events.database").getOrElse("events"))
      new MongoS3EventStoreImpl(mongoDB)
    }.getOrElse {
      new FakeMongoS3EventStoreImpl()
    }
  }

  @Provides
  @AppScoped
  def actorPluginProvider: ActorPlugin =
    new ActorPlugin(ActorSystem("shoebox-dev-actor-system", Play.current.configuration.underlying, Play.current.classloader))
}

class DevModule extends ScalaModule with Logging {
  def configure() {
    install(new DevCommonModule)
    install(new ShoeboxDevModule)
    install(new SearchDevModule)
  }
}<|MERGE_RESOLUTION|>--- conflicted
+++ resolved
@@ -18,8 +18,7 @@
 import com.keepit.model.{BookmarkRepo, NormalizedURIRepo}
 import com.keepit.search.{ArticleStore, ResultClickTracker}
 import com.keepit.search.graph.CollectionIndexer
-import com.keepit.search.graph.CollectionFields
-import com.keepit.search.graph.{URIGraph, URIGraphImpl, URIGraphFields, URIGraphIndexer}
+import com.keepit.search.graph.{URIGraph, URIGraphImpl, URIGraphIndexer}
 import com.keepit.search.index.{ArticleIndexer, DefaultAnalyzer}
 import com.keepit.search.phrasedetector.{PhraseIndexerImpl, PhraseIndexer}
 import com.keepit.search.query.parser.{FakeSpellCorrector, SpellCorrector}
@@ -177,28 +176,20 @@
 
   @Singleton
   @Provides
-<<<<<<< HEAD
-  def uriGraphIndexer(bookmarkRepo: BookmarkRepo, db: Database, shoeboxClient: ShoeboxServiceClient): URIGraphIndexer = {
+  def uriGraphIndexer(shoeboxClient: ShoeboxServiceClient): URIGraphIndexer = {
     val dir = getDirectory(current.configuration.getString("index.urigraph.directory"))
     log.info(s"storing URIGraph in $dir")
     val config = new IndexWriterConfig(Version.LUCENE_41, DefaultAnalyzer.forIndexing)
-    new URIGraphIndexer(dir, config, URIGraphFields.decoders(), bookmarkRepo, db, shoeboxClient)
-  }
-
-  @Singleton
-  @Provides
-  def collectionIndexer(collectionRepo: CollectionRepo, keepToCollectionRepo: KeepToCollectionRepo, bookmarkRepo: BookmarkRepo, db: Database, shoeboxClient: ShoeboxServiceClient): CollectionIndexer = {
+    new URIGraphIndexer(dir, config, shoeboxClient)
+  }
+
+  @Singleton
+  @Provides
+  def collectionIndexer(shoeboxClient: ShoeboxServiceClient): CollectionIndexer = {
     val dir = getDirectory(current.configuration.getString("index.collection.directory"))
     log.info(s"storing collection index in $dir")
     val config = new IndexWriterConfig(Version.LUCENE_41, DefaultAnalyzer.forIndexing)
-    new CollectionIndexer(dir, config, CollectionFields.decoders(), collectionRepo, keepToCollectionRepo, bookmarkRepo, db, shoeboxClient)
-=======
-  def uriGraph(shoeboxClient: ShoeboxServiceClient): URIGraph = {
-    val dir = getDirectory(current.configuration.getString("index.urigraph.directory"))
-    log.info(s"storing URIGraph in $dir")
-    val config = new IndexWriterConfig(Version.LUCENE_41, DefaultAnalyzer.forIndexing)
-    new URIGraphImpl(dir, config, URIGraphFields.decoders(), shoeboxClient)
->>>>>>> b99e9678
+    new CollectionIndexer(dir, config, shoeboxClient)
   }
 
   @Singleton
