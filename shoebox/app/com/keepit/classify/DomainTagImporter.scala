--- conflicted
+++ resolved
@@ -21,17 +21,10 @@
 
 import scala.concurrent.{Await, Future}
 import akka.actor.{ActorSystem, Props, Actor}
-<<<<<<< HEAD
-import akka.japi.Option
 import akka.pattern.ask
 import play.api.libs.concurrent.Execution.Implicits._
 import scala.concurrent.duration._
-=======
-import akka.dispatch.Future
-import akka.pattern.ask
-import akka.util.duration._
 import play.api.libs.ws.WS
->>>>>>> 53dca989
 
 private case object RefetchAll
 private case class ApplyTag(tagName: DomainTagName, domainNames: Seq[String])
@@ -49,10 +42,7 @@
   // the size of the group of domains to insert at a time
   private val GROUP_SIZE = 500
 
-<<<<<<< HEAD
-  def receive = {
-=======
-  protected def receive = {
+ def receive = {
     case RefetchAll =>
       val outputFilename = FILE_FORMAT.format(clock.get().toString(DATE_FORMAT))
       val outputPath = new URI("%s/%s".format(settings.localDir, outputFilename)).normalize.getPath
@@ -81,7 +71,6 @@
           }
         }
       }
->>>>>>> 53dca989
     case ApplyTag(tagName, domainNames) =>
       sender ! withSensitivityUpdate(applyTagToDomains(tagName, domainNames))
     case RemoveTag(tagName) =>
