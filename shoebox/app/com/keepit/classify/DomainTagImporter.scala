--- conflicted
+++ resolved
@@ -20,20 +20,15 @@
 import com.keepit.common.logging.Logging
 import com.keepit.common.time._
 
-<<<<<<< HEAD
 import scala.concurrent.{Await, Future}
-=======
 import akka.actor.Status.Failure
->>>>>>> b6fe0b3e
+
 import akka.actor.{ActorSystem, Props, Actor}
 import akka.pattern.ask
-<<<<<<< HEAD
 import play.api.libs.concurrent.Execution.Implicits._
 import scala.concurrent.duration._
-=======
-import akka.util.duration._
 import play.api.libs.json.{JsArray, JsNumber, JsString, JsObject}
->>>>>>> b6fe0b3e
+
 import play.api.libs.ws.WS
 
 private case object RefetchAll
@@ -55,44 +50,17 @@
 
  def receive = {
     case RefetchAll =>
-<<<<<<< HEAD
-      val outputFilename = FILE_FORMAT.format(clock.get().toString(DATE_FORMAT))
-      val outputPath = new URI("%s/%s".format(settings.localDir, outputFilename)).normalize.getPath
-      log.info("refetching all domains to %s".format(outputPath))
-      WS.url(settings.url).get() map { res =>
-        val s = new FileOutputStream(outputPath)
-        try {
-          IOUtils.copy(res.getAHCResponse.getResponseBodyAsStream, s)
-        } finally {
-          s.close()
-        }
-        val zipFile = new ZipFile(outputPath)
-        for (entry <- zipFile.entries if entry.getName.endsWith("/domains")) {
-          val tagName = entry.getName.split("/", 3) match {
-            case Array(_, categoryName, _) => DomainTagName(categoryName)
-            case _ => throw new IllegalStateException("Invalid domain format: " + entry.getName)
-          }
-          if (!DomainTagName.isBlacklisted(tagName)) {
-            val domains = Source.fromInputStream(zipFile.getInputStream(entry)).getLines
-              .map(_.toLowerCase.trim).filter { domain =>
-                val valid = Domain.isValid(domain)
-                if (!valid) log.debug("'%s' is not a valid domain!" format domain)
-                valid
-              }.toSet.toSeq
-            withSensitivityUpdate(applyTagToDomains(tagName, domains))
-=======
       try {
         val outputFilename = FILE_FORMAT.format(clock.get().toString(DATE_FORMAT))
         val outputPath = new URI("%s/%s".format(settings.localDir, outputFilename)).normalize.getPath
         log.info("refetching all domains to %s".format(outputPath))
         persistEvent("importStart", JsObject(Seq()))
-        WS.url(settings.url).get().onRedeem { res =>
+        WS.url(settings.url).get().onSuccess { case res =>
           val s = new FileOutputStream(outputPath)
           try {
             IOUtils.copy(res.getAHCResponse.getResponseBodyAsStream, s)
           } finally {
             s.close()
->>>>>>> b6fe0b3e
           }
           val zipFile = new ZipFile(outputPath)
           val results = (for (entry <- zipFile.entries if entry.getName.endsWith("/domains")) yield {
@@ -153,7 +121,7 @@
   }
 
   private def failWithException(eventName: String, e: Exception) {
-    log.error(e)
+    log.error(s"fail on event $eventName", e)
     persistEventPlugin.persist(Events.serverEvent(
       EventFamilies.EXCEPTION,
       eventName,
@@ -166,26 +134,11 @@
 
   // execute a block of code and then update the changed domains
   private def withSensitivityUpdate[A](value: => A): A = {
-<<<<<<< HEAD
-    try {
-      val startTime = currentDateTime
-      val result = value
-      db.readWrite { implicit s =>
-        log.debug("Updating sensitivity for changed domains")
-        updater.updateDomainsChangedSince(startTime)
-      }
-      result
-    } catch {
-      case e: Throwable =>
-        log.error("eror setting sensetive info", e)
-        throw e
-=======
     val startTime = currentDateTime
     val result = value
     db.readWrite { implicit s =>
       log.debug("Updating sensitivity for changed domains")
       updater.updateDomainsChangedSince(startTime)
->>>>>>> b6fe0b3e
     }
     result
   }
