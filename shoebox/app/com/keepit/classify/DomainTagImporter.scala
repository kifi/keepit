--- conflicted
+++ resolved
@@ -27,16 +27,12 @@
 
 import akka.actor.{ActorSystem, Props, Actor}
 import akka.pattern.ask
-<<<<<<< HEAD
 import play.api.libs.concurrent.Execution.Implicits._
 import scala.concurrent.duration._
 import play.api.libs.json.{JsArray, JsNumber, JsString, JsObject}
 
-=======
-import akka.util.duration._
 import play.api.Play.current
-import play.api.libs.json.{JsNumber, JsString, JsObject}
->>>>>>> 2144e0e3
+
 import play.api.libs.ws.WS
 import com.keepit.common.akka.FortyTwoActor
 
@@ -79,13 +75,8 @@
         val outputFilename = FILE_FORMAT.format(clock.get().toString(DATE_FORMAT))
         val outputPath = new URI("%s/%s".format(settings.localDir, outputFilename)).normalize.getPath
         log.info("refetching all domains to %s".format(outputPath))
-<<<<<<< HEAD
-        persistEvent("importStart", JsObject(Seq()))
+        persistEvent(IMPORT_START, JsObject(Seq()))
         WS.url(settings.url).get().onSuccess { case res =>
-=======
-        persistEvent(IMPORT_START, JsObject(Seq()))
-        WS.url(settings.url).get().onRedeem { res =>
->>>>>>> 2144e0e3
           val s = new FileOutputStream(outputPath)
           try {
             IOUtils.copy(res.getAHCResponse.getResponseBodyAsStream, s)
@@ -151,12 +142,8 @@
   }
 
   private def failWithException(eventName: String, e: Exception) {
-<<<<<<< HEAD
     log.error(s"fail on event $eventName", e)
-=======
-    log.error(e)
     inject[HealthcheckPlugin].addError(HealthcheckError(Some(e), None, None, Healthcheck.INTERNAL, Some(e.getMessage)))
->>>>>>> 2144e0e3
     persistEventPlugin.persist(Events.serverEvent(
       EventFamilies.EXCEPTION,
       eventName,
