--- conflicted
+++ resolved
@@ -154,7 +154,7 @@
         case _ => fetchArticle(normalizedUri, httpFetcher, info)
       }
     } catch {
-      case _ => fetchArticle(normalizedUri, httpFetcher, info)
+      case _: Throwable => fetchArticle(normalizedUri, httpFetcher, info)
     }
   }
 
@@ -210,11 +210,7 @@
           Error(fetchStatus.statusCode, fetchStatus.message.getOrElse("fetch failed"))
       }
     } catch {
-<<<<<<< HEAD
-      case e => Error(-1, "fetch failed: %s".format(e.toString))
-=======
-      case e: Throwable => Right(ScraperError(normalizedUri, -1, "fetch failed: %s".format(e.toString)))
->>>>>>> 4c9c0de9
+      case e: Throwable => Error(-1, "fetch failed: %s".format(e.toString))
     }
   }
 
