package com.keepit.serializer

import com.keepit.common.logging.Logging
import com.keepit.common.db.ExternalId
import com.keepit.common.time._
import com.keepit.controllers._
import play.api.libs.json._
import com.keepit.search.Scoring
import scala.math._

class ScoringSerializer extends Format[Scoring] with Logging {
  def writes(res: Scoring): JsValue =
    try {
      JsObject(List(
<<<<<<< HEAD
        "textScore" -> JsString(res.textScore.toString()),
        "normalizedTextScore" -> JsString(res.normalizedTextScore.toString()),
        "bookmarkScore" -> JsString(res.bookmarkScore.toString()),
        "recencyScore" -> JsString(res.recencyScore.toString()),
        "boostedTextScore" -> JsString(res.boostedTextScore.toString()),
        "boostedBookmarkScore" -> JsString(res.boostedBookmarkScore.toString()),
        "boostedRecencyScore" -> JsString(res.boostedRecencyScore.toString())
=======
        "textScore" -> JsNumber(res.textScore),
        "normalizedTextScore" -> JsNumber(res.normalizedTextScore),
        "bookmarkScore" -> JsNumber(res.bookmarkScore),
        "boostedTextScore" -> (if (res.boostedTextScore.isNaN()) JsNull else JsNumber(res.boostedTextScore)),
        "boostedBookmarkScore" -> (if (res.boostedBookmarkScore.isNaN()) JsNull else JsNumber(res.boostedBookmarkScore))
>>>>>>> df2069a2
      ))
    } catch {
      case e =>
        log.error("can't serialize %s".format(res))
        throw e
    }
    
  def reads(json: JsValue): Scoring = {
    val score = new Scoring(
      textScore  = (json \ "textScore").as[Float],
      normalizedTextScore  = (json \ "normalizedTextScore").as[Float],
      bookmarkScore  = (json \ "bookmarkScore").as[Float]
    )
    score.boostedTextScore = (json \ "boostedTextScore").asOpt[Float].getOrElse(Float.NaN)
    score.boostedBookmarkScore  = (json \ "boostedBookmarkScore").asOpt[Float].getOrElse(Float.NaN)
    score
  }
}

object ScoringSerializer {
  implicit val scoringSerializer = new ScoringSerializer
}<|MERGE_RESOLUTION|>--- conflicted
+++ resolved
@@ -12,21 +12,13 @@
   def writes(res: Scoring): JsValue =
     try {
       JsObject(List(
-<<<<<<< HEAD
-        "textScore" -> JsString(res.textScore.toString()),
-        "normalizedTextScore" -> JsString(res.normalizedTextScore.toString()),
-        "bookmarkScore" -> JsString(res.bookmarkScore.toString()),
-        "recencyScore" -> JsString(res.recencyScore.toString()),
-        "boostedTextScore" -> JsString(res.boostedTextScore.toString()),
-        "boostedBookmarkScore" -> JsString(res.boostedBookmarkScore.toString()),
-        "boostedRecencyScore" -> JsString(res.boostedRecencyScore.toString())
-=======
         "textScore" -> JsNumber(res.textScore),
         "normalizedTextScore" -> JsNumber(res.normalizedTextScore),
         "bookmarkScore" -> JsNumber(res.bookmarkScore),
+        "recencyScore" -> JsNumber(res.recencyScore),
         "boostedTextScore" -> (if (res.boostedTextScore.isNaN()) JsNull else JsNumber(res.boostedTextScore)),
-        "boostedBookmarkScore" -> (if (res.boostedBookmarkScore.isNaN()) JsNull else JsNumber(res.boostedBookmarkScore))
->>>>>>> df2069a2
+        "boostedBookmarkScore" -> (if (res.boostedBookmarkScore.isNaN()) JsNull else JsNumber(res.boostedBookmarkScore)),
+        "boostedRecencyScore" -> (if (res.boostedRecencyScore.isNaN()) JsNull else JsNumber(res.boostedRecencyScore))
       ))
     } catch {
       case e =>
@@ -38,10 +30,12 @@
     val score = new Scoring(
       textScore  = (json \ "textScore").as[Float],
       normalizedTextScore  = (json \ "normalizedTextScore").as[Float],
-      bookmarkScore  = (json \ "bookmarkScore").as[Float]
+      bookmarkScore  = (json \ "bookmarkScore").as[Float],
+      recencyScore  = (json \ "recencyScore").as[Float]
     )
     score.boostedTextScore = (json \ "boostedTextScore").asOpt[Float].getOrElse(Float.NaN)
     score.boostedBookmarkScore  = (json \ "boostedBookmarkScore").asOpt[Float].getOrElse(Float.NaN)
+    score.boostedRecencyScore  = (json \ "boostedRecencyScore").asOpt[Float].getOrElse(Float.NaN)
     score
   }
 }
