/**
 * Copyright 2012 Jorge Aliss (jaliss at gmail dot com) - twitter: @jaliss
 *
 * Licensed under the Apache License, Version 2.0 (the "License");
 * you may not use this file except in compliance with the License.
 * You may obtain a copy of the License at
 *
 *     http://www.apache.org/licenses/LICENSE-2.0
 *
 * Unless required by applicable law or agreed to in writing, software
 * distributed under the License is distributed on an "AS IS" BASIS,
 * WITHOUT WARRANTIES OR CONDITIONS OF ANY KIND, either express or implied.
 * See the License for the specific language governing permissions and
 * limitations under the License.
 *
 */
package securesocial.core

import _root_.java.net.URLEncoder
import _root_.java.util.UUID
import play.api.{Logger, Play, Application}
import play.api.cache.Cache
import Play.current
import play.api.mvc.{Results, Result, Request}
import securesocial.controllers.routes
import play.api.libs.ws.{Response, WS}
import com.keepit.common.logging.Logging
import play.api.libs.concurrent.Execution.Implicits._
import scala.concurrent.duration._
import scala.concurrent.Await
<<<<<<< HEAD
=======
import scala.concurrent.Future
>>>>>>> 4c9c0de9

/**
 * Base class for all OAuth2 providers
 */
abstract class OAuth2Provider(application: Application) extends IdentityProvider(application) with Logging {
  val settings = createSettings()

  def authMethod = AuthenticationMethod.OAuth2

  private def createSettings(): OAuth2Settings = {
    val result = for {
      authorizationUrl <- loadProperty(OAuth2Settings.AuthorizationUrl) ;
      accessToken <- loadProperty(OAuth2Settings.AccessTokenUrl) ;
      clientId <- loadProperty(OAuth2Settings.ClientId) ;
      clientSecret <- loadProperty(OAuth2Settings.ClientSecret)
    } yield {
      val scope = application.configuration.getString(propertyKey + OAuth2Settings.Scope)
      OAuth2Settings(authorizationUrl, accessToken, clientId, clientSecret, scope)
    }
    if ( !result.isDefined ) {
      throw new RuntimeException("Missing properties for provider " + providerId)
    }
    result.get
  }

  private def getAccessToken[A](code: String)(implicit request: Request[A]):OAuth2Info = {
    val params = Map(
      OAuth2Constants.ClientId -> Seq(settings.clientId),
      OAuth2Constants.ClientSecret -> Seq(settings.clientSecret),
      OAuth2Constants.GrantType -> Seq(OAuth2Constants.AuthorizationCode),
      OAuth2Constants.Code -> Seq(code),
      OAuth2Constants.RedirectUri -> Seq(routes.LoginPage.authenticate(providerId).absoluteURL())
    )
<<<<<<< HEAD
    Await.result(WS.url(settings.accessTokenUrl).post(params).transform( 
      response =>  buildInfo(response), 
      onError => {
        log.error("Timed out trying to get an access token for provider " + providerId)
        throw new AuthenticationException()
      }
    ), 10 seconds)
=======
    Await.result(WS.url(settings.accessTokenUrl).post(params).transform(
        response =>  buildInfo(response),
        onError => {
          log.error("Timed out trying to get an access token for provider " + providerId)
          throw new AuthenticationException()
        }
      ),
      10 seconds
    )
>>>>>>> 4c9c0de9
  }

  protected def buildInfo(response: Response): OAuth2Info = {
      val json = response.json
      log.debug("Got json back [" + json + "]")
      OAuth2Info(
        (json \ OAuth2Constants.AccessToken).as[String],
        (json \ OAuth2Constants.TokenType).asOpt[String],
        (json \ OAuth2Constants.ExpiresIn).asOpt[Int],
        (json \ OAuth2Constants.RefreshToken).asOpt[String]
      )
  }

  def doAuth[A]()(implicit request: Request[A]): Either[Result, SocialUser] = {
    request.queryString.get(OAuth2Constants.Error).flatMap(_.headOption).map( error => {
      log.error(providerId + " error = [" + error + "]")
      error match {
        case OAuth2Constants.AccessDenied => throw new AccessDeniedException()
        case _ =>
          log.error("Error '" + error + "' returned by the authorization server. Provider type is " + providerId)
          throw new AuthenticationException()
      }
      throw new AuthenticationException()
    })

    request.queryString.get(OAuth2Constants.Code).flatMap(_.headOption) match {
      case Some(code) =>
        // we're being redirected back from the authorization server with the access code.

        log.info("code = %s".format(code))
        val sessionId = request.session.get(IdentityProvider.SessionId)
        log.info("session id = %s".format(sessionId))
        val originalState = request.session.get(IdentityProvider.SessionId)
        log.info("originalState = %s".format(originalState))
        val currentState = request.queryString.get(OAuth2Constants.State).flatMap(_.headOption)
        log.info("currentState = %s".format(currentState))

        val user = for (
          // check if the state we sent is equal to the one we're receiving now before continuing the flow.
          sessionId <- request.session.get(IdentityProvider.SessionId) ;
          originalState <- Cache.getAs[String](sessionId) ;
          currentState <- request.queryString.get(OAuth2Constants.State).flatMap(_.headOption) if originalState == currentState
        ) yield {
          val accessToken = getAccessToken(code)
          val oauth2Info = Some(
            OAuth2Info(accessToken.accessToken, accessToken.tokenType, accessToken.expiresIn, accessToken.refreshToken)
          )
          SocialUser(UserId("", providerId), "", None, None, authMethod, oAuth2Info = oauth2Info)
        }
        log.info("user = " + user)
        user match  {
          case Some(u) => Right(u)
          case _ =>
            val sessionId = request.session.get(IdentityProvider.SessionId)
            log.error("session id = %s".format(sessionId))
            val originalState = request.session.get(IdentityProvider.SessionId)
            log.error("originalState = %s".format(originalState))
            val currentState = request.queryString.get(OAuth2Constants.State).flatMap(_.headOption)
            log.error("currentState = %s".format(currentState))
            log.error("queryString = %s".format(request.queryString mkString "\n"))
            throw new AuthenticationException()
        }
      case None =>
        log.info("There's no code in the request, this is the first step in the oauth flow")
        val state = UUID.randomUUID().toString
        log.info("state = %s".format(state))
        val sessionId = request.session.get(IdentityProvider.SessionId).getOrElse(UUID.randomUUID().toString)
        log.info("sessionId = %s".format(sessionId))
        Cache.set(sessionId, state)
        var params = List(
          (OAuth2Constants.ClientId, settings.clientId),
          (OAuth2Constants.RedirectUri, routes.LoginPage.authenticate(providerId).absoluteURL()),
          (OAuth2Constants.ResponseType, OAuth2Constants.Code),
          (OAuth2Constants.State, state))
        settings.scope.foreach( s => { params = (OAuth2Constants.Scope, s) :: params })
        val url = settings.authorizationUrl +
          params.map( p => p._1 + "=" + URLEncoder.encode(p._2, "UTF-8")).mkString("?", "&", "")
        log.info("url = %s".format(url))
        log.info("authorizationUrl = " + settings.authorizationUrl)
        log.info("Redirecting to : [" + url + "]")
        Left(Results.Redirect( url ).withSession(request.session + (IdentityProvider.SessionId, sessionId)))
    }
  }
}

case class OAuth2Settings(authorizationUrl: String, accessTokenUrl: String, clientId: String,
                          clientSecret: String, scope: Option[String]
                           )

object OAuth2Settings {
  val AuthorizationUrl = "authorizationUrl"
  val AccessTokenUrl = "accessTokenUrl"
  val ClientId = "clientId"
  val ClientSecret = "clientSecret"
  val Scope = "scope"
}

object OAuth2Constants {
  val ClientId = "client_id"
  val ClientSecret = "client_secret"
  val RedirectUri = "redirect_uri"
  val Scope = "scope"
  val ResponseType = "response_type"
  val State = "state"
  val GrantType = "grant_type"
  val AuthorizationCode = "authorization_code"
  val AccessToken = "access_token"
  val Error = "error"
  val Code = "code"
  val TokenType = "token_type"
  val ExpiresIn = "expires_in"
  val RefreshToken = "refresh_token"
  val AccessDenied = "access_denied"
}<|MERGE_RESOLUTION|>--- conflicted
+++ resolved
@@ -28,10 +28,7 @@
 import play.api.libs.concurrent.Execution.Implicits._
 import scala.concurrent.duration._
 import scala.concurrent.Await
-<<<<<<< HEAD
-=======
 import scala.concurrent.Future
->>>>>>> 4c9c0de9
 
 /**
  * Base class for all OAuth2 providers
@@ -65,7 +62,6 @@
       OAuth2Constants.Code -> Seq(code),
       OAuth2Constants.RedirectUri -> Seq(routes.LoginPage.authenticate(providerId).absoluteURL())
     )
-<<<<<<< HEAD
     Await.result(WS.url(settings.accessTokenUrl).post(params).transform( 
       response =>  buildInfo(response), 
       onError => {
@@ -73,17 +69,6 @@
         throw new AuthenticationException()
       }
     ), 10 seconds)
-=======
-    Await.result(WS.url(settings.accessTokenUrl).post(params).transform(
-        response =>  buildInfo(response),
-        onError => {
-          log.error("Timed out trying to get an access token for provider " + providerId)
-          throw new AuthenticationException()
-        }
-      ),
-      10 seconds
-    )
->>>>>>> 4c9c0de9
   }
 
   protected def buildInfo(response: Response): OAuth2Info = {
