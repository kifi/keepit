--- conflicted
+++ resolved
@@ -23,11 +23,7 @@
 import play.api.libs.concurrent.Execution.Implicits._
 import scala.concurrent.duration._
 import scala.concurrent.Await
-<<<<<<< HEAD
-
-=======
 import scala.concurrent.Future
->>>>>>> 4c9c0de9
 
 /**
  * A Google OAuth2 Provider
@@ -49,7 +45,6 @@
     val accessToken = user.oAuth2Info.get.accessToken
     val promise = WS.url(UserInfoApi + accessToken).withTimeout(10000).get()
 
-<<<<<<< HEAD
     Await.result(promise.transform(response => {
       val me = response.json
       (me \ Error).asOpt[JsObject] match {
@@ -75,34 +70,6 @@
       Logger.error( "Error retrieving profile information", error)
       throw new AuthenticationException()
     }), 10 seconds)
-=======
-    Await.result(promise.transform(
-      response => {
-        val me = response.json
-        (me \ Error).asOpt[JsObject] match {
-          case Some(error) =>
-            val message = (error \ Message).as[String]
-            val errorType = (error \ Type).as[String]
-            Logger.error("Error retrieving profile information from Google. Error type = %s, message = %s"
-              .format(errorType, message))
-            throw new AuthenticationException()
-          case _ =>
-            val id = (me \ Id).as[String]
-            val displayName = (me \ GivenName).as[String] + " " + (me \ FamilyName).as[String]
-            val avatarUrl = (me \ Picture).asOpt[String]
-            val email = (me \ Email).as[String]
-            user.copy(
-              id = UserId(id.toString, providerId),
-              displayName = displayName,
-              avatarUrl = avatarUrl,
-              email = Some(email))
-        }
-      },
-      error => {
-        Logger.error("Error retrieving profile information", error)
-        throw new AuthenticationException()
-      }), 10 seconds)
->>>>>>> 4c9c0de9
   }
 }
 
