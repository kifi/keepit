{
  "name": "kifi",
  "short_name": "kifi",
  "description": "Never lose the pages that matter to you most",
  "version": "see build.properties",
  "manifest_version": 2,
  "minimum_chrome_version": "32",
  "content_security_policy": "default-src 'self'; connect-src http://dev.ezkeep.com:9000 ws://dev.ezkeep.com:9000 ws://dev.ezkeep.com:35729 https://*.kifi.com wss://eliza.kifi.com https://api.airbrake.io https://api.mixpanel.com; img-src data:",
  "icons": {
    "48": "icons/kifi.48.png",
    "128": "icons/kifi.128.png",
    "256": "icons/kifi.256.png"
  },
  "page_action": {
    "default_icon": {
      "38": "icons/k_gray.png"
    },
    "default_title": "Kifi"
  },
  "background": {
    "scripts": [
      "airbrake.min.js",
      "meta.js",
      "deps.js",
      "listeners.js",
      "api.js",
      "rwsocket.js",
      "socket_commander.js",
      "threadlist.js",
      "main.js",
      "lzstring.min.js",
      "scorefilter.js",
      "friend_search_cache.js"
    ]
  },
  "content_scripts": [
    {
      "js": [
        "scripts/api.js",
        "scripts/installed.js"
      ],
      "matches": [
        "*://www.kifi.com/*",
        "*://dev.ezkeep.com/*"
      ],
      "run_at": "document_start"
    },
    {
      "js": [
        "scripts/api.js",
        "scripts/deep_link_redirect.js"
      ],
      "matches": [
        "*://www.kifi.com/r/*",
        "*://dev.ezkeep.com/r/*"
      ],
      "run_at": "document_start"
    },
    {
      "js": [
        "scripts/api.js",
        "scripts/support.js"
      ],
      "matches": [
        "*://support.kifi.com/*",
        "*://www.kifi.com/support*"
      ],
      "run_at": "document_start"
    },
    {
      "js": [
        "scripts/api.js",
        "scripts/lib/jquery.js",
        "scripts/lib/jquery-hoverfu.js",
        "scripts/lib/jquery-ui-position.min.js",
        "scripts/lib/mustache.js",
        "scripts/render.js",
        "scripts/title_from_url.js",
        "scripts/html/search/google.js",
        "scripts/html/search/google_hits.js",
        "scripts/html/search/google_hit.js",
        "scripts/google_inject.js"
      ],
      "css": [
        "styles/google_inject.css",
        "styles/friend_card.css"
      ],
      "matches": [
        "*://*/",
        "*://*/?*",
        "*://*/#*",
        "*://*/search",
        "*://*/search?*",
        "*://*/search#*",
        "*://*/webhp",
        "*://*/webhp?*",
        "*://*/webhp#*"
      ],
      "include_globs": [
        "*://www.google.c??/*",
        "*://www.google.com.??/*",
        "*://www.google.co.??/*",
        "*://www.google.??/*"
      ],
      "run_at": "document_start"
    }
  ],
  "permissions": [
    "tabs",
    "bookmarks",
    "webNavigation",
    "webRequest",
    "<all_urls>"
  ],
  "web_accessible_resources": [
    "images/*.gif",
    "images/*.jpg",
    "images/*.png",
    "images/*.svg",
<<<<<<< HEAD
    "styles/iframes/login.css",
    "scripts/html/iframes/login.js",
    "scripts/iframes/login.js",
    "styles/iframes/view_email.css",
    "scripts/html/iframes/view_email.js",
    "scripts/iframes/view_email.js",
    "scripts/iframes/lib/jquery.js",
    "scripts/iframes/lib/jquery-ui-position.js",
    "images/spinner_32.gif"
=======
    "scripts/html/iframes/*.js",
    "scripts/iframes/*.js",
    "scripts/iframes/lib/*.js",
    "styles/iframes/*.css"
>>>>>>> dd16c2a7
  ]
}<|MERGE_RESOLUTION|>--- conflicted
+++ resolved
@@ -117,21 +117,9 @@
     "images/*.jpg",
     "images/*.png",
     "images/*.svg",
-<<<<<<< HEAD
-    "styles/iframes/login.css",
-    "scripts/html/iframes/login.js",
-    "scripts/iframes/login.js",
-    "styles/iframes/view_email.css",
-    "scripts/html/iframes/view_email.js",
-    "scripts/iframes/view_email.js",
-    "scripts/iframes/lib/jquery.js",
-    "scripts/iframes/lib/jquery-ui-position.js",
-    "images/spinner_32.gif"
-=======
     "scripts/html/iframes/*.js",
     "scripts/iframes/*.js",
     "scripts/iframes/lib/*.js",
     "styles/iframes/*.css"
->>>>>>> dd16c2a7
   ]
 }