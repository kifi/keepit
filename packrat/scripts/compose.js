function attachComposeBindings($c, composeTypeName) {
  var $f = $c.find(".kifi-compose");
  var $t = $f.find(".kifi-compose-to");
  var $d = $f.find(".kifi-compose-draft");
  var $p = $d.find(".kifi-placeholder");

  $d.focus(function() {  // TODO: reinstate pull request 1292 after Chrome 28 reaches Stable channel
    if ($p[0].parentNode) {
      $p.detach();
      // detaching destroys the selection if it was in the placeholder
      var r = document.createRange();
      r.selectNodeContents(this);
      r.collapse(false);
      var sel = window.getSelection();
      sel.removeAllRanges();
      sel.addRange(r);
    }
  }).blur(function() {
    // wkb.ug/112854 crbug.com/222546
    $("<input style=position:fixed;top:999%>").appendTo("html").each(function() {this.setSelectionRange(0,0)}).remove();

    if (!convertDraftToText($d.html())) {
      $d.empty().append($p);
    }
  }).keydown(function(e) {
    if (e.which == 13 && e.metaKey) { // ⌘-Enter
      $f.submit();
    }
  }).on("input", function() {
    updateMaxHeight();
    this.classList[this.firstElementChild === this.lastElementChild && !this.textContent ? "add" : "remove"]("kifi-empty");
  });

  if ($t.length) {
    api.port.emit("get_friends", function(friends) {
      api.log("friends:", friends);
      friends.forEach(function(f) {
        f.name = f.firstName + " " + f.lastName;
      });
      $t.tokenInput(friends, {
        searchDelay: 0,
        minChars: 2,
        placeholder: "To",
        hintText: "",
        noResultsText: "",
        searchingText: "",
        animateDropdown: false,
        preventDuplicates: true,
        allowTabOut: true,
        tokenValue: "id",
        theme: "KiFi",
        zindex: 2147483641});
<<<<<<< HEAD
      $t.data("friends", friends);
      $f.find("#token-input-kifi-compose-to").focus();
=======
>>>>>>> 21fb6b44
    });
  }

  $f.submit(function(e) {
    e.preventDefault();
    var text;
    if ($p[0].parentNode || !(text = convertDraftToText($d.html()))) {
      $d.focus();
      return;
    }
    var args = [text];
    if ($t.length) {
      var recipients = $t.tokenInput("get");
      if (!recipients.length) {
        $f.find("#token-input-kifi-compose-to").focus();
        return;
      }
      args.push(recipients.map(function(r) {return r.id}).join(","));
    }
    $d.empty().trigger("kifi:compose-submit", args).focus();
    var $submit = $f.find(".kifi-compose-submit").addClass("kifi-active");
    setTimeout($submit.removeClass.bind($submit, "kifi-active"), 10);
  })
  .on("click", ".kifi-compose-snapshot", function() {
    snapshot.take(composeTypeName, function(selector) {
      if (selector) {
        $d.append(" <a href='x-kifi-sel:" + selector.replace("'", "&#39;") + "'>look here</a>");
      }
      $d.focus();
      var r = document.createRange();
      r.selectNodeContents($d[0]);
      r.collapse(false);
      var s = window.getSelection();
      s.removeAllRanges();
      s.addRange(r);
    });
  })
  .find(".kifi-compose-submit")
  .click(function() {
    $f.submit();
  })
  .keypress(function(e) {
    if (e.which == 32) {
      $f.submit();
    }
  });

  var hOld, elAbove = $f[0].previousElementSibling;
  elAbove.clientHeight, updateMaxHeight();

  $(window).on("resize", updateMaxHeight);

  $c.closest(".kifi-pane-box")
  .on("kifi:shown", setFocus)
  .on("kifi:remove", function() {
    $(window).off("resize", updateMaxHeight);
  }).each(function() {
    if ($(this).data("shown")) {
      setFocus();
    }
  });

  function setFocus() {
    api.log("[setFocus]");
    if ($t.length) {
      if (!$f.find("#token-input-kifi-compose-to").focus().length) {
        setTimeout(setFocus, 100);
      }
    } else {
      $d.focus();
    }
  }

  function updateMaxHeight() {
    var hNew = Math.max(0, $c[0].offsetHeight - $f[0].offsetHeight);
    if (hNew != hOld) {
      api.log("[updateMaxHeight]", hOld, "->", hNew);
      var scrollTop = elAbove.scrollTop;
      elAbove.style.maxHeight = hNew + "px";
      elAbove.scrollTop = hOld == null ? 9999 : Math.max(0, scrollTop + hOld - hNew);
      hOld = hNew;
    }
  }
}<|MERGE_RESOLUTION|>--- conflicted
+++ resolved
@@ -50,11 +50,7 @@
         tokenValue: "id",
         theme: "KiFi",
         zindex: 2147483641});
-<<<<<<< HEAD
       $t.data("friends", friends);
-      $f.find("#token-input-kifi-compose-to").focus();
-=======
->>>>>>> 21fb6b44
     });
   }
 
