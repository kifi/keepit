--- conflicted
+++ resolved
@@ -15,15 +15,6 @@
       var withResults = searchCallbacks[o.searchId];
       if (withResults) {
         delete searchCallbacks[o.searchId];
-<<<<<<< HEAD
-        withResults(o.contacts.concat(['tip']), false, o.error);
-      }
-    }
-  });
-
-  return function ($in, source, includeSelf, options) {
-    $in.tokenInput(search.bind(null, includeSelf), $.extend({
-=======
         if (o.refresh) {
           var results = o.friends.concat(o.contacts);
         } else {
@@ -36,7 +27,6 @@
 
   return function ($in, source, participants, includeSelf, options) {
     $in.tokenInput(search.bind(null, participants, includeSelf), $.extend({
->>>>>>> dbf4b4eb
       resultsLimit: 4,
       preventDuplicates: true,
       tokenValue: 'id',
@@ -48,13 +38,8 @@
     $('.kifi-ti-dropdown').css('background-image', 'url(' + api.url('images/wait.gif') + ')');
   };
 
-<<<<<<< HEAD
-  function search(includeSelf, numTokens, query, withResults) {
-    api.port.emit('search_friends', {q: query, n: 4, includeSelf: includeSelf(numTokens)}, function (o) {
-=======
   function search(participants, includeSelf, numTokens, query, withResults) {
     api.port.emit('search_friends', {q: query, n: 4, participants: participants, includeSelf: includeSelf(numTokens)}, function (o) {
->>>>>>> dbf4b4eb
       if (o.results.length || !o.searchId) {  // wait for more if none yet
         withResults(o.results.concat(o.searchId ? [] : ['tip']), !!o.searchId);
       }
@@ -72,15 +57,6 @@
       html.push('</li>');
       return html.join('');
     } else if (res.email) {
-<<<<<<< HEAD
-      var html = ['<li class="kifi-ti-dropdown-contact-email">'];
-      if (res.nameParts) {
-        html.push('<div class="kifi-ti-dropdown-contact-name">');
-        appendParts(html, res.nameParts);
-        html.push('</div>');
-      }
-      html.push('<div class="kifi-ti-dropdown-contact-sub">');
-=======
       var html = [];
       if (res.isNew) {
         html.push('<li class="kifi-ti-dropdown-item-token kifi-ti-dropdown-email kifi-ti-dropdown-new-email">');
@@ -94,7 +70,6 @@
       } else {
         html.push('<div class="kifi-ti-dropdown-contact-name">');
       }
->>>>>>> dbf4b4eb
       appendParts(html, res.emailParts);
       html.push('</div></li>');
       return html.join('');
@@ -114,15 +89,8 @@
   }
 
   function onSelect($in, source, res, el) {
-<<<<<<< HEAD
-    if (!res.pictureName) {
-      if (res.email) {
-        // TODO: add email address participant to token list
-      } else if (res === 'tip') {
-=======
     if (!res.pictureName && !res.email) {
       if (res === 'tip') {
->>>>>>> dbf4b4eb
         api.port.emit('import_contacts', source);
       }
       return false;
