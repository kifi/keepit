// @match /^https?:\/\/(?!www\.google\.(com|com\.(a[fgiru]|b[dhnorz]|c[ouy]|do|e[cgt]|fj|g[hit]|hk|jm|k[hw]|l[by]|m[txy]|n[afgip]|om|p[aehkry]|qa|s[abglv]|t[jrw]|u[ay]|v[cn])|co\.(ao|bw|c[kr]|i[dln]|jp|k[er]|ls|m[az]|nz|t[hz]|u[gkz]|v[ei]|z[amw])|a[demstz]|b[aefgijsy]|cat|c[adfghilmnvz]|d[ejkmz]|e[es]|f[imr]|g[aeglmpry]|h[nrtu]|i[emqst]|j[eo]|k[giz]|l[aiktuv]|m[degklnsuvw]|n[eloru]|p[lnstosuw]|s[cehikmnot]|t[dgklmnot]|v[gu]|ws)\/(|search|webhp)([?#].*)?)[^\/]*\/.*$/
// @require scripts/api.js
// loaded on every page, so no more dependencies

function logEvent() {  // parameters defined in main.js
  api.port.emit("log_event", Array.prototype.slice.call(arguments));
}

var tile = tile || function() {  // idempotent for Chrome
  api.log("[scout]", location.hostname);
  var session;
  var sessionChange = false;
  var sessionChangeCallbacks = [];

  api.port.emit("session", function(s) {
    session = s;
    sessionChange = true;
    while (sessionChangeCallbacks.length) sessionChangeCallbacks.shift()();
  });

  function onsessionChange(f) {
    if (sessionChange) {
      f();
    } else {
      sessionChangeCallbacks.push(f);
    }
  }

  window.onerror = function(message, url, lineNo) {
    if (!/https?\:/.test(url)) {  // this is probably from extension code, not from the website we're running this on
      api.port.emit("report_error", { message: message, url: url, lineNo: lineNo });
    }
  };

  var tileCard, tileCount, onScroll;
  api.port.on({
    session_change: function(s) {
      session = s;
      sessionChange = true;
      sessionChangeCallbacks.forEach(function (elem) { elem(); });
      sessionChangeCallbacks = [];
    },
    open_to: function(o) {
      keeper("showPane", o.trigger, o.locator);
    },
    button_click: keeper.bind(null, "togglePane", "button"),
    auto_show: keeper.bind(null, "show", "auto"),
    init: function(o) {
      onsessionChange(function() {
        if (!session) return;

        var pos = o.position;
        if (pos) {
          tile.style.top = pos.top >= 0 ? pos.top + "px" : "auto";
          tile.style.bottom = pos.bottom >= 0 ? pos.bottom + "px" : "auto";
          tile.dataset.pos = JSON.stringify(pos);
          positionTile(pos);
        }
        tileCard.classList.add("kifi-0s");
        if (o.kept) {
          tile.dataset.kept = o.kept;
        } else {
          tile.removeAttribute("data-kept");
        }
        window.addEventListener("resize", onResize);
        api.require("styles/metro/tile.css", function() {
          if (!o.hide) {
            tile.style.display = "";
          }
          tile.offsetHeight;
          tileCard.classList.remove("kifi-0s");
        });
      });
    },
    kept: function(o) {
      if (o.kept) {
        tile.dataset.kept = o.kept;
      } else {
        tile.removeAttribute("data-kept");
      }
    },
    keepers: function(o) {
      setTimeout(keeper.bind(null, "showKeepers", o.keepers, o.otherKeeps), 3000);
    },
    counts: function(counts) {
      var n = Math.max(counts.m, counts.n);
      if (n) {
        tileCount.textContent = n;
        tile.insertBefore(tileCount, tileCard.nextSibling);
      } else if (tileCount.parentNode) {
        tile.removeChild(tileCount);
      }
      tile.dataset.counts = JSON.stringify(counts);
    },
    scroll_rule: function(r) {
      if (!onScroll) {
        var lastScrollTime = 0;
        document.addEventListener("scroll", onScroll = function(e) {
          var t = e.timeStamp || +new Date;
          if (t - lastScrollTime > 100) {  // throttling to avoid measuring DOM too freq
            lastScrollTime = t;
            var hPage = document.body.scrollHeight;
            var hViewport = document[document.compatMode === "CSS1Compat" ? "documentElement" : "body"].clientHeight;
            var hSeen = window.pageYOffset + hViewport;
            api.log("[onScroll]", Math.round(hSeen / hPage * 10000) / 100, ">", r[1], "% and", hPage, ">", r[0] * hViewport, "?");
            if (hPage > r[0] * hViewport && hSeen > (r[1] / 100) * hPage) {
              api.log("[onScroll] showing");
              keeper("show", "scroll");
            }
          }
        });
      }
    }
  });

  document.addEventListener("keydown", onKeyDown, true);
  function onKeyDown(e) {
    if ((e.metaKey || e.ctrlKey) && e.shiftKey) {  // ⌘-shift-[key], ctrl-shift-[key]
      switch (e.keyCode) {
      case 75: // k
<<<<<<< HEAD
        onsessionChange(function () {
          if (!session) {
            toggleLoginDialog();
            return;
          }
          if (tile && tile.dataset.kept) {
            api.port.emit("unkeep");
            tile.removeAttribute("data-kept");  // delete .dataset.kept fails in FF 21
          } else {
            api.port.emit("keep", {url: document.URL, title: document.title, how: "public"});
            if (tile) tile.dataset.kept = "public";
          }
        });
=======
        if (tile && tile.dataset.kept) {
          api.port.emit("unkeep", withUrls({}));
          tile.removeAttribute("data-kept");  // delete .dataset.kept fails in FF 21
        } else {
          api.port.emit("keep", withUrls({title: document.title, how: "public"}));
          if (tile) tile.dataset.kept = "public";
        }
>>>>>>> 139a01e1
        e.preventDefault();
        break;
      case 76: // l
        api.port.emit("api:reload");
        e.preventDefault();
        break;
      case 77: // m
        keeper("togglePane", "key", "/messages");
        e.preventDefault();
        break;
      case 79: // o
        keeper("togglePane", "key", "/notices");
        e.preventDefault();
        break;
      }
    }
  }

  function toggleLoginDialog() {
    api.require("scripts/dialog.js", function() {
      kifiDialog.toggleLoginDialog();
    });
  }

  function keeper() {  // gateway to slider2.js
    var args = Array.prototype.slice.apply(arguments), name = args.shift();
    onsessionChange(function () {
      if (!session) {
        toggleLoginDialog();
        return;
      }
      if (onScroll && name != "showKeepers") {
        document.removeEventListener("scroll", onScroll);
        onScroll = null;
      }
      api.require("scripts/slider2.js", function() {
        slider2[name].apply(slider2, args);
      });
    });
  }

  while (tile = document.getElementById("kifi-tile")) {
    tile.parentNode.removeChild(tile);
  }
  tile = document.createElement("div");
  tile.dataset.t0 = +new Date;
  tile.id = tile.className = "kifi-tile";
  tile.style.display = "none";
  tile.innerHTML =
    "<div class=kifi-tile-card>" +
    "<div class=kifi-tile-keep style='background-image:url(" + api.url("images/metro/tile_logo.png") + ")'></div>" +
    "<div class=kifi-tile-kept></div></div>";
  tileCard = tile.firstChild;
  tileCount = document.createElement("span");
  tileCount.className = "kifi-count";
  (document.querySelector("body") || document.documentElement).appendChild(tile);
  tile.addEventListener("mouseover", function(e) {
    if (e.target === tileCount || tileCard.contains(e.target)) {
      keeper("show", "tile");
    }
  });
  tile["kifi:position"] = positionTile;

  function onResize() {
    if (document.documentElement.classList.contains("kifi-with-pane")) return;
    clearTimeout(onResize.t);  // throttling tile repositioning
    onResize.t = setTimeout(positionTile, 50);
  }

  function positionTile(pos) { // goal: as close to target position as possible while still in window
    pos = pos || JSON.parse(tile && tile.dataset.pos || 0);
    if (!pos) return;
    var maxPos = window.innerHeight - 54;  // height (42) + margin-top (6) + margin-bottom (6)
    if (pos.bottom >= 0) {
      setTileVertOffset(pos.bottom - Math.max(0, Math.min(pos.bottom, maxPos)));
    } else if (pos.top >= 0) {
      setTileVertOffset(Math.max(0, Math.min(pos.top, maxPos)) - pos.top);
    }
  }

  function setTileVertOffset(px) {
    api.log("[setTileVertOffset] px:", px);
    tile.style["transform" in tile.style ? "transform" : "webkitTransform"] = "translate(0," + px + "px)";
  }

  setTimeout(function checkIfUseful() {
    if (document.hasFocus() && document.body.scrollTop > 300) {
      logEvent("slider", "usefulPage", {url: document.URL});
    } else {
      setTimeout(checkIfUseful, 5000);
    }
  }, 60000);

  api.onEnd.push(function() {
    document.removeEventListener("keydown", onKeyDown, true);
    if (onScroll) {
      document.removeEventListener("scroll", onScroll);
      onScroll = null;
    }
    if (tile) {
      tile.parentNode.removeChild(tile);
      tile = tileCount = null;
    }
  });

  return tile;
}();

function withUrls(o) {
  var el, cUrl = (el = document.head.querySelector('link[rel=canonical]')) && el.href;
  var gUrl = (el = document.head.querySelector('meta[property="og:url"]')) && el.content;
  o.url = document.URL;
  if (cUrl && cUrl !== o.url) o.canonical = cUrl;
  if (gUrl && gUrl !== o.url && gUrl !== cUrl) o.og = gUrl;
  return o;
}<|MERGE_RESOLUTION|>--- conflicted
+++ resolved
@@ -18,7 +18,7 @@
     while (sessionChangeCallbacks.length) sessionChangeCallbacks.shift()();
   });
 
-  function onsessionChange(f) {
+  function onSessionChange(f) {
     if (sessionChange) {
       f();
     } else {
@@ -46,7 +46,7 @@
     button_click: keeper.bind(null, "togglePane", "button"),
     auto_show: keeper.bind(null, "show", "auto"),
     init: function(o) {
-      onsessionChange(function() {
+      onSessionChange(function() {
         if (!session) return;
 
         var pos = o.position;
@@ -118,29 +118,19 @@
     if ((e.metaKey || e.ctrlKey) && e.shiftKey) {  // ⌘-shift-[key], ctrl-shift-[key]
       switch (e.keyCode) {
       case 75: // k
-<<<<<<< HEAD
-        onsessionChange(function () {
+        onSessionChange(function () {
           if (!session) {
             toggleLoginDialog();
             return;
           }
           if (tile && tile.dataset.kept) {
-            api.port.emit("unkeep");
+            api.port.emit("unkeep", withUrls({}));
             tile.removeAttribute("data-kept");  // delete .dataset.kept fails in FF 21
           } else {
-            api.port.emit("keep", {url: document.URL, title: document.title, how: "public"});
+            api.port.emit("keep", withUrls({title: document.title, how: "public"}));
             if (tile) tile.dataset.kept = "public";
           }
         });
-=======
-        if (tile && tile.dataset.kept) {
-          api.port.emit("unkeep", withUrls({}));
-          tile.removeAttribute("data-kept");  // delete .dataset.kept fails in FF 21
-        } else {
-          api.port.emit("keep", withUrls({title: document.title, how: "public"}));
-          if (tile) tile.dataset.kept = "public";
-        }
->>>>>>> 139a01e1
         e.preventDefault();
         break;
       case 76: // l
@@ -167,7 +157,7 @@
 
   function keeper() {  // gateway to slider2.js
     var args = Array.prototype.slice.apply(arguments), name = args.shift();
-    onsessionChange(function () {
+    onSessionChange(function () {
       if (!session) {
         toggleLoginDialog();
         return;
