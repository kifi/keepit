--- conflicted
+++ resolved
@@ -91,27 +91,12 @@
     });
   }
 
-<<<<<<< HEAD
   function renderThread(th, callback) {
     th.formatSnippet = getSnippetFormatter;
     th.formatLocalDate = getLocalDateFormatter;
-    th.formatIsoDate = getIsoDateFormatter;
     th.recipientsPictured = th.recipients.slice(0, 4);
     render("html/metro/thread.html", th, function(html) {
       callback($(html).data("recipients", th.recipients).find("time").timeago().end());
-=======
-  function renderThread(o, callback) { // o can be a thread or a childless parent message
-    render("html/metro/thread.html", {
-      "formatSnippet": getSnippetFormatter,
-      "formatLocalDate": getLocalDateFormatter,
-      "lastCommentedAt": o.lastCommentedAt || o.createdAt,
-      "recipientsPictured": o.recipients.slice(0, 4),
-      "messageCount": o.messageCount || 1,
-      "digest": o.digest || o.text,
-      "id": o.id
-    }, function(html) {
-      callback($(html).data("recipients", o.recipients).find("time").timeago().end());
->>>>>>> 2026454d
     });
   }
 }();