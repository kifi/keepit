--- conflicted
+++ resolved
@@ -46,9 +46,9 @@
         })
         .on("click", ".kifi-thread", function() {
           var $th = $(this), id = $th.data("id");
-          var participants = $th.data("participants") ||
-            o.threads.filter(function(t) {return t.id == id})[0].participants;
-          $th.closest(".kifi-pane").triggerHandler("kifi:show-pane", ["/messages/" + id, participants])
+          var recipients = $th.data("recipients") ||
+            o.threads.filter(function(t) {return t.id == id})[0].recipients;
+          $th.closest(".kifi-pane").triggerHandler("kifi:show-pane", ["/messages/" + id, recipients])
         })
         .on("kifi:compose-submit", sendMessage.bind(null, $container))
         .find("time").timeago();
@@ -127,13 +127,8 @@
     th.participantsPictured = th.participants.slice(0, 4);
     th.formatSnippet = getSnippetFormatter;
     th.formatLocalDate = getLocalDateFormatter;
-<<<<<<< HEAD
-    render("html/metro/thread.html", th, function(html) {
-      callback($(html).data("participants", th.participants).find("time").timeago().end());
-=======
     render("html/metro/thread", th, function(html) {
-      callback($(html).data("recipients", th.recipients).find("time").timeago().end());
->>>>>>> 59ef64c1
+      callback($(html).data("participants", th. participants).find("time").timeago().end());
     });
   }
 
