--- conflicted
+++ resolved
@@ -212,17 +212,13 @@
         if (e.target === this) keepPage("private");
       }).on("click", ".kifi-slider2-kept-lock", function (e) {
         if (e.target === this) toggleKeep($(this).closest(".kifi-slider2-keep-card").hasClass("kifi-public") ? "private" : "public");
-<<<<<<< HEAD
       }).on("click", ".kifi-slider2-kept-tag", function(e) {
         log('tag:click')();
         api.require("scripts/tagbox.js", function() {
           log('require:tagbox')();
           tagbox.toggle($slider);
         });
-      }).bindHover(".kifi-slider2-x", function(configureHover) {
-=======
       }).bindHover(".kifi-slider2-x", function (configureHover) {
->>>>>>> df7e8747
         this.style.overflow = "visible";
         configureHover({mustHoverFor: 700, hideAfter: 2500, click: "hide"});
       }).on("click", ".kifi-slider2-x", function () {
