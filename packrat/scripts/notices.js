// @require styles/metro/notices.css
// @require scripts/formatting.js
// @require scripts/api.js
// @require scripts/lib/jquery.timeago.js


// There are several kinds of events that the notifications pane must handle:
//  - initial rendering (up to 10)
//  - scrolling down triggers fetching up to 10 older notifications (never highlighted as new)
//  - receiving a new notification (unseen, unvisited), which may subsume an older notification
//  - changing the state of a notification to "visited" (referenced comment/message has been read)
//  - receiving notifications that were created while disconnected from the server
//  - receiving notification state changes that happened while disconnected
//
// Notifications should only be marked as seen (and new highlight faded away) if the page is visible
// (TBD whether focus is also required).

noticesPane = function() {
  const NOTIFICATION_BATCH_SIZE = 10;  // how many are requested at once (also in main.js)
  const PIXELS_FROM_BOTTOM = 40; // load more notifications when this many pixels from the bottom
  const NEW_FADE_TIMEOUT = 1000; // number of ms to wait before starting to fade
  const NEW_FADE_DURATION = 3000; // length of the fade

  var templates = {};
  api.load("html/metro/notice_comment.html", function(tmpl) {templates.comment = tmpl});
  api.load("html/metro/notice_message.html", function(tmpl) {templates.message = tmpl});

<<<<<<< HEAD
  var $notices;
=======
  api.port.on({
    notifications: function(data) {
      var $notifyPane = $(".kifi-notices");
      if (!$notifyPane.length) return;
      var timeLastSeen = new Date(data.timeLastSeen);
      var notices = data.notifications.slice(0, Math.max(numRequested, data.newIdxs[data.newIdxs.length - 1] || 0));
      var noticesHtml = notices.map(function(notice, i) {
        notice.isNew = data.newIdxs.indexOf(i) >= 0;
        notice.formatMessage = getSnippetFormatter;
        notice.formatLocalDate = getLocalDateFormatter;
        notice.cdnBase = cdnBase;
        switch (notice.category) {
        case "comment":
          break;
        case "message":
          var nAuthors = notice.details.authors.length;
          notice.oneAuthor = nAuthors == 1;
          notice.twoAuthors = nAuthors == 2;
          notice.threeAuthors = nAuthors == 3;
          notice.moreAuthors = nAuthors > 3 ? nAuthors - 2 : 0;
          break;
        default:
          api.log("#a00", "[notifications] unrecognized category", notice.category);
          return "";
        }
        return Mustache.render(templates[notice.category], notice);
      }).join("");
>>>>>>> bf63a5c7

  return {
    render: function($container, notices, newIdxs, timeLastSeen) {
      timeOfOldest = notices[notices.length - 1].time;
      render("html/metro/notices.html", {}, function(html) {
        $notices = $(html)
          .html(notices.map(function(n, i) {return renderNotice(n, newIdxs.indexOf(i) >= 0)}).join(""))
          .appendTo($container);
        $notices.find("time").timeago();

        $notices.on("click", ".kifi-notice", function() {
          api.port.emit("open_deep_link", {nUri: this.dataset.uri, locator: this.dataset.locator});
          return false;
        });
        if (notices.length >= NOTIFICATION_BATCH_SIZE) {  // might be more
          $notices.scroll(onScroll);
        }

        fadeOutNew($notices.find(".kifi-notice-new"));

        $container.closest(".kifi-pane-box").on("kifi:remove", function() {
          $notices = null;
          api.port.emit("notifications_pane", false);
        });
        api.port.emit("notifications_pane", true);

        if (notices.length && new Date(notices[0].time) > new Date(timeLastSeen)) {
          api.port.emit("notifications_read", notices[0].time);
        }
      });
    },
    update: function(a) {
      if (!$notices) return;
      if (Array.isArray(a)) {
        showNew(a);
      } else {
        markVisited(a.category, a.nUri, a.time, a.locator);
      }
    }};

  function renderNotice(notice, isNew) {
    notice.isNew = isNew;
    notice.isVisited = notice.state == "visited";
    notice.formatMessage = getSnippetFormatter;
    notice.formatLocalDate = getLocalDateFormatter;
    switch (notice.category) {
    case "comment":
      break;
    case "message":
      var nAuthors = notice.details.authors.length;
      notice.oneAuthor = nAuthors == 1;
      notice.twoAuthors = nAuthors == 2;
      notice.threeAuthors = nAuthors == 3;
      notice.moreAuthors = nAuthors > 3 ? nAuthors - 2 : 0;
      break;
    default:
      api.log("#a00", "[renderNotice] unrecognized category", notice.category);
      return "";
    }
    return Mustache.render(templates[notice.category], notice);
  }

  function showNew(notices) {
    var $n = $(notices.map(function(n) {return renderNotice(n, true)}).join(""))
      .find("time").timeago().end()
      .prependTo($notices);
    fadeOutNew($n);
    notices.forEach(function(n) {
      if (n.details.subsumes) {
        $notices.find(".kifi-notice[data-id='" + n.details.subsumes + "']").remove();
      }
    });
    api.port.emit("notifications_read", notices[0].time);
  }

  function markVisited(category, nUri, timeStr, locator) {
    var time = new Date(timeStr);
    $notices.find(".kifi-notice-" + category + ":not(.kifi-notice-visited)").each(function() {
      if (this.dataset.uri == nUri &&
          new Date(this.dataset.createdAt) <= time &&
          (!locator || this.dataset.locator == locator)) {
        this.classList.add("kifi-notice-visited");
      }
    });
  }

  function fadeOutNew($new) {
    $new.css("transition", "background " + NEW_FADE_DURATION + "ms ease");
    setTimeout(function() {
      $new.removeClass("kifi-notice-new");
      setTimeout(function() {
        $new.css("transition", "");
      }, NEW_FADE_DURATION);
    }, NEW_FADE_TIMEOUT);
  }

  function onScroll() {
    if (this.scrollTop + this.clientHeight > this.scrollHeight - PIXELS_FROM_BOTTOM) {
      var $oldest = $notices.children(".kifi-notice").last(), now = new Date;
      if (now - ($oldest.data("lastOlderReqTime") || 0) > 10000) {
        $oldest.data("lastOlderReqTime", now);
        api.port.emit("old_notifications", $oldest.find("time").attr("datetime"), function(notices) {
          if ($notices) {
            $(notices.map(function(n) {return renderNotice(n, false)}).join(""))
              .find("time").timeago().end()
              .appendTo($notices);
            if (notices.length < NOTIFICATION_BATCH_SIZE) {
              $notices.off("scroll", onScroll);  // got 'em all
            }
          }
        });
      }
    }
  }
}();<|MERGE_RESOLUTION|>--- conflicted
+++ resolved
@@ -25,37 +25,7 @@
   api.load("html/metro/notice_comment.html", function(tmpl) {templates.comment = tmpl});
   api.load("html/metro/notice_message.html", function(tmpl) {templates.message = tmpl});
 
-<<<<<<< HEAD
   var $notices;
-=======
-  api.port.on({
-    notifications: function(data) {
-      var $notifyPane = $(".kifi-notices");
-      if (!$notifyPane.length) return;
-      var timeLastSeen = new Date(data.timeLastSeen);
-      var notices = data.notifications.slice(0, Math.max(numRequested, data.newIdxs[data.newIdxs.length - 1] || 0));
-      var noticesHtml = notices.map(function(notice, i) {
-        notice.isNew = data.newIdxs.indexOf(i) >= 0;
-        notice.formatMessage = getSnippetFormatter;
-        notice.formatLocalDate = getLocalDateFormatter;
-        notice.cdnBase = cdnBase;
-        switch (notice.category) {
-        case "comment":
-          break;
-        case "message":
-          var nAuthors = notice.details.authors.length;
-          notice.oneAuthor = nAuthors == 1;
-          notice.twoAuthors = nAuthors == 2;
-          notice.threeAuthors = nAuthors == 3;
-          notice.moreAuthors = nAuthors > 3 ? nAuthors - 2 : 0;
-          break;
-        default:
-          api.log("#a00", "[notifications] unrecognized category", notice.category);
-          return "";
-        }
-        return Mustache.render(templates[notice.category], notice);
-      }).join("");
->>>>>>> bf63a5c7
 
   return {
     render: function($container, notices, newIdxs, timeLastSeen) {
@@ -101,6 +71,7 @@
     notice.isVisited = notice.state == "visited";
     notice.formatMessage = getSnippetFormatter;
     notice.formatLocalDate = getLocalDateFormatter;
+    notice.cdnBase = cdnBase;
     switch (notice.category) {
     case "comment":
       break;
