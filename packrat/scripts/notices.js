--- conflicted
+++ resolved
@@ -29,15 +29,9 @@
 
   return {
     render: function($container, notices, timeLastSeen, numNotVisited) {
-<<<<<<< HEAD
-      timeLastSeen = new Date(+new Date(timeLastSeen) + 1000); // hack for old data that did not have millis presision 
-      render("html/metro/notices.html", {}, function(html) {
-        $notices = $(html)
-=======
-      timeLastSeen = new Date(timeLastSeen);
+      timeLastSeen = new Date(+new Date(timeLastSeen) + 1000); // hack for old data that did not have millis presision
       // TODO: unindent below
         $notices = $(render("html/metro/notices", {}))
->>>>>>> 59ef64c1
           .append(notices.map(function(n) {
             return renderNotice(n, n.unread && new Date(n.time) > timeLastSeen);
           }).join(""))
@@ -109,14 +103,12 @@
     }};
 
   function renderNotice(notice, isNew) {
-    api.log("rendering", notice, isNew)
     notice.isNew = isNew;
     notice.isVisited = !notice.unread;
     notice.formatMessage = getSnippetFormatter;
     notice.formatLocalDate = getLocalDateFormatter;
     notice.cdnBase = cdnBase;
     switch (notice.category) {
-<<<<<<< HEAD
       case "message":
         var nParticipants = notice.participants.length;
         notice.oneParticipant = nParticipants == 1;
@@ -129,20 +121,6 @@
       default:
         api.log("#a00", "[renderNotice] unrecognized category", notice.category);
         return "";
-=======
-    case "message":
-      var nAuthors = notice.details.authors.length;
-      notice.oneAuthor = nAuthors == 1;
-      notice.twoAuthors = nAuthors == 2;
-      notice.threeAuthors = nAuthors == 3;
-      notice.moreAuthors = nAuthors > 3 ? nAuthors - 2 : 0;
-      return render("html/metro/notice_message", notice);
-    case "global":
-      return render("html/metro/notice_global", notice);
-    default:
-      api.log("#a00", "[renderNotice] unrecognized category", notice.category);
-      return "";
->>>>>>> 59ef64c1
     }
   }
 
