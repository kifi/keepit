// @require styles/keeper/notices.css
// @require scripts/api.js
// @require scripts/html/keeper/notices.js
// @require scripts/html/keeper/notice_global.js
// @require scripts/html/keeper/notice_message.js
// @require scripts/lib/jquery-ui-position.min.js
// @require scripts/lib/jquery-hoverfu.js
// @require scripts/lib/jquery.timeago.js
// @require scripts/lib/antiscroll.min.js
// @require scripts/formatting.js
// @require scripts/prevent_ancestor_scroll.js

// There are several kinds of events that the notifications pane must handle:
//  - initial rendering (up to 10)
//  - scrolling down triggers fetching up to 10 older notifications (never highlighted as new)
//  - receiving a new notification (unseen, unvisited), which may subsume an older notification
//  - changing the state of a notification to "visited" (referenced message has been read)
//  - receiving notifications that were created while disconnected from the server
//  - receiving notification state changes that happened while disconnected
//
// Notifications should only be marked as seen (and new highlight faded away) if the page is visible
// (TBD whether focus is also required).

panes.notices = function () {
  'use strict';

  var PIXELS_FROM_BOTTOM = 40; // load more notifications when this many pixels from the bottom

  var handlers = {
    new_notification: function (n) {
      log('[new_notification]', n)();
      showNew([n]);
      if (n.unread) {
        $markAll.show();
      }
    },
    missed_notifications: function (arr) {
      log('[missed_notifications]', arr)();
      showNew(arr);
      if (arr.some(function (n) {return n.unread})) {
        $markAll.show();
      }
    },
    notifications_visited: function (o) {
      log('[notifications_visited]', o)();
      markVisited(o.category, o.time, o.threadId, o.id);
      $markAll.toggle(o.numNotVisited > 0);
    },
    all_notifications_visited: function (o) {
      log('[all_notifications_visited]', o)();
      markAllVisited(o.id, o.time);
      $markAll.toggle(o.numNotVisited > 0);
    }
  };

  var $notices, $markAll;
  return {
    render: function ($container) {
      api.port.emit('notifications', function (o) {
        renderNotices($container, o.notifications, o.timeLastSeen, o.numNotVisited);
        api.port.on(handlers);
      });
    }};

  function renderNotices($container, notices, timeLastSeen, numNotVisited) {
    $notices = $(render('html/keeper/notices', {}))
      .append(notices.map(renderNotice).join(''))
      .appendTo($container)
      .preventAncestorScroll();
    $notices.find('time').timeago();
    $container.antiscroll({x: false});

    var scroller = $container.data('antiscroll');
    $(window).on('resize.notices', scroller.refresh.bind(scroller));

    $notices.on('click', '.kifi-notice', function (e) {
      if (e.which !== 1) return;
      var uri = this.dataset.uri;
      var inThisTab = e.metaKey || e.altKey || e.ctrlKey;
      switch (this.dataset.category) {
      case 'message':
        api.port.emit('open_deep_link', {nUri: uri, locator: '/messages/' + this.dataset.thread, inThisTab: inThisTab});
        if (inThisTab && uri !== document.URL) {
          window.location = uri;
        }
        break;
      case 'global':
        markVisited('global', this.dataset.createdAt, this.dataset.thread, this.dataset.id);
        api.port.emit('set_global_read', {threadId: this.dataset.thread, messageId: this.dataset.id, time: this.dataset.createdAt});
        if (uri && uri !== document.URL) {
          if (inThisTab) {
            window.location = uri;
          } else {
            window.open(uri, '_blank').focus();
          }
        }
        break;
      }
      return false;
    })
    .scroll(onScroll)
    .hoverfu('.kifi-notice-n-others', function(configureHover) {
      var $a = $(this);
      render('html/keeper/others', {names: $a.data('names')}, function(html) {
        configureHover(html, {
          mustHoverFor: 100,
          position: {my: 'center bottom-8', at: 'center top', of: $a, collision: 'none'}
        });
      });
    });

    var $box = $container.closest('.kifi-pane-box').on('kifi:remove', function () {
      $notices = $markAll = null;
      $(window).off('resize.notices');
      api.port.off(handlers);
    });

    $markAll = $box.find('.kifi-pane-mark-notices-read').click(function () {
      var o = $notices.find('.kifi-notice').toArray().reduce(function (o, el) {
        var t = new Date(el.dataset.createdAt);
        return t > o.time ? {time: t, id: el.dataset.id} : o;
      }, {time: 0});
      api.port.emit('all_notifications_visited', o);
      // not updating DOM until response received due to bulk nature of action
    }).toggle(numNotVisited > 0);

    if (notices.length && new Date(notices[0].time) > new Date(timeLastSeen)) {
      api.port.emit('notifications_read', notices[0].time);
    }
  }

  function renderNotice(notice) {
    notice.isVisited = !notice.unread;
    notice.formatMessage = getSnippetFormatter;
    notice.formatLocalDate = getLocalDateFormatter;
    notice.cdnBase = cdnBase;
    switch (notice.category) {
    case 'message':
      var participants = notice.participants;
      var nParticipants = participants.length;
      notice.author = notice.author || notice.participants[0];
<<<<<<< HEAD
      // TODO: fix indentation below
        if (notice.authors === 1) {
          notice[notice.author.id === session.user.id ? 'isSent' : 'isReceived'] = true;
        } else if (notice.firstAuthor > 1) {
          participants.splice(1, 0, participants.splice(notice.firstAuthor, 1)[0]);
        }
        var nPicsMax = notice.isSent ? 4 : 3;
        notice.picturedParticipants = nParticipants <= nPicsMax ?
          notice.isReceived && nParticipants === 2 ? [notice.author] : participants :
          participants.slice(0, nPicsMax);
        notice.picIndex = notice.picturedParticipants.length === 1 ? 0 : counter();
        var nNamesMax = 4;
        if (notice.isReceived) {
          notice.namedParticipant = notice.author;
        } else if (notice.isSent) {
          if (nParticipants === 2) {
            notice.namedParticipant = participants[1];
          } else if (nParticipants - 1 <= nNamesMax) {
            notice.namedParticipants = participants.slice(1, 1 + nNamesMax);
          } else {
            notice.namedParticipants = participants.slice(1, nNamesMax);
            notice.otherParticipants = participants.slice(nNamesMax);
            notice.otherParticipantsJson = toNamesJson(notice.otherParticipants);
          }
        } else {
          if (nParticipants === 2) {
            notice.namedParticipant = participants.filter(idIsNot(session.user.id))[0];
          } else if (nParticipants <= nNamesMax) {
            notice.namedParticipants = participants.map(makeFirstNameYou(session.user.id));
          } else {
            notice.namedParticipants = participants.slice(0, nNamesMax - 1).map(makeFirstNameYou(session.user.id));
            notice.otherParticipants = participants.slice(nNamesMax - 1);
            notice.otherParticipantsJson = toNamesJson(notice.otherParticipants);
          }
        }
        if (notice.namedParticipants) {
          notice.nameIndex = counter();
          notice.nameSeriesLength = notice.namedParticipants.length + (notice.otherParticipants ? 1 : 0);
        }
        notice.authorShortName = notice.author.id === session.user.id ? 'Me' : notice.author.firstName;
=======
      notice.oneParticipant = nParticipants === 1;
      notice.twoParticipants = nParticipants === 2;
      notice.threeParticipants = nParticipants === 3;
      notice.moreParticipants = nParticipants > 3 ? nParticipants - 2 : 0;
>>>>>>> f6b98464
      return render('html/keeper/notice_message', notice);
    case 'global':
      return render('html/keeper/notice_global', notice);
    default:
      log('#a00', '[renderNotice] unrecognized category', notice.category)();
      return '';
    }
  }

  function showNew(notices) {
    notices.forEach(function (n) {
      $notices.find('.kifi-notice[data-id="' + n.id + '"]').remove();
      $notices.find('.kifi-notice[data-thread="' + n.thread + '"]').remove();
    });
    $(notices.map(renderNotice).join(''))
      .find('time').timeago().end()
      .prependTo($notices);
    api.port.emit('notifications_read', notices[0].time);
  }

  function markVisited(category, timeStr, threadId, id) {
    $notices.find('.kifi-notice-' + category + '[data-thread="' + threadId + '"]:not(.kifi-notice-visited)').each(function () {
      if (id === this.dataset.id || new Date(timeStr) >= new Date(this.dataset.createdAt)) {
        this.classList.add('kifi-notice-visited');
      }
    });
  }

  function markAllVisited(id, timeStr) {
    var time = new Date(timeStr);
    $notices.find('.kifi-notice:not(.kifi-notice-visited)').each(function () {
      if (id === this.dataset.id || time >= new Date(this.dataset.createdAt)) {
        this.classList.add('kifi-notice-visited');
      }
    });
  }

  function onScroll() {
    if (this.scrollTop + this.clientHeight > this.scrollHeight - PIXELS_FROM_BOTTOM) {
      var $oldest = $notices.children('.kifi-notice').last(), now = new Date;
      if (now - ($oldest.data('lastOlderReqTime') || 0) > 10000) {
        $oldest.data('lastOlderReqTime', now);
        api.port.emit('old_notifications', $oldest.find('time').attr('datetime'), function (notices) {
          if ($notices) {
            if (notices.length) {
              $(notices.map(renderNotice).join(''))
                .find('time').timeago().end()
                .appendTo($notices);
            } else {
              $notices.off('scroll', onScroll);  // got 'em all
            }
          }
        });
      }
    }
  }

  function counter() {
    var i = 0;
    return function() {
      return i++;
    };
  }

  function idIsNot(id) {
    return function (o) {
      return o.id !== id;
    };
  }

  function makeFirstNameYou(id) {
    return function (o) {
      if (o.id === id) {
        o.firstName = 'You';
      }
      return o;
    };
  }

  function toNamesJson(users) {
    return JSON.stringify(users.map(toName));
  }

  function toName(user) {
    return user.firstName + ' ' + user.lastName;
  }
}();
<|MERGE_RESOLUTION|>--- conflicted
+++ resolved
@@ -139,7 +139,6 @@
       var participants = notice.participants;
       var nParticipants = participants.length;
       notice.author = notice.author || notice.participants[0];
-<<<<<<< HEAD
       // TODO: fix indentation below
         if (notice.authors === 1) {
           notice[notice.author.id === session.user.id ? 'isSent' : 'isReceived'] = true;
@@ -180,12 +179,6 @@
           notice.nameSeriesLength = notice.namedParticipants.length + (notice.otherParticipants ? 1 : 0);
         }
         notice.authorShortName = notice.author.id === session.user.id ? 'Me' : notice.author.firstName;
-=======
-      notice.oneParticipant = nParticipants === 1;
-      notice.twoParticipants = nParticipants === 2;
-      notice.threeParticipants = nParticipants === 3;
-      notice.moreParticipants = nParticipants > 3 ? nParticipants - 2 : 0;
->>>>>>> f6b98464
       return render('html/keeper/notice_message', notice);
     case 'global':
       return render('html/keeper/notice_global', notice);
