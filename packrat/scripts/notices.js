--- conflicted
+++ resolved
@@ -202,7 +202,6 @@
 
     switch (notice.category) {
     case 'message':
-<<<<<<< HEAD
       return renderMessage(notice);
     case 'triggered':
       return renderTriggered(notice);
@@ -218,6 +217,7 @@
     notice.title = notice.title || formatTitleFromUrl(notice.url);
     var participants = notice.participants;
     var nParticipants = participants.length;
+    var isSystem = !notice.author || notice.author.id === '42424242-4242-4242-4242-000000000001';
     if (notice.authors === 1) {
       notice[nParticipants === 1 ? 'isSelf' : (notice.author && notice.author.id) === k.me.id ? 'isSent' : 'isReceived'] = true;
     } else if (notice.firstAuthor > 1) {
@@ -240,16 +240,6 @@
         notice.namedParticipants = participants.slice(1, nNamesMax);
         notice.otherParticipants = participants.slice(nNamesMax);
         notice.otherParticipantsJson = toNamesJson(notice.otherParticipants);
-=======
-      notice.title = notice.title || formatTitleFromUrl(notice.url);
-      var participants = notice.participants;
-      var nParticipants = participants.length;
-      var isSystem = !notice.author || notice.author.id === '42424242-4242-4242-4242-000000000001';
-      if (notice.authors === 1) {
-        notice[nParticipants === 1 ? 'isSelf' : (notice.author && notice.author.id) === k.me.id ? 'isSent' : 'isReceived'] = true;
-      } else if (notice.firstAuthor > 1) {
-        participants.splice(1, 0, participants.splice(notice.firstAuthor, 1)[0]);
->>>>>>> 6057c592
       }
     } else {
       if (nParticipants === 2) {
@@ -274,6 +264,8 @@
         notice.multiple = notice.messages > 1;
       }
       notice.authorShortName = 'Me';
+    } else if (isSystem) {
+      notice.authorShortName = '';
     } else if (notice.author && nParticipants > 2) {
       notice.authorShortName = notice.author.firstName;
     }
@@ -296,20 +288,11 @@
             title = notice.bodyHtml.substring(notice.bodyHtml.indexOf(' just shared: ') + 14);
           }
         }
-<<<<<<< HEAD
         notice.extra.uriSummary = {
           title: title
         };
         notice.text = message;
-=======
-        notice.authorShortName = 'Me';
-      } else if (isSystem) {
-        notice.authorShortName = '';
-      } else if (notice.author && nParticipants > 2) {
-        notice.authorShortName = notice.author.firstName;
->>>>>>> 6057c592
-      }
-      console.log(notice.extra.uriSummary);
+      }
 
       var message;
       if (notice.extra.keep.attr && notice.extra.keep.attr.message) {
