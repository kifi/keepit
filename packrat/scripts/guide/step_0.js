--- conflicted
+++ resolved
@@ -10,11 +10,7 @@
   var eventsToBlock = ['mousewheel','wheel'];
   return {show: show, remove: removeAll};
 
-<<<<<<< HEAD
-  function show($guide, page, allowEsc) {
-=======
-  function show($guide, pages) {
->>>>>>> 6495f0d3
+  function show($guide, page) {
     if (!$stage) {
       $stage = $(render('html/guide/step_0', {me: me, page: page})).appendTo('body').layout().addClass('kifi-open');
       $steps = $guide.appendTo('body')
