// @require scripts/guide/step.js
// @require scripts/html/guide/step_2.js

guide.step2 = guide.step2 || function () {
  'use strict';
  var step;
  var steps = [
    {
      lit: '#kifi-res-list .r',
      pad: [20, -180, 70, 20],
      arrow: {dx: -200, dy: -100, from: {angle: 180, gap: 12, along: [0, .55]}, to: {angle: 120, gap: 4, along: [.5, 1]}},
      allow: [
        {type: 'click', target: '#kifi-res-list .r a[href]', proceed: true},  // note: Google sometimes alters the link's class name
        {type: /^mouse/, target: '#kifi-res-list .r a[href]'}
      ]
    }
  ];
  return {
    show: show,
    remove: function () {
      if (step) {
        step.removeAll();
      }
    }
  };

<<<<<<< HEAD
  function show($guide, page, allowEsc) {
=======
  function show($guide, page, pageIdx) {
>>>>>>> 6495f0d3
    if (!step) {
      step = guide.step(steps, {
        $guide: $guide,
        page: page,
        index: 2,
        done: .5,
        anchor: 'tl',
        opacity: .65,
        hide: onHide
      });
    }
  }

  function onHide() {
    step = null;
  }
}();<|MERGE_RESOLUTION|>--- conflicted
+++ resolved
@@ -24,11 +24,7 @@
     }
   };
 
-<<<<<<< HEAD
-  function show($guide, page, allowEsc) {
-=======
-  function show($guide, page, pageIdx) {
->>>>>>> 6495f0d3
+  function show($guide, page) {
     if (!step) {
       step = guide.step(steps, {
         $guide: $guide,
