// @require scripts/guide/step.js
// @require scripts/html/guide/step_1.js

guide.step1 = guide.step1 || function () {
  'use strict';
  var step, observer;
  var steps = [
    {
      lit: '.kifi-tile-card',
      pad: [20, 40],
      arrow: {dx: 121, dy: 87, from: {angle: 0, gap: 12, along: [1, .55]}, to: {angle: -70, gap: 10}},
      allow: {type: 'mouseover', target: '.kifi-tile-keep,.kifi-tile-kept'}
    },
    {
      substep: true,
      afterTransition: '.kifi-keep-btn',
      lit: {bottom: 8, right: 7, width: 155, height: 49},
      pad: [10, 20, 50, 20],
      arrow: {dx: 130, dy: 96, from: {angle: 0, gap: 12, along: [1, .55]}, to: {angle: -80, gap: 10, sel: '.kifi-keep-btn'}},
      allow: {type: 'click', target: '.kifi-keep-btn'}
    },
    {
      afterTransition: '.kifi-keep-box',
      pad: [0],
      arrow: {dx: 150, dy: 0, from: {angle: 0, gap: 12, along: [1, .55]}, to: {angle: 0, gap: 5, sel: '.kifi-keep-box-lib.kifi-system.kifi-discoverable'}},
      allow: [
        {type: /^key/, target: '.kifi-keep-box-lib-input', unless: function (e) {return e.keyCode === 27}},  // esc
        {type: /^(?:mouse|click$)/, target: '.kifi-keep-box-lib'}
      ]
    },
    {
      afterTransition: '.kifi-keep-box-cart',
      lit: '.kifi-keep-box',
      litFor: 3000,
      pad: [0],
      pos: {bottom: 280, right: 480},  // TODO: position relative to spotlight
      transition: 'opacity'
    },
    {
      pos: 'center',
      transition: 'opacity'
    }
  ];
  return {
    show: show,
    remove: function () {
      if (step) {
        step.removeAll();
      }
    }
  };

<<<<<<< HEAD
  function show($guide, page, allowEsc) {
=======
  function show($guide, page, pageIdx) {
>>>>>>> 6495f0d3
    if (!step) {
      tile.style.display = '';
      step = guide.step(steps, {
        $guide: $guide,
        page: page,
        index: 1,
        done: .3,
        anchor: 'br',
        opacity: .8,
        step: onStep,
        next: onClickNext,
        hide: onHide
      });
    }
  }

  function onStep(stepIdx) {
    switch (stepIdx) {
      case 0:
        observer = new MutationObserver(function (records) {
          if (elementAdded(records, 'kifi-keeper')) {
            observer.disconnect();
            observer = null;
            step.show(1);
          }
        });
        observer.observe(tile, {childList: true});
        break;
      case 1:
        observer = new MutationObserver(function (records) {
          var box = elementAdded(records, 'kifi-keep-box');
          if (box) {
            observer.disconnect();
            observer = null;
            var r = box.parentNode.getBoundingClientRect();
            step.show(2, getTransitionDurationMs(window.getComputedStyle(box)), {
              left: r.left + box.offsetLeft,
              top: r.top + box.offsetTop,
              width: box.offsetWidth,
              height: box.offsetHeight
            });
          }
        });
        observer.observe(tile.querySelector('.kifi-keeper'), {childList: true});
        break;
      case 2:
        observer = new MutationObserver(function (records) {
          var view = elementAdded(records, 'kifi-keep-box-view-keep');
          if (view) {
            observer.disconnect();
            observer = null;
            step.show(3);
          }
        });
        observer.observe(tile.querySelector('.kifi-keep-box-cart'), {childList: true});
        break;
      case 4:
        api.port.emit('prime_search', 'g');
        break;
    }
  }

  function onHide() {
    if (observer) {
      observer.disconnect();
      observer = null;
    }
    step = null;
  }

  function onClickNext(e, stepIdx) {
    if (stepIdx === 3) {
      e.closeKeeper = true;
      step.show(4);
    } else {
      step.nav(e.target.href);
    }
  }

  function elementAdded(records, cssClass) {
    for (var i = 0; i < records.length; i++) {
      var nodes = records[i].addedNodes;
      for (var j = 0; j < nodes.length; j++) {
        var node = nodes[j];
        if (node.nodeType === 1 && node.classList.contains(cssClass)) {
          return node;
        }
      }
    }
  }

  function getTransitionDurationMs(cs) {
    var dur = cs.transitionDuration.split(',')[0];
    return (~dur.indexOf('ms') ? 1 : 1000) * parseFloat(dur);
  }
}();<|MERGE_RESOLUTION|>--- conflicted
+++ resolved
@@ -50,11 +50,7 @@
     }
   };
 
-<<<<<<< HEAD
-  function show($guide, page, allowEsc) {
-=======
-  function show($guide, page, pageIdx) {
->>>>>>> 6495f0d3
+  function show($guide, page) {
     if (!step) {
       tile.style.display = '';
       step = guide.step(steps, {
