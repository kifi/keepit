--- conflicted
+++ resolved
@@ -31,11 +31,7 @@
           });
         var $bar = $steps.find('.kifi-gs-bar');
         var guideStep = guide['step' + o.step];
-<<<<<<< HEAD
-        guideStep.show($steps, o.page, o.x);
-=======
-        guideStep.show($steps, o.page >= 0 ? o.pages[o.page] : o.pages, o.page);
->>>>>>> 6495f0d3
+        guideStep.show($steps, o.page);
         api.onEnd.push(guideStep.remove);
       });
     }
