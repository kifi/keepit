// @require styles/keeper/thread.css
// @require styles/keeper/compose.css
// @require styles/keeper/participant_colors.css
// @require scripts/html/keeper/messages.js
// @require scripts/html/keeper/message_aux.js
// @require scripts/html/keeper/message_discussion.js
// @require scripts/html/keeper/message_tip.js
// @require scripts/html/keeper/message_email_tooltip.js
// @require scripts/html/keeper/compose.js
// @require scripts/lib/jquery.timeago.js
// @require scripts/lib/jquery-canscroll.js
// @require scripts/lib/q.min.js
// @require scripts/formatting.js
// @require scripts/look.js
// @require scripts/render.js
// @require scripts/compose.js
// @require scripts/lib/antiscroll.min.js
// @require scripts/prevent_ancestor_scroll.js
// @require scripts/maintain_height.js
// @require scripts/message_header.js

k.panes.thread = k.panes.thread || function () {
  'use strict';

  var handlers = {
    thread_info: function (o) {
      if ($holder && $holder.data('threadId') === o.th.thread) {
<<<<<<< HEAD
        var participants = o.th.participants || [o.keep.keptBy];
        k.messageHeader.init($who.find('.kifi-message-header'), o.th.thread, participants, o.keep);
=======
        $holder.data('keep', o.keep);
        k.messageHeader.init($who.find('.kifi-message-header'), o.th.thread, o.th.participants, o.keep);
>>>>>>> 2cecee07
      }
    },
    thread: function (o) {
      if ($holder && $holder.data('threadId') === o.id) {
        $holder.data('keep', o.keep);
        updateAll(o.id, o.messages);
      }
    },
    message: function (o) {
      if ($holder && $holder.data('threadId') === o.threadId) {
        update(o.threadId, o.message);
      }
    }
  };

  var $who, $holder, browserName;
  return {
    render: function ($paneBox, locator) {
      var threadId = locator.split('/')[2];
      log('[panes.thread.render]', threadId);

      $who = $paneBox.find('.kifi-thread-who');  // uncomment code below once header is pre-rendered again
      var $tall = $paneBox.find('.kifi-pane-tall'); //.css('margin-top', $who.outerHeight());

      $holder = renderBlank($paneBox, $tall, $who, threadId);

      api.port.on(handlers);
      api.port.emit('thread', threadId);
      api.port.emit('prefs', function (prefs) {
        if ($holder) {
          $holder.data('compose').reflectPrefs(prefs);
        }
      });
      api.port.emit('browser', function (data) {
        browserName = data.name;
      });

      $paneBox.on('click', '.kifi-message-header-back', function () {
        k.pane.back($redirected.length ? null : '/messages');
      });

      var $redirected = $paneBox.find('.kifi-thread-redirected').click(function () {
        $redirected.fadeOut(800, $.fn.remove.bind($redirected));
      });
      if ($redirected.length) {
        setTimeout(function () {
          $redirected.triggerHandler('click');
        }, 5000);
      }
    }
  };

  function renderBlank($paneBox, $tall, $who, threadId) {
    $(k.render('html/keeper/messages', {
      draftPlaceholder: 'Write something…'
    }, {
      compose: 'compose'
    }))
    .prependTo($tall);

    var compose = k.compose($tall, sendReply.bind(null, threadId));
    var $holder = $tall.find('.kifi-scroll-inner')
      .preventAncestorScroll()
      .handleLookClicks('chat')
      .on('click', '.kifi-message-pic-a,a.kifi-message-name', function () {
        var a = this, url = a.href;
        if (url.indexOf('?') < 0) {
          a.href = url + '?o=xmp';
          setTimeout(function () {
            a.href = url;
          });
        }
      })
      .hoverfu('.kifi-message-email-learn', function (configureHover) {
        var link = this;
        k.render('html/keeper/message_email_tooltip', function (html) {
          configureHover(html, {
            mustHoverFor: 1e9, click: 'toggle',
            position: {my: 'right+50 bottom-10', at: 'center top', of: link, collision: 'none'}
          });
        });
      })
      .data({threadId: threadId, compose: compose});
    var $scroll = $tall.find('.kifi-scroll-wrap');
    var heighter = maintainHeight($scroll[0], $holder[0], $tall[0], [$who[0], compose.form()]);

    $paneBox
    .on('kifi:removing', onRemoving.bind(null, threadId, compose))
    .on('kifi:remove', onRemoved.bind(null, $who.find('.kifi-message-header'), compose, heighter));

    var onShown = function () {
      $scroll.antiscroll({x: false});
      $(window).off('resize.thread').on('resize.thread', function () {
        $scroll.data('antiscroll').refresh();
        $holder.canScroll();
      });
      compose.focus();
    };
    if ($paneBox.data('shown')) {
      onShown();
    } else {
      $paneBox.on('kifi:shown', onShown);
    }

    return $holder;
  }

  function onRemoving(threadId, compose) {
    compose.save({threadId: threadId});
    api.port.off(handlers);
    $(window).off('resize.thread');
  }

  function onRemoved($header, compose, heighter) {
    k.messageHeader.destroy($header);
    compose.destroy();
    heighter.destroy();
  }

  function update(threadId, message) {
    if (!$holder.find('.kifi-message-sent[data-id="' + message.id + '"]').length &&
        !$holder.find('.kifi-message-sent[data-id=]').get().some(textMatches.bind(null, message.text))) {  // transmitReply updates these
      var atBottom = scrolledToBottom($holder[0]);
      var _renderMessage = renderMessage.bind(null, $holder.data('keep'));
      insertChronologically(_renderMessage(message), message.createdAt);
      if (atBottom) {
        scrollToBottomResiliently();
      }
      emitRendered(threadId, message);
    }
  }

  function updateAll(threadId, messages) {
    var $msgs = $holder.find('.kifi-message-sent');
    var _renderMessage = renderMessage.bind(null, $holder.data('keep'));

    if ($msgs.length) {
      var newMessages = justNewMessages($msgs, messages);
      if (newMessages.length) {
        var atBottom = scrolledToBottom($holder[0]);
        newMessages.forEach(function (m) {
          insertChronologically(_renderMessage(m), m.createdAt);
        });
        if (atBottom) {
          scrollToBottomResiliently();
        }
      }
    } else {
      $holder.append(messages.map(_renderMessage));
      scrollToBottomResiliently(true);
    }

    if (messages && messages.length) {
      emitRendered(threadId, messages[messages.length - 1]);
    }
  }

  function justNewMessages($msgs, messages) {
    var ids = $msgs.get().reduce(function (o, el) {
      var id = el.dataset.id;
      if (id) o[id] = true;
      return o;
    }, {});
    var msgsSending = $msgs.filter('[data-id=]').get();
    return messages.filter(function (m) {
      return !ids[m.id] && !msgsSending.some(textMatches.bind(null, m.text))
    });
  }

  function textMatches(messageText, el) {
    var matches = $(el).data('text') === messageText;
    log('[textMatches]', matches);
    return matches;
  }

  function insertChronologically(mEl, time) {
    var timeEls = $holder.find('time').get();
    for (var i = timeEls.length; i--;) {
      var timeEl = timeEls[i];
      if (timeEl.getAttribute('datetime') <= time) {
        $(timeEl).closest('.kifi-message-sent').after(mEl);
        return;
      }
    }
    $holder.prepend(mEl);
  }

  function scrolledToBottom(el) {
    return el.scrollTop + el.clientHeight === el.scrollHeight;
  }

  function sendReply(threadId, text) {
    var _renderMessage = renderMessage.bind(null, $holder.data('keep'));
    var $m = $(_renderMessage({
      id: '',
      createdAt: new Date().toISOString(),
      text: text,
      user: k.me,
      displayedSource: browserName
    }))
    .data('text', text);
    $holder.append($m);
    scrollToBottomResiliently();

    transmitReply($m, text, threadId);

    setTimeout(function () {
      if (!$m.attr('data-id') && !$m.data('error')) {
        $m.find('time').hide();
        $m.find('.kifi-message-status').text('sending…');
      }
    }, 1000);

    return Q(true);  // reset form
  }

  function renderMessage(keep, m) {
    m.formatMessage = formatMessage.full;
    m.formatAuxData = formatAuxData;
    m.keep = keep;
    if (m.auxData && m.auxData.length >= 3 &&
      (m.auxData[0] === 'add_participants' || m.auxData[0] === 'start_with_emails')) {
      m.hasEmail = m.auxData[2].some(function (o) {return o.kind === 'email'});
    }
    m.formatLocalDate = formatLocalDate;
    m.sender = m.user;
    formatParticipant(m.sender);
    if (m.source && m.source !== "server") {
      m.displayedSource = m.source;
    }

    var templates = {
      messageTip: 'message_tip'
    };
    var $rendered;
    if (m.auxData && m.auxData.length) {
      $rendered = $(k.render('html/keeper/message_aux', m, templates))
        .on('click', '.kifi-message-email-view', function() {
          api.require('scripts/iframe_dialog.js', function() {
            api.port.emit('auth_info', function (info) {
              iframeDialog.toggle('viewEmail', info.origin, {msgId: m.id});
            });
          });
        });
    } else {
      $rendered = $(k.render('html/keeper/message_discussion', m, templates));
    }

    return $rendered.find('time').timeago().end()[0];
  }

  function handleReplyError($reply, status, originalText, threadId) {
    $reply.data('error', true);
    var $error = $reply.find('.kifi-message-status');
    var errorText;
    switch (status) {
      case 0:
      case 502:
        errorText = 'whoops, no connection.'; break;
      default:
        errorText = 'whoops, not delivered.';
    }
    $reply.find('.kifi-message-body').css({opacity: 0.3});
    $reply.find('time').css({display:'none'});
    $error.html(errorText + ' <a href="javascript:">retry?</a>').css({cursor: 'pointer', color: '#a00'})
    .fadeIn(300).off('click').click(function() {
      $(this).fadeOut(100);
      $reply.find('time').css({display:''});
      transmitReply($reply, originalText, threadId);
    });
  }

  function transmitReply($m, originalText, threadId) {
    api.port.emit('send_reply', {text: originalText, threadId: threadId}, function (o) {
      log('[transmitReply] resp:', o);
      if (o.id) { // success, got a response
        $m.attr('data-id', o.id);
        $m.find('.kifi-message-body').css({opacity: ''});
        $m.find('time')  // TODO: patch timeago to update attrs too
          .attr('datetime', o.createdAt)
          .attr('title', formatLocalDate()(o.createdAt, function render(s) {return s}))
          .timeago('update', o.createdAt)
          .css({display:''});
      } else {
        handleReplyError($m, o.status, originalText, threadId);
      }
    });
  }

  function emitRendered(threadId, m) {
    if (m && m.id) {
      api.port.emit('message_rendered', {threadId: threadId, messageId: m.id, time: m.createdAt});
    }
  }

  function scrollToBottomResiliently(instantly) {
    log('[thread.scrollToBottomResiliently]', instantly || '');
    var $img = $holder.find('img').on('load', scrollToBottom);
    $holder.find('.kifi-messages-sent-inner').on('scroll', function onScroll() {
      $(this).off('scroll', onScroll);
      $img.off('load', scrollToBottom);
    });
    scrollToBottom();
    function scrollToBottom() {
      if (instantly) {
        $holder[0].scrollTop = 99999;
        $holder.canScroll();
      } else {
        $holder.scrollToBottom(function () {
          $holder.canScroll();
        });
      }
    }
  }
}();<|MERGE_RESOLUTION|>--- conflicted
+++ resolved
@@ -21,17 +21,13 @@
 
 k.panes.thread = k.panes.thread || function () {
   'use strict';
-
   var handlers = {
     thread_info: function (o) {
       if ($holder && $holder.data('threadId') === o.th.thread) {
-<<<<<<< HEAD
-        var participants = o.th.participants || [o.keep.keptBy];
+        $holder.data('keep', o.keep);
+        var participants = o.th.participants || o.keep && [o.keep.keptBy] || [];
+        console.log('xxxxx', participants);
         k.messageHeader.init($who.find('.kifi-message-header'), o.th.thread, participants, o.keep);
-=======
-        $holder.data('keep', o.keep);
-        k.messageHeader.init($who.find('.kifi-message-header'), o.th.thread, o.th.participants, o.keep);
->>>>>>> 2cecee07
       }
     },
     thread: function (o) {
@@ -322,9 +318,7 @@
   }
 
   function emitRendered(threadId, m) {
-    if (m && m.id) {
-      api.port.emit('message_rendered', {threadId: threadId, messageId: m.id, time: m.createdAt});
-    }
+    api.port.emit('message_rendered', {threadId: threadId, messageId: m.id, time: m.createdAt});
   }
 
   function scrollToBottomResiliently(instantly) {
