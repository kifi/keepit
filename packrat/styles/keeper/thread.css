.kifi-messages-sent {
  max-height: 0;
  -moz-box-sizing: border-box;
  box-sizing: border-box;
}
.kifi-messages-sent-inner {
  max-height: inherit;
}
.kifi-message-sent {
  margin: 0 9px;
<<<<<<< HEAD
  padding: 7px 10px 7px 0;
=======
  padding: 11px 10px 11px 0;
>>>>>>> f8cfed88
  position: relative;
}
.kifi-message-sent:first-child {
  margin-top: 10px;
}
.kifi-message-sent:last-child {
  padding-bottom: 0;
  margin-bottom: 4px;
}
.kifi-message-status {
  position: absolute;
  right: 10px;
  top: -6px;
  line-height: 12px;
  font-size: 12px;
  padding: 0 3px;
  background-color: #fafafa;
  display: none;
}
.kifi-message-sent>time {
  position: absolute;
<<<<<<< HEAD
  right: 0;
  top: 7px;
=======
  right: 10px;
  top: 11px;
>>>>>>> f8cfed88
  line-height: 11px;
  font-size: 11px;
  padding: 0 3px;
  background-color: #fafafa;
  color: #a9a9a9;
  display: none;
}
.kifi-message-sent:hover>time,
.kifi-messages-sent-inner:not(:hover)>.kifi-message-sent:last-child>time {
  display: block;
}
img.kifi-message-pic {
  float: left;
  width: 30px;
  height: 30px;
  background-color: rgba(0,0,0,.1);
  border-radius: 2px;
}
img.kifi-message-pic.kifi-self {
  border-radius: 20px;
}
.kifi-message-body {
  margin-left: 40px;
  word-wrap: break-word;
}
.kifi-message-name {
  position: relative;
  top: -2px;
  margin-bottom: 2px;
  font-weight: bold;
}
.kifi-message-body.kifi-message-body>p {
  line-height: 16px;
  color: #444;
}
.kifi-message-body>p>a[href] {
  text-decoration: underline;
}
.kifi-image-in-message {
  max-width: 100%;
}
.kifi-message-sent::after {
  content: " ";
  display: block;
  font-size: 0;
  line-height: 0;
  visibility: hidden;
  clear: both;
}
.kifi-message-aux .kifi-message-body,
.kifi-message-aux .kifi-message-pic {
  display: none;
}
.kifi-message-sent.kifi-message-aux {
  padding: 0;
}
.kifi-message-aux {
  color: #777;
  background: rgba(0, 0, 0, .06);
  border-top: 1px solid #fafafa;
  border-bottom: 1px solid #fafafa;
  border-radius: 1px;
  margin-top: 2px;
  margin-bottom: 2px;
}
.kifi-message-aux>time {
  top: 0;
}
.kifi-message-aux + .kifi-message-sent {
  border-top: 0;
}
.kifi-aux-message {
<<<<<<< HEAD
  padding: 7px 10px 7px 40px;
=======
  padding: 13px;
}
.kifi-thread-background {
  position: absolute;
  top: 40px;
  bottom: 0;
  width: 100%;
  background-color: #fafafa;
>>>>>>> f8cfed88
}<|MERGE_RESOLUTION|>--- conflicted
+++ resolved
@@ -8,11 +8,7 @@
 }
 .kifi-message-sent {
   margin: 0 9px;
-<<<<<<< HEAD
-  padding: 7px 10px 7px 0;
-=======
   padding: 11px 10px 11px 0;
->>>>>>> f8cfed88
   position: relative;
 }
 .kifi-message-sent:first-child {
@@ -34,13 +30,8 @@
 }
 .kifi-message-sent>time {
   position: absolute;
-<<<<<<< HEAD
-  right: 0;
-  top: 7px;
-=======
   right: 10px;
   top: 11px;
->>>>>>> f8cfed88
   line-height: 11px;
   font-size: 11px;
   padding: 0 3px;
@@ -98,24 +89,20 @@
   padding: 0;
 }
 .kifi-message-aux {
-  color: #777;
-  background: rgba(0, 0, 0, .06);
-  border-top: 1px solid #fafafa;
-  border-bottom: 1px solid #fafafa;
-  border-radius: 1px;
-  margin-top: 2px;
-  margin-bottom: 2px;
+  text-align: center;
+  color: #b8c5d0;
+  border-top: 1px solid #b8c5d0;
+  border-bottom: 1px solid #b8c5d0;
+  margin-top: 0;
+  margin-bottom: 0;
 }
 .kifi-message-aux>time {
-  top: 0;
+  top: -6px;
 }
 .kifi-message-aux + .kifi-message-sent {
   border-top: 0;
 }
 .kifi-aux-message {
-<<<<<<< HEAD
-  padding: 7px 10px 7px 40px;
-=======
   padding: 13px;
 }
 .kifi-thread-background {
@@ -124,5 +111,4 @@
   bottom: 0;
   width: 100%;
   background-color: #fafafa;
->>>>>>> f8cfed88
 }