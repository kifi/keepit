.kifi-keeper.kifi-hiding+.kifi-tile-card {
  z-index: -1;
}
.kifi-keeper:not(.kifi-hiding)+.kifi-tile-card,
.kifi-keeper~.kifi-count,
.kifi-keeper+.kifi-tile {
  display: none;
}

.kifi-keeper {
  position: absolute;
  bottom: 0;
  right: 0;
  width: 322px;
  height: 62px;
  -moz-box-sizing: border-box;
  box-sizing: border-box;
/*
  bottom: 8px;
  right: 7px;
  width: 136px;
  height: 49px;
  border: solid transparent;
  border-width: 5px 7px 8px;
  margin: -5px -7px -8px;
*/
  font-size: 12px;
  line-height: 14px;
}
.kifi-keeper:hover {
  /*border-width: 14px 6px 14px 14px;*/
  /*margin: -14px -6px -14px -14px;*/
}
.kifi-tile>.kifi-keeper {
  border: solid transparent;
  border-width: 5px 7px 8px;
  margin: -5px -7px -8px;
}
.kifi-pane>.kifi-keeper:hover {
  /*border-left-width: 6px;*/
}
.kifi-keeper.kifi-tiny {
  /*width: 49px;*/
}
<<<<<<< HEAD
.kifi-keeper.kifi-auto {
/*
  width: 136px;
  transition: width 200ms ease-out;
*/
}
=======
>>>>>>> 82f90175
.kifi-keeper.kifi-wide {
/*
  width: 310px;
  transition: width 100ms ease-out;
*/
}
.kifi-keeper.kifi-growing {
  /*overflow: hidden;*/
}
.kifi-keeper.kifi-hiding {
  /*overflow: hidden;*/
  /*width: 0;*/
  opacity: 0;
  transition: opacity 60ms ease-in 40ms;
  /*transition: width 100ms ease-in, opacity 60ms ease-in 40ms;*/
}
<<<<<<< HEAD
.kifi-keeper.kifi-hiding.kifi-auto {
  /*transition: width 200ms ease-in, opacity 120ms ease-in 80ms;*/
  transition: opacity 120ms ease-in 80ms;
}
=======
>>>>>>> 82f90175
.kifi-keeper-x {
  position: absolute;
  bottom: 0;
  right: 0;
  height: 24px;
  width: 0;
  background-position: 8px 15px;
  background-size: auto 13px;
  background-repeat: no-repeat;
  overflow: hidden;
  cursor: pointer;
  transition: width .25s ease-in;
}
html[kifi-with-pane] .kifi-keeper-x {
  width: 24px;
}

.kifi-tip {
  position: fixed;
  z-index: 999999999992;
  width: auto;
  height: auto;
  margin-bottom: 14px;
  border-radius: 6px !important;
  padding: 8px 12px 10px;
  background-color: rgba(53,60,67,.9);
  color: #fff;
  font-size: 12px;
  line-height: normal;
  text-align: left;
  white-space: nowrap;
  cursor: default;
  opacity: 0;
  -webkit-transform: translate(0, 2px);
  transform: translate(0, 2px);
  transition: opacity 90ms ease-in-out, -webkit-transform 90ms ease-out;
  transition: opacity 90ms ease-in-out, transform 90ms ease-out;
}
.kifi-tip-below {
  bottom: auto;
  top: 100%;
  margin-bottom: 0;
  margin-top: 20px;
  -webkit-transform: translate(0,-2px);
  transform: translate(0,-2px);
}
.kifi-tip::before,
.kifi-tip-tri {
  content: " ";
  position: absolute;
  top: 100%;
  left: 50%;
  margin-left: -8px;
  font-size: 0;
  line-height: 0;
  border-style: solid;
  border-width: 8px 8px 0;
  border-color: rgba(53,60,67,.9) transparent;
}
.kifi-tip-below::before {
  top: auto;
  bottom: 100%;
  border-width: 0 8px 8px;
}
.kifi-tip.kifi-showing {
  visibility: visible;
  opacity: 1;
  -webkit-transform: none;
  transform: none;
  transition: opacity ease-in, -webkit-transform ease-out;
  transition: opacity ease-in, transform ease-out;
  transition-duration: 50ms;
}
.kifi-keeper-x-tip::before {
  left: auto;
  right: 10px;
}

.kifi-keep-card {
  position: absolute;
  bottom: 0;
  right: 0;
  -moz-box-sizing: content-box;
  box-sizing: content-box;
  width: 155px;
  height: 49px;
  -webkit-perspective: 200px;
  perspective: 200px;
}
html[kifi-pane-parent] .kifi-keep-card {
  left: 132px;
  right: auto;
}
html[kifi-with-pane] .kifi-keep-card {
  width: 146px;
}
.kifi-keep-card,
.kifi-dock { /* width for .kifi-keep-card only */
  transition: width .25s ease-in, -webkit-transform 50ms ease-in, box-shadow 50ms ease-in;
  transition: width .25s ease-in, transform 50ms ease-in, box-shadow 50ms ease-in;
}
.kifi-tile.ui-draggable .kifi-keep-card,
.kifi-tile.ui-draggable .kifi-dock {
  box-shadow: 0 8px 7px -4px rgba(0,0,0,.7);
  -webkit-transform: translate(0,-4px);
  transform: translate(0,-4px);
}
.kifi-keep-side,
.kifi-kept-side,
.kifi-dock-btn {
  border: 3px solid rgba(0,0,0,.3);
  border-radius: 24.5px !important;
}
.kifi-keep-side {
  background: #f1f1f1;
}
.kifi-keep-side,
.kifi-kept-side {
  position: absolute;
  top: 0;
  right: 0;
  width: 100%;
  height: 100%;
  -moz-box-sizing: border-box;
  box-sizing: border-box;
  -webkit-backface-visibility: hidden;
  backface-visibility: hidden;
  transition: -webkit-transform .25s ease-in-out, z-index .25s linear;
  transition: transform .25s ease-in-out, z-index .25s linear;
}
.kifi-keep-card.kifi-private .kifi-keep-side,
.kifi-keep-card.kifi-public .kifi-keep-side {
  -webkit-transform: rotateX(-180deg);
  transform: rotateX(-180deg);
}
.kifi-keep-card.kifi-unkept .kifi-kept-side {
  -webkit-transform: rotateX(180deg);
  transform: rotateX(180deg);
}
.kifi-keep-card.kifi-private .kifi-kept-side,
.kifi-keep-card.kifi-public .kifi-kept-side,
.kifi-keep-card.kifi-unkept .kifi-keep-side {
  z-index: 100;
}
.kifi-keep-btn,
.kifi-kept-btn {
  position: absolute;
  top: 0;
  right: 0;
  width: 100%;
  height: 100%;
  border-radius: inherit !important;
  line-height: 42px;
  color: #333;
  text-align: center;
  cursor: pointer;
}
.kifi-keep-btn,
.kifi-keep-btn.kifi-hoverless:hover,
.kifi-keep-btn.kifi-hoverless:active {
  /*background: #22303f;*/
}
.kifi-keep-btn:hover {
  /*background: #263647;*/
}
.kifi-keep-btn:active {
  /*background: #1f2b39;*/
}
.kifi-keep-btn::before {
  content: 'Keep it';
}
.kifi-kept-btn,
.kifi-kept-btn.kifi-hoverless:hover,
.kifi-kept-btn.kifi-hoverless:active {
  background: #2980b9;
}
.kifi-kept-btn:hover {
  /*background: #2c88c4;*/
}
.kifi-kept-btn:active {
  /*background: #2676ab;*/
}
.kifi-kept-btn::before,
.kifi-kept-btn.kifi-hoverless:hover::before {
  content: 'Kept';
}
.kifi-private .kifi-kept-btn::before,
.kifi-private .kifi-kept-btn.kifi-hoverless:hover::before {
  display: block;
  line-height: 32px;
}
.kifi-private .kifi-kept-btn::after,
.kifi-private .kifi-kept-btn.kifi-hoverless:hover::after {
  content: "(private)";
  display: block;
  margin-top: -5px;
  font-size: 9px;
  line-height: 0;
}
.kifi-kept-btn:hover::before {
  content: 'Unkeep';
  line-height: 42px;
}
.kifi-private .kifi-kept-btn:hover::after {
  content: '';
}
.kifi-keep-lock,
.kifi-kept-lock,
.kifi-keep-tag,
.kifi-kept-tag {
  position: absolute;
  /*background-color: #465f78;*/
  border: 1px solid rgba(51,51,51,.3);
  border-radius: 50%;
  cursor: pointer;
  background-repeat: no-repeat;
  background-position: center;
}
.kifi-keep-lock,
.kifi-kept-lock {
  top: 7px;
  left: 7px;
  width: 28px;
  height: 28px;
  background-image: url('data:image/svg+xml,<svg xmlns="http://www.w3.org/2000/svg" viewBox="0 0 6.793 9.018"><path fill="%23464646" d="M5.99,3.064H5.924C5.924,1.375,4.79,0,3.397,0S0.87,1.375,0.869,3.064H0.804C0.362,3.064,0,3.432,0,3.882v4.319c0,0.45,0.362,0.818,0.804,0.818H5.99c0.442,0,0.804-0.368,0.804-0.818V3.882C6.793,3.432,6.432,3.064,5.99,3.064z M3.397,0.987c0.945,0,1.713,0.932,1.713,2.077H1.684C1.684,1.919,2.452,0.987,3.397,0.987z"/></svg>');
  background-size: auto 12px;
  background-position: center 7px;
}
.kifi-keep-lock:hover,
.kifi-kept-lock:hover,
.kifi-keep-tag:hover,
.kifi-kept-tag:hover {
  /*background-color: #7897b5;*/
}
.kifi-keep-lock:active,
.kifi-kept-lock:active,
.kifi-keep-tag:active,
.kifi-kept-tag:active {
  /*background-color: #6e8aa6;*/
}
.kifi-private .kifi-kept-lock {
  /*background-color: #e78881;*/
}
.kifi-private .kifi-kept-lock:hover {
  /*background-color: #e7958f;*/
}
.kifi-private .kifi-kept-lock:active {
  /*background-color: #e77e76;*/
}
.kifi-tagged .kifi-kept-tag {
  /*background-color: #8edf58;*/
}
.kifi-tagged .kifi-kept-tag:hover {
  /*background-color: #a3e278;*/
}
.kifi-tagged .kifi-kept-tag:active {
  /*background-color: #76dc32;*/
}
.kifi-keep-lock:hover::before,
.kifi-kept-lock:hover::before,
.kifi-private .kifi-kept-lock::before,
.kifi-keep-tag:hover::before,
.kifi-kept-tag:hover::before,
.kifi-tagged .kifi-kept-tag::before {
  /*opacity: 1;*/
}
.kifi-keep-tag,
.kifi-kept-tag {
  top: 7px;
  right: 7px;
  width: 28px;
  height: 28px;
  background-image: url('data:image/svg+xml,<svg xmlns="http://www.w3.org/2000/svg" viewBox="0 0 9 9"><path fill-rule="evenodd" clip-rule="evenodd" fill="%23464646" d="M9.003,0.643c0-0.358-0.285-0.642-0.643-0.642L5.197,0c-0.17-0.005-0.342,0.057-0.472,0.187L0.188,4.719c-0.251,0.251-0.251,0.658,0,0.909l3.183,3.18c0.251,0.251,0.658,0.251,0.909,0l4.537-4.533c0.13-0.13,0.191-0.302,0.187-0.472L9.003,0.643z M7.235,2.249c-0.266,0-0.482-0.216-0.482-0.482c0-0.266,0.216-0.482,0.482-0.482c0.266,0,0.482,0.216,0.482,0.482C7.717,2.034,7.501,2.249,7.235,2.249z"/></svg>');
  background-size: auto 12px;
}
.kifi-tag-tip::before {
  left: auto;
  right: 7px;
}

.kifi-keepers-box {
  position: fixed;
  z-index: 999999999991;
  right: 16px;
  bottom: 78px;
  height: 122px;
  border: 2px solid #b8c5d2;
  border-radius: 5px !important;
  box-shadow: rgba(0,40,90,.2) 5px 4px 0 2px;
  white-space: nowrap;
  background: #fff right 12px top 12px/24px 14px no-repeat;
  background-image: url(data:image/png;base64,iVBORw0KGgoAAAANSUhEUgAAABgAAAAOCAYAAAA1+Nx+AAABI0lEQVR4Aa3TMSiEYRjA8Wf6FumwcJ0u3SCD0zfoBt0mAzarTdksVgO7kaKbZHUlNhslGSxIUiiM+ny4CcM9/sNz9fXkvu46w++d3rd/T2+PHJ1d/0BNCdKmfqzhBI/IQBqEQxPKkCaGsIIQYqYQQRPymMEGRl0gdYJLKGIEKOATaqqYQxbfUNz4QDElcAXFOwJsQc0+xPSgBsV5O4ECVjEOwQPULKAX3RCEWEb2r0AO94jNHQaxi0VUkMMH1HlCCdtYwqEPhDiGmjqmkfEf2STwjDK0wQeq0IR1SAuBU+xhMzXgXCBoMTALMRPpAf+o/UDRB76gHm7R1XHAXaxAE3b+OzCGA2jCfKeBVyjqGEYfXqCmhjwixHjDgNuVSYgZQWyiXxD9z6vZdAj5AAAAAElFTkSuQmCC);
  padding: 0 196px 0 0;
  margin: 0;
}
@media (min-resolution: 1.3dppx) {
  .kifi-keepers-box {
    background-image: url(data:image/png;base64,iVBORw0KGgoAAAANSUhEUgAAADAAAAAcCAYAAAAnbDzKAAACGklEQVR4AdXTO2hTURzH8V+sBhuwIr5iwWcDDhIHLRTldhMs1NVBEXSQDg6CUEFwUkRQEIx27KqI4iTFQhGVqKAtCBmigw9EISA1KsVXbfv3O4bDvYcQb9Kb4fPbLofv4R6NPy1NwxzzCKAW24ETGMUYnmAtFEWMRRiEWmAJjqAEC5FfrIAU0pDHRhRhHjshCMuxF7lmBnTgHGYwh7tYBzly+AiDTwChH59gMNxGRszfmAPOwhxFqEYnXsMi/MYECliFFajAHJfEfIs54BUsxGYIwnlYhBGsgWoMwEKUYw/w3OxWCF34CgtxAQoRwEJMNiPgDMzxEIJwFBbiHZZ53tVzmON4MwI6cBW/sIAJdEMQbsJCXIQ8NuAOfuA9hiBfwH7oP6SRgRwvYSGGsa3GLmQhH19AAEFIoYApjz5kcQqdEISlOIkeCB9gdXoEIcAx5xfLYqTegGGYxw0Im2CYwWM8wGcY8g0EFCEMwvAFz1DCHKyegD2YhUV4gy4nwBFbgMsfgNXwHfgHvVASA/oxBvM4DSU14B7M4z5SMQYUcNDR23iAXwXroRgDDkOuZgTMYx/UrgGXoXYOuNXeAcBQAwF9SQr4iTzk6IZFCFodcA3mUUYGqrEySQEBrsM8RpMekMYLmMehJAcIW1CFRfiOnuQGAAewAIswifRiBUzBHLPIQTWuoOoxgAwqqDqmsR3CuOd7RdiNtyHK/wBxDTYwcBDc4gAAAABJRU5ErkJggg==);
  }
}
.kifi-keepers-box.kifi-above-count {
  bottom: 86px;
}
.kifi-keepers-box.kifi-keepers-hover {
  bottom: 70px;
  right: 6px;
}
.kifi-keepers-box.kifi-with-others {
  padding-right: 256px; /* +60 */
}
.kifi-keepers-box.kifi-tip::before {
  content: none;
}
.kifi-keepers-box.kifi-keepers-hover::before {
  content: ' ';
  position: absolute;
  left: 0;
  top: 100%;
  width: 100%;
  height: 24px;
  -webkit-transform: none;
  transform: none;
  border: none;
  margin: 0;
}
.kifi-keepers-promo {
  -webkit-transform: translate(0,20px);
  transform: translate(0,20px);
}
.kifi-tip.kifi-keepers-promo {
  transition-duration: .5s;
}
.kifi-keepers-pics {
  margin: 17px 0 17px 17px;
  height: 88px;
  position: relative;
}
.kifi-keepers-pics-1,
.kifi-keepers-pics-4 {
  width: 88px;
}
.kifi-keepers-pics-3,
.kifi-keepers-pics-6 {
  width: 133px;
}
.kifi-keepers-pics-2,
.kifi-keepers-pics-8 {
  width: 178px;
}
.kifi-keepers-pic,
.kifi-keepers-more {
  position: absolute;
  width: 43px;
  height: 43px;
  background-size: cover;
}
.kifi-keepers-pics-1>.kifi-keepers-pic,
.kifi-keepers-pics-2>.kifi-keepers-pic,
.kifi-keepers-pics-3>:last-child {
  width: 88px;
  height: 88px;
}
.kifi-keepers-pics-4>:nth-child(2n+2),
.kifi-keepers-pics-6>:nth-child(3n+2),
.kifi-keepers-pics-8>:nth-child(4n+2) {
  left: 45px;
}
.kifi-keepers-pics-6>:nth-child(3n+3),
.kifi-keepers-pics-8>:nth-child(4n+3) {
  left: 90px;
}
.kifi-keepers-pics-2>:last-child,
.kifi-keepers-pics-3>:last-child,
.kifi-keepers-pics-8>:nth-child(4n+4) {
  right: 0;
}
.kifi-keepers-pics-3>:nth-child(2),
.kifi-keepers-pics-4>:nth-child(n+3),
.kifi-keepers-pics-6>:nth-child(n+4),
.kifi-keepers-pics-8>:nth-child(n+5) {
  bottom: 0;
}
.kifi-keepers-more {
  background-color: #b8c5d2;
  text-align: center;
  line-height: 43px;
  color: #fff;
  font-weight: bold;
  -webkit-font-smoothing: bold;
}
.kifi-keepers-who {
  position: absolute;
  top: 40px;
  right: 6px;
  width: 190px;
  text-align: center;
  font-size: 13px;
  line-height: 16px;
  color: #444;
  -webkit-font-smoothing: antialiased;
}
.kifi-with-others .kifi-keepers-who {
  width: 250px; /* +60 */
}
.kifi-keepers-kept-by {
  font-size: 18px;
  line-height: 24px;
  margin-bottom: 3px;
  -webkit-font-smoothing: inherit;
}
.kifi-keepers-you {
  -webkit-font-smoothing: inherit;
}
.kifi-keepers-you::before {
  content: 'You';
  color: #a0bf67;
  font-weight: bold;
}
.kifi-keepers-you::after {
  content: ' and';
}
.kifi-with-others .kifi-keepers-you::after {
  content: ',';
  color: #a0bf67;
  font-weight: bold;
}
.kifi-keepers-friends {
  color: #85a4ea;
  font-weight: bold;
  -webkit-font-smoothing: inherit;
}
.kifi-keepers-others {
  -webkit-font-smoothing: inherit;
}
.kifi-keepers-friends::after,
.kifi-keepers-others::after {
  content: 's';
}
.kifi-keepers-friends[data-n='1']::after,
.kifi-keepers-others[data-n='1']::after {
  content: '';
}
.kifi-keepers-box::after,
.kifi-keepers-tri-shadow::after {
  content: ' ';
  position: absolute;
  -webkit-transform-origin: left bottom;
  transform-origin: left bottom;
  -webkit-transform: skewX(35deg) scale(.8,1.6) rotate(45deg);
  transform: skewX(35deg) scale(.8,1.6) rotate(45deg);
}
.kifi-keepers-box::after {
  height: 16px;
  width: 16px;
  bottom: 0;
  right: 20px;
  border: inherit;
  border-top-color: transparent;
  border-left-color: transparent;
  background-color: inherit;
}
.kifi-keepers-box.kifi-keepers-hover::after {
  right: 90px; /* +70 */
}
.kifi-keepers-tri-shadow::after {
  top: -20px;
  left: 5px;
  height: 20px;
  width: 20px;
  background-color: rgba(0,40,90,.2);
  border-bottom-right-radius: 6px !important;
}
.kifi-keepers-tri-shadow {
  position: absolute;
  bottom: -28px;
  right: 2px;
  height: 20px;
  width: 36px;
  overflow: hidden;
}
.kifi-keepers-hover>.kifi-keepers-tri-shadow {
  right: 72px; /* +70 */
}

.kifi-dock-btn {
  position: absolute;
  bottom: 0;
<<<<<<< HEAD
  right: 0;
  width: 43px;
  height: 43px;
  border-radius: 50%;
=======
  right: 181px;
  width: 129px;
  height: 42px;
  background: #67829c;
  border-radius: 5px !important;
  font-size: 0;
  line-height: 0;
  text-align: right; /* keeps contents still during transition */
}
.kifi-dock-btn {
  display: inline-block !important;
  height: 42px;
  width: 64px;
>>>>>>> 82f90175
  background-repeat: no-repeat;
  cursor: pointer;
}
.kifi-dock-site {
  -webkit-transform: translate(-259px);
  transform: translate(-259px);
  background-image: url('data:image/svg+xml,<svg xmlns="http://www.w3.org/2000/svg" viewBox="0 0 13.497 11.249"><path fill="%23464646" d="M1.617,0H0.75C0.336,0,0,0.336,0,0.75v9.749c0,0.414,0.336,0.75,0.75,0.75h0.867c0.414,0,0.75-0.336,0.75-0.75V0.75C2.367,0.336,2.031,0,1.617,0z M5.554,0H4.687c-0.414,0-0.75,0.336-0.75,0.75v9.749c0,0.414,0.336,0.75,0.75,0.75h0.867c0.414,0,0.75-0.336,0.75-0.75V0.75C6.304,0.336,5.968,0,5.554,0z M13.47,10.216l-3.278-9.664c-0.113-0.334-0.547-0.532-0.969-0.442L8.458,0.271C8.036,0.36,7.785,0.703,7.898,1.036l3.278,9.665c0.113,0.334,0.547,0.531,0.969,0.442l0.765-0.162C13.332,10.892,13.583,10.549,13.47,10.216z"/></svg>');
  background-size: 18px auto;
  background-position: center;
}
.kifi-dock-messages {
  -webkit-transform: translate(-208px);
  transform: translate(-208px);
  background-image: url('data:image/svg+xml,<svg xmlns="http://www.w3.org/2000/svg" viewBox="0 0 14.998 17.998"><path fill="%23464646" d="M12.748,11.249c0-0.786-0.572-1.5-1.5-2.034V5.999h-0.046c0.017-0.125,0.046-0.246,0.046-0.375c0-1.354-0.981-2.514-2.388-3.051c0.087-0.216,0.138-0.451,0.138-0.698C8.999,0.839,8.159,0,7.124,0S5.249,0.839,5.249,1.875c0,0.247,0.051,0.482,0.138,0.699C3.98,3.111,3,4.27,3,5.624c0,0.128,0.029,0.25,0.046,0.375H3v3.215c-0.928,0.535-1.5,1.248-1.5,2.034h3.787c0.174,0.856,0.93,1.5,1.837,1.5s1.663-0.644,1.837-1.5H12.748z M7.124,0.75c0.621,0,1.125,0.504,1.125,1.125c0,0.133-0.033,0.256-0.076,0.375H6.075C6.033,2.131,5.999,2.008,5.999,1.875C5.999,1.253,6.503,0.75,7.124,0.75z"/></svg>');
  background-size: 20px auto;
  background-position: center 13px;
}
.kifi-dock-compose {
  -webkit-transform: translate(-157px);
  transform: translate(-157px);
  background-image: url('data:image/svg+xml,<svg xmlns="http://www.w3.org/2000/svg" viewBox="0 0 13.497 12.747"><path fill-rule="evenodd" clip-rule="evenodd" fill="%23464646" d="M6.748,0C3.021,0,0,2.511,0,5.609c0,1.912,1.154,3.599,2.912,4.612c-0.114,0.724-0.498,1.605-1.466,2.526c0,0,2.527-0.001,3.922-1.648c0.446,0.077,0.907,0.118,1.38,0.118c3.727,0,6.748-2.511,6.748-5.609S10.475,0,6.748,0z"/></svg>');
  background-size: auto 17px;
  background-position: center;
}
.kifi-keeper-x,
.kifi-dock-btn {
  background-color: #f6f6f6;
}
.kifi-keeper-x:hover,
.kifi-dock-btn:hover {
  background-color: red;
}
.kifi-keeper-x:active,
.kifi-dock-btn:active,
.kifi-dock-btn.kifi-at {
  background-color: blue;
}
.kifi-keeper.kifi-growing .kifi-count,
.kifi-keeper.kifi-hiding .kifi-count {
  display: none;
}

.kifi-titled-tip {
  margin-top: 4px;
  border-top: 1px solid #fff;
  padding-top: 6px;
}

.kifi-drag-glass {
  position: fixed;
  top: 0;
  bottom: 0;
  left: 0;
  right: 0;
  z-index: 999999999993;
  background: transparent;
  cursor: move;
}<|MERGE_RESOLUTION|>--- conflicted
+++ resolved
@@ -42,15 +42,6 @@
 .kifi-keeper.kifi-tiny {
   /*width: 49px;*/
 }
-<<<<<<< HEAD
-.kifi-keeper.kifi-auto {
-/*
-  width: 136px;
-  transition: width 200ms ease-out;
-*/
-}
-=======
->>>>>>> 82f90175
 .kifi-keeper.kifi-wide {
 /*
   width: 310px;
@@ -67,13 +58,6 @@
   transition: opacity 60ms ease-in 40ms;
   /*transition: width 100ms ease-in, opacity 60ms ease-in 40ms;*/
 }
-<<<<<<< HEAD
-.kifi-keeper.kifi-hiding.kifi-auto {
-  /*transition: width 200ms ease-in, opacity 120ms ease-in 80ms;*/
-  transition: opacity 120ms ease-in 80ms;
-}
-=======
->>>>>>> 82f90175
 .kifi-keeper-x {
   position: absolute;
   bottom: 0;
@@ -561,26 +545,10 @@
 .kifi-dock-btn {
   position: absolute;
   bottom: 0;
-<<<<<<< HEAD
   right: 0;
   width: 43px;
   height: 43px;
   border-radius: 50%;
-=======
-  right: 181px;
-  width: 129px;
-  height: 42px;
-  background: #67829c;
-  border-radius: 5px !important;
-  font-size: 0;
-  line-height: 0;
-  text-align: right; /* keeps contents still during transition */
-}
-.kifi-dock-btn {
-  display: inline-block !important;
-  height: 42px;
-  width: 64px;
->>>>>>> 82f90175
   background-repeat: no-repeat;
   cursor: pointer;
 }
