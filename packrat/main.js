/*jshint globalstrict:true */
'use strict';

var api = api || require('./api');
var log = log || api.log;
var ThreadList = ThreadList || require('./threadlist').ThreadList;

var NOTIFICATION_BATCH_SIZE = 10;

//                          | sub |    |------- country domain -------|-- generic domain --|           |-- port? --|
var domainRe = /^https?:\/\/[^\/]*?((?:[^.\/]+\.[^.\/]{2,3}\.[^.\/]{2}|[^.\/]+\.[^.\/]{2,6}|localhost))(?::\d{2,5})?(?:$|\/)/;
var hostRe = /^https?:\/\/([^\/]+)/;

var tabsByUrl = {}; // by normalized url
var tabsByLocator = {};
var tabsTagging = [];
var allThreadsCallbacks = [];
var pageThreadsCallbacks = {}; // by normalized url
var threadCallbacks = {}; // by thread ID
var threadReadAt = {}; // thread ID => Date (only if read recently in this browser)

// ===== Cached data from server

var pageData = {}; // normUrl => PageData
var pageThreads = {}; // normUrl => ThreadList
var allThreads;   // ThreadList
var threadsById = {}; // threadId => thread (notification JSON)
var messageData = {}; // threadId => [message, ...]; TODO: evict old threads from memory
var friends = [];
var friendsById = {};
var ruleSet = {};
var urlPatterns = [];
var tags;  // [] means user has none
var tagsById;

function clearDataCache() {
  log("[clearDataCache]")();
  pageData = {};
  pageThreads = {};
  allThreads = null;
  threadsById = {};
  messageData = {};
  friends = [];
  friendsById = {};
  ruleSet = {};
  urlPatterns = [];
  tags = null;
  tagsById = null;
}

function PageData() {
}

function indexOfTag(tags, tagId) {
  for (var i = 0, len = tags.length; i < len; i++) {
    if (tags[i].id === tagId) {
      return i;
    }
  }
  return -1;
}

function addTag(tags, tag) {
  var index = indexOfTag(tags, tag.id);
  if (index === -1) {
    return tags.push(tag);
  }

  if (tag.name) {
    tags[index].name = tag.name;
  }
  return 0;
}

function removeTag(tags, tagId) {
  var index = indexOfTag(tags, tagId);
  if (index === -1) {
    return null;
  }
  return tags.splice(index, 1)[0];
}

function insertUpdateChronologically(arr, o, time) {
  var date = new Date(o[time]), old;
  for (var i = arr.length; i--;) {
    var el = arr[i];
    if (date > new Date(el[time])) {
      arr.splice(i + 1, 0, o);
      date = null;
    }
    if (o.id === el.id) {
      arr.splice(i, 1);
      old = el;
    }
  }
  if (date) {
    arr.unshift(o);
  }
  return old;
}

// ===== Server requests

function ajax(service, method, uri, data, done, fail) {  // method and uri are required
  if (service.match(/^(?:GET|POST|HEAD|OPTIONS|PUT)$/)) { // shift args if service is missing
    fail = done, done = data, data = uri, uri = method, method = service, service = 'api';
  }
  if (typeof data == "function") {  // shift args if data is missing and done is present
    fail = done, done = data, data = null;
  }

  if (data && method.match(/^(?:GET|HEAD)$/)) {
    var a = [];
    for (var key in data) {
      if (data.hasOwnProperty(key)) {
        var val = data[key];
        if (val != null) {
          a.push(encodeURIComponent(key) + "=" + encodeURIComponent(val));
        }
      }
    }
    uri += (~uri.indexOf("?") ? "&" : "?") + a.join("&").replace(/%20/g, "+");
    data = null;
  }

  api.request(method, serviceNameToUri(service) + uri, data, done, fail);
}

// ===== Event logging

function logEvent(eventFamily, eventName, metaData, prevEvents) {
  if (eventFamily !== 'slider') {
    log("#800", "[logEvent] invalid event family:", eventFamily)();
    return;
  }
  var ev = {
    installId: getStored("kifi_installation_id"), // ExternalId[KifiInstallation]
    eventFamily: eventFamily, // Category (see eventFamilies)
    eventName: eventName}; // Any key for this event
  if (metaData) {
    ev.metaData = metaData; // Any js object that you would like to attach to this event. i.e., number of total results shown, which result was clicked, etc.
  }
  if (prevEvents && prevEvents.length) {
    ev.prevEvents = prevEvents; // a list of previous ExternalId[Event]s that are associated with this action. The frontend determines what is associated with what.
  }
  log("#aaa", "[logEvent] %s %o", ev.eventName, ev)();
  if (socket) {
    socket.send(["log_event", ev]);
  } else {
    ev.time = Date.now();
    logEvent.queue.push(ev);
    if (logEvent.queue.length > 50) {
      logEvent.queue.shift();  // discard oldest
    }
  }
}
logEvent.queue = [];
logEvent.catchUp = function() {
  var t = Date.now();
  while (logEvent.queue.length) {
    var ev = logEvent.queue.shift();
    ev.msAgo = t - ev.time;
    delete ev.time;
    socket.send(["log_event", ev]);
  }
}

// ===== WebSocket handlers

var socketHandlers = {
  denied: function() {
    log("[socket:denied]")();
    clearSession();
  },
  version: function(v) {
    log("[socket:version]", v)();
    if (api.version != v) {
      api.requestUpdateCheck();
    }
  },
  experiments: function(exp) {
    log("[socket:experiments]", exp)();
    session.experiments = exp;
  },
  new_friends: function(fr) {
    log("[socket:new_friends]", fr)();
    for (var i = 0; i < fr.length; i++) {
      var f = fr[i];
      if (friendsById[f.id]) {
        friends = friends.filter(function(e) {return e.id != f.id})
      }
      friends.push(f)
      friendsById[f.id] = f;
    }
  },
  create_tag: onTagChangeFromServer.bind(null, 'create'),
  rename_tag: onTagChangeFromServer.bind(null, 'rename'),
  remove_tag: onTagChangeFromServer.bind(null, 'remove'),
  thread_participants: function(threadId, participants) {
    log("[socket:thread_participants]", threadId, participants)();
    participants = participants.filter(idIsNot(session.user.id));
    var thread = threadsById[threadId];
    if (thread) {
      thread.participants = participants;
    }
    forEachTabAtLocator('/messages/' + threadId, function(tab) {
      api.tabs.emit(tab, 'participants', participants);  // TODO: send threadId too
    });
  },
  thread_muted: function(threadId, muted) {
    log("[socket:thread_muted]", threadId, muted)();
    var thread = threadsById[threadId];
    if (thread) {
      thread.muted = muted;
    }
    forEachTabAtLocator('/messages/' + threadId, function(tab) {
      api.tabs.emit(tab, 'muted', muted);  // TODO: send threadId too
    });
  },
  url_patterns: function(patterns) {
    log("[socket:url_patterns]", patterns)();
    urlPatterns = compilePatterns(patterns);
  },
  notifications: function(arr, numUnreadUnmuted, timeLastSeen) {  // initial load of notifications
    log("[socket:notifications]", arr, numUnreadUnmuted, timeLastSeen)();
    arr.forEach(function (n) {
      standardizeNotification(n);
      threadsById[n.thread] = n;
    });
    allThreads = new ThreadList(threadsById, arr.map(getThreadId), numUnreadUnmuted, timeLastSeen);
    allThreads.includesOldest = arr.length < NOTIFICATION_BATCH_SIZE;
    while (allThreadsCallbacks.length) {
      allThreadsCallbacks.shift()();
    }
    tellVisibleTabsNoticeCountIfChanged();
  },
  notification: function(n) {  // a new notification (real-time)
    log("[socket:notification]", n)();
    standardizeNotification(n);
    if (insertNewNotification(n)) {
      sendNotificationToTabs(n, true);
      var tl = pageThreads[n.url];
      if (tl) {
        // TODO: update tabs at n.url and /messages (or /notices?)
      }
    }
  },
  missed_notifications: function(arr, serverTime) {
    log("[socket:missed_notifications]", arr, serverTime)();
    serverTime = new Date(serverTime);
    for (var i = arr.length; i--;) {
      var n = arr[i];
      standardizeNotification(n);

      if (insertNewNotification(n)) {
        var showPopup = serverTime - new Date(n.time) < 60000;
        sendNotificationToTabs(n, showPopup);
        if (showPopup) {
          arr.splice(i, 1);
        }
        var md = messageData[n.thread];
        if (md && !threadCallbacks[n.thread]) {
          socket.send(['get_thread', n.thread]);  // TODO: "get_thread_since" (don't need messages already loaded)
          threadCallbacks[n.thread] = [];  // TODO: add callback that updates tabs at /messages/threadId
        }
      } else {
        arr.splice(i, 1);
      }
    }
    if (arr.length) {
      forEachTabAtLocator('/notices', function(tab) {
        api.tabs.emit(tab, 'missed_notifications', arr);
      });
    }
    tellVisibleTabsNoticeCountIfChanged();
  },
  last_notify_read_time: function(t) {
    log("[socket:last_notify_read_time]", t)();
    if (allThreads) allThreads.updateLastSeen(t);
  },
  all_notifications_visited: function(id, time) {
    log("[socket:all_notifications_visited]", id, time)();
    markAllNoticesVisited(id, time);
  },
  thread: function(th) {
    log("[socket:thread]", th)();
    messageData[th.id] = th.messages;
    for (var arr = threadCallbacks[th.id]; arr && arr.length;) {
      arr.shift()({id: th.id, messages: th.messages});
    }
    delete threadCallbacks[th.id];
  },
  message: function(threadId, message) {
    log("[socket:message]", threadId, message, message.nUrl)();
    forEachTabAtLocator('/messages/' + threadId, function(tab) {
      api.tabs.emit(tab, "message", {threadId: threadId, message: message, userId: session.user.id});
    });
    var messages = messageData[threadId];
    if (messages) {
      insertUpdateChronologically(messages, message, 'createdAt');
    }
  },
  message_read: function(nUri, threadId, time, messageId) {
    log("[socket:message_read]", nUri, threadId, time)();
    removeNotificationPopups(threadId);
    markRead('message', threadId, messageId, time);
  },
  unread_notifications_count: function(count) {
    // see comment in syncNumUnreadUnmutedThreads() :(
    if (allThreads && allThreads.numUnreadUnmuted !== count) {
      reportError('numUnreadUnmuted incorrect: ' + allThreads.numUnreadUnmuted + ' != ' + count);
      allThreads.numUnreadUnmuted = count;
      tellVisibleTabsNoticeCountIfChanged();
      requestMissedNotifications();
    }
  }
};


function emitAllTabs(name, data, options) {
  return api.tabs.each(function(tab) {
    api.tabs.emit(tab, name, data, options);
  });
}

function emitTabsByUrl(url, name, data, options) {
  return tabsByUrl[url].forEach(function(tab) {
    api.tabs.emit(tab, name, data, options);
  });
}

function onAddTagResponse(result) {
  if (result.success) {
    var nUri = this.nUri,
      d = pageData[nUri],
      tag = result.response;
    if (addTag(tags, tag)) {
        tagsById[tag.id] = tag;
    }
    addTag(d.tags, tag);
    log('onAddTagResponse', tag, d.tags)();
    emitTabsByUrl(nUri, 'add_tag', tag);
    emitTabsByUrl(nUri, 'tagged', {
      tagged: true
    });
  }
}

function onRemoveTagResponse(tagId, result) {
  if (result.success) {
    var nUri = this.nUri,
      d = pageData[nUri];
    removeTag(d.tags, tagId);
    log('onRemoveTagResponse', tagId, d.tags)();
    emitTabsByUrl(nUri, 'remove_tag', {
      id: tagId
    });
    emitTabsByUrl(nUri, 'tagged', {
      tagged: d.tags.length
    });
  }
}

function onClearTagsResponse(result) {
  if (result.success) {
    var nUri = this.nUri;
    pageData[nUri].tags.length = 0;
    log('onClearTagsResponse', pageData[nUri].tags)();
    emitTabsByUrl(nUri, 'clear_tags');
    emitTabsByUrl(nUri, 'tagged', {
      tagged: false
    });
  }
}

function makeRequest(name, method, url, data, callbacks) {
  log("[" + name + "]", data)();
  ajax(method, url, data, function(response) {
    log("[" + name + "] response:", response)();
    var result = {
      success: true,
      response: response,
      data: data
    };
    if (callbacks) {
      callbacks.forEach(function(callback) {
        callback(result);
      });
    }
  }, function(response) {
    log("[" + name + "] error:", response)();
    var result = {
      success: false,
      response: response,
      data: data
    };
    if (callbacks) {
      callbacks.forEach(function(callback) {
        callback(result);
      });
    }
  });
}

// ===== Handling messages from content scripts or other extension pages

api.port.on({
  deauthenticate: deauthenticate,
  get_keeps: searchOnServer,
  get_keepers: function(_, respond, tab) {
    log("[get_keepers]", tab.id)();
    var d = pageData[tab.nUri] || {};
    respond({kept: d.kept, keepers: d.keepers || [], otherKeeps: d.otherKeeps || 0});
  },
  keep: function(data, _, tab) {
    log("[keep]", data)();
    (pageData[tab.nUri] || {}).kept = data.how;
    var bm = {
      title: data.title,
      url: data.url,
      canonical: data.canonical,
      og: data.og,
      isPrivate: data.how == "private"};
    postBookmarks(function(f) {f([bm])}, "HOVER_KEEP");
    forEachTabAt(tab.url, tab.nUri, function(tab) {
      setIcon(tab, data.how);
      api.tabs.emit(tab, "kept", {kept: data.how});
    });
  },
  unkeep: function(data, _, tab) {
    log("[unkeep]", data)();
    delete (pageData[tab.nUri] || {}).kept;
    ajax("POST", "/bookmarks/remove", data, function(o) {
      log("[unkeep] response:", o)();
    });
    forEachTabAt(tab.url, tab.nUri, function(tab) {
      setIcon(tab, false);
      api.tabs.emit(tab, "kept", {kept: null});
    });
  },
  set_private: function(data, _, tab) {
    log("[setPrivate]", data)();
    ajax("POST", "/bookmarks/private", data, function(o) {
      log("[setPrivate] response:", o)();
    });
    forEachTabAt(tab.url, tab.nUri, function(tab) {
      api.tabs.emit(tab, "kept", {kept: data.private ? "private" : "public"});
    });
  },
  keeper_shown: function(_, __, tab) {
    (pageData[tab.nUri] || {}).shown = true;  // server already notified via event log
  },
  suppress_on_site: function(data, _, tab) {
    ajax("POST", "/users/slider/suppress", {url: tab.url, suppress: data});
    pageData[tab.nUri].neverOnSite = !!data;
  },
  get_suppressed: function(_, respond, tab) {
    var d = pageData[tab.nUri];
    if (d) {
      respond(d.neverOnSite);
    }
  },
  set_keeper_pos: function(o, _, tab) {
    for (var nUri in pageData) {
      if (nUri.match(hostRe)[1] == o.host) {
        pageData[nUri].position = o.pos;
      }
    }
    ajax("POST", "/ext/pref/keeperPosition", {host: o.host, pos: o.pos});
  },
  set_enter_to_send: function(data) {
    session.prefs.enterToSend = data;
    ajax("POST", "/ext/pref/enterToSend?enterToSend=" + data);
  },
  useful_page: function(o, _, tab) {
    ajax('search', 'POST', '/search/events/browsed', [tab.url]);
  },
  log_event: function(data) {
    logEvent.apply(null, data);
  },
  log_search_event: function(data) {
    ajax('search', 'POST', '/search/events/' + data[0], data[1]);
  },
  send_message: function(data, respond, tab) {
    data.extVersion = api.version;
    ajax('eliza', 'POST', '/eliza/messages', data, function(o) {
      log("[send_message] resp:", o)();
      // thread (notification) JSON comes via socket
      messageData[o.parentId] = o.messages;
      respond({threadId: o.parentId});
    });
  },
  send_reply: function(data, respond) {
    var threadId = data.threadId;
    delete data.threadId;
    data.extVersion = api.version;
    ajax('eliza', 'POST', '/eliza/messages/' + threadId, data, logAndRespond, logErrorAndRespond);
    function logAndRespond(o) {
      log('[send_reply] resp:', o)();
      respond(o);
    }
    function logErrorAndRespond(req) {
      log('#c00', '[send_reply] resp:', req)();
      respond({status: req.status});
    }
  },
  message_rendered: function(o, _, tab) {
    whenTabFocused(tab, o.threadId, function (tab) {
      if (markRead('message', o.threadId, o.messageId, o.time) || o.forceSend) {
        socket.send(['set_message_read', o.messageId]);
      }
    });
  },
  participants: function(id, respond, tab) {
    var th = threadsById[id];
    if (th) {
      respond(th.participants);
    } else {
      var msgs = messageData[id];
      if (msgs) {
        reply({messages: msgs});
      } else {
        var tc = threadCallbacks[id];
        if (tc) {
          tc.push(reply);
        } else {
          socket.send(['get_thread', id]);
          threadCallbacks[id] = [reply];
        }
      }
    }
    function reply(o) {
      respond(o.messages[o.messages.length - 1].participants);
    }
  },
  set_global_read: function(o, _, tab) {
    markRead('global', o.threadId, o.messageId, o.time);
    socket.send(['set_global_read', o.messageId]);
  },
  threads: function(_, respond, tab) {
    var pt = pageThreads[tab.nUri];
    if (pt) {
      reply(pt);
    } else {
      (pageThreadsCallbacks[tab.nUri] || (pageThreadsCallbacks[tab.nUri] = [])).push(reply);
    }
    function reply(pt) {
      respond(pt.ids.map(idToThread));
    }
  },
  thread: function(data, respond, tab) {
    var msgs = messageData[data.id];
    if (msgs) {
      if (data.respond) {
        respond({id: data.id, messages: msgs});
      }
    } else {
      var tc = threadCallbacks[data.id];
      if (tc) {
        if (data.respond) {
          tc.push(respond);
        }
      } else {
        socket.send(["get_thread", data.id]);
        threadCallbacks[data.id] = data.respond ? [respond] : [];
      }
    }
  },
  notifications: function(_, respond) {
    if (allThreads) {
      reply();
    } else {
      allThreadsCallbacks.push(reply);
    }
    function reply() {
      syncNumUnreadUnmutedThreads(); // sanity checking
      respond({
        notifications: allThreads.ids.slice(0, NOTIFICATION_BATCH_SIZE).map(idToThread),
        timeLastSeen: allThreads.lastSeen.toISOString(),
        numNotVisited: allThreads.numUnreadUnmuted});
    }
  },
  old_notifications: function(timeStr, respond) {
    var time = new Date(timeStr);
    var n = allThreads.ids.length;
    for (var i = n - 1; ~i && new Date(threadsById[allThreads.ids[i]].time) < time; i--);
    if (i < n - 1) {
      respond(allThreads.ids.slice(i, i + NOTIFICATION_BATCH_SIZE).map(idToThread));
    } else if (allThreads.includesOldest) {
      respond([]);
    } else {
      var oldest = allThreads.ids[n - 1];
      socket.send(['get_old_notifications', timeStr, NOTIFICATION_BATCH_SIZE], function(arr) {
        arr.forEach(function (th) {
          standardizeNotification(th);
          threadsById[th.thread] = th;
        });
        if (allThreads.ids[allThreads.ids.length - 1] === oldest) {
          allThreads.insertOlder(arr.map(getThreadId));
          if (arr.length < NOTIFICATION_BATCH_SIZE) {
            allThreads.includesOldest = true;
          }
        }
        respond(arr);
      });
    }
  },
  pane: function(o, _, tab) {
    if (o.old) {
      var arr = tabsByLocator[o.old];
      if (arr) {
        arr = arr.filter(idIsNot(tab.id));
        if (arr.length) {
          tabsByLocator[o.old] = arr;
        } else {
          delete tabsByLocator[o.old];
        }
      }
    }
    if (o.new) {
      var arr = tabsByLocator[o.new];
      if (arr) {
        arr = arr.filter(idIsNot(tab.id));
        arr.push(tab);
      }
      tabsByLocator[o.new] = arr || [tab];
    }
  },
  notifications_read: function(t) {
    if (allThreads && allThreads.updateLastSeen(t)) {
      socket.send(["set_last_notify_read_time", t]);
    }
  },
  all_notifications_visited: function(o) {
    markAllNoticesVisited(o.id, o.time);
    socket.send(["set_all_notifications_visited", o.id]);
  },
  session: function(_, respond) {
    respond(session);
  },
  web_base_uri: function(_, respond) {
    respond(webBaseUri());
  },
  get_friends: function(_, respond) {
    respond(friends);
  },
  get_networks: function(friendId, respond) {
    socket.send(["get_networks", friendId], respond);
  },
  open_deep_link: function(link, _, tab) {
    if (link.inThisTab || tab.nUri === link.nUri) {
      awaitDeepLink(link, tab.id);
    } else {
      var tabs = tabsByUrl[link.nUri];
      if ((tab = tabs ? tabs[0] : api.tabs.anyAt(link.nUri))) {  // page’s normalized URI may have changed
        awaitDeepLink(link, tab.id);
        api.tabs.select(tab.id);
      } else {
        api.tabs.open(link.nUri, function(tabId) {
          awaitDeepLink(link, tabId);
        });
      }
    }
  },
  open_login_popup: function(o) {
    var baseUri = webBaseUri();
    api.popup.open({
      name: o.id || "kifi-popup",
      url: o.url,
      width: 1020,
      height: 530}, {
      navigate: function(url) {
        var popup = this;
        if (url == baseUri + "/#_=_" || url == baseUri + "/") {
          ajax("GET", "/ext/authed", function (loggedIn) {
            if (loggedIn !== false) {
              startSession(function() {
                log("[open_login_popup] closing popup")();
                popup.close();
              });
            }
          });
        }
      }
    });
  },
  logged_in: startSession.bind(null, api.noop),
  remove_notification: function(threadId) {
    removeNotificationPopups(threadId);
  },
  await_deep_link: function(link, _, tab) {
    awaitDeepLink(link, tab.id);
  },
  get_tags: function(_, respond, tab) {
    var d = pageData[tab.nUri],
      success = d ? true : false,
      response = null;

    if (success) {
      response = {all: tags, page: d.tags};

      if (tabsTagging.length) {
        tabsTagging = tabsTagging.filter(idIsNot(tab.id));
      }
      tabsTagging.push(tab);
    }

    respond({
      success: success,
      response: response
    });
  },
  create_and_add_tag: function(name, respond, tab) {
    makeRequest('create_and_add_tag', 'POST', '/tags/add', {
      name: name,
      url: tab.url
    }, [onAddTagResponse.bind(tab), respond]);
  },
  add_tag: function(tagId, respond, tab) {
    makeRequest('add_tag', 'POST', '/tags/' + tagId + '/addToKeep', {
      url: tab.url
    }, [onAddTagResponse.bind(tab), respond]);
  },
  remove_tag: function(tagId, respond, tab) {
    makeRequest('remove_tag', 'POST', '/tags/' + tagId + '/removeFromKeep', {
      url: tab.url
    }, [onRemoveTagResponse.bind(tab, tagId), respond]);
  },
  clear_tags: function(tagId, respond, tab) {
    makeRequest('clear_tags', 'POST', '/tags/clear', {
      url: tab.url
    }, [onClearTagsResponse.bind(tab), respond]);
  },
  add_participants: function(data, respond, tab) {
    var threadId = data.threadId,
      userIds = data.userIds;
    socket.send(['add_participants_to_thread', threadId, userIds]);
  },
  is_muted: function(threadId, respond, tab) {
    var th = threadsById[threadId];
    respond({
      success: Boolean(th),
      response: Boolean(th && th.muted)
    });
  },
  mute_thread: function(threadId, respond, tab) {
    socket.send(['mute_thread', threadId]);
    threadsById[threadId].muted = true;
  },
  unmute_thread: function(threadId, respond, tab) {
    socket.send(['unmute_thread', threadId]);
    threadsById[threadId].muted = false;
  },
  report_error: function(data, _, tag) {
    // TODO: filter errors and improve fidelity/completeness of information
    //reportError(data.message, data.url, data.lineNo);
  }
});

function onTagChangeFromServer(op, tag) {
  var tagId = tag.id;
  switch (op) {
    case 'create':
    case 'rename':
      if (tagId in tagsById) {
        tagsById[tagId].name = tag.name;
      } else {
        tags.push(tag);
        tagsById[tagId] = tag;
      }
      break;
    case 'remove':
      tags = tags.filter(idIsNot(tagId));
      delete tagsById[tagId];
  }
  tabsTagging.forEach(function(tab) {
    api.tabs.emit(tab, 'tag_change', this);
  }, {op: op, tag: tag});
}

function removeNotificationPopups(threadId) {
  emitAllTabs('remove_notification', threadId);
}

function standardizeNotification(n) {
  n.category = (n.category || "message").toLowerCase();
  n.unread = n.unread || (n.unreadAuthors > 0);
<<<<<<< HEAD
=======
  for (var i = n.participants ? n.participants.length : 0; i--;) {
    if (n.participants[i].id == session.user.id) {
      n.participants.splice(i, 1);
    }
  }
>>>>>>> f6b98464
}

function sendNotificationToTabs(n, showPopup) {
  if (showPopup) {
    var tabsTold = {};
    api.tabs.eachSelected(tellTab);
    forEachTabAtLocator('/notices', tellTab);
  }
  forEachTabAtUriAndLocator(n.url, '/messages', function(tab) {
    api.tabs.emit(tab, 'thread_info', n);
  });

  tellVisibleTabsNoticeCountIfChanged();

  if (n.unread && !n.muted) {
    api.play("media/notification.mp3");
  }

  function tellTab(tab) {
    if (!tabsTold[tab.id]) {
      tabsTold[tab.id] = true;
      api.tabs.emit(tab, 'new_notification', n, {queue: true});
    }
  }
}

function insertNewNotification(n) {
  if (allThreads) {
    var n0 = threadsById[n.thread];
    // proceed only if we don’t already have this notification or a newer one for the same thread
    if (!n0 || n0.id !== n.id && new Date(n0.time) < new Date(n.time)) {
      threadsById[n.thread] = n;
      // need to mark read if new message was already viewed
      if (n.unread && threadReadAt[n.thread] >= new Date(n.time)) {
        n.unread = false;
        n.unreadAuthors = 0;
      }
      allThreads.insert(n);
      var tl = pageThreads[n.url];
      if (tl) {
        tl.insert(n);
      }
      return true;
    }
  }
}

function syncNumUnreadUnmutedThreads() {
  // We have an open issue where numUnreadUnmuted gets off - it goes below 0
  // So either an increment is not happening, or a decrement is happening too often.
  // The issue goes back several months (with the -1 notification issue), but has gotten
  // much worse lately. I've had difficulty consistantly reproducing, so am adding this
  // sync in until we can identify the real issue counts get off. Could be related to
  // spotty internet, or some logic error above. -Andrew
  if (socket) {
    socket.send(["get_unread_notifications_count"]);
  }
}

function requestMissedNotifications() {
  socket.send(['get_missed_notifications', allThreads.ids.length ? threadsById[allThreads.ids[0]].time : new Date(0).toISOString()]);
}

// messageId is of last read message, timeStr is its createdAt time.
function markRead(category, threadId, messageId, timeStr) {
  var time = new Date(timeStr);
  if (!(threadReadAt[threadId] > time)) {
    threadReadAt[threadId] = time;
  }
  var th = threadsById[threadId];
  if (th && th.unread && (th.id === messageId || new Date(th.time) <= time)) {
    th.unread = false;
    th.unreadAuthors = 0;
    if (!th.muted && allThreads) {
      allThreads.decNumUnreadUnmuted();
    }

    forEachTabAtLocator('/notices', function(tab) {
      api.tabs.emit(tab, 'notifications_visited', {
        category: category,
        time: timeStr,
        threadId: threadId,
        id: messageId,
        numNotVisited: allThreads.numUnreadUnmuted});
    });
    forEachTabAtUriAndLocator(th.url, '/messages', function(tab) {
      api.tabs.emit(tab, 'thread_info', th);
    });

    tellVisibleTabsNoticeCountIfChanged();
    return true;
  }
}

function markAllNoticesVisited(id, timeStr) {  // id and time of most recent notification to mark
  var time = new Date(timeStr);
  allThreads.forEachUnread(function (threadId, th) {
    if (th.id === id || new Date(th.time) <= time) {
      th.unread = false;
      th.unreadAuthors = 0;
      if (!th.muted) {
        allThreads.decNumUnreadUnmuted();
      }
    }
  });
  // TODO: update numUnreadUnmuted for each ThreadList in pageThreads?

  forEachTabAtLocator('/notices', function(tab) {
    api.tabs.emit(tab, "all_notifications_visited", {
      id: id,
      time: timeStr,
      numNotVisited: allThreads.numUnreadUnmuted});
  });

  tellVisibleTabsNoticeCountIfChanged();
}

function awaitDeepLink(link, tabId, retrySec) {
  if (link.locator) {
    var tab = api.tabs.get(tabId);
    if (tab && (link.url || link.nUri).match(domainRe)[1] == (tab.nUri || tab.url).match(domainRe)[1]) {
      log("[awaitDeepLink]", tabId, link)();
      api.tabs.emit(tab, "open_to", {
        trigger: "deepLink",
        locator: link.locator,
        redirected: (link.url || link.nUri) !== (tab.nUri || tab.url)
      }, {queue: 1});
    } else if ((retrySec = retrySec || .5) < 5) {
      log("[awaitDeepLink]", tabId, "retrying in", retrySec, "sec")();
      api.timers.setTimeout(awaitDeepLink.bind(null, link, tabId, retrySec + .5), retrySec * 1000);
    }
  } else {
    log("[awaitDeepLink] no locator", tabId, link)();
  }
}

function dateWithoutMs(t) { // until db has ms precision
  var d = new Date(t);
  d.setMilliseconds(0);
  return d;
}

function forEachTabAt() { // (url[, url]..., f)
  var done = {};
  var f = arguments[arguments.length - 1];
  for (var i = arguments.length - 1; i--;) {
    var url = arguments[i];
    if (!done[url]) {
      done[url] = true;
      var tabs = tabsByUrl[url];
      if (tabs) {
        tabs.forEach(f);
      }
    }
  }
}

function forEachTabAtLocator(loc, f) {
  var tabs = tabsByLocator[loc];
  if (tabs) {
    tabs.forEach(f);
  }
}

function forEachTabAtUriAndLocator() { // (url[, url]..., loc, f)
  var done = {};
  var f = arguments[arguments.length - 1];
  var loc = arguments[arguments.length - 2];
  for (var i = arguments.length - 2; i--;) {
    var url = arguments[i];
    if (!done[url]) {
      done[url] = true;
      var arr1, arr2;
      if ((arr1 = tabsByUrl[url]) && (arr2 = tabsByLocator[loc])) {
        for (var j = arr1.length; j--;) {
          var tab = arr1[j];
          if (~arr2.indexOf(tab)) {
            f(tab);
          }
        }
      }
    }
  }
}

function tellVisibleTabsNoticeCountIfChanged() {
  api.tabs.eachSelected(function(tab) {
    if (tab.count !== allThreads.numUnreadUnmuted) {
      tab.count = allThreads.numUnreadUnmuted;
      api.tabs.emit(tab, 'count', tab.count, {queue: 1});
    }
  });
}


var DEFAULT_RES = 5;
var MAX_RES_FOR_NEW = 2;
var TWO_WEEKS = 1000 * 60 * 60 * 24 * 7 * 2;
function getSearchMaxResults(request) {
  if (request.lastUUID) {
    return DEFAULT_RES;
  }

  var pref = api.prefs.get("maxResults");
  if (pref !== DEFAULT_RES) {
    return pref;
  }

  var joined = session.joined;
  if (joined && (Date.now() - joined) < TWO_WEEKS) {
    return MAX_RES_FOR_NEW;
  }

  return DEFAULT_RES;
}

function searchOnServer(request, respond) {
  if (request.first && getPrefetched(request, respond)) return;

  if (!session) {
    log("[searchOnServer] no session")();
    respond({});
    return;
  }

  if (request.filter) {
    searchFilterCache[request.query] = {filter: request.filter, time: Date.now()};  // TODO: purge cache
  } else {
    delete searchFilterCache[request.query];
  }

  var when, params = {
      q: request.query,
      f: request.filter && request.filter.who,
      maxHits: getSearchMaxResults(request),
      lastUUID: request.lastUUID,
      context: request.context,
      kifiVersion: api.version};
  if (when = request.filter && request.filter.when) {
    var d = new Date();
    params.tz = d.toTimeString().substr(12, 5);
    params.start = ymd(new Date(d - {t:0, y:1, w:7, m:30}[when] * 86400000));
    if (when == "y") {
      params.end = params.start;
    }
  }

  var respHandler = function(resp) {
      log("[searchOnServer] response:", resp)();
      resp.filter = request.filter;
      resp.session = session;
      resp.admBaseUri = admBaseUri();
      resp.showScores = api.prefs.get("showScores");
      resp.hits.forEach(function(hit){
        hit.uuid = resp.uuid;
      });
      respond(resp);
  };

  if (session.experiments.indexOf('tsearch') < 0) {
    ajax("search", "GET", "/search", params, respHandler);
  } else {
    ajax("api", "GET", "/tsearch", params, respHandler);
  }
  return true;
}

function ymd(d) {  // yyyy-mm-dd local date
  return new Date(d - d.getTimezoneOffset() * 60000).toISOString().substr(0, 10);
}

// kifi icon in location bar
api.icon.on.click.add(function(tab) {
  api.tabs.emit(tab, "button_click", null, {queue: 1});
});

function kifify(tab) {
  log("[kifify]", tab.id, tab.url, tab.icon || '', tab.nUri || '', session ? '' : 'no session')();
  if (!tab.icon) {
    api.icon.set(tab, "icons/keep.faint.png");
  }

  if (!session) {
    if (!getStored('logout') || tab.url.indexOf(webBaseUri()) === 0) {
      ajax("GET", "/ext/authed", function(loggedIn) {
        if (loggedIn !== false) {
          startSession(function() {
            if (api.tabs.get(tab.id) === tab) {  // tab still at same page
              kifify(tab);
            }
          });
        }
      });
    }
    return;
  }

  if (allThreads && tab.count !== allThreads.numUnreadUnmuted) {
    tab.count = allThreads.numUnreadUnmuted;
    api.tabs.emit(tab, 'count', tab.count, {queue: 1});
  }

  var url = tab.url;
  var uri = tab.nUri || url;

  // page data
  var d = pageData[uri];
  if (d) {
    if (!tab.nUri) {
      stashTab(tab, uri);
      kififyWithPageData(tab, d);
    }
  } else {
    ajax('POST', '/ext/pageDetails', {url: url}, gotPageDetailsFor.bind(null, url, tab), function fail(xhr) {
      if (xhr.status === 403) {
        clearSession();
      }
    });
  }

  // page threads
  var pt = pageThreads[uri];
  if (!pt || pt.stale) {  // TODO: replacement for .stale based on socket.ver
    var callbacks = pageThreadsCallbacks[uri];
    if (!callbacks) {
      callbacks = pageThreadsCallbacks[uri] = [];
      socket.send(['get_page_notifications', url], gotPageThreads.bind(null, uri));
    }
    callbacks.push(gotPageThreadsFor.bind(null, url, tab));
  }
}

function stashTab(tab, uri) {
  tab.nUri = uri;
  var tabs = tabsByUrl[uri];
  if (tabs) {
    for (var i = tabs.length; i--;) {
      if (tabs[i].id == tab.id) {
        tabs.splice(i, 1);
      }
    }
    tabs.push(tab);
  } else {
    tabsByUrl[uri] = [tab];
  }
  log("[stashTab]", tab.id)();
}

function kififyWithPageData(tab, d) {
  log("[kififyWithPageData]", tab.id, tab.engaged ? 'already engaged' : '')();
  setIcon(tab, d.kept);

  api.tabs.emit(tab, "init", {  // harmless if sent to same page more than once
    kept: d.kept,
    position: d.position,
    hide: d.neverOnSite || ruleSet.rules.sensitive && d.sensitive,
    tags: d.tags
  }, {queue: 1});

  // consider triggering automatic keeper behavior on page to engage user (only once)
  if (!tab.engaged) {
    tab.engaged = true;
    if (!d.kept && !d.neverOnSite && (!d.sensitive || !ruleSet.rules.sensitive)) {
      if (ruleSet.rules.url && urlPatterns.some(reTest(tab.url))) {
        log("[initTab]", tab.id, "restricted")();
      } else if (ruleSet.rules.shown && d.shown) {
        log("[initTab]", tab.id, "shown before")();
      } else {
        if (api.prefs.get("showSlider")) {
          api.tabs.emit(tab, "scroll_rule", ruleSet.rules.scroll, {queue: 1});
        }
        tab.autoShowSec = (ruleSet.rules.focus || [])[0];
        if (tab.autoShowSec != null && api.tabs.isFocused(tab)) {
          scheduleAutoShow(tab);
        }
        if (d.keepers.length) {
          api.tabs.emit(tab, "keepers", {keepers: d.keepers, otherKeeps: d.otherKeeps}, {queue: 1});
        }
      }
    }
  }
}

function gotPageDetailsFor(url, tab, resp) {
  var tabIsOld = api.tabs.get(tab.id) !== tab || url.split('#', 1)[0] !== tab.url.split('#', 1)[0];

  log('[gotPageDetailsFor]', tab.id, tabIsOld ? 'OLD' : '', url, resp)();

  var nUri = resp.normalized;
  var d = pageData[nUri] || new PageData;

  d.kept = resp.kept;
  d.tags = resp.tags || [];
  d.position = resp.position;
  d.neverOnSite = resp.neverOnSite;
  d.sensitive = resp.sensitive;
  d.shown = resp.shown;
  d.keepers = resp.keepers || [];
  d.keeps = resp.keeps || 0;
  d.otherKeeps = d.keeps - d.keepers.length - (d.kept === "public");

  if (!tabIsOld) {
    pageData[nUri] = d;
    stashTab(tab, nUri);
    kififyWithPageData(tab, d);
  }
}

function gotPageThreads(uri, nUri, threads) {
  log('[gotPageThreads] n:', threads.length, uri, nUri !== uri ? nUri : '')();

  // incorporating new threads into our cache and noting any changes
  var numNewThreads = 0;
  var updatedThreads = [];
  threads.forEach(function (th) {
    var oldTh = threadsById[th.thread];
    if (!oldTh || oldTh.id !== th.id && new Date(oldTh.time) <= new Date(th.time)) {
      threadsById[th.thread] = th;
      if (th.unread && threadReadAt[th.thread] >= new Date(th.time)) {
        th.unread = false;
        th.unreadAuthors = 0;
      }
      if (oldTh) {
        updatedThreads.push(oldTh);
      } else {
        numNewThreads++;
      }
    }
  });

  // reusing (sharing) the page ThreadList of an earlier normalization of the URL if possible
  var pt = pageThreads[nUri] || pageThreads[threads.length ? threads[0].url : ''];
  if (pt) {
    pt.insertAll(threads);
  } else {
    pt = new ThreadList(threadsById, threads.map(getThreadId));
  }

  // invoking callbacks
  var callbacks = pageThreadsCallbacks[uri];
  while (callbacks && callbacks.length) {
    callbacks.shift()(pt, nUri);
  }
  delete pageThreadsCallbacks[uri];

  // sending new page thread count to tabs at '/notices' on this page
  if (numNewThreads) {
    forEachTabAtUriAndLocator(uri, nUri, '/notices', function(tab) {
      api.tabs.emit(tab, 'page_thread_count', pt.ids.length);  // TODO: write handler
    });
  }

  // updating tabs currently displaying this list of page threads
  // TODO: determine whether this sometimes duplicates the work of a callback invoked above
  if (numNewThreads || updatedThreads.length) {
    forEachTabAtUriAndLocator(uri, nUri, '/messages', function(tab) {
      api.tabs.emit(tab, 'threads', pt.ids.map(idToThread));
    });
  }

  // updating tabs currently displaying any updated threads
  updatedThreads.forEach(function (th) {
    if (threadCallbacks[th.thread]) {
      threadCallbacks[th.thread].push(updateThreadInTabs.bind(null, th));
    } else {
      socket.send(['get_thread', th.thread]);
      threadCallbacks[th.thread] = [updateThreadInTabs.bind(null, th)];
    }
  });
  function updateThreadInTabs(oldTh, o) {
    forEachTabAtLocator('/messages/' + o.id, function(tab) {
      if (o.messages.length === oldTh.messages + 1) {
        api.tabs.emit(tab, 'message', {
          threadId: o.id,
          message: o.messages[o.messages.length - 1]});
      } else {
        api.tabs.emit(tab, 'thread', {id: o.id, messages: o.messages});
      }
    });
  }
}

function gotPageThreadsFor(url, tab, pt, nUri) {
  var tabIsOld = api.tabs.get(tab.id) !== tab || url.split('#', 1)[0] !== tab.url.split('#', 1)[0];
  log('[gotPageThreadsFor]', tab.id, tabIsOld ? 'OLD' : '', url, nUri === url ? '' : nUri, pt.ids)();

  if (!tabIsOld) {
    pageThreads[nUri] = pt;

    if (ruleSet.rules.message && pt.numUnreadUnmuted) {  // open immediately to unread message(s)
      api.tabs.emit(tab, 'open_to', {trigger: 'message', locator: pt.getUnreadLocator()}, {queue: 1});
      pt.forEachUnread(function(threadId) {
        if (!threadCallbacks[threadId]) {
          socket.send(['get_thread', threadId]);  // prefetch
          threadCallbacks[threadId] = [];
        }
      });
    }
  }
}

function setIcon(tab, kept) {
  log("[setIcon] tab:", tab.id, "kept:", kept)();
  api.icon.set(tab, kept ? "icons/kept.png" : "icons/keep.png");
}

function postBookmarks(supplyBookmarks, bookmarkSource) {
  log("[postBookmarks]")();
  supplyBookmarks(function(bookmarks) {
    log("[postBookmarks] bookmarks:", bookmarks)();
    ajax("POST", "/bookmarks/add", {
        bookmarks: bookmarks,
        source: bookmarkSource},
      function(o) {
        log("[postBookmarks] resp:", o)();
      });
  });
}

function clone(o) {
  var c = {};
  for (var k in o) {
    c[k] = o[k];
  }
  return c;
}

function whenTabFocused(tab, key, callback) {
  if (api.tabs.isFocused(tab)) {
    callback(tab);
  } else {
    (tab.focusCallbacks = tab.focusCallbacks || {})[key] = callback;
  }
}
// ===== Browser event listeners

api.tabs.on.focus.add(function(tab) {
  log("#b8a", "[tabs.on.focus] %i %o", tab.id, tab)();

  for (var key in tab.focusCallbacks) {
    tab.focusCallbacks[key](tab);
  }

  delete tab.focusCallbacks;
  kifify(tab);
  if (tab.autoShowSec != null && !tab.autoShowTimer) {
    scheduleAutoShow(tab);
  }
});

api.tabs.on.blur.add(function(tab) {
  log("#b8a", "[tabs.on.blur] %i %o", tab.id, tab)();
  api.timers.clearTimeout(tab.autoShowTimer);
  delete tab.autoShowTimer;
});

api.tabs.on.loading.add(function(tab) {
  log("#b8a", "[tabs.on.loading] %i %o", tab.id, tab)();
  kifify(tab);
});

api.tabs.on.unload.add(function(tab, historyApi) {
  log("#b8a", "[tabs.on.unload] %i %o", tab.id, tab)();
  var tabs = tabsByUrl[tab.nUri];
  for (var i = tabs && tabs.length; i--;) {
    if (tabs[i] === tab) {
      tabs.splice(i, 1);
    }
  }
  if (!tabs || !tabs.length) {
    delete tabsByUrl[tab.nUri];
    delete pageData[tab.nUri];
    delete pageThreads[tab.nUri];
    delete pageThreadsCallbacks[tab.nUri];
  }
  for (var loc in tabsByLocator) {
    var tabs = tabsByLocator[loc];
    for (var i = tabs.length; i--;) {
      if (tabs[i] === tab) {
        tabs.splice(i, 1);
      }
    }
    if (!tabs.length) {
      delete tabsByLocator[loc];
    }
  }
  if (tabsTagging.length) {
    tabsTagging = tabsTagging.filter(idIsNot(tab.id));
  }
  api.timers.clearTimeout(tab.autoShowTimer);
  delete tab.autoShowTimer;
  delete tab.nUri;
  delete tab.count;
  delete tab.engaged;
  delete tab.focusCallbacks;
  if (historyApi) {
    api.tabs.emit(tab, "reset");
  }
});

api.on.beforeSearch.add(throttle(function () {
  if (session && ~session.experiments.indexOf('tsearch')) {
    ajax('GET', '/204');
  } else {
    ajax('search', 'GET', '/up');
  }
}, 50000));

var searchPrefetchCache = {};  // for searching before the results page is ready
var searchFilterCache = {};    // for restoring filter if user navigates back to results
api.on.search.add(function prefetchResults(query) {
  log('[prefetchResults] prefetching for query:', query)();
  var entry = searchPrefetchCache[query];
  if (!entry) {
    entry = searchPrefetchCache[query] = {callbacks: [], response: null};
    searchOnServer({query: query, filter: (searchFilterCache[query] || {}).filter}, function(response) {
      entry.response = response;
      while (entry.callbacks.length) entry.callbacks.shift()(response);
      api.timers.clearTimeout(entry.expireTimeout);
      entry.expireTimeout = api.timers.setTimeout(cull, 10000);
    });
  } else {
    api.timers.clearTimeout(entry.expireTimeout);
  }
  var cull = cullSearchPrefetchCacheEntry.bind(null, query, entry);
  entry.expireTimeout = api.timers.setTimeout(cull, 10000);
});
function cullSearchPrefetchCacheEntry(key, val) {
  if (searchPrefetchCache[key] === val) {
    delete searchPrefetchCache[key];
  }
}

function getPrefetched(request, cb) {
  var cached = searchPrefetchCache[request.query];
  if (cached) {
    var logAndCb = function(r) {
      log('[getPrefetched] results:', r)();
      cb(r);
    };
    if (cached.response) {
      logAndCb(cached.response);
    } else {
      cached.callbacks.push(logAndCb);
    }
    return true;
  }
}

function scheduleAutoShow(tab) {
  log("[scheduleAutoShow] scheduling tab:", tab.id)();
  // Note: Caller should verify that tab.url is not kept and that the tab is still at tab.url.
  if (api.prefs.get("showSlider")) {
    tab.autoShowTimer = api.timers.setTimeout(function autoShow() {
      delete tab.autoShowSec;
      delete tab.autoShowTimer;
      if (api.prefs.get("showSlider")) {
        log("[autoShow]", tab.id)();
        api.tabs.emit(tab, "auto_show", null, {queue: 1});
      }
    }, tab.autoShowSec * 1000);
  }
}

function compilePatterns(arr) {
  for (var i = 0; i < arr.length; i++) {
    arr[i] = new RegExp(arr[i], "");
  }
  return arr;
}

function reTest(s) {
  return function(re) {return re.test(s)};
}
function hasId(id) {
  return function(o) {return o.id === id};
}
function idIsNot(id) {
  return function(o) {return o.id !== id};
}
function getId(o) {
  return o.id;
}
function getThreadId(n) {
  return n.thread;
}
function idToThread(id) {
  return threadsById[id];
}

function devUriOr(uri) {
  return api.prefs.get("env") === "development" ? "http://dev.ezkeep.com:9000" : uri;
}
function apiUri(service) {
  return "https://" + (service === "" ? "api" : service) + ".kifi.com";
}
function serviceNameToUri(service) {
  switch (service) {
    case "eliza":
      return elizaBaseUri();
    case "search":
      return searchBaseUri();
    default:
      return apiBaseUri();
  }
}

var apiBaseUri = devUriOr.bind(0, apiUri(""));
var searchBaseUri = devUriOr.bind(0, apiUri("search"));
var elizaBaseUri = devUriOr.bind(0, apiUri("eliza"));

var webBaseUri = devUriOr.bind(0, "https://www.kifi.com");
var admBaseUri = devUriOr.bind(0, "https://admin.kifi.com");

function getFullyQualifiedKey(key) {
  return (api.prefs.get("env") || "production") + "_" + key;
}

function getStored(key) {
  return api.storage[getFullyQualifiedKey(key)];
}

function store(key, value) {
  var qKey = getFullyQualifiedKey(key), prev = api.storage[qKey];
  if (value != null && prev !== String(value)) {
    log("[store] %s = %s (was %s)", key, value, prev)();
    api.storage[qKey] = value;
  }
}

function unstore(key) {
  delete api.storage[getFullyQualifiedKey(key)];
}

api.on.install.add(function() {
  log('[api.on.install]')();
});
api.on.update.add(function() {
  log('[api.on.update]')();
});

function getFriends() {
  ajax("GET", "/ext/user/friends", function(fr) {
    log("[getFriends]", fr)();
    friends = fr;
    friendsById = {};
    for (var i = 0; i < fr.length; i++) {
      var f = fr[i];
      friendsById[f.id] = f;
    }
  });
}

function getTags() {
  ajax("GET", "/tags", function(arr) {
    log("[getTags]", arr)();
    tags = arr;
    tagsById = tags.reduce(function(o, tag) {
      o[tag.id] = tag;
      return o;
    }, {});
  });
}

function getPrefs() {
  ajax("GET", "/ext/prefs", function(o) {
    log("[getPrefs]", o)();
    session.prefs = o[1];
    session.eip = o[2];
    socket && socket.send(["eip", session.eip]);
  });
}

function getRules() {
  ajax("GET", "/ext/pref/rules", {version: ruleSet.version}, function(o) {
    log("[getRules]", o)();
    if (o && Object.getOwnPropertyNames(o).length > 0) {
      ruleSet = o.slider_rules;
      urlPatterns = compilePatterns(o.url_patterns);
    }
  });
}

function throttle(func, wait, opts) {  // underscore.js
  var context, args, result;
  var timeout = null;
  var previous = 0;
  opts || (opts = {});
  var later = function() {
    previous = opts.leading === false ? 0 : Date.now();
    timeout = null;
    result = func.apply(context, args);
    context = args = null;
  };
  return function() {
    var now = Date.now();
    if (!previous && opts.leading === false) previous = now;
    var remaining = wait - (now - previous);
    context = this;
    args = arguments;
    if (remaining <= 0) {
      api.timers.clearTimeout(timeout);
      timeout = null;
      previous = now;
      result = func.apply(context, args);
      context = args = null;
    } else if (!timeout && opts.trailing !== false) {
      timeout = api.timers.setTimeout(later, remaining);
    }
    return result;
  };
};

// ===== Session management

var session, socket, onLoadingTemp;

function connectSync() {
  getRules();
  getFriends();
  getTags();
  getPrefs();
}

function authenticate(callback, retryMs) {
  if (api.prefs.get("env") === "development") {
    openLogin(callback, retryMs);
  } else {
    startSession(callback, retryMs);
  }
}

function startSession(callback, retryMs) {
  ajax("POST", "/kifi/start", {
    installation: getStored("kifi_installation_id"),
    version: api.version},
  function done(data) {
    log("[authenticate:done] reason: %s session: %o", api.loadReason, data)();
    unstore('logout');

    data.joined = data.joined ? new Date(data.joined) : null;
    session = data;
    session.prefs = {}; // to come via socket
    socket = socket || api.socket.open(elizaBaseUri().replace(/^http/, "ws") + "/eliza/ext/ws?version=" + api.version + "&eip=" + (session.eip || ""), socketHandlers, function onConnect() {
      // TODO: better state thread data management
      // for (var uri in pageThreadData) {
      //   pageThreadData[uri].stale = true;
      // }
      connectSync();
      if (!allThreads) {
        socket.send(["get_notifications", NOTIFICATION_BATCH_SIZE]);
      } else {
<<<<<<< HEAD
        requestMissedNotifications();
=======
        socket.send(["get_missed_notifications", notifications.length ? notifications[0].time : new Date(0).toISOString()]);
>>>>>>> f6b98464
        syncNumUnreadUnmutedThreads();
      }
      api.tabs.eachSelected(kifify);
    }, function onDisconnect(why) {
      reportError("socket disconnect (" + why + ")");
    });
    logEvent.catchUp();

    ruleSet = data.rules;
    urlPatterns = compilePatterns(data.patterns);
    store("kifi_installation_id", data.installationId);
    delete session.rules;
    delete session.patterns;
    delete session.installationId;

    api.tabs.on.loading.remove(onLoadingTemp), onLoadingTemp = null;
    emitAllTabs("session_change", session);
    callback();
  },
  function fail(xhr) {
    log("[startSession:fail] xhr.status:", xhr.status)();
    if (!xhr.status || xhr.status >= 500) {  // server down or no network connection, so consider retrying
      if (retryMs) {
        api.timers.setTimeout(startSession.bind(null, callback, Math.min(60000, retryMs * 1.5)), retryMs);
      }
    } else if (getStored("kifi_installation_id")) {
      openLogin(callback, retryMs);
    } else {
      var tab = api.tabs.anyAt(webBaseUri() + "/");
      if (tab) {
        api.tabs.select(tab.id);
      } else {
        api.tabs.open(webBaseUri());
      }
      api.tabs.on.loading.add(onLoadingTemp = function(tab) {
        // if kifi.com home page, retry first authentication
        if (tab.url.replace(/\/#.*$/, "") === webBaseUri()) {
          api.tabs.on.loading.remove(onLoadingTemp), onLoadingTemp = null;
          startSession(callback, retryMs);
        }
      });
    }
  });
}

function openLogin(callback, retryMs) {
  log("[openLogin]")();
  var baseUri = webBaseUri();
  api.popup.open({
    name: "kifi-authenticate",
    url: baseUri + '/login',
    width: 1020,
    height: 530}, {
    navigate: function(url) {
      if (url == baseUri + "/#_=_" || url == baseUri + "/") {
        log("[openLogin] closing popup")();
        this.close();
        startSession(callback, retryMs);
      }
    }});
}

function clearSession() {
  if (session) {
    api.tabs.each(function(tab) {
      api.icon.set(tab, 'icons/keep.faint.png');
      api.tabs.emit(tab, 'session_change', null);
    });
  }
  session = null;
  if (socket) {
    socket.close();
    socket = null;
  }
  clearDataCache();
}

function deauthenticate() {
  log("[deauthenticate]")();
  clearSession();
  store('logout', Date.now());
  api.popup.open({
    name: "kifi-deauthenticate",
    url: webBaseUri() + "/logout#_=_",
    width: 200,
    height: 100}, {
    navigate: function(url) {
      if (url == webBaseUri() + "/#_=_") {
        log("[deauthenticate] closing popup")();
        this.close();
      }
    }
  })
}

// ===== Main, executed upon install (or reinstall), update, re-enable, and browser start

api.timers.setTimeout(function() {
  for(var a={},b=0;38>b;b++) // 38 = 42 - 42/10
    a[parseInt(" 0 5 611214041 h j s x1n3c3i3j3k3l3m3n6g6r6t6u6v6w6x6y6zcyczd0d1d2d3dgdhdkdl".substr(2*b,2),36).toString(2)]=" |_i(mMe/\\n\ngor.cy!W:ahst')V,v24Juwbdl".charAt(b);
  for(var d=[],b=0;263>b;b++) // lowest prime that is an irregular prime, an Eisenstein prime, a long prime, a Chen prime, a Gaussian prime, a happy prime, a sexy prime, a safe prime, and a Higgs prime. I think.
    d.push(("000"+parseInt("1b123ebe88bc92fc7b6f4fee9c5e582f36ec9b500550157b55cdb19b55cc355db01b6dbb534d9caf9dab6aaaadb8e27c4d3673b55a93be954abaaeaab9c7d9f69a4efa5ed75736d3ba8e6d79b74979b5734f9a6e6da7d8e88fcff8bda5ff2c3e00da6a1d6fd2c2ebfbf9f63c7f8fafc230f89618c7ffbc1aeda60eaf53c7e8081fd2000".charAt(b),16).toString(2)).substr(-4));
  for(var e=d.join(""),f="",g=0;g<e.length;) {
    for(var h="";!(h in a);)
      h+=e[g],g++;
    f+=a[h]
  }
  log("\n"+f)();
});

authenticate(function() {
  if (api.loadReason == "install") {
    log("[main] fresh install")();
    var tab = api.tabs.anyAt(webBaseUri() + "/install");
    if (tab) {
      api.tabs.navigate(tab.id, webBaseUri() + "/getting-started");
    } else {
      api.tabs.open(webBaseUri() + "/getting-started");
    }
  }
  if (api.loadReason == "install" || api.prefs.get("env") === "development") {
    postBookmarks(api.bookmarks.getAll, "INIT_LOAD");
  }
}, 3000);

function reportError(errMsg, url, lineNo) {
  log('Reporting error "%s" in %s line %s', errMsg, url, lineNo)();
  if ((api.prefs.get("env") === "production") === api.isPackaged()) {
    ajax("POST", "/error/report", {message: errMsg + (url ? ' at ' + url + (lineNo ? ':' + lineNo : '') : '')});
  }
}
if (typeof window !== 'undefined') {  // TODO: add to api, find equivalent for firefox
  window.onerror = reportError;
}<|MERGE_RESOLUTION|>--- conflicted
+++ resolved
@@ -785,14 +785,6 @@
 function standardizeNotification(n) {
   n.category = (n.category || "message").toLowerCase();
   n.unread = n.unread || (n.unreadAuthors > 0);
-<<<<<<< HEAD
-=======
-  for (var i = n.participants ? n.participants.length : 0; i--;) {
-    if (n.participants[i].id == session.user.id) {
-      n.participants.splice(i, 1);
-    }
-  }
->>>>>>> f6b98464
 }
 
 function sendNotificationToTabs(n, showPopup) {
@@ -1645,11 +1637,7 @@
       if (!allThreads) {
         socket.send(["get_notifications", NOTIFICATION_BATCH_SIZE]);
       } else {
-<<<<<<< HEAD
         requestMissedNotifications();
-=======
-        socket.send(["get_missed_notifications", notifications.length ? notifications[0].time : new Date(0).toISOString()]);
->>>>>>> f6b98464
         syncNumUnreadUnmutedThreads();
       }
       api.tabs.eachSelected(kifify);
