--- conflicted
+++ resolved
@@ -760,8 +760,6 @@
   import_contacts: function (source) {
     api.tabs.selectOrOpen(webBaseUri() + '/invite');
     mixpanel.track('user_clicked_pane', {type: source, action: 'clickImportContacts'});
-<<<<<<< HEAD
-=======
   },
   screen_capture: function (data, respond) {
     api.screenshot(function (drawableEl, canvas) {
@@ -788,7 +786,6 @@
       }
       respond(canvas.toDataURL('image/png'));
     });
->>>>>>> dbf4b4eb
   },
   load_draft: function (data, respond, tab) {
     var drafts = loadDrafts();
@@ -1092,22 +1089,6 @@
         api.tabs.emit(tab, 'contacts', {searchId: searchId, contacts: [], error: true});
       });
     }
-<<<<<<< HEAD
-    var nMoreDesired = data.n - results.length;
-    var searchId = nMoreDesired ? Math.random() * 2e9 | 0 + 1 : undefined;
-    respond({
-      searchId: searchId,
-      results: results.map(toFriendSearchResult, {sf: sf, q: data.q})
-    });
-    if (nMoreDesired) {
-      ajax('GET', '/ext/contacts', {q: data.q, n: nMoreDesired}, function (contacts) {
-        api.tabs.emit(tab, 'contacts', {searchId: searchId, contacts: contacts.map(toContactResult, {sf: sf, q: data.q})});
-      }, function () {
-        api.tabs.emit(tab, 'contacts', {searchId: searchId, contacts: [], error: true});
-      });
-    }
-=======
->>>>>>> dbf4b4eb
   },
   open_tab: function (path) {
     api.tabs.open(webBaseUri() + path);
