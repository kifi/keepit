/*jshint globalstrict:true */
'use strict';

var global = this;
var api = api || require('./api');
var log = log || api.log;
var LZ = LZ || require('./lzstring.min').LZ;

var THREAD_BATCH_SIZE = 8;

var hostRe = /^https?:\/\/([^\/?#]+)/;
var emailRe = /^[a-zA-Z0-9.!#$%&'*+\/=?^_`{|}~-]+@[a-zA-Z0-9](?:[a-zA-Z0-9-]{0,61}[a-zA-Z0-9])?(?:\.[a-zA-Z0-9](?:[a-zA-Z0-9-]{0,61}[a-zA-Z0-9])?)+$/;

var tabsByUrl = {}; // normUrl => [tab]
var tabsByLocator = {}; // locator => [tab]
var threadReadAt = {}; // threadID => time string (only if read recently in this browser)
var timeouts = {}; // tabId => timeout identifier

// ===== Cached data from server

var libraries;
var pageData = {}; // normUrl => PageData
var threadLists = {}; // normUrl => ThreadList (special keys: 'all', 'sent', 'unread')
var threadsById = {}; // threadId => thread (notification JSON)
var messageData = {}; // threadId => [message, ...]; TODO: evict old threads from memory
var contactSearchCache;
var urlPatterns;
var guidePages;

function clearDataCache() {
  log('[clearDataCache]');
  tabsByUrl = {};
  tabsByLocator = {};
  threadReadAt = {};
  for (var tabId in timeouts) {
    api.timers.clearTimeout(timeouts[tabId]);
    delete timeouts[tabId];
  }

  libraries = null;
  pageData = {};
  threadLists = {};
  threadsById = {};
  messageData = {};
  contactSearchCache = null;
  urlPatterns = null;
  guidePages = null;
}

// ===== Error reporting

(function (ab) {
  ab.setProject('95815', '603568fe4a88c488b6e2d47edca59fc1');
  ab.addReporter(function airbrake(notice, opts) {
    log.apply(null, ['#c00', '[airbrake]'].concat(notice.errors));
    notice.params = breakLoops(notice.params);
    notice.context.environment = api.isPackaged() && !api.mode.isDev() ? 'production' : 'development';
    notice.context.version = api.version;
    notice.context.userAgent = api.browser.userAgent;
    notice.context.userId = me && me.id;
    api.request('POST', 'https://api.airbrake.io/api/v3/projects/' + opts.projectId + '/notices?key=' + opts.projectKey, notice, function (o) {
      log('[airbrake]', o.url);
    });
  });
  api.timers.setTimeout(api.errors.init.bind(null, ab), 0);

  function breakLoops(obj) {
    var n = 0, seen = [];
    return visit(obj, 0);

    function visit(o, d) {
      if (typeof o !== 'object') return o;
      if (seen.indexOf(o) >= 0) return '[circular]';
      if (d >= 4) return '[too deep]';
      seen.push(o)

      var o2 = {};
      for (var k in o) {
        if (o.hasOwnProperty(k)) {
          if (++n > 100) break;
          var v;
          try {
            v = o[k];
          } catch (e) {
            continue;
          }
          o2[k] = visit(v, d + 1);
        }
      }
      return o2;
    }
  }
}(this.Airbrake || require('./airbrake.min').Airbrake));

// ===== Types/Classes

var ThreadList = ThreadList || require('./threadlist').ThreadList;

function PageData(o) {
  this.update(o);
}
PageData.prototype = {
  update: function (o) {
    this.keeps = o.keeps || [];
    this.position = o.position;
    this.neverOnSite = o.neverOnSite;
    this.sensitive = o.sensitive;
    this.shown = o.shown;
    this.keepers = o.keepers || [];
  },
  howKept: function () {
    var keeps = this.keeps;
    if (keeps.length) {
      var mine = keeps.filter(isMine);
      if (mine.length) {
        return mine.every(isSecret) ? 'private' : 'public';
      }
      return 'other';
    }
    return null;
  },
  findKeep: function (libraryId) {
    return this.keeps.filter(libraryIdIs(libraryId))[0] || null;
  }
};

function insertUpdateChronologically(arr, o, timePropName) {
  var time = o[timePropName];
  for (var i = arr.length; i--;) { // newest first
    var el = arr[i];
    if (time >= el[timePropName]) {
      arr.splice(i + 1, 0, o);
      time = null;
    }
    if (o.id === el.id) {
      arr.splice(i, 1);
    }
  }
  if (time) {
    arr.unshift(o);
  }
}

// ===== Server requests

var httpMethodRe = /^(?:GET|HEAD|POST|PUT|DELETE)$/;
function ajax(service, method, uri, data, done, fail) {  // method and uri are required
  if (httpMethodRe.test(service)) { // shift args if service is missing
    fail = done, done = data, data = uri, uri = method, method = service, service = 'api';
  }
  if (typeof data === 'function') {  // shift args if data is missing and done is present
    fail = done, done = data, data = null;
  }

  if (data && method === 'GET') {
    var a = [];
    for (var key in data) {
      if (data.hasOwnProperty(key)) {
        var val = data[key];
        if (val != null) {
          a.push(encodeURIComponent(key) + '=' + encodeURIComponent(val));
        }
      }
    }
    uri += (~uri.indexOf('?') ? '&' : '?') + a.join('&').replace(/%20/g, '+');
    data = null;
  }

  uri = serviceNameToUri(service) + uri;
  api.request(
    method, uri, data, done,
    fail || (method === 'GET' ? onGetFail.bind(null, uri, done, 1) : null));
}

function onGetFail(uri, done, failures, req) {
  if ([403,404].indexOf(req.status) < 0) {
    if (failures < 10) {
      var ms = failures * 2000;
      log('[onGetFail]', req.status, uri, failures, 'failure(s), will retry in', ms, 'ms');
      api.timers.setTimeout(
        api.request.bind(api, 'GET', uri, null, done, onGetFail.bind(null, uri, done, failures + 1)),
        ms);
    } else {
      log('[onGetFail]', req.status, uri, failures, 'failures, giving up');
    }
  }
}

// ===== Event logging

var mixpanel = {
  enabled: true,
  queue: [],
  batch: [],
  sendBatch: function () {
    if (this.batch.length > 0) {
      var json = JSON.stringify(this.batch);
      var dataString = 'data=' + api.util.btoa(unescape(encodeURIComponent(json)));
      api.postRawAsForm("https://api.mixpanel.com/track/", dataString);
      this.batch.length = 0;
    }
  },
  augmentAndBatch: function (data) {
    var exp = experiments || [];
    data.properties.token = api.isPackaged() && !api.mode.isDev() ? 'cff752ff16ee39eda30ae01bb6fa3bd6' : 'abb7e1226370392c849ec16fadff2584';
    data.properties.distinct_id = me.id;
    data.properties.source = 'extension';
    data.properties.experiments = exp;
    data.properties.userStatus = ~exp.indexOf('fake') ? 'fake' : ~exp.indexOf('admin') ? 'admin' : 'standard';
    data.properties.browser = api.browser.name;
    data.properties.browserDetails = api.browser.userAgent;
    this.batch.push(data);
    if (this.batch.length > 10) {
      this.sendBatch();
    }
  },
  track: function (eventName, properties) {
    if (this.enabled) {
      if (!this.sendTimer) {
        this.sendTimer = api.timers.setInterval(this.sendBatch.bind(this), 60000);
      }
      log('#aaa', '[mixpanel.track] %s %o', eventName, properties);
      properties.time = Date.now();
      var data = {
        'event': eventName,
        'properties': properties
      };
      if (me) {
        this.augmentAndBatch(data);
      } else {
        this.queue.push(data);
      }
    }
  },
  catchUp: function () {
    var that = this;
    this.queue.forEach(function (data) {
      that.augmentAndBatch(data);
    });
    this.queue = [];
  }
};

function logEvent(eventFamily, eventName, metaData) {
  var ev = {
    installId: stored('installation_id'),
    eventFamily: eventFamily,
    eventName: eventName,
    metaData: metaData
  };
  log("#aaa", "[logEvent] %s %o", ev.eventName, ev);
  if (socket) {
    socket.send(["log_event", ev]);
  } else {
    ev.time = Date.now();
    logEvent.queue.push(ev);
    if (logEvent.queue.length > 50) {
      logEvent.queue.shift();  // discard oldest
    }
  }
}
logEvent.queue = [];
logEvent.catchUp = function() {
  var t = Date.now();
  while (logEvent.queue.length) {
    var ev = logEvent.queue.shift();
    ev.msAgo = t - ev.time;
    delete ev.time;
    socket.send(["log_event", ev]);
  }
}

// ===== WebSocket

function onSocketConnect() {
  getLatestThreads();

  // http data refresh
  getUrlPatterns(getPrefs);
}

function onSocketDisconnect(why, sec) {
  log('[onSocketDisconnect]', why, sec || '');
}

function getLatestThreads() {
  socket.send(['get_latest_threads', THREAD_BATCH_SIZE], gotLatestThreads);
}

function gotLatestThreads(arr, numUnreadUnmuted, numUnread, serverTime) {
  log('[gotLatestThreads]', arr, numUnreadUnmuted, numUnread, serverTime);

  var serverTimeDate = new Date(serverTime);
  var staleMessageIds = (threadLists.all || {ids: []}).ids.reduce(function (o, threadId) {
    o[threadsById[threadId].id] = true;  // message ID, not thread ID
    return o;
  }, {});

  threadsById = {};
  threadReadAt = {};
  arr.forEach(function (n) {
    standardizeNotification(n);
    threadsById[n.thread] = n;
    var ageMs = serverTimeDate - new Date(n.time);
    if (ageMs >= 0 && ageMs < 60000 && !staleMessageIds[n.id]) {
      handleRealTimeNotification(n);
    }
  });

  threadLists = {};
  threadLists.all = new ThreadList(threadsById, arr.map(getThreadId), null, numUnreadUnmuted);
  threadLists.sent = new ThreadList(threadsById, arr.filter(isSent).map(getThreadId));
  threadLists.unread = new ThreadList(threadsById, arr.filter(isUnread).map(getThreadId), numUnread);
  threadLists.all.includesOldest = arr.length < THREAD_BATCH_SIZE;
  threadLists.sent.includesOldest = arr.length < THREAD_BATCH_SIZE;
  threadLists.unread.includesOldest = threadLists.unread.ids.length >= numUnread;

  emitThreadsToTabsViewing('all', threadLists.all);
  forEachTabAtThreadList(sendUnreadThreadCount);

  ['sent', 'unread'].forEach(function (kind) {
    var tl = threadLists[kind];
    if (tl.includesOldest || tl.ids.length) {
      emitThreadsToTabsViewing(kind, tl);
    }
    if (!tl.includesOldest && tl.ids.length <= (kind === 'unread' ? 1 : 0)) {  // precaution to avoid ever having 0 of N unread threads loaded
      socket.send(['get_' + kind + '_threads', THREAD_BATCH_SIZE], gotFilteredThreads.bind(null, kind, tl));
    }
  });

  tellVisibleTabsNoticeCountIfChanged();

  messageData = {};
  forEachThreadOpenInPane(function (threadId) {
    socket.send(['get_thread', threadId]);
  });

  api.tabs.eachSelected(kifify);
}

function gotFilteredThreads(kind, tl, arr, numTotal) {
  log('[gotFilteredThreads]', kind, arr, numTotal || '');
  arr.forEach(function (n) {
    standardizeNotification(n);
    updateIfJustRead(n);
    threadsById[n.thread] = n;
  });
  tl.ids = arr.map(getThreadId);
  tl.includesOldest = arr.length < THREAD_BATCH_SIZE;
  if (numTotal != null) {
    tl.numTotal = numTotal;
  }
  emitThreadsToTabsViewing(kind, tl);
}

var socketHandlers = {
  denied: function () {
    log('[socket:denied]');
    clearSession();
  },
  version: function (v) {
    log('[socket:version]', v);
    if (api.version !== v) {
      api.requestUpdateCheck();
    }
  },
  experiments: function (exp) {
    log('[socket:experiments]', exp);
    experiments = exp;
    api.toggleLogging(exp.indexOf('extension_logging') >= 0);
  },
  new_pic: function (name) {
    log('[socket:new_pic]', name);
    if (me) {
      me.pictureName = name;
      emitAllTabs('me_change', me);
      for (var thId in messageData) {
        var arr = messageData[thId];
        for (var i = 0; i < arr.length; i++) {
          var m = arr[i];
          updatePic(m.user);
          m.participants.forEach(updatePic);
        }
      }
      for (var thId in threadsById) {
        var th = threadsById[thId];
        if (th.category === 'message') {
          updatePic(th.author);
          th.participants.forEach(updatePic);
        }
      }
    }
    function updatePic(u) {
      if (u.id === me.id) {
        u.pictureName = name;
      }
    }
  },
  new_friends: function (fr) {
    log('[socket:new_friends]', fr);
    contactSearchCache = null;
  },
  lost_friends: function (fr) {
    log('[socket:lost_friends]', fr);
    contactSearchCache = null;
  },
  thread_participants: function(threadId, participants) {
    log('[socket:thread_participants]', threadId, participants);
    var thread = threadsById[threadId];
    if (thread) {
      thread.participants = participants;
    }
    forEachTabAtLocator('/messages/' + threadId, function (tab) {
      api.tabs.emit(tab, 'participants', participants);  // TODO: send threadId too
    });
  },
  thread_muted: function(threadId, muted) {
    log("[socket:thread_muted]", threadId, muted);
    setMuted(threadId, muted);
  },
  url_patterns: function(patterns) {
    log("[socket:url_patterns]", patterns);
    urlPatterns = compilePatterns(patterns);
  },
  notification: function(n, th) {  // a new notification (real-time)
    log('[socket:notification]', n, th || '');
    standardizeNotification(n);
    if (insertNewNotification(th ? standardizeNotification(th) : n)) {
      handleRealTimeNotification(n);
      tellVisibleTabsNoticeCountIfChanged();
    }
  },
  all_notifications_visited: function(id, time) {
    log('[socket:all_notifications_visited]', id, time);
    markAllThreadsRead(id, time);
  },
  thread: function(o) {
    log('[socket:thread]', o);
    messageData[o.id] = o.messages;
    // Do we need to update muted state and possibly participants too? or will it come in thread_info?
    forEachTabAtLocator('/messages/' + o.id, emitThreadToTab.bind(null, o.id, o.messages));
  },
  message: function(threadId, message) {
    log('[socket:message]', threadId, message, message.nUrl);
    forEachTabAtLocator('/messages/' + threadId, function (tab) {
      api.tabs.emit(tab, 'message', {threadId: threadId, message: message, userId: me.id}, {queue: true});
    });
    var messages = messageData[threadId];
    if (messages) {
      insertUpdateChronologically(messages, message, 'createdAt');
    }
  },
  message_read: function(nUri, threadId, time, messageId) {
    log("[socket:message_read]", nUri, threadId, time);
    removeNotificationPopups(threadId);
    markRead(threadId, messageId, time);
  },
  message_unread: function(nUri, threadId, time, messageId) {
    log("[socket:message_unread]", nUri, threadId, time);
    markUnread(threadId, messageId);
  }
};

function emitAllTabs(name, data, options) {
  return api.tabs.each(function(tab) {
    api.tabs.emit(tab, name, data, options);
  });
}

function emitThreadInfoToTab(th, tab) {
  api.tabs.emit(tab, 'thread_info', th, {queue: 1});
}

function emitThreadToTab(id, messages, tab) {
  api.tabs.emit(tab, 'thread', {id: id, messages: messages}, {queue: 1});
}

function emitThreadsToTab(kind, tl, tab) {
  var threads = tl.ids.slice(0, THREAD_BATCH_SIZE).map(idToThread);
  api.tabs.emit(tab, 'threads', {
    kind: kind,
    threads: threads,
    includesOldest: tl.includesOldest && tl.ids.length === threads.length
  }, {queue: 1});
}

function emitThreadsToTabsViewing(kind, tl) {
  forEachTabAtLocator('/messages:' + kind, emitThreadsToTab.bind(null, kind, tl));
}

function emitSettings(tab) {
  api.tabs.emit(tab, 'settings', {
    sounds: enabled('sounds'),
    popups: enabled('popups'),
    emails: prefs ? prefs.messagingEmails : true,
    keeper: enabled('keeper'),
    sensitive: enabled('sensitive'),
    search: enabled('search'),
    maxResults: prefs ? prefs.maxResults : 1
  }, {queue: 1});
}

function makeRequest(name, method, url, data, callbacks) {
  log("[" + name + "]", data);
  ajax(method, url, data, function(response) {
    log("[" + name + "] response:", response);
    var result = {
      success: true,
      response: response,
      data: data
    };
    if (callbacks) {
      callbacks.forEach(function(callback) {
        callback(result);
      });
    }
  }, function(response) {
    log("[" + name + "] error:", response);
    var result = {
      success: false,
      response: response,
      data: data
    };
    if (callbacks) {
      callbacks.forEach(function(callback) {
        callback(result);
      });
    }
  });
}

// ===== Handling messages from content scripts or other extension pages

var SUPPORT = {id: 'aa345838-70fe-45f2-914c-f27c865bdb91', firstName: 'Tamila, Kifi Help', lastName: '', name: 'Tamila, Kifi Help', pictureName: 'tmilz.jpg'};

api.port.on({
  deauthenticate: deauthenticate,
  prime_search: primeSearch,
  get_keeps: searchOnServer,
  get_keepers: function(_, respond, tab) {
    log('[get_keepers]', tab.id);
    var d = pageData[tab.nUri];
    respond(d ? {kept: d.kept, keepers: d.keepers, otherKeeps: 0} : {keepers: []});
  },
  keep: function (data, _, tab) {
    log('[keep]', data);
    var d = pageData[tab.nUri];
    if (!d) {
      api.tabs.emit(tab, 'kept', {fail: true});
    } else if (!d.state) {
      d.state = 'keeping';
      var libraryId = data.libraryId || libraryIds[data.secret ? 1 : 0];
      ajax('POST', '/ext/libraries/' + libraryId + '/keeps', {
        title: data.title,
        url: data.url,
        canonical: data.canonical,
        og: data.og,
        guided: data.guided
      }, function done(keep) {
        log('[keep:done]', keep);
        delete d.state;
        // main and secret are mutually exclusive
        // var i = libraryIds.indexOf(libraryId);
        // if (i >= 0) {
        //   d.keeps = d.keeps.filter(libraryIdIsNot(libraryIds[1 - i]));
        // }
        // TODO: replace line below with code above once server supports keeping into multiple libraries
        d.keeps = d.keeps.filter(isNotMine);
        var j = d.keeps.findIndex(libraryIdIs(libraryId));
        if (j >= 0) {
          d.keeps[j] = keep;
        } else {
          d.keeps.push(keep);
        }
        var how = d.howKept();
        forEachTabAt(tab.url, tab.nUri, function (tab) {
          setIcon(!!how, tab);
          api.tabs.emit(tab, 'kept', {kept: how});
        });
        updateKifiAppTabs('update_keeps');
      }, function fail(o) {
        log('[keep:fail]', data.url, o);
        delete d.state;
        forEachTabAt(tab.url, tab.nUri, function (tab) {
          api.tabs.emit(tab, 'kept', {kept: d.howKept(), fail: true});
        });
      });
      var i = libraryIds.indexOf(libraryId);
      if (i >= 0 && !d.keeps.length) {
        api.tabs.emit(tab, 'kept', {kept: i === 0 ? 'public' : 'private'});
      }
    }
  },
  unkeep: function (libraryId, _, tab) {
    var d = pageData[tab.nUri];
    if (!d) {
      log('[unkeep] fail', libraryId || '');
      api.tabs.emit(tab, 'kept', {fail: true});
    } else if (d.state) {
      log('[unkeep] ignoring', libraryId || '', d.state);
    } else {
      var keep = d.findKeep(libraryId || libraryIds[0]) || d.findKeep(libraryIds[1]);
      if (!keep) {
        log('[unkeep] fail', libraryId || '');
        api.tabs.emit(tab, 'kept', {fail: true});
      } else {
        log('[unkeep] ', libraryId || '', keep);
        d.state = 'unkeeping';
        ajax('DELETE', '/ext/libraries/' + keep.libraryId + '/keeps/' + keep.id, function done() {
          log('[unkeep:done]');
          delete d.state;
          d.keeps = d.keeps.filter(idIsNot(keep.id));
          var how = d.howKept();
          forEachTabAt(tab.url, tab.nUri, function (tab) {
            setIcon(!!how, tab);
            api.tabs.emit(tab, 'kept', {kept: how});
          });
          updateKifiAppTabs('update_keeps');
        }, function fail() {
          log('[unkeep:fail]', d.keepId);
          delete d.state;
          api.tabs.emit(tab, 'kept', {kept: d.howKept() || null, fail: true});
        });
        if (d.keeps.length === 1) {
          api.tabs.emit(tab, 'kept', {kept: null});
        }
      }
    }
  },
  keeps_and_libraries: function (_, respond, tab) {
    var d = pageData[tab.nUri];
    ajax('GET', '/ext/libraries', function (o) {
      libraries = o.libraries;
      respond({keeps: d ? d.keeps : [], libraries: o.libraries});
    }, respond);
  },
  filter_libraries: function (q, respond) {
    var sf = global.scoreFilter || require('./scorefilter').scoreFilter;
    respond(sf.filter(q, libraries, getName).map(function (lib) {
      lib = clone(lib);
      lib.nameParts = sf.splitOnMatches(q, lib.name);
      return lib;
    }));
  },
  keeper_shown: function(data, _, tab) {
    (pageData[tab.nUri] || {}).shown = true;
    logEvent('slider', 'sliderShown', data);
  },
  suppress_on_site: function(data, _, tab) {
    ajax('POST', '/ext/pref/keeperHidden', {url: tab.url, suppress: data});
    pageData[tab.nUri].neverOnSite = !!data;
  },
  get_suppressed: function(_, respond, tab) {
    var d = pageData[tab.nUri];
    if (d) {
      respond(d.neverOnSite);
    }
  },
  silence: function (minutes) {
    if (silence) {
      api.timers.clearTimeout(silence.timeout);
    } else {
      api.tabs.each(function (tab) {
        tab.engaged = false;
        api.tabs.emit(tab, 'silence', null, {queue: 1});
      });
    }
    silence = {timeout: api.timers.setTimeout(unsilence, minutes * 60000)};
    api.tabs.eachSelected(updateIconSilence);
  },
  unsilence: unsilence.bind(null, false),
  set_keeper_pos: function(o, _, tab) {
    for (var nUri in pageData) {
      if (nUri.match(hostRe)[1] == o.host) {
        pageData[nUri].position = o.pos;
      }
    }
    ajax("POST", "/ext/pref/keeperPosition", {host: o.host, pos: o.pos});
  },
  set_look_here_mode: function (on) {
    ajax('POST', '/ext/pref/lookHereMode?on=' + on);
    if (prefs) prefs.lookHereMode = on;
  },
  set_enter_to_send: function(data) {
    ajax('POST', '/ext/pref/enterToSend?enterToSend=' + data);
    if (prefs) prefs.enterToSend = data;
  },
  set_max_results: function(n, respond) {
    ajax('POST', '/ext/pref/maxResults?n=' + n, respond);
    mixpanel.track('user_changed_setting', {category: 'search', type: 'maxResults', value: n});
    if (prefs) prefs.maxResults = n;
  },
  stop_showing_external_messaging_intro: function(action) {
    ajax('POST', '/ext/pref/showExtMsgIntro?show=false');
    api.tabs.each(function (tab) {
      api.tabs.emit(tab, 'hide_external_messaging_intro');
    });
    if (prefs) prefs.showExtMsgIntro = false;
    mixpanel.track('user_was_notified', {
      action: 'click',
      subaction: action,
      channel: 'kifi',
      subchannel: 'tooltip',
      category: 'extMsgFTUE'
    });
  },
  track_showing_external_messaging_intro: function() {
    mixpanel.track('user_was_notified', {
      action: 'open',
      channel: 'kifi',
      subchannel: 'tooltip',
      category: 'extMsgFTUE'
    });
  },
  log_search_event: function(data) {
    ajax('search', 'POST', '/search/events/' + data[0], data[1]);
  },
  import_contacts: function (source) {
    api.tabs.selectOrOpen(webBaseUri() + '/contacts/import');
    mixpanel.track('user_clicked_pane', {
      type: source,
      action: 'importGmail',
      subsource: 'composeTypeahead'
    });
  },
  screen_capture: function (data, respond) {
    api.screenshot(function (drawableEl, canvas) {
      var bounds = data.bounds;
      var hScale = drawableEl.width / data.win.width;
      var vScale = drawableEl.height / data.win.height;
      canvas.width = bounds.width;
      canvas.height = bounds.height;
      var ctx = canvas.getContext('2d');
      for (var i = 0; i < data.rects.length; i++) {
        var rect = data.rects[i];
        if (rect.width > 0 && rect.height > 0) {
          ctx.drawImage(
            drawableEl,
            rect.left * hScale,
            rect.top * vScale,
            rect.width * hScale,
            rect.height * vScale,
            rect.left - bounds.left,
            rect.top - bounds.top,
            rect.width,
            rect.height);
        }
      }
      respond(canvas.toDataURL('image/png'));
    });
  },
  load_draft: function (data, respond, tab) {
    var drafts = loadDrafts();
    if (data.to) {
      respond(drafts[tab.nUri] || drafts[tab.url]);
    } else {
      respond(drafts[currentThreadId(tab)]);
    }
  },
  save_draft: function (data, _, tab) {
    var drafts = loadDrafts();
    if (data.html || data.to && data.to.length) {
      saveDraft(data.to ? tab.nUri || tab.url : currentThreadId(tab), data);
    } else {
      discardDraft(data.to ? [tab.nUri, tab.url] : [currentThreadId(tab)]);
    }
  },
  send_message: function(data, respond, tab) {
    discardDraft([tab.nUri, tab.url]);
    data.extVersion = api.version;
    data.source = api.browser.name;
    data.eip = eip;
    data.recipients = data.recipients.map(makeObjectsForEmailAddresses);
    ajax('eliza', 'POST', '/eliza/messages', data, function(o) {
      log('[send_message] resp:', o);
      // thread (notification) JSON comes via socket
      messageData[o.parentId] = o.messages;
      respond({threadId: o.parentId});
    });
  },
  send_reply: function(data, respond) {
    var threadId = data.threadId;
    delete data.threadId;
    discardDraft([threadId]);
    data.extVersion = api.version;
    data.source = api.browser.name;
    data.eip = eip;
    ajax('eliza', 'POST', '/eliza/messages/' + threadId, data, logAndRespond, logErrorAndRespond);
    function logAndRespond(o) {
      log('[send_reply] resp:', o);
      respond(o);
    }
    function logErrorAndRespond(req) {
      log('#c00', '[send_reply] resp:', req);
      respond({status: req.status});
    }
  },
  message_rendered: function(o, _, tab) {
    whenTabFocused(tab, o.threadId, function (tab) {
      markRead(o.threadId, o.messageId, o.time);
      socket.send(['set_message_read', o.messageId]);
    });
  },
  set_message_read: function (o) {
    markRead(o.threadId, o.messageId, o.time);
    socket.send(['set_message_read', o.messageId]);
  },
  set_message_unread: function (o) {
    markUnread(o.threadId, o.messageId);
    socket.send(['set_message_unread', o.messageId]);
  },
  get_page_thread_count: function(_, __, tab) {
    sendPageThreadCount(tab, null, true);
  },
  thread: function(id, _, tab) {
    var th = threadsById[id];
    if (th) {
      emitThreadInfoToTab(th, tab);
    } else {
      // TODO: remember that this tab needs this thread info until it gets it or its pane changes?
      socket.send(['get_one_thread', id], function (th) {
        standardizeNotification(th);
        updateIfJustRead(th);
        threadsById[th.thread] = th;
        emitThreadInfoToTab(th, tab);
      });
    }
    var msgs = messageData[id];
    if (msgs) {
      emitThreadToTab(id, msgs, tab);
    } else {
      // TODO: remember that this tab needs this thread until it gets it or its pane changes?
      socket.send(['get_thread', id]);
    }
  },
  thread_list: function(o, _, tab) {
    var uri = tab.nUri || tab.url;
    var tl = threadLists[o.kind === 'page' ? uri : o.kind];
    if (tl) {
      if (o.kind === 'unread') { // detect, report, recover from unread threadlist constistency issues
        if (tl.ids.map(idToThread).filter(isUnread).length < tl.ids.length) {
          getLatestThreads();
          api.errors.push({error: Error('Read threads found in threadLists.unread'), params: {
            threads: tl.ids.map(idToThread).map(function (th) {
              return {thread: th.thread, id: th.id, time: th.time, unread: th.unread, readAt: threadReadAt[th.thread]};
            })
          }});
          return;
        } else if (tl.ids.length === 0 && tl.numTotal > 0) {
          socket.send(['get_unread_threads', THREAD_BATCH_SIZE], gotFilteredThreads.bind(null, 'unread', tl));
          api.errors.push({error: Error('No unread threads available to show'), params: {threadList: tl}});
          return;
        }
      }
      emitThreadsToTab(o.kind, tl, tab);
      if (o.kind === 'page') {  // prefetch
        tl.ids.forEach(function (id) {
          if (!messageData[id]) {
            socket.send(['get_thread', id]);
          }
        });
      }
    } else {
      // TODO: remember that this tab needs the kind threadlist until it gets it or its pane changes?
    }
    if (o.first) {
      sendUnreadThreadCount(tab);
      sendPageThreadCount(tab, null, true);
    }
  },
  get_older_threads: function(o, respond, tab) {
    var list = threadLists[o.kind === 'page' ? tab.nUri : o.kind];
    var n = list ? list.ids.length : 0;
    for (var i = n - 1; i >= 0 && threadsById[list.ids[i]].time < o.time; i--);
    if (++i < n || list && list.includesOldest) {
      var threads = list.ids.slice(i, i + THREAD_BATCH_SIZE).map(idToThread);
      respond({
        threads: threads,
        includesOldest: list.includesOldest && i + threads.length === n
      });
    } else {
      var socketMessage = {
        all: ['get_threads_before'],
        unread: ['get_unread_threads_before'],
        sent: ['get_sent_threads_before'],
        page: ['get_page_threads_before', tab.nUri]
      }[o.kind];
      socketMessage.push(THREAD_BATCH_SIZE, o.time);
      socket.send(socketMessage, function (arr) {
        arr.forEach(function (th) {
          standardizeNotification(th);
          updateIfJustRead(th);
          threadsById[th.thread] = th;
        });
        var includesOldest = arr.length < THREAD_BATCH_SIZE;
        var list = threadLists[o.kind === 'page' ? tab.nUri : o.kind];
        if (list && list.ids[list.ids.length - 1] === o.threadId) {
          list.insertOlder(arr.map(getThreadId));
          list.includesOldest = includesOldest;
        }
        // TODO: may also want to append/update sent & unread if this is the all kind
        respond({threads: arr, includesOldest: includesOldest});
      });
    }
  },
  'pane?': function (_, respond) {
    respond(getDefaultPaneLocator());
  },
  pane: function(o, _, tab) {
    if (o.old) {
      var arr = tabsByLocator[o.old];
      if (arr) {
        arr = arr.filter(idIsNot(tab.id));
        if (arr.length) {
          tabsByLocator[o.old] = arr;
        } else {
          delete tabsByLocator[o.old];
        }
      }
    }
    var loc = o.new;
    if (loc) {
      var arr = tabsByLocator[loc];
      if (arr) {
        arr = arr.filter(idIsNot(tab.id));
        arr.push(tab);
      }
      tabsByLocator[loc] = arr || [tab];
      mixpanel.track('user_viewed_pane', {type: loc.lastIndexOf('/messages/', 0) === 0 ? 'chat' : loc.substr(1)});
      if (loc === '/messages:unread') {
        store('unread', true);
      } else if (loc === '/messages:all') {
        unstore('unread');
      }
    }
  },
  set_all_threads_read: function (msgId) {
    // not updating local cache until server responds due to bulk nature of action
    if (!msgId) {
      var threadId = threadLists.all && threadLists.all.ids[0];
      msgId = threadId && threadsById[threadId].id;
    }
    if (msgId) {
      socket.send(['set_all_notifications_visited', msgId]);
    }
  },
  me: function(_, respond) {
    respond(me);
  },
  prefs: function(_, respond) {
    respond(prefs);
  },
  settings: function(_, __, tab) {
    emitSettings(tab);
  },
  browser: function (_, respond) {
    respond(api.browser);
  },
  save_setting: function(o, respond, tab) {
    if (o.name === 'emails') {
      ajax('POST', '/ext/pref/email/message/' + o.value, function () {
        if (prefs) {
          prefs.messagingEmails = o.value;
        }
        onSettingCommitted();
      });
    } else {
      store('_' + o.name, o.value ? 'y' : 'n');
      onSettingCommitted();
      if (o.name === 'keeper') {
        var sensitive = enabled('sensitive');
        api.tabs.each(function (tab) {
          var d = tab.nUri && pageData[tab.nUri];
          if (d && !d.neverOnSite && !(d.sensitive && sensitive)) {
            api.tabs.emit(tab, 'show_keeper', o.value);
          }
        });
      } else if (o.name === 'sensitive') {
        api.tabs.each(function (tab) {
          var d = tab.nUri && pageData[tab.nUri];
          if (d && !d.neverOnSite && d.sensitive) {
            api.tabs.emit(tab, 'show_keeper', !o.value);
          }
        });
      }
    }
    mixpanel.track('user_changed_setting', {
      category:
        ~['sounds','popups','emails'].indexOf(o.name) ? 'notification' :
        ~['keeper','sensitive'].indexOf(o.name) ? 'keeper' :
        'search' === o.name ? 'search' : 'unknown',
      type: 'search' === o.name ? 'inGoogle' : o.name,
      value: o.value ? 'on' : 'off'
    });
    function onSettingCommitted() {
      respond();
      forEachTabAtLocator('/settings', function (tab2) {
        if (tab2 !== tab) {
          emitSettings(tab2);
        }
      });
    }
  },
  play_alert: function() {
    playNotificationSound();
  },
  auth_info: function(_, respond) {
    var dev = api.mode.isDev();
    respond({
      origin: webBaseUri(),
      data: {
        facebook: dev ? 530357056981814 : 104629159695560,
        linkedin: dev ? 'ovlhms1y0fjr' : 'r11loldy9zlg'
      }});
  },
  search_contacts: function (data, respond, tab) {
    if (!contactSearchCache) {
      contactSearchCache = new (global.ContactSearchCache || require('./contact_search_cache').ContactSearchCache)(3600000);
    }
    var results = contactSearchCache.get(data);
    if (results) {
      respond(results);
    } else {
      ajax('GET', '/ext/contacts/search', {query: data.q, limit: data.n}, function (contacts) {
        var sf = global.scoreFilter || require('./scorefilter').scoreFilter;
        if (!data.includeSelf) {
          contacts = contacts.filter(idIsNot(me.id));
        } else if (!contacts.some(idIs(me.id)) && (data.q ? sf.filter(data.q, [me], getName).length : contacts.length < data.n)) {
          appendUserResult(contacts, data.n, me);
        }
        if (!contacts.some(idIs(SUPPORT.id)) && (data.q ? sf.filter(data.q, [SUPPORT], getName).length : contacts.length < data.n)) {
          appendUserResult(contacts, data.n, SUPPORT);
        }
        var results = contacts.map(toContactResult, {sf: sf, q: data.q});
        if (results.length < data.n && data.q && !data.participants.some(idIs(data.q)) && !results.some(emailIs(data.q))) {
          results.push({id: 'q', q: data.q, isValidEmail: emailRe.test(data.q)});
        }
        respond(results);
        contactSearchCache.put(data, results);
      }, function () {
        respond(null);
      });
    }
  },
  delete_contact: function (email, respond) {
    ajax('POST', '/ext/contacts/hide', {email: email}, function (status) {
      log('[delete_contact] resp:', status);
      contactSearchCache = null;
      respond(true);
    }, function () {
      log('#c00', '[delete_contact] resp:', status);
      contactSearchCache = null;
      respond(false);
    });
  },
  open_tab: function (data) {
    api.tabs.open(webBaseUri() + data.path);
    if (data.source === 'keeper') {
      mixpanel.track('user_clicked_pane', {type: 'keeper', action: 'visitKifiSite'});
    }
  },
  close_tab: function (_, __, tab) {
    api.tabs.close(tab.id);
  },
  open_deep_link: function(link, _, tab) {
    if (link.inThisTab || tab.nUri === link.nUri) {
      awaitDeepLink(link, tab.id);
    } else {
      var tabs = tabsByUrl[link.nUri];
      if ((tab = tabs ? tabs[0] : api.tabs.anyAt(link.nUri))) {  // page's normalized URI may have changed
        awaitDeepLink(link, tab.id);
        api.tabs.select(tab.id);
      } else {
        api.tabs.open(link.nUri, function (tabId) {
          awaitDeepLink(link, tabId);
        });
      }
    }
  },
  open_support_chat: function (_, __, tab) {
    api.tabs.emit(tab, 'compose', {to: SUPPORT, trigger: 'deepLink'}, {queue: 1});
  },
  logged_in: authenticate.bind(null, api.noop),
  remove_notification: function (threadId) {
    removeNotificationPopups(threadId);
  },
  await_deep_link: function(link, _, tab) {
    awaitDeepLink(link, tab.id);
    if (guidePages && /^#guide\/\d\/\d/.test(link.locator)) {
      var step = +link.locator.substr(7, 1);
      switch (step) {
        case 1:
          pageData[link.url] = new PageData({shown: true});
          tabsByUrl[link.url] = tabsByUrl[link.url] || [];
          break;
        case 2:
          var page = guidePages[+link.locator.substr(9, 1)];
          var tagId = link.locator.substr(11);
          var query = page.query.replace(/\+/g, ' ');
          var entry = searchPrefetchCache[query] = {
            response: pimpSearchResponse({
              uuid: '00000000-0000-0000-0000-000000000000',
              query: query,
              hits: [{
                bookmark: {
                  title: page.title,
                  url: page.url,
                  tags: tagId ? [tagId] : [],
                  matches: page.matches
                },
                users: [],
                count: 1,
                score: 0,
                isMyBookmark: true,
                isPrivate: false
              }],
              myTotal: 1,
              friendsTotal: 0,
              othersTotal: 816,
              mayHaveMore: false,
              show: true,
              context: 'guide'
            })
          };
          entry.expireTimeout = api.timers.setTimeout(cullPrefetchedResults.bind(null, query, entry), 10000);
          break;
      }
    }
  },
  add_participants: function(data) {
    socket.send(['add_participants_to_thread', data.threadId, data.ids.map(makeObjectsForEmailAddresses)]);
  },
  is_muted: function(threadId, respond) {
    var th = threadsById[threadId];
    respond({
      success: Boolean(th),
      response: Boolean(th && th.muted)
    });
  },
  mute_thread: function(threadId) {
    socket.send(['mute_thread', threadId]);
    setMuted(threadId, true);
  },
  unmute_thread: function(threadId) {
    socket.send(['unmute_thread', threadId]);
    setMuted(threadId, false);
  },
  count_bookmarks: function(_, respond) {
    api.bookmarks.getAll(function (bms) {
      respond(bms.length);
    });
  },
  get_bookmark_count_if_should_import: function(_, respond) {  // TODO: remove (obsolete)
    if (stored('prompt_to_import_bookmarks')) {
      api.bookmarks.getAll(function (bms) {
        respond(bms.length);
      });
    }
  },
  import_bookmarks: function() {
    unstore('prompt_to_import_bookmarks');
    postBookmarks(api.bookmarks.getAll, 'INIT_LOAD');
  },
  import_bookmarks_public: function () {
    unstore('prompt_to_import_bookmarks');
    postBookmarks(api.bookmarks.getAll, 'INIT_LOAD', true);
  },
  import_bookmarks_declined: function() {
    unstore('prompt_to_import_bookmarks')
  },
  toggle_mode: function () {
    if (!api.isPackaged()) {
      api.mode.toggle();
    }
  },
  start_guide: function (pages, _, tab) {
    guidePages = pages;
    api.tabs.emit(tab, 'guide', {step: 0, pages: guidePages, x: !experiments || experiments.indexOf('guide_forced') < 0});
    unsilence(false);
  },
  track_guide: function (stepParts) {
    mixpanel.track('user_viewed_pane', {type: 'guide' + stepParts.join('')});
  },
  track_guide_choice: function (pageIdx) {
    mixpanel.track('user_clicked_pane', {type: 'guide01', action: 'chooseExamplePage', subaction: guidePages[pageIdx].track});
  },
  resume_guide: function (step, _, tab) {
    if (guidePages) {
      api.tabs.emit(tab, 'guide', {
        step: step,
        pages: guidePages,
        page: 0 // TODO: guess based on tab.url
      });
    }
  },
  end_guide: function (stepParts) {
    mixpanel.track('user_clicked_pane', {type: 'guide' + stepParts.join(''), action: 'closeGuide'});
    if (api.isPackaged()) {
      guidePages = null;
    }
  }
});

function unsilence(tab) {
  if (silence) {
    api.timers.clearTimeout(silence.timeout);
    silence = null;
    api.tabs.eachSelected(kifify);
    if (tab || tab !== false && (tab = api.tabs.getFocused())) {
      api.tabs.emit(tab, 'unsilenced');
    }
  }
}

function standardizeUser(u) {
  u.name = (u.firstName + ' ' + u.lastName).trim();
  return u;
}

function removeNotificationPopups(threadId) {
  emitAllTabs('remove_notification', threadId);
}

function standardizeNotification(n) {
  n.category = (n.category || 'message').toLowerCase();
  n.unread = n.unread || (n.unreadAuthors > 0);
  if (n.time[n.time.length - 1] !== 'Z') {
    n.time = new Date(n.time).toISOString();
  }
  return n;
}

function handleRealTimeNotification(n) {
  if (n.unread && !n.muted && !silence) {
    if (enabled('sounds')) {
      playNotificationSound();
    }
    if (enabled('popups')) {
      api.tabs.eachSelected(function (tab) {
        api.tabs.emit(tab, 'show_notification', n, {queue: true});
      });
    }
  }
}

function playNotificationSound() {
  api.play('media/notification.mp3');
}

function insertNewNotification(n) {
  var n0 = threadsById[n.thread];
  // proceed only if we don't already have this notification or a newer one for the same thread
  if (!n0 || n0.id !== n.id && n0.time < n.time) {
    threadsById[n.thread] = n;
    updateIfJustRead(n);
    var o = {all: true, page: true, unread: n.unread, sent: isSent(n)};
    for (var kind in o) {
      if (o[kind]) {
        var tl = threadLists[kind === 'page' ? n.url : kind];
        if (tl && tl.insertOrReplace(n0, n, log) && kind === 'page') {
          forEachTabAt(n.url, function (tab) {
            sendPageThreadCount(tab, tl);
          });
        }
      }
    }
    var unreadCountChanged = n0 ? n0.unread !== n.unread : n.unread;
    forEachTabAtThreadList(function (tab) {
      var thisPage = n.url === tab.nUri || n.url === tab.url;
      api.tabs.emit(tab, 'new_thread', {thread: n, thisPage: thisPage}, {queue: true});
      if (unreadCountChanged) {
        sendUnreadThreadCount(tab);
      }
    });
    return true;
  }
}

function updateIfJustRead(th) {
  if (th.unread && threadReadAt[th.thread] >= th.time) {
    th.unread = false;
    th.unreadAuthors = th.unreadMessages = 0;
  }
}

// messageId is of last read message
function markUnread(threadId, messageId) {
  delete threadReadAt[threadId];
  var th = threadsById[threadId];
  if (th && !th.unread) {
    var thOld = clone(th);
    th.unread = true;
    th.unreadAuthors = th.unreadMessages = 1;
    (function insertIntoUnread(tl) {
      if (tl && tl.includesAllSince(th)) {
        tl.insertOrReplace(thOld, th, log);
      } else if (tl) {
        tl.numTotal++;
      }
    }(threadLists.unread));
    if (!th.muted) {
      var tlKeys = ['all', th.url];
      if (isSent(th)) {
        tlKeys.push('sent');
      }
      tlKeys.forEach(function (key) {
        var tl = threadLists[key];
        if (tl) {
          tl.incNumUnreadUnmuted();
        }
      });
    }

    forEachTabAtThreadList(function (tab) {
      api.tabs.emit(tab, 'thread_unread', th);
      sendUnreadThreadCount(tab);
    });

    tellVisibleTabsNoticeCountIfChanged();
    return true;
  }
}

// messageId is of last read message, time is its createdAt time.
function markRead(threadId, messageId, time) {
  if (!(threadReadAt[threadId] >= time)) {
    threadReadAt[threadId] = time;
  }
  var th = threadsById[threadId];
  if (th && th.unread && (th.id === messageId || th.time <= time)) {
    th.unread = false;
    th.unreadAuthors = th.unreadMessages = 0;
    (function removeFromUnread(tl) {
      if (!tl) return;
      var numRemoved = tl.remove(th.thread, log);
      if (!tl.includesOldest) {
        if (numRemoved === 0 && tl.numTotal > 0 && !tl.includesAllSince(th)) {
          tl.numTotal--;
        }
        if (tl.numTotal === tl.ids.length) {
          tl.includesOldest = true;
        } else if (tl.ids.length <= 1) {
          socket.send(['get_unread_threads', THREAD_BATCH_SIZE], gotFilteredThreads.bind(null, 'unread', tl));
        }
      }
    }(threadLists.unread));
    if (!th.muted) {
      var tlKeys = ['all', 'unread', th.url];
      if (isSent(th)) {
        tlKeys.push('sent');
      }
      tlKeys.forEach(function (key) {
        var tl = threadLists[key];
        if (tl) {
          tl.decNumUnreadUnmuted(log);
        }
      });
    }

    forEachTabAtThreadList(function (tab) {
      api.tabs.emit(tab, 'thread_read', {
        time: time,
        threadId: threadId,
        id: messageId});
      sendUnreadThreadCount(tab);
    });

    tellVisibleTabsNoticeCountIfChanged();
    return true;
  } else {
    log('#c00', '[markRead] noop', threadId, messageId, time,
      th ? '' : 'not loaded',
      th && !th.unread ? 'read' : '',
      th && th.id !== messageId ? 'message: ' + th.id : '',
      th && th.time > time ? 'newer: ' + th.time : '');
  }
}

function markAllThreadsRead(messageId, time) {  // .id and .time of most recent thread to mark
  var timeDate = new Date(time);
  for (var id in threadsById) {
    var th = threadsById[id];
    if (th.unread && (th.id === messageId || th.time <= time)) {
      th.unread = false;
      th.unreadAuthors = th.unreadMessages = 0;
      if (timeDate - new Date(th.time) < 180000) {
        removeNotificationPopups(id);
      }
    }
  }

  var tlUnread = threadLists.unread;
  if (tlUnread) {
    for (var i = tlUnread.ids.length; i--;) {
      var id = tlUnread.ids[i];
      if (!threadsById[id].unread) {
        tlUnread.ids.splice(i, 1);
      }
    }
    tlUnread.numTotal = tlUnread.ids.length;  // any not loaded are older and now marked read
  }
  var tlAll = threadLists.all;
  if (tlAll) {
    tlAll.numUnreadUnmuted = tlAll.countUnreadUnmuted();
  }

  forEachTabAtThreadList(function (tab) {
    api.tabs.emit(tab, 'all_threads_read', {id: messageId, time: time});
    sendUnreadThreadCount(tab);
  });

  tellVisibleTabsNoticeCountIfChanged();
}

function setMuted(threadId, muted) {
  var thread = threadsById[threadId];
  if (thread && thread.muted !== muted) {
    thread.muted = muted;
    if (thread.unread) {
      var tlKeys = ['all', thread.url];
      if (isSent(thread)) {
        tlKeys.push('sent');
      }
      tlKeys.forEach(function (key) {
        var tl = threadLists[key];
        if (tl) {
          tl[muted ? 'decNumUnreadUnmuted' : 'incNumUnreadUnmuted'](log);
        }
      });
      tellVisibleTabsNoticeCountIfChanged();
    }
    forEachTabAtLocator('/messages/' + threadId, function (tab) {
      api.tabs.emit(tab, 'muted', {threadId: threadId, muted: muted});
    });
  }
}

function getDefaultPaneLocator() {
  return stored('unread') ? '/messages:unread' : '/messages:all';
}

function sendUnreadThreadCount(tab) {
  var tl = threadLists.unread;
  if (tl) {
    api.tabs.emit(tab, 'unread_thread_count', tl.numTotal, {queue: 1});
  } // else will be pushed to tab when known
}

function sendPageThreadCount(tab, tl, load) {
  var uri = tab.nUri || tab.url;
  tl = tl || threadLists[uri];
  if (tl) {
    api.tabs.emit(tab, 'page_thread_count', {count: tl.numTotal, id: tl.numTotal === 1 ? tl.ids[0] : undefined}, {queue: 1});
  } else if (load) {
    socket.send(['get_page_threads', tab.url, THREAD_BATCH_SIZE], gotPageThreads.bind(null, uri));
  } // will be pushed to tab when known
}

function awaitDeepLink(link, tabId, retrySec) {
  var loc = link.locator;
  if (loc) {
    api.timers.clearTimeout(timeouts[tabId]);
    delete timeouts[tabId];
    var tab = api.tabs.get(tabId);
    if (tab && sameOrLikelyRedirected(link.url || link.nUri, tab.nUri || tab.url)) {
      log('[awaitDeepLink]', tabId, link);
      if (loc.lastIndexOf('#guide/', 0) === 0) {
        api.tabs.emit(tab, 'guide', {
          step: +loc.substr(7, 1),
          pages: guidePages,
          page: +loc.substr(9, 1),
          x: !experiments || experiments.indexOf('guide_forced') < 0
        }, {queue: 1});
      } else if (loc.indexOf('#compose') >= 0) {
        api.tabs.emit(tab, 'compose', {trigger: 'deepLink'}, {queue: 1});
      } else {
        api.tabs.emit(tab, 'show_pane', {
          trigger: 'deepLink',
          locator: loc,
          redirected: (link.url || link.nUri) !== (tab.nUri || tab.url)
        }, {queue: 1});
      }
    } else if ((retrySec = retrySec || .5) < 5) {
      log('[awaitDeepLink]', tabId, 'retrying in', retrySec, 'sec');
      timeouts[tabId] = api.timers.setTimeout(awaitDeepLink.bind(null, link, tabId, retrySec + .5), retrySec * 1000);
    }
    if (loc.lastIndexOf('/messages/', 0) === 0) {
      var threadId = loc.substr(10);
      if (!messageData[threadId]) {
        socket.send(['get_thread', threadId]);  // a head start
      }
    }
  } else {
    log('[awaitDeepLink] no locator', tabId, link);
  }
}

function updateKifiAppTabs(message) {
  var prefix = webBaseUri();
  for (var url in tabsByUrl) {
    if (url.lastIndexOf(prefix, 0) === 0) {
      tabsByUrl[url].forEach(function (tab) {
        api.tabs.emit(tab, message);
      });
    }
  }
}

function forEachTabAt() { // (url[, url]..., f)
  var done = {};
  var i = arguments.length - 1;
  var f = arguments[i];
  while (--i >= 0) {
    var url = arguments[i];
    if (!done[url]) {
      done[url] = true;
      var tabs = tabsByUrl[url];
      if (tabs) {
        tabs.forEach(f);
      }
    }
  }
}

function forEachTabAtLocator(loc, f) {
  var tabs = tabsByLocator[loc];
  if (tabs) {
    tabs.forEach(f);
  }
}

var threadListLocatorRe = /^\/messages(:[a-z]+)?$/;
function forEachTabAtThreadList(f) {
  for (var loc in tabsByLocator) {
    if (threadListLocatorRe.test(loc)) {
      tabsByLocator[loc].forEach(f);
    }
  }
}

var threadLocatorRe = /^\/messages\/[a-z0-9-]+$/;
function forEachThreadOpenInPane(f) {
  for (var loc in tabsByLocator) {
    if (threadLocatorRe.test(loc)) {
      f(loc.substr(10));
    }
  }
}
function currentThreadId(tab) {
  for (var loc in tabsByLocator) {
    if (threadLocatorRe.test(loc) && ~tabsByLocator[loc].indexOf(tab)) {
      return loc.substr(10);
    }
  }
}

function forEachTabAtUriAndLocator() { // (url[, url]..., loc, f)
  var done = {};
  var f = arguments[arguments.length - 1];
  var loc = arguments[arguments.length - 2];
  for (var i = arguments.length - 2; i--;) {
    var url = arguments[i];
    if (!done[url]) {
      done[url] = true;
      var arr1, arr2;
      if ((arr1 = tabsByUrl[url]) && (arr2 = tabsByLocator[loc])) {
        for (var j = arr1.length; j--;) {
          var tab = arr1[j];
          if (~arr2.indexOf(tab)) {
            f(tab);
          }
        }
      }
    }
  }
}

function tellVisibleTabsNoticeCountIfChanged() {
  if (!threadLists.all) return;
  api.tabs.eachSelected(function (tab) {
    if (tab.count !== threadLists.all.numUnreadUnmuted) {
      tab.count = threadLists.all.numUnreadUnmuted;
      api.tabs.emit(tab, 'count', tab.count, {queue: 1});
    }
  });
}

function searchOnServer(request, respond) {
  if (request.first && getPrefetchedResults(request.query, respond)) return;

  if (!me || !enabled('search')) {
    log('[searchOnServer] noop, me:', me);
    respond({});
    return;
  }

  var params = {
    q: request.query,
    f: request.filter && (request.filter.who !== 'a' ? request.filter.who : null), // f=a disables tail cutting
    maxHits: 5,
    lastUUID: request.lastUUID,
    context: request.context,
    kifiVersion: api.version,
    w: request.whence};

  ajax('search', 'GET', '/search', params, function (resp) {
    log('[searchOnServer] %i hits', resp.hits.length);
    respond(pimpSearchResponse(resp, request.filter, resp.hits.length < params.maxHits && (params.context || params.f)));
  });
  return true;
}

function pimpSearchResponse(o, filter, noMore) {
  o.filter = filter;
  o.me = me;
  o.prefs = prefs || {maxResults: 1};
  o.origin = webBaseUri();
  o.experiments = experiments;
  o.admBaseUri = admBaseUri();
  o.myTotal = o.myTotal || 0;
  o.friendsTotal = o.friendsTotal || 0;
  if (noMore) {
    o.mayHaveMore = false;
  }
  return o;
}

function kifify(tab) {
  log('[kifify]', tab.id, tab.url, tab.icon || '', tab.nUri || '', me ? '' : 'no session');
  if (!tab.icon) {
    api.icon.set(tab, 'icons/k_gray' + (silence ? '.paused' : '') + '.png');
  } else {
    updateIconSilence(tab);
  }

  if (!me) {
    if (!stored('logout') || tab.url.indexOf(webBaseUri()) === 0) {
      ajax('GET', '/ext/auth', function (loggedIn) {
        if (loggedIn !== false) {
          authenticate(function() {
            if (api.tabs.get(tab.id) === tab) {  // tab still at same page
              kifify(tab);
            }
          });
        }
      });
    }
    return;
  }

  if (threadLists.all && tab.count !== threadLists.all.numUnreadUnmuted) {
    tab.count = threadLists.all.numUnreadUnmuted;
    api.tabs.emit(tab, 'count', tab.count, {queue: 1});
  }

  var url = tab.url;
  var uri = tab.nUri || url;

  // page data
  var d = pageData[uri];
  if (d) {
    if (!tab.nUri) {
      stashTabByNormUri(tab, uri);
    }
    if (!tab.engaged) {
      kififyWithPageData(tab, d);
    }
  } else {
    ajax('POST', '/ext/page', {url: url}, gotPageDetailsFor.bind(null, url, tab), function fail(xhr) {
      if (xhr.status === 403) {
        clearSession();
      }
    });
  }
}

function stashTabByNormUri(tab, uri) {
  tab.nUri = uri;
  var tabs = tabsByUrl[uri];
  if (tabs) {
    for (var i = tabs.length; i--;) {
      if (tabs[i].id === tab.id) {
        tabs.splice(i, 1);
      }
    }
    tabs.push(tab);
  } else {
    tabsByUrl[uri] = [tab];
  }
  log('[stashTabByNormUri]', tab.id);
}

function kififyWithPageData(tab, d) {
  log('[kififyWithPageData]', tab.id, tab.engaged ? 'already engaged' : '');
  setIcon(!!d.howKept(), tab);
  if (silence) return;

  var hide = d.neverOnSite || !enabled('keeper') || d.sensitive && enabled('sensitive');
  api.tabs.emit(tab, 'init', {  // harmless if sent to same page more than once
    kept: d.howKept(),
    position: d.position,
    hide: hide,
<<<<<<< HEAD
    showKeeperIntro: prefs && prefs.showKeeperIntro
=======
    tags: d.tags
>>>>>>> 0a8b0815
  }, {queue: 1});

  // consider triggering automatic keeper behavior on page to engage user (only once)
  if (!tab.engaged) {
    tab.engaged = true;
    if (!d.kept && !hide) {
      if (urlPatterns && urlPatterns.some(reTest(tab.url))) {
        log('[initTab]', tab.id, 'restricted');
      } else if (d.shown) {
        log('[initTab]', tab.id, 'shown before');
      } else if (d.keepers.length) {
        tab.keepersSec = 20;
        if (api.tabs.isFocused(tab)) scheduleAutoEngage(tab, 'keepers');
      }
    }
  }
}

function gotPageDetailsFor(url, tab, resp) {
  var tabIsOld = api.tabs.get(tab.id) !== tab || url.split('#', 1)[0] !== tab.url.split('#', 1)[0];

  log('[gotPageDetailsFor]', tab.id, tabIsOld ? 'OLD' : '', url);

  var nUri = resp.normalized;
  var d = pageData[nUri];
  if (d) {
    d.update(resp);
  }

  if (!tabIsOld) {
    if (!d) {
      pageData[nUri] = d = new PageData(resp);
    }
    stashTabByNormUri(tab, nUri);
    kififyWithPageData(tab, d);
  }
}

function gotPageThreads(uri, nUri, threads, numTotal) {
  log('[gotPageThreads]', threads.length, 'of', numTotal, uri, nUri !== uri ? nUri : '');

  // incorporating new threads into our cache and noting any changes
  var updatedThreadIds = [];
  threads.forEach(function (th) {
    standardizeNotification(th);
    var oldTh = threadsById[th.thread];
    if (!oldTh || oldTh.time <= th.time) {
      updateIfJustRead(th);
      if (oldTh && oldTh.unread && !th.unread) {
        markRead(th.thread, th.id, th.time);
      }
      threadsById[th.thread] = th;
      if (oldTh) {
        updatedThreadIds.push(th.thread);
      }
    }
  });

  // reusing (sharing) the page ThreadList of an earlier normalization of the URL if possible
  var pt = threadLists[nUri] || threadLists[threads.length ? threads[0].url : ''];
  if (pt) {
    pt.ids = threads.map(getThreadId);
    pt.numTotal = numTotal;
  } else {
    pt = new ThreadList(threadsById, threads.map(getThreadId), numTotal, null);
  }
  pt.includesOldest = threads.length < THREAD_BATCH_SIZE;
  threadLists[nUri] = pt;

  // sending new page threads and count to any tabs on this page with pane open to page threads
  forEachTabAtUriAndLocator(uri, nUri, '/messages', emitThreadsToTab.bind(null, 'page', pt));
  forEachTabAt(uri, nUri, function (tab) {
    sendPageThreadCount(tab, pt); // TODO: only if pane is open
  });

  // updating tabs currently displaying any updated threads
  var requested = {};
  updatedThreadIds.forEach(function (threadId) {
    socket.send(['get_thread', threadId]);
    requested[threadId] = true;
  });

  // prefetch any unread threads
  pt.forEachUnread(function (threadId) {
    if (!messageData[threadId] && !requested[threadId]) {
      socket.send(['get_thread', threadId]);
      requested[threadId] = true;
    }
  });
}

function isSent(th) {
  return th.firstAuthor != null && th.participants[th.firstAuthor].id === me.id;
}

function isUnread(th) {
  return th.unread;
}

function paneIsOpen(tabId) {
  var hasThisTabId = idIs(tabId);
  for (var loc in tabsByLocator) {
    if (tabsByLocator[loc].some(hasThisTabId)) {
      return true;
    }
  }
}

function setIcon(kept, tab) {
  log('[setIcon] tab:', tab.id, 'kept:', kept);
  api.icon.set(tab, (kept ? 'icons/k_blue' : 'icons/k_dark') + (silence ? '.paused' : '') + '.png');
}

function updateIconSilence(tab) {
  log('[updateIconSilence] tab:', tab.id, 'silent:', !!silence);
  if (tab.icon && tab.icon.indexOf('.paused') < 0 !== !silence) {
    api.icon.set(tab, tab.icon.substr(0, tab.icon.indexOf('.')) + (silence ? '.paused' : '') + '.png');
  }
}

function postBookmarks(supplyBookmarks, bookmarkSource, makePublic) {
  log('[postBookmarks]');
  supplyBookmarks(function(bookmarks) {
    if (makePublic) {
      bookmarks.forEach(function (bookmark) {
        bookmark.isPrivate = false;
      });
    }
    log('[postBookmarks] bookmarks:', bookmarks);
    ajax("POST", "/bookmarks/add", {
        bookmarks: bookmarks,
        source: bookmarkSource},
      function(o) {
        log('[postBookmarks] resp:', o);
      });
  });
}

function clone(o) {
  var c = {};
  for (var k in o) {
    c[k] = o[k];
  }
  return c;
}

function whenTabFocused(tab, key, callback) {
  if (api.tabs.isFocused(tab)) {
    callback(tab);
  } else {
    (tab.focusCallbacks = tab.focusCallbacks || {})[key] = callback;
  }
}
// ===== Browser event listeners

// kifi icon in location bar
api.icon.on.click.add(function (tab) {
  if (silence) {
    unsilence(tab);
  } else {
    api.tabs.emit(tab, 'button_click', getDefaultPaneLocator(), {queue: 1});
  }
});

api.tabs.on.focus.add(function(tab) {
  log('#b8a', '[tabs.on.focus] %i %o', tab.id, tab);
  for (var key in tab.focusCallbacks) {
    tab.focusCallbacks[key](tab);
  }
  delete tab.focusCallbacks;
  kifify(tab);
  scheduleAutoEngage(tab, 'keepers');
});

api.tabs.on.blur.add(function(tab) {
  log('#b8a', '[tabs.on.blur] %i %o', tab.id, tab);
  clearAutoEngageTimer(tab, 'keepers');
});

api.tabs.on.loading.add(function(tab) {
  log('#b8a', '[tabs.on.loading] %i %o', tab.id, tab);
  kifify(tab);
});

api.tabs.on.unload.add(function(tab, historyApi) {
  log('#b8a', '[tabs.on.unload] %i %o', tab.id, tab);
  var tabs = tabsByUrl[tab.nUri];
  for (var i = tabs && tabs.length; i--;) {
    if (tabs[i] === tab) {
      tabs.splice(i, 1);
    }
  }
  if (!tabs || !tabs.length) {
    delete tabsByUrl[tab.nUri];
    delete pageData[tab.nUri];
    delete threadLists[tab.nUri];
  }
  for (var loc in tabsByLocator) {
    var tabs = tabsByLocator[loc];
    if (tabs) {
      for (var i = tabs.length; i--;) {
        if (tabs[i] === tab) {
          tabs.splice(i, 1);
        }
      }
      if (!tabs.length) {
        delete tabsByLocator[loc];
      }
    } else {
      api.errors.push({error: Error('tabsByLocator array undefined'), params: {loc: loc, type: typeof tabs, in: loc in tabsByLocator}});
    }
  }
  clearAutoEngageTimer(tab, 'keepers');
  delete tab.nUri;
  delete tab.count;
  delete tab.engaged;
  delete tab.focusCallbacks;
  if (historyApi) {
    api.tabs.emit(tab, 'reset');
  }
});

api.on.beforeSearch.add(throttle(primeSearch, 50000));
function primeSearch(whence) {
  if (me && enabled('search')) {
    ajax('search', 'GET', '/search/warmUp', {w: whence});
  }
}

var searchPrefetchCache = {};  // for searching before the results page is ready
api.on.search.add(function prefetchResults(query, whence) {
  if (!me || !enabled('search')) return;
  log('[prefetchResults] prefetching for query:', query);
  var entry = searchPrefetchCache[query];
  if (!entry) {
    entry = searchPrefetchCache[query] = {callbacks: [], response: null};
    searchOnServer({query: query, whence: whence}, gotPrefetchedResults.bind(null, query, entry));
  } else {
    api.timers.clearTimeout(entry.expireTimeout);
  }
  entry.expireTimeout = api.timers.setTimeout(cullPrefetchedResults.bind(null, query, entry), 10000);
});

function gotPrefetchedResults(query, entry, response) {
  api.timers.clearTimeout(entry.expireTimeout);
  if (entry.callbacks.length) {
    while (entry.callbacks.length) {
      entry.callbacks.shift()(response);
    }
    cullPrefetchedResults(query, entry);
  } else {
    entry.response = response;
    entry.expireTimeout = api.timers.setTimeout(cullPrefetchedResults.bind(null, query, entry), 10000);
  }
}

function cullPrefetchedResults(key, val) {
  if (searchPrefetchCache[key] === val) {
    delete searchPrefetchCache[key];
  }
}

function getPrefetchedResults(query, cb) {
  var entry = searchPrefetchCache[query];
  if (entry) {
    var consume = function (r) {
      log('[getPrefetchedResults]', query, r);
      cb(r);
    };
    if (entry.response) {
      consume(entry.response);
      delete searchPrefetchCache[query];
    } else {
      entry.callbacks.push(consume);
    }
  }
  return !!entry;
}

// ===== Local storage

function stored(key) {
  return api.storage[qualify(key)];
}

function store(key, value) {
  var qKey = qualify(key), prev = api.storage[qKey];
  if (value != null && prev !== String(value)) {
    log('[store] %s = %s (was %s)', key, value, prev);
    api.storage[qKey] = value;
  }
}

function unstore(key) {
  delete api.storage[qualify(key)];
}

function qualify(key) {
  return api.mode.isDev() ? key + '@dev' : key;
}

// ===== Helper functions

function enabled(setting) {
  return stored('_' + setting) !== 'n';
}

function loadDrafts() {
  if (me) {
    var drafts = stored('drafts_' + me.id);
    if (drafts) {
      return JSON.parse(LZ.decompress(drafts));
    }
  }
  return {};
}

function storeDrafts(drafts) {
  if (me) {
    var key = 'drafts_' + me.id;
    drafts = JSON.stringify(drafts);
    if (drafts === '{}') {
      unstore(key);
    } else {
      api.storage[qualify(key)] = LZ.compress(drafts);
    }
  }
}

function saveDraft(key, draft) {
  log('[saveDraft]', key);
  var now = draft.saved = Date.now();
  var drafts = loadDrafts();
  for (var k in drafts) {
    var d = drafts[k];
    if (now - d.saved > 259.2e6) { // 3 days
      log('[saveDraft] culling', k, d, Date(d.saved));
      delete drafts[k];
    }
  }
  drafts[key] = draft;
  storeDrafts(drafts);
}

function discardDraft(keys) {
  var drafts = loadDrafts(), found;
  for (var i = 0; i < keys.length; i++) {
    var key = keys[i];
    if (key in drafts) {
      log('[discardDraft]', key, drafts[key]);
      delete drafts[key];
      found = true;
    }
  }
  if (found) {
    storeDrafts(drafts);
  }
}

function scheduleAutoEngage(tab, type) {
  // Note: Caller should verify that tab.url is not kept and that the tab is still at tab.url.
  var secName = type + 'Sec', timerName = type + 'Timer';
  if (tab[secName] == null || tab[timerName]) return;
  log('[scheduleAutoEngage]', tab.id, type);
  tab[timerName] = api.timers.setTimeout(function autoEngage() {
    delete tab[secName];
    delete tab[timerName];
    log('[autoEngage]', tab.id, type);
    api.tabs.emit(tab, 'auto_engage', type, {queue: 1});
  }, tab[secName] * 1000);
}

function clearAutoEngageTimer(tab, type) {
  var secName = type + 'Sec', timerName = type + 'Timer';
  if (tab[timerName]) {
    api.timers.clearTimeout(tab[timerName]);
    delete tab[timerName];
  }
}

function compilePatterns(arr) {
  for (var i = 0; i < arr.length; i++) {
    arr[i] = new RegExp(arr[i], '');
  }
  return arr;
}

function toContactResult(o) {
  if (o.name) {
    o.nameParts = this.sf.splitOnMatches(this.q, o.name);
  }
  if (o.email) {
    var i = o.email.indexOf('@');
    o.emailParts = this.sf.splitOnMatches(this.q, o.email.substr(0, i));
    var n = o.emailParts.length;
    if (n % 2) {
      o.emailParts[n - 1] += o.email.substr(i);
    } else {
      o.emailParts.push(o.email.substr(i));
    }
    if (!o.id) {
      o.id = o.email;
    }
  }
  return o;
}

function appendUserResult(contacts, n, user) {
  if (contacts.length >= n) {
    contacts.length = n - 1;
  }
  var i = contacts.filter(idIsNot(undefined)).length;
  contacts.splice(i, 0, clone(user));
}

function reTest(s) {
  return function (re) {return re.test(s)};
}
function idIs(id) {
  return function (o) {return o.id === id};
}
function idIsNot(id) {
  return function (o) {return o.id !== id};
}
function getId(o) {
  return o.id;
}
function getName(o) {
  return o.name;
}
function emailIs(email) {
  return function (o) {return o.email === email};
}
function isMine(o) {
  return o.mine;
}
function isNotMine(o) {
  return !o.mine;
}
function isSecret(o) {
  return o.secret;
}
function libraryIdIs(id) {
  return function (o) {return o.libraryId === id};
}
function libraryIdIsNot(id) {
  return function (o) {return o.libraryId !== id};
}
function getThreadId(n) {
  return n.thread;
}
function idToThread(id) {
  return threadsById[id];
}
function makeObjectsForEmailAddresses(id) {
  return id.indexOf('@') < 0 ? id : {kind: 'email', email: id};
}

function devUriOr(uri) {
  return api.mode.isDev() ? 'http://dev.ezkeep.com:9000' : uri;
}
function apiUri(service) {
  return 'https://' + (service === '' ? 'api' : service) + '.kifi.com';
}
function serviceNameToUri(service) {
  switch (service) {
    case 'eliza':
      return elizaBaseUri();
    case 'search':
      return searchBaseUri();
    default:
      return apiBaseUri();
  }
}

var apiBaseUri = devUriOr.bind(null, apiUri(''));
var searchBaseUri = devUriOr.bind(null, apiUri('search'));
var elizaBaseUri = devUriOr.bind(null, apiUri('eliza'));

var webBaseUri = devUriOr.bind(null, 'https://www.kifi.com');
var admBaseUri = devUriOr.bind(null, 'https://admin.kifi.com');

function getPrefs(next) {
  ajax('GET', '/ext/prefs?version=2', function gotPrefs(o) {
    log('[gotPrefs]', o);
    if (me) {
      me = standardizeUser(o.user);
      prefs = o.prefs;
      eip = o.eip;
      socket.send(['eip', eip]);
    }
    if (next) next();
  });
}

function getUrlPatterns(next) {
  ajax('GET', '/ext/pref/rules', function gotUrlPatterns(o) {
    log('[gotUrlPatterns]', o);
    if (o && o.url_patterns) {
      urlPatterns = compilePatterns(o.url_patterns);
    }
    if (next) next();
  });
}

function throttle(func, wait, opts) {  // underscore.js
  var context, args, result;
  var timeout = null;
  var previous = 0;
  opts || (opts = {});
  var later = function() {
    previous = opts.leading === false ? 0 : Date.now();
    timeout = null;
    result = func.apply(context, args);
    context = args = null;
  };
  return function() {
    var now = Date.now();
    if (!previous && opts.leading === false) previous = now;
    var remaining = wait - (now - previous);
    context = this;
    args = arguments;
    if (remaining <= 0) {
      api.timers.clearTimeout(timeout);
      timeout = null;
      previous = now;
      result = func.apply(context, args);
      context = args = null;
    } else if (!timeout && opts.trailing !== false) {
      timeout = api.timers.setTimeout(later, remaining);
    }
    return result;
  };
}

//                           |---- IP v4 address ---||- subs -||-- core --|  |----------- suffix -----------| |- name --|    |-- port? --|
var domainRe = /^https?:\/\/(\d{1,3}(?:\.\d{1,3}){3}|[^:\/?#]*?([^.:\/?#]+)\.(?:[^.:\/?#]{2,}|com?\.[a-z]{2})|[^.:\/?#]+)\.?(?::\d{2,5})?(?:$|\/|\?|#)/;
function sameOrLikelyRedirected(url1, url2) {
  if (url1 === url2) {
    return true;
  }
  var m1 = url1.match(domainRe);
  var m2 = url2.match(domainRe);
  // hostnames match exactly or core domain without subdomains and TLDs match (e.g. "google" in docs.google.fr and www.google.co.uk)
  return m1[1] === m2[1] || m1[2] === (m2[2] || 0);
}

// ===== Session management

var me, libraryIds, prefs, experiments, eip, socket, silence, onLoadingTemp;

function authenticate(callback, retryMs) {
  var origInstId = stored('installation_id');
  if (!origInstId) {
    store('prompt_to_import_bookmarks', true);
  }
  ajax('POST', '/ext/start', {
    installation: origInstId,
    version: api.version
  },
  function done(data) {
    log('[authenticate:done] reason: %s session: %o', api.loadReason, data);
    unstore('logout');

    api.toggleLogging(data.experiments.indexOf('extension_logging') >= 0);
    me = standardizeUser(data.user);
    libraryIds = data.libraryIds;
    experiments = data.experiments;
    eip = data.eip;
    socket = socket || api.socket.open(
      elizaBaseUri().replace(/^http/, 'ws') + '/eliza/ext/ws?version=' + api.version + (eip ? '&eip=' + eip : ''),
      socketHandlers, onSocketConnect, onSocketDisconnect);
    logEvent.catchUp();
    mixpanel.catchUp();

    urlPatterns = compilePatterns(data.patterns);
    store('installation_id', data.installationId);

    api.tabs.on.loading.remove(onLoadingTemp), onLoadingTemp = null;
    emitAllTabs('me_change', me);
    callback();
  },
  function fail(xhr) {
    log('[authenticate:fail] xhr.status:', xhr.status);
    if (!xhr.status || xhr.status >= 500) {  // server down or no network connection, so consider retrying
      if (retryMs) {
        api.timers.setTimeout(authenticate.bind(null, callback, Math.min(60000, retryMs * 1.5)), retryMs);
      }
    } else if (!origInstId) {
      api.tabs.selectOrOpen(webBaseUri() + '/');
      api.tabs.on.loading.add(onLoadingTemp = function(tab) {
        // if kifi.com home page, retry first authentication
        if (tab.url.replace(/\/(?:#.*)?$/, '') === webBaseUri()) {
          api.tabs.on.loading.remove(onLoadingTemp), onLoadingTemp = null;
          authenticate(callback, retryMs);
        }
      });
    }
  });
}

function clearSession() {
  if (me) {
    unstore('drafts-' + me.id);
    api.tabs.each(function (tab) {
      api.icon.set(tab, 'icons/k_gray.png');
      api.tabs.emit(tab, 'me_change', null);
      delete tab.nUri;
      delete tab.count;
      delete tab.engaged;
      delete tab.focusCallbacks;
    });
  }
  me = libraryIds = prefs = experiments = eip = null;
  if (socket) {
    socket.close();
    socket = null;
  }
  if (silence) {
    api.timers.clearTimeout(silence.timeout);
    silence = null;
  }
  clearDataCache();
}

function deauthenticate() {
  log('[deauthenticate]');
  clearSession();
  store('logout', Date.now());
  ajax('DELETE', '/ext/auth');
}

// ===== Main, executed upon install (or reinstall), update, re-enable, and browser start

api.timers.setTimeout(api.errors.wrap(function() {
  console.log(LZ.decompress('ਠऀ䚱䔾㩢䟭ሻᩣᑲƌѐӠ匰ༀዠ஠଱»䥠䢨䧤z⏅ö䈣ᨰຠㆠ答Ĕఠ䚜Ž䔧ऀ捭❰ݔ䠳ᩬ椹唴KὢᄂƼĩ䂠 '));
}));

api.errors.wrap(authenticate.bind(null, function() {
  if (api.loadReason === 'install') {
    log('[main] fresh install');
    var baseUri = webBaseUri();
    var tab = api.tabs.anyAt(baseUri + '/install') || api.tabs.anyAt(baseUri + '/');
    var await = awaitDeepLink.bind(null, {locator: '#guide/0', url: baseUri});
    if (tab) {
      api.tabs.select(tab.id);
      api.tabs.navigate(tab.id, baseUri);
      timeouts[tab.id] = api.timers.setTimeout(await.bind(null, tab.id), 900); // be sure we're off previous page
    } else {
      api.tabs.open(baseUri, await);
    }
  }
}, 3000))();<|MERGE_RESOLUTION|>--- conflicted
+++ resolved
@@ -1699,12 +1699,7 @@
   api.tabs.emit(tab, 'init', {  // harmless if sent to same page more than once
     kept: d.howKept(),
     position: d.position,
-    hide: hide,
-<<<<<<< HEAD
-    showKeeperIntro: prefs && prefs.showKeeperIntro
-=======
-    tags: d.tags
->>>>>>> 0a8b0815
+    hide: hide
   }, {queue: 1});
 
   // consider triggering automatic keeper behavior on page to engage user (only once)
