--- conflicted
+++ resolved
@@ -1016,18 +1016,6 @@
 
 var session, socket, onReadyTemp;
 
-<<<<<<< HEAD
-function dannyPlay(filename) {
-  if (~session.experiments.indexOf("dannyPlay")) {
-    var el = document.createElement("audio");
-    el.src = "media/danny/" + filename;
-    el.play();
-  }
-}
-
-
-=======
->>>>>>> 163be9da
 function authenticate(callback, retryMs) {
   if (api.prefs.get("env") === "development") {
     openLogin(callback, retryMs);
