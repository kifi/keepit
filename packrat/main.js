--- conflicted
+++ resolved
@@ -282,14 +282,7 @@
       }
 
       d.tabs.forEach(function(tab) {
-<<<<<<< HEAD
-        whenTabSelected(tab, function (tab) {
-          api.log("xxxxx", tab);
-          api.tabs.emit(tab, "message", {threadId: threadId, thread: thread, message: message, read: d.lastMessageRead[threadId], userId: session.userId});
-        });
-=======
-        api.tabs.emit(tab, "message", {thread: th, message: message, read: d.lastMessageRead[th.id], userId: session.userId});
->>>>>>> 6c38b5a8
+        api.tabs.emit(tab, "message", {threadId: threadId, thread: thread, message: message, read: d.lastMessageRead[threadId], userId: session.userId});
       });
       tellTabsIfCountChanged(d, "m", messageCount(d));
     }
