--- conflicted
+++ resolved
@@ -144,14 +144,6 @@
   def probabilisticExperimentGeneratorAllCache(stats: CacheStatistics, accessLog: AccessLog, innerRepo: InMemoryCachePlugin, outerRepo: FortyTwoCachePlugin) =
     new ProbabilisticExperimentGeneratorAllCache(stats, accessLog, (outerRepo, 30 days))
 
-<<<<<<< HEAD
-=======
-  @Singleton
-  @Provides
-  def econtactCache(stats: CacheStatistics, accessLog: AccessLog, innerRepo: InMemoryCachePlugin, outerRepo: FortyTwoCachePlugin) =
-    new EContactCache(stats, accessLog, (outerRepo, 15 minutes))
-
->>>>>>> 258e40fc
   @Provides @Singleton
   def verifiedEmailUserIdCache(stats: CacheStatistics, accessLog: AccessLog, innerRepo: InMemoryCachePlugin, outerRepo: FortyTwoCachePlugin) =
     new VerifiedEmailUserIdCache(stats, accessLog, (outerRepo, 7 days))
