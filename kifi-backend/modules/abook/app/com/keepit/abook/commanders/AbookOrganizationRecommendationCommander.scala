package com.keepit.abook.commanders

import com.google.inject.{ Inject, Singleton }
import com.keepit.abook.model.{ EContact, EmailAccountInfo, EmailAccount, IrrelevantPeopleForOrg, OrganizationInviteRecommendation, OrganizationMemberRecommendationRepo, UserEmailInviteRecommendationRepo, TwitterInviteRecommendationRepo, LinkedInInviteRecommendationRepo, FacebookInviteRecommendationRepo, FriendRecommendationRepo, EContactRepo, EmailAccountRepo }
import com.keepit.common.CollectionHelpers
import com.keepit.common.db.Id
import com.keepit.common.db.slick.Database
import com.keepit.common.logging.Logging
import com.keepit.common.mail.EmailAddress
import com.keepit.common.service.RequestConsolidator
import com.keepit.common.time._
import com.keepit.graph.GraphServiceClient
import com.keepit.graph.model.SociallyRelatedEntitiesForOrg
import com.keepit.model.{ OrganizationInviteView, User, Organization }
import com.keepit.shoebox.ShoeboxServiceClient
import scala.concurrent.duration._
import play.api.libs.concurrent.Execution.Implicits.defaultContext

import scala.concurrent.Future

@Singleton
class AbookOrganizationRecommendationCommander @Inject() (
    db: Database,
    abookCommander: ABookCommander,
    emailAccountRepo: EmailAccountRepo,
    contactRepo: EContactRepo,
    friendRecommendationRepo: FriendRecommendationRepo,
    facebookInviteRecommendationRepo: FacebookInviteRecommendationRepo,
    linkedInInviteRecommendationRepo: LinkedInInviteRecommendationRepo,
    twitterInviteRecommendationRepo: TwitterInviteRecommendationRepo,
    userEmailInviteRecommendationRepo: UserEmailInviteRecommendationRepo,
    orgMembershipRecommendationRepo: OrganizationMemberRecommendationRepo,
    graph: GraphServiceClient,
    shoebox: ShoeboxServiceClient,
    abookRecommendationHelper: AbookRecommendationHelper,
    clock: Clock) extends Logging {

  def hideUserRecommendation(organizationId: Id[Organization], memberId: Id[User], irrelevantMemberId: Id[User]): Unit = {
    db.readWrite { implicit session =>
      orgMembershipRecommendationRepo.recordIrrelevantRecommendation(organizationId, memberId, Left(irrelevantMemberId))
    }
  }

  def hideEmailRecommendation(organizationId: Id[Organization], memberId: Id[User], emailAddress: EmailAddress): Unit = {
    db.readWrite { implicit session =>
      val emailAccount = emailAccountRepo.internByAddress(emailAddress)
      orgMembershipRecommendationRepo.recordIrrelevantRecommendation(organizationId, memberId, Right(emailAccount.id.get))
    }
  }

  def getRecommendations(orgId: Id[Organization], viewerIdOpt: Option[Id[User]], offset: Int, limit: Int): Future[Seq[OrganizationInviteRecommendation]] = {
    val fRecommendations = generateFutureRecommendations(orgId, viewerIdOpt).map {
      recoStream => recoStream.slice(offset, offset + limit).toSeq
    }
    fRecommendations
  }

<<<<<<< HEAD
  private def generateFutureRecommendations(orgId: Id[Organization], viewerIdOpt: Option[Id[User]]): Future[Stream[OrganizationInviteRecommendation]] = {
    val fExistingInvites = shoebox.getOrganizationInviteViews(orgId)
    val fRelatedEntities = getSociallyRelatedEntities(orgId)
    val fEmailInviteRecommendations = generateFutureEmailRecommendations(orgId, viewerIdOpt, fRelatedEntities, fExistingInvites)
    val fUserInviteRecommendations = generateFutureUserRecommendations(orgId, fRelatedEntities, fExistingInvites).map(_.getOrElse(Stream.empty))
=======
  private def generateFutureRecommendations(orgId: Id[Organization], viewerId: Id[User], disclosePrivateEmails: Boolean = false): Future[Stream[OrganizationInviteRecommendation]] = {
    val fRelatedEntities = getSociallyRelatedEntities(orgId)
    val fEmailInviteRecommendations = generateFutureEmailRecommendations(orgId, viewerId, disclosePrivateEmails, fRelatedEntities)
    val fUserInviteRecommendations = generateFutureUserRecommendations(orgId, fRelatedEntities).map(_.getOrElse(Stream.empty))
>>>>>>> 87380fca
    for {
      emailRecommendations <- fEmailInviteRecommendations
      userRecommendations <- fUserInviteRecommendations
    } yield {
      CollectionHelpers.interleaveBy(emailRecommendations, userRecommendations)(_.score)
    }
  }

  def getIrrelevantPeople(organizationId: Id[Organization]): Future[IrrelevantPeopleForOrg] = {
    val fMembers = shoebox.getOrganizationMembers(organizationId)
    val fOrganizationInviteViews = shoebox.getOrganizationInviteViews(organizationId)
    val (irrelevantUsers, irrelevantEmailAccounts) = db.readOnlyMaster { implicit session =>
      val irrelevantRecos = orgMembershipRecommendationRepo.getIrrelevantRecommendations(organizationId)
      val irrelevantUsers = irrelevantRecos.collect { case Left(userId) => userId }
      val irrelevantEmailAccounts = irrelevantRecos.collect { case Right(emailAccountId) => emailAccountId }
      (irrelevantUsers, irrelevantEmailAccounts)
    }
    for {
      members <- fMembers
      invites <- fOrganizationInviteViews
    } yield {
      val invitedUserIds = invites.flatMap(_.userId)
      val invitedEmailAddresses = invites.flatMap(_.emailAddress).toSeq
      val invitedEmailAccounts = db.readOnlyMaster { implicit session => emailAccountRepo.getByAddresses(invitedEmailAddresses: _*).values.map(_.id.get) }
      IrrelevantPeopleForOrg(
        organizationId,
        irrelevantUsers -- members -- invitedUserIds,
        (irrelevantEmailAccounts -- invitedEmailAccounts).map(EmailAccount.toEmailAccountInfoId)
      )
    }
  }

  private def generateFutureUserRecommendations(orgId: Id[Organization], fRelatedEntities: Future[Option[SociallyRelatedEntitiesForOrg]]): Future[Option[Stream[OrganizationInviteRecommendation]]] = {
    val fRelatedUsers = fRelatedEntities.map(_.map(_.users))
    val fFakeUsers = shoebox.getAllFakeUsers()
    val fOrgMembers = shoebox.getOrganizationMembers(orgId)
    val rejectedRecommendations = db.readOnlyMaster { implicit session =>
      orgMembershipRecommendationRepo.getIrrelevantRecommendations(orgId)
    }
    fRelatedUsers.flatMap {
      case None => Future.successful(None)
      case Some(relatedUsers) => for {
        members <- fOrgMembers
        fakeUsers <- fFakeUsers
      } yield {
        val recommendations = relatedUsers.related.map { case (userId, score) => OrganizationInviteRecommendation(Left(userId), None, score) }
        val irrelevantRecommendations = members ++ fakeUsers ++ rejectedRecommendations
        Some(recommendations.toStream.filter(reco => !irrelevantRecommendations.contains(reco.identifier.left.get)))
      }
    }
  }

<<<<<<< HEAD
  private def generateFutureEmailRecommendations(orgId: Id[Organization], viewerIdOpt: Option[Id[User]], fRelatedEntities: Future[Option[SociallyRelatedEntitiesForOrg]], fExistingInvites: Future[Set[OrganizationInviteView]]): Future[Stream[OrganizationInviteRecommendation]] = {
=======
  private def generateFutureEmailRecommendations(orgId: Id[Organization], viewerId: Id[User], disclosePrivateEmails: Boolean, fRelatedEntities: Future[Option[SociallyRelatedEntitiesForOrg]]): Future[Stream[OrganizationInviteRecommendation]] = {
>>>>>>> 87380fca
    val fNormalizedUsernames = abookRecommendationHelper.getNormalizedUsernames(Right(orgId))
    fRelatedEntities.flatMap { relatedEntities =>
      val relatedEmailAccounts = relatedEntities.map(_.emailAccounts.related) getOrElse Seq.empty
      if (relatedEmailAccounts.isEmpty) Future.successful(Stream.empty)
      else {
        val rejectedEmailInviteRecommendations = db.readOnlyReplica { implicit session => orgMembershipRecommendationRepo.getIrrelevantRecommendations(orgId) }.collect {
          case Right(emailAccountId) => emailAccountId
        }
        val allContacts = db.readOnlyMaster { implicit session =>
          viewerIdOpt match {
            case Some(viewerId) => contactRepo.getByUserId(viewerId)
            case None =>
              val relevantEmailAccountIds = relatedEmailAccounts.map { case (id, score) => EmailAccount.fromEmailAccountInfoId(id) }.toSet
              contactRepo.getByEmailAccountIds(relevantEmailAccountIds)
          }
        }
        for {
          normalizedUserNames <- fNormalizedUsernames
        } yield {
          generateEmailInviteRecommendations(relatedEmailAccounts.toStream, rejectedEmailInviteRecommendations, allContacts, normalizedUserNames)
        }
      }
    }
  }

  private def generateEmailInviteRecommendations(
    relatedEmailAccounts: Stream[(Id[EmailAccountInfo], Double)],
    rejectedRecommendations: Set[Id[EmailAccount]],
    allContacts: Set[EContact],
    normalizedUserNames: Set[String]): Stream[OrganizationInviteRecommendation] = {

    val relevantEmailAccounts = allContacts.groupBy(_.emailAccountId).filter {
      case (emailAccountId, contacts) =>
        val mayAlreadyBeOnKifi = contacts.head.contactUserId.isDefined || contacts.exists { contact =>
          contact.name.exists { name => normalizedUserNames.contains(abookRecommendationHelper.normalize(name)) }
        }
        !mayAlreadyBeOnKifi && EmailAddress.isLikelyHuman(contacts.head.email)
    }

    @inline def isRelevant(emailAccountId: Id[EmailAccountInfo]): Boolean = {
      relevantEmailAccounts.contains(emailAccountId) &&
        !rejectedRecommendations.contains(emailAccountId) &&
        !relevantEmailInvites.contains(emailAccountId)
    }

    @inline def isValidName(name: String, address: EmailAddress) = name.nonEmpty && !name.equalsIgnoreCase(address.address)

    val recommendations = relatedEmailAccounts.collect {
      case (emailAccountId, score) if isRelevant(emailAccountId) =>
        val preferredContact = relevantEmailAccounts(emailAccountId).maxBy { emailAccount =>
          emailAccount.name.collect { case name if isValidName(name, emailAccount.email) => name.length } getOrElse 0 // pick by longest name different from the email address
        }
        val validName = preferredContact.name.filter(isValidName(_, preferredContact.email))
        OrganizationInviteRecommendation(Right(preferredContact.email), validName, score)
    }
    recommendations.take(relevantEmailAccounts.size)
  }

  private val consolidateRelatedEntities = new RequestConsolidator[Id[Organization], Option[SociallyRelatedEntitiesForOrg]](1 second)
  private def getSociallyRelatedEntities(orgId: Id[Organization]): Future[Option[SociallyRelatedEntitiesForOrg]] = {
    consolidateRelatedEntities(orgId)(graph.getSociallyRelatedEntitiesForOrg)
  }
}<|MERGE_RESOLUTION|>--- conflicted
+++ resolved
@@ -55,18 +55,10 @@
     fRecommendations
   }
 
-<<<<<<< HEAD
   private def generateFutureRecommendations(orgId: Id[Organization], viewerIdOpt: Option[Id[User]]): Future[Stream[OrganizationInviteRecommendation]] = {
-    val fExistingInvites = shoebox.getOrganizationInviteViews(orgId)
     val fRelatedEntities = getSociallyRelatedEntities(orgId)
-    val fEmailInviteRecommendations = generateFutureEmailRecommendations(orgId, viewerIdOpt, fRelatedEntities, fExistingInvites)
-    val fUserInviteRecommendations = generateFutureUserRecommendations(orgId, fRelatedEntities, fExistingInvites).map(_.getOrElse(Stream.empty))
-=======
-  private def generateFutureRecommendations(orgId: Id[Organization], viewerId: Id[User], disclosePrivateEmails: Boolean = false): Future[Stream[OrganizationInviteRecommendation]] = {
-    val fRelatedEntities = getSociallyRelatedEntities(orgId)
-    val fEmailInviteRecommendations = generateFutureEmailRecommendations(orgId, viewerId, disclosePrivateEmails, fRelatedEntities)
+    val fEmailInviteRecommendations = generateFutureEmailRecommendations(orgId, viewerIdOpt, fRelatedEntities)
     val fUserInviteRecommendations = generateFutureUserRecommendations(orgId, fRelatedEntities).map(_.getOrElse(Stream.empty))
->>>>>>> 87380fca
     for {
       emailRecommendations <- fEmailInviteRecommendations
       userRecommendations <- fUserInviteRecommendations
@@ -119,11 +111,7 @@
     }
   }
 
-<<<<<<< HEAD
-  private def generateFutureEmailRecommendations(orgId: Id[Organization], viewerIdOpt: Option[Id[User]], fRelatedEntities: Future[Option[SociallyRelatedEntitiesForOrg]], fExistingInvites: Future[Set[OrganizationInviteView]]): Future[Stream[OrganizationInviteRecommendation]] = {
-=======
-  private def generateFutureEmailRecommendations(orgId: Id[Organization], viewerId: Id[User], disclosePrivateEmails: Boolean, fRelatedEntities: Future[Option[SociallyRelatedEntitiesForOrg]]): Future[Stream[OrganizationInviteRecommendation]] = {
->>>>>>> 87380fca
+  private def generateFutureEmailRecommendations(orgId: Id[Organization], viewerIdOpt: Option[Id[User]], fRelatedEntities: Future[Option[SociallyRelatedEntitiesForOrg]]): Future[Stream[OrganizationInviteRecommendation]] = {
     val fNormalizedUsernames = abookRecommendationHelper.getNormalizedUsernames(Right(orgId))
     fRelatedEntities.flatMap { relatedEntities =>
       val relatedEmailAccounts = relatedEntities.map(_.emailAccounts.related) getOrElse Seq.empty
@@ -163,11 +151,7 @@
         !mayAlreadyBeOnKifi && EmailAddress.isLikelyHuman(contacts.head.email)
     }
 
-    @inline def isRelevant(emailAccountId: Id[EmailAccountInfo]): Boolean = {
-      relevantEmailAccounts.contains(emailAccountId) &&
-        !rejectedRecommendations.contains(emailAccountId) &&
-        !relevantEmailInvites.contains(emailAccountId)
-    }
+    @inline def isRelevant(emailAccountId: Id[EmailAccountInfo]): Boolean = relevantEmailAccounts.contains(emailAccountId) && !rejectedRecommendations.contains(emailAccountId)
 
     @inline def isValidName(name: String, address: EmailAddress) = name.nonEmpty && !name.equalsIgnoreCase(address.address)
 
