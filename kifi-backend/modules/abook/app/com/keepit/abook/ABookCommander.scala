package com.keepit.abook

import com.google.inject.Inject
import com.keepit.common.db.slick.Database
import com.keepit.abook.store.ABookRawInfoStore
import com.keepit.common.db.Id
import com.keepit.common.performance._
import com.keepit.model._
import play.api.libs.json.{JsObject, JsArray, Json, JsValue}
import scala.ref.WeakReference
import com.keepit.common.logging.{LogPrefix, Logging}
import scala.collection.mutable
import scala.concurrent._
import scala.concurrent.duration._
import com.keepit.common.time._
import com.keepit.common.db.slick._
import scala.util.{Try, Failure, Success}
import java.text.Normalizer
import play.api.libs.concurrent.Execution.Implicits._

import Logging._
import play.api.libs.ws.{Response, WS}
import play.api.http.Status
import com.keepit.common.healthcheck.AirbrakeNotifier
import scala.xml.Elem
import com.keepit.abook.typeahead.EContactABookTypeahead
import com.keepit.common.mail.{SystemEmailAddress, ElectronicMail, BasicContact, EmailAddress}
import com.keepit.shoebox.ShoeboxServiceClient

class ABookCommander @Inject() (
  db:Database,
  airbrake:AirbrakeNotifier,
  s3:ABookRawInfoStore,
  econtactTypeahead:EContactABookTypeahead,
  abookInfoRepo:ABookInfoRepo,
  econtactRepo:EContactRepo,
  contactsUpdater:ContactsUpdaterPlugin,
  shoebox: ShoeboxServiceClient
) extends Logging {

  def toS3Key(userId:Id[User], origin:ABookOriginType, abookOwnerInfo:Option[ABookOwnerInfo]):String = {
    val k = s"${userId.id}_${origin.name}"
    val ownerId = for (abookOwner <- abookOwnerInfo; ownerId <- abookOwner.id) yield ownerId
    ownerId match {
      case Some(id) => s"${k}_${id}"
      case None => k
    }
  }

  def getABookInfo(userId:Id[User], id:Id[ABookInfo]):Option[ABookInfo] = {
    db.readOnly(attempts = 2) { implicit s =>
      abookInfoRepo.getByUserIdAndABookId(userId, id)
    }
  }

  def failWithEx(s:String)(implicit prefix:LogPrefix) = {
    log.errorP(s)
    Failure(new IllegalStateException(s))
  }

  val USER_INFO_URL = "https://www.googleapis.com/oauth2/v2/userinfo"
  def getGmailOwnerInfo(userId: Id[User],accessToken: String):Future[GmailABookOwnerInfo] = {
    implicit val prefix = LogPrefix(s"getGmailOwnerInfo($userId)")

    for {
      resp <- WS.url(USER_INFO_URL).withQueryString(("access_token", accessToken)).get
    } yield {
      log.infoP(s"userinfo response=${resp.body}")
      resp.status match {
        case Status.OK => resp.json.asOpt[GmailABookOwnerInfo] match {
          case Some(info) => info
          case None => throw new IllegalStateException(s"$prefix cannot parse userinfo response: ${resp.body}")
        }
        case _ => throw new IllegalStateException(s"$prefix failed to obtain info about user/owner")
      }
    }
  }

  val CONTACTS_URL = "https://www.google.com/m8/feeds/contacts/default/full"
  def importGmailContacts(userId: Id[User],accessToken: String, tokenOpt:Option[OAuth2Token]):Future[ABookInfo] = {
    implicit val prefix = LogPrefix(s"importGmailContacts($userId)")

    @inline def xml2Js(contacts:Elem):Seq[JsObject] = {
      (contacts \ "entry") map { entry =>
        val title = (entry \ "title").text
        val emails = for {
          email <- (entry \ "email")
          addr  <- (email \ "@address")
        } yield {
          addr.text
        }
        log.infoP(s"title=$title email=$emails")
        Json.obj("name" -> title, "emails" -> Json.toJson(emails))
      }
    }

    val userInfoF:Future[GmailABookOwnerInfo] = getGmailOwnerInfo(userId, accessToken)
    val contactsRespF:Future[Response] = WS.url(CONTACTS_URL).withRequestTimeout(120000).withQueryString(("access_token", accessToken), ("max-results", Int.MaxValue.toString)).get
    for {
      userInfo <- userInfoF
      contactsResp <- contactsRespF
    } yield {
      contactsResp.status match {
        case Status.OK =>
          val contacts = timingWithResult[Elem](s"$prefix parse-XML") { contactsResp.xml } // todo(ray): paging

          val totalResults = (contacts \ "totalResults").text.toInt
          val startIndex   = (contacts \ "startIndex").text.toInt
          val itemsPerPage = (contacts \ "itemsPerPage").text.toInt
          log.infoP(s"total=$totalResults start=$startIndex itemsPerPage=$itemsPerPage")

          val jsSeq = timingWithResult[Seq[JsObject]](s"$prefix xml2Js") { xml2Js(contacts) }

          val abookUpload = Json.obj("origin" -> "gmail", "ownerId" -> userInfo.id, "numContacts" -> jsSeq.length, "contacts" -> jsSeq) // todo(ray): removeme
          processUpload(userId, ABookOrigins.GMAIL, Some(userInfo), tokenOpt, abookUpload) getOrElse (throw new IllegalStateException(s"$prefix failed to upload contacts ($abookUpload)"))
        case _ =>
          throw new IllegalStateException(s"$prefix failed to retrieve contacts; response: $contactsResp") // todo(ray): retry
      }
    }
  }

  def processUpload(userId: Id[User], origin: ABookOriginType, ownerInfoOpt:Option[ABookOwnerInfo], oauth2TokenOpt: Option[OAuth2Token], json: JsValue): Option[ABookInfo] = {
    implicit val prefix = LogPrefix(s"processUpload($userId,$origin)")
    log.infoP(s"ownerInfo=$ownerInfoOpt; oauth2Token=$oauth2TokenOpt; json=$json")
    val abookRawInfoRes = Json.fromJson[ABookRawInfo](json)
    val abookRawInfo = abookRawInfoRes.getOrElse(throw new Exception(s"Cannot parse ${json}"))
    log.infoP(s"rawInfo=$abookRawInfo")

    val numContacts = abookRawInfo.numContacts orElse { // todo(ray): remove when ios supplies numContacts
      (json \ "contacts").asOpt[JsArray] map { _.value.length }
    } getOrElse 0

    if (numContacts <= 0) None
    else {
      val s3Key = toS3Key(userId, origin, ownerInfoOpt)
      s3 += (s3Key -> abookRawInfo)
      log.infoP(s"s3Key=$s3Key rawInfo=$abookRawInfo}")

      val savedABookInfo = db.readWrite(attempts = 2) { implicit session =>
        val (abookInfo, dbEntryOpt) = origin match {
          case ABookOrigins.IOS => { // no ownerInfo or numContacts -- revisit later
          val abookInfo = ABookInfo(userId = userId, origin = abookRawInfo.origin, rawInfoLoc = Some(s3Key), oauth2TokenId = oauth2TokenOpt.flatMap(_.id), numContacts = Some(numContacts), state = ABookInfoStates.INACTIVE)
            val dbEntryOpt = {
              val s = abookInfoRepo.findByUserIdAndOrigin(userId, origin)
              if (s.isEmpty) None else Some(s(0))
            }
            (abookInfo, dbEntryOpt)
          }
          case ABookOrigins.GMAIL => {
            val ownerInfo = ownerInfoOpt.getOrElse(throw new IllegalArgumentException(s"Owner info not set for $userId and $origin"))
            val abookInfo = ABookInfo(userId = userId, origin = abookRawInfo.origin, ownerId = ownerInfo.id, ownerEmail = ownerInfo.email, rawInfoLoc = Some(s3Key), oauth2TokenId = oauth2TokenOpt.flatMap(_.id),  numContacts = Some(numContacts), state = ABookInfoStates.INACTIVE)
            val dbEntryOpt = abookInfoRepo.findByUserIdOriginAndOwnerId(userId, origin, abookInfo.ownerId)
            (abookInfo, dbEntryOpt)
          }
        }
        val savedEntry = dbEntryOpt match {
          case Some(currEntry) => {
            log.infoP(s"current entry: $currEntry")
            abookInfoRepo.save(currEntry.withNumContacts(Some(numContacts)))
          }
          case None => abookInfoRepo.save(abookInfo)
        }
        savedEntry
      }
      val (proceed, updatedEntry) = if (savedABookInfo.state != ABookInfoStates.PENDING) {
        val updated = db.readWrite(attempts = 2) { implicit s =>
          abookInfoRepo.save(savedABookInfo.withState(ABookInfoStates.PENDING))
        }
        (true, updated)
      } else {
        val isOverdue = db.readOnly(attempts = 2) { implicit s =>
          abookInfoRepo.isOverdue(savedABookInfo.id.get, currentDateTime.minusMinutes(10))
        }
        log.warnP(s"$savedABookInfo already in PENDING state; overdue=$isOverdue")
        (isOverdue, savedABookInfo)
      }

      if (proceed) {
        contactsUpdater.asyncProcessContacts(userId, origin, updatedEntry, s3Key, WeakReference(json))
        log.infoP(s"scheduled for processing: $updatedEntry")
      }
      Some(updatedEntry)
    }
  }

<<<<<<< HEAD
  def hideEmailFromUser(userId: Id[User], email: EmailAddress): Boolean = {
    val result = db.readWrite {
      implicit session =>
        econtactRepo.hideEmailFromUser(userId, email)
    }
    econtactTypeahead.refresh(userId)
    log.info(s"[hideEmailFromUser($userId, $email)] res=$result")
    result
  }

  def getEContactByIdDirect(contactId:Id[EContact]):Option[JsValue] = {
    val econtactOpt = db.readOnly(attempts = 2) { implicit s =>
      econtactRepo.getById(contactId)
    }
    log.info(s"[getEContactByIdDirect($contactId)] res=$econtactOpt")
    econtactOpt map { Json.toJson(_) }
  }

  def getEContactByEmailDirect(userId:Id[User], email: EmailAddress):Option[JsValue] = {
    val econtactOpt = db.readOnly(attempts = 2) { implicit s =>
      econtactRepo.getByUserIdAndEmail(userId, email)
    }
    log.info(s"[getEContactDirect($userId,$email)] res=$econtactOpt")
    econtactOpt map { Json.toJson(_) }
  }

=======
>>>>>>> e3fee69c
  def getEContactsDirect(userId: Id[User], maxRows: Int): JsArray = {
    val ts = System.currentTimeMillis
    val jsonBuilder = mutable.ArrayBuilder.make[JsValue]
    db.readOnly(attempts = 2) {
      implicit session =>
        econtactRepo.getByUserIdIter(userId, maxRows).foreach {
          jsonBuilder += Json.toJson(_)
        } // TODO: paging & caching
    }
    val contacts = jsonBuilder.result
    log.info(s"[getEContacts($userId, $maxRows)] # of contacts returned: ${contacts.length} time-lapsed: ${System.currentTimeMillis - ts}")
    JsArray(contacts)
  }

  def getABookRawInfosDirect(userId: Id[User]): JsValue = {
    val abookInfos = db.readOnly(attempts = 2) {
      implicit session =>
        abookInfoRepo.findByUserId(userId)
    }
    val abookRawInfos = abookInfos.foldLeft(Seq.empty[ABookRawInfo]) {
      (a, c) =>
        a ++ {
          for {k <- c.rawInfoLoc
               v <- s3.get(k)} yield v
        }
    }
    val json = Json.toJson(abookRawInfos)
    log.info(s"[getContactsRawInfo(${userId})=$abookRawInfos json=$json")
    json
  }

  def internContact(userId:Id[User], contact: BasicContact): EContact = {
    val econtact = db.readWrite(attempts = 2) { implicit s =>
      econtactRepo.internContact(userId, contact)
    }
    econtactTypeahead.refresh(userId) // async
    log.info(s"[getOrCreateEContact($userId,${contact.email},${contact.name.getOrElse("")})] res=$econtact")
    econtact
  }

  // todo: removeme (inefficient)
  def queryEContacts(userId:Id[User], limit:Int, search: Option[String], after:Option[String]): Seq[EContact] = timing(s"queryEContacts($userId,$limit,$search,$after)") {
    @inline def normalize(str: String) = Normalizer.normalize(str, Normalizer.Form.NFD).replaceAll("\\p{InCombiningDiacriticalMarks}+", "").toLowerCase
    @inline def mkId(email:String) = s"email/$email"
    val searchTerms = search match {
      case Some(s) if s.trim.length > 0 => s.split("[@\\s+]").filterNot(_.isEmpty).map(normalize)
      case _ => Array.empty[String]
    }
    @inline def searchScore(s: String): Int = {
      if (s.isEmpty) 0
      else if (searchTerms.isEmpty) 1
      else {
        val name = normalize(s)
        if (searchTerms.exists(!name.contains(_))) 0
        else {
          val names = name.split("\\s+").filterNot(_.isEmpty)
          names.count(n => searchTerms.exists(n.startsWith))*2 +
            names.count(n => searchTerms.exists(n.contains)) +
            (if (searchTerms.exists(name.startsWith)) 1 else 0)
        }
      }
    }

    val contacts = db.readOnly(attempts = 2) { implicit s =>
      econtactRepo.getByUserId(userId)
    }
    val filtered = contacts.filter(e => ((searchScore(e.name.getOrElse("")) > 0) || (searchScore(e.email.address) > 0)))
    val paged = after match {
      case Some(a) if a.trim.length > 0 => filtered.dropWhile(e => (mkId(e.email.address) != a)) match { // todo: revisit Option param handling
        case hd +: tl => tl
        case tl => tl
      }
      case _ => filtered
    }
    val eContacts = paged.take(limit)
    log.info(s"[queryEContacts(id=$userId, limit=$limit, search=$search after=$after)] searchTerms=$searchTerms res(len=${eContacts.length}):${eContacts.mkString.take(200)}")
    eContacts
  }

  def validateAllContacts(readOnly: Boolean): Unit = {
    log.info("[EContact Validation] Starting validation of all EContacts.")
    val invalidContacts = mutable.Map[Id[EContact], String]()
    val fixableContacts = mutable.Map[Id[EContact], String]()
    val pageSize = 1000
    var lastPageSize = -1
    var nextPage = 0

    do {
      db.readWrite { implicit session =>
        val batch = econtactRepo.page(nextPage, pageSize, Set.empty)
        batch.foreach { contact =>
          EmailAddress.validate(contact.email.address) match {
            case Failure(invalidEmail) => {
              log.error(s"[EContact Validation] Found invalid email contact: ${contact.email}")
              invalidContacts += (contact.id.get -> contact.email.address)
              if (!readOnly) { econtactRepo.save(contact.copy(state = EContactStates.INACTIVE)) }
            }
            case Success(validEmail) => {
              if (validEmail != contact.email) {
                log.warn(s"[EContact Validation] Found fixable email contact: ${contact.email}")
                fixableContacts += (contact.id.get -> contact.email.address)
                if (!readOnly) { econtactRepo.save(contact.copy(email = validEmail)) }
              }
            }
          }
        }
        lastPageSize = batch.length
        nextPage += 1
      }
    } while (lastPageSize == pageSize)

    log.info("[EContact Validation] Done with EContact validation.")

    val title = s"Email Contact Validation Report: ReadOnly Mode = $readOnly. Invalid Contacts: ${invalidContacts.size}. Fixable Contacts: ${fixableContacts.size}"
    val msg = s"Invalid Contacts: \n\n ${invalidContacts.mkString("\n")} \n\n Fixable Contacts: \n\n ${fixableContacts.mkString("\n")}"
    shoebox.sendMail(ElectronicMail(from = SystemEmailAddress.ENG, to = List(SystemEmailAddress.ENG),
      subject = title, htmlBody = msg.replaceAll("\n","\n<br>"), category = NotificationCategory.System.ADMIN
    ))
  }

  def getContactNameByEmail(userId: Id[User], email: EmailAddress): Option[String] = {
    db.readOnly { implicit session =>
      econtactRepo.getByUserIdAndEmail(userId, email).collectFirst { case contact if contact.name.isDefined => contact.name.get }
    }
  }
}<|MERGE_RESOLUTION|>--- conflicted
+++ resolved
@@ -183,7 +183,6 @@
     }
   }
 
-<<<<<<< HEAD
   def hideEmailFromUser(userId: Id[User], email: EmailAddress): Boolean = {
     val result = db.readWrite {
       implicit session =>
@@ -194,24 +193,6 @@
     result
   }
 
-  def getEContactByIdDirect(contactId:Id[EContact]):Option[JsValue] = {
-    val econtactOpt = db.readOnly(attempts = 2) { implicit s =>
-      econtactRepo.getById(contactId)
-    }
-    log.info(s"[getEContactByIdDirect($contactId)] res=$econtactOpt")
-    econtactOpt map { Json.toJson(_) }
-  }
-
-  def getEContactByEmailDirect(userId:Id[User], email: EmailAddress):Option[JsValue] = {
-    val econtactOpt = db.readOnly(attempts = 2) { implicit s =>
-      econtactRepo.getByUserIdAndEmail(userId, email)
-    }
-    log.info(s"[getEContactDirect($userId,$email)] res=$econtactOpt")
-    econtactOpt map { Json.toJson(_) }
-  }
-
-=======
->>>>>>> e3fee69c
   def getEContactsDirect(userId: Id[User], maxRows: Int): JsArray = {
     val ts = System.currentTimeMillis
     val jsonBuilder = mutable.ArrayBuilder.make[JsValue]
