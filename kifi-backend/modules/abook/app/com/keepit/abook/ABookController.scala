--- conflicted
+++ resolved
@@ -122,20 +122,10 @@
     Ok(Json.toJson[Seq[EContact]](contacts))
   }
 
-<<<<<<< HEAD
-  def getEContactByEmail(userId:Id[User], email: EmailAddress) = Action { request =>
-    abookCommander.getEContactByEmailDirect(userId, email) match {
-      case Some(js) => Ok(js)
-      case _ => Ok(JsNull)
-    }
-  }
-
   def hideEmailFromUser(userId:Id[User], email: EmailAddress) = Action { request =>
     Ok(JsBoolean(abookCommander.hideEmailFromUser(userId, email)))
   }
 
-=======
->>>>>>> e3fee69c
   def getEContacts(userId:Id[User], maxRows:Int) = Action { request =>
     val res = {
       abookCommander.getEContactsDirect(userId, maxRows)
