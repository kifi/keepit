##########################################
#INTERNAL ROUTES/ABook
##########################################

POST     /internal/abook/:userId/importContacts                 @com.keepit.abook.ABookController.importContacts(userId:Id[User])
POST     /internal/abook/:origin/uploadContacts                 @com.keepit.abook.ABookController.uploadContacts(userId:Id[User], origin:ABookOriginType)
POST     /internal/abook/:userId/formUpload                     @com.keepit.abook.ABookController.formUpload(userId:Id[User])

GET      /internal/abooks                                       @com.keepit.abook.ABookController.getAllABookInfos()
GET      /internal/abooks/page/:page                            @com.keepit.abook.ABookController.getPagedABookInfos(page:Int, size:Int ?= 50)
GET      /internal/abooksCount/                                 @com.keepit.abook.ABookController.getABooksCount()
GET      /internal/abook/:userId/getABookInfos                  @com.keepit.abook.ABookController.getABookInfos(userId:Id[User])
GET      /internal/abook/:userId/getABookInfo                   @com.keepit.abook.ABookController.getABookInfo(userId:Id[User], id:Id[ABookInfo])
GET      /internal/abook/getABookInfoByExternalId               @com.keepit.abook.ABookController.getABookInfoByExternalId(externalId:ExternalId[ABookInfo])
GET      /internal/abook/:userId/getEContactCount               @com.keepit.abook.ABookController.getEContactCount(userId:Id[User])
GET      /internal/abook/:userId/getABookRawInfos               @com.keepit.abook.ABookController.getABookRawInfos(userId:Id[User])
<<<<<<< HEAD
POST     /internal/abook/:userId/internContact                  @com.keepit.abook.ABookController.internKifiContact(userId:Id[User])

GET      /internal/abook/:userId/getOAuth2Token                 @com.keepit.abook.ABookController.getOAuth2Token(userId:Id[User], abookId:Id[ABookInfo])
=======
POST     /internal/abook/:userId/getContactNameByEmail          @com.keepit.abook.ABookController.getContactNameByEmail(userId:Id[User])
POST     /internal/abook/:userId/internKifiContact              @com.keepit.abook.ABookController.internKifiContact(userId:Id[User])
GET      /internal/abook/:userId/getContacts                    @com.keepit.abook.ABookController.getContactsByUser(userId:Id[User], page: Int ?= 0, pageSize: Option[Int])

GET      /internal/abook/:userId/getOAuth2Token                 @com.keepit.abook.ABookController.getOAuth2Token(userId:Id[User], abookId:Id[ABookInfo])
GET      /internal/abook/:userId/queryEContacts                 @com.keepit.abook.ABookController.queryEContacts(userId:Id[User], limit:Int, search:Option[String], after:Option[String])
GET      /internal/abook/:userId/prefixQuery                    @com.keepit.abook.ABookController.prefixQuery(userId: Id[User], q: String, maxHits: Option[Int])
>>>>>>> 04ca1aef

GET      /internal/abook/:userId/refreshPrefixFilter            @com.keepit.abook.ABookController.refreshPrefixFilter(userId:Id[User])
POST     /internal/abook/refreshPrefixFiltersByIds              @com.keepit.abook.ABookController.refreshPrefixFiltersByIds
GET      /internal/abook/refreshAllPrefixFilters                @com.keepit.abook.ABookController.refreshAllPrefixFilters

POST     /internal/abook/richConnectionUpdate                   @com.keepit.abook.ABookController.richConnectionUpdate()
POST     /internal/abook/blockRichConnection                    @com.keepit.abook.ABookWTIController.blockRichConnection()
GET      /internal/abook/ripestFruit                            @com.keepit.abook.ABookWTIController.ripestFruit(userId: Long, howMany: Int)
GET      /internal/abook/:userId/countInvitationsSent           @com.keepit.abook.ABookWTIController.countInvitationsSent(userId: Id[User], friendSocialId: Option[Long] ?= None, friendEmailAddress: Option[EmailAddress] ?= None)
GET      /internal/abook/:userId/ripestFruits                   @com.keepit.abook.ABookWTIController.getRipestFruits(userId: Id[User], page: Int, pageSize: Int)

GET      /internal/abook/validateAllContacts                    @com.keepit.abook.ABookController.validateAllContacts(readOnly: Boolean ?= true)
POST     /internal/abook/:userId/hideEmailFromUser              @com.keepit.abook.ABookController.hideEmailFromUser(userId:Id[User], email: EmailAddress)

->  / common.Routes



<|MERGE_RESOLUTION|>--- conflicted
+++ resolved
@@ -14,19 +14,13 @@
 GET      /internal/abook/getABookInfoByExternalId               @com.keepit.abook.ABookController.getABookInfoByExternalId(externalId:ExternalId[ABookInfo])
 GET      /internal/abook/:userId/getEContactCount               @com.keepit.abook.ABookController.getEContactCount(userId:Id[User])
 GET      /internal/abook/:userId/getABookRawInfos               @com.keepit.abook.ABookController.getABookRawInfos(userId:Id[User])
-<<<<<<< HEAD
-POST     /internal/abook/:userId/internContact                  @com.keepit.abook.ABookController.internKifiContact(userId:Id[User])
 
 GET      /internal/abook/:userId/getOAuth2Token                 @com.keepit.abook.ABookController.getOAuth2Token(userId:Id[User], abookId:Id[ABookInfo])
-=======
 POST     /internal/abook/:userId/getContactNameByEmail          @com.keepit.abook.ABookController.getContactNameByEmail(userId:Id[User])
 POST     /internal/abook/:userId/internKifiContact              @com.keepit.abook.ABookController.internKifiContact(userId:Id[User])
 GET      /internal/abook/:userId/getContacts                    @com.keepit.abook.ABookController.getContactsByUser(userId:Id[User], page: Int ?= 0, pageSize: Option[Int])
 
 GET      /internal/abook/:userId/getOAuth2Token                 @com.keepit.abook.ABookController.getOAuth2Token(userId:Id[User], abookId:Id[ABookInfo])
-GET      /internal/abook/:userId/queryEContacts                 @com.keepit.abook.ABookController.queryEContacts(userId:Id[User], limit:Int, search:Option[String], after:Option[String])
-GET      /internal/abook/:userId/prefixQuery                    @com.keepit.abook.ABookController.prefixQuery(userId: Id[User], q: String, maxHits: Option[Int])
->>>>>>> 04ca1aef
 
 GET      /internal/abook/:userId/refreshPrefixFilter            @com.keepit.abook.ABookController.refreshPrefixFilter(userId:Id[User])
 POST     /internal/abook/refreshPrefixFiltersByIds              @com.keepit.abook.ABookController.refreshPrefixFiltersByIds
