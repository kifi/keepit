--- conflicted
+++ resolved
@@ -18,10 +18,7 @@
 GET      /internal/abook/:userId/getEContactByEmail             @com.keepit.abook.ABookController.getEContactByEmail(userId:Id[User], email: EmailAddress)
 GET      /internal/abook/:userId/getABookRawInfos               @com.keepit.abook.ABookController.getABookRawInfos(userId:Id[User])
 POST     /internal/abook/:userId/internContact                  @com.keepit.abook.ABookController.internContact(userId:Id[User])
-<<<<<<< HEAD
-=======
 POST     /internal/abook/userId/getContactNameByEmail           @com.keepit.abook.ABookController.getContactNameByEmail(userId:Id[User])
->>>>>>> 2aa45399
 
 GET      /internal/abook/:userId/getOAuth2Token                 @com.keepit.abook.ABookController.getOAuth2Token(userId:Id[User], abookId:Id[ABookInfo])
 GET      /internal/abook/:userId/queryEContacts                 @com.keepit.abook.ABookController.queryEContacts(userId:Id[User], limit:Int, search:Option[String], after:Option[String])
