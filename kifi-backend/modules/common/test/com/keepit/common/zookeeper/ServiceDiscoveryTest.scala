--- conflicted
+++ resolved
@@ -39,13 +39,8 @@
 
     "register" in {
       withInjector() { implicit injector =>
-<<<<<<< HEAD
-        val zk = inject[ZooKeeperClient]
-        val discovery = new ServiceDiscoveryImpl(inject[ZooKeeperClient], inject[FortyTwoServices], inject[Provider[AmazonInstanceInfo]], inject[Scheduler], null, false, false, ServiceType.TEST_MODE :: Nil, doKeepAlive = false)
-=======
         val zkClient = inject[ZooKeeperClient]
         val discovery = new ServiceDiscoveryImpl(inject[ZooKeeperClient], inject[FortyTwoServices], inject[Provider[AmazonInstanceInfo]], inject[Scheduler], null, false, ServiceType.TEST_MODE::Nil)
->>>>>>> ab0da75b
         val registeredInstance = discovery.register()
         fromByteArray(zkClient.session{ zk => zk.get(registeredInstance.node) }) === RemoteService.toJson(RemoteService(inject[AmazonInstanceInfo], ServiceStatus.STARTING, ServiceType.TEST_MODE))
       }
