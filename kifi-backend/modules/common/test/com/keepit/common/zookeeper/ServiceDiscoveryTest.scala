--- conflicted
+++ resolved
@@ -24,23 +24,13 @@
 
   "discovery" should {
     "serialize" in {
-<<<<<<< HEAD
-
-      val service = RemoteService(inject[AmazonInstanceInfo], ServiceStatus.UP, ServiceType.DEV_MODE)
-      val discovery = new ServiceDiscoveryImpl(inject[ZooKeeperClient], inject[FortyTwoServices], inject[Provider[AmazonInstanceInfo]], ServiceType.TEST_MODE::Nil)
-      val json = RemoteService.toJson(service)
-      val deserialized = RemoteService.fromJson(json)
-      deserialized === service
-=======
       withInjector() { implicit injector =>
-
-        val service = RemoteService(AmazonInstanceId("id"), ServiceStatus.UP, IpAddress("127.0.0.1"), ServiceType.DEV_MODE)
+        val service = RemoteService(inject[AmazonInstanceInfo], ServiceStatus.UP, ServiceType.DEV_MODE)
         val discovery = new ServiceDiscoveryImpl(inject[ZooKeeperClient], inject[FortyTwoServices], inject[Provider[AmazonInstanceInfo]], ServiceType.TEST_MODE::Nil)
-        val bytes = discovery.fromRemoteService(service)
-        val deserialized = discovery.toRemoteService(bytes)
+        val json = RemoteService.toJson(service)
+        val deserialized = RemoteService.fromJson(json)
         deserialized === service
       }
->>>>>>> a757324f
     }
 
     "set of nodes" in {
@@ -49,20 +39,11 @@
     }
 
     "register" in {
-<<<<<<< HEAD
-      val zk = inject[ZooKeeperClient]
-      val discovery = new ServiceDiscoveryImpl(inject[ZooKeeperClient], inject[FortyTwoServices], inject[Provider[AmazonInstanceInfo]], ServiceType.TEST_MODE::Nil)
-      val registeredNode = discovery.register()
-      fromByteArray(zk.get(registeredNode)) === RemoteService.toJson(RemoteService(inject[AmazonInstanceInfo], ServiceStatus.STARTING, ServiceType.TEST_MODE))
-=======
       withInjector() { implicit injector =>
-
         val zk = inject[ZooKeeperClient]
         val discovery = new ServiceDiscoveryImpl(inject[ZooKeeperClient], inject[FortyTwoServices], inject[Provider[AmazonInstanceInfo]], ServiceType.TEST_MODE::Nil)
         val registeredNode = discovery.register()
-        fromByteArray(zk.get(registeredNode)) === """{"instanceId":{"id":"i-f168c1a8"},"localHostname":"localhost","publicHostname":"localhost","localIp":{"ip":"127.0.0.1"},"publicIp":{"ip":"127.0.0.1"},"instanceType":"c1.medium","availabilityZone":"us-west-1b","securityGroups":"default","amiId":"ami-1bf9de5e","amiLaunchIndex":"0"}"""
-      }
->>>>>>> a757324f
+        fromByteArray(zk.get(registeredNode)) === RemoteService.toJson(RemoteService(inject[AmazonInstanceInfo], ServiceStatus.STARTING, ServiceType.TEST_MODE))
     }
   }
 }