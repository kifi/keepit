package com.keepit.common.zookeeper

import com.keepit.test._
import com.keepit.common.actor.TestActorSystemModule
import com.keepit.common.amazon._
import com.keepit.common.healthcheck.FakeAirbrakeNotifier
import com.keepit.common.service._
import com.keepit.common.strings._
import com.keepit.common.time._
import com.keepit.inject.ApplicationInjector
import play.api.Mode
import play.api.libs.json._
import play.api.test.Helpers._
import org.specs2.mutable.Specification
import org.apache.zookeeper.CreateMode._
import com.google.inject.util._
import com.google.inject.Injector
import akka.actor.Scheduler

class ServiceDiscoveryLiveTest extends Specification with ApplicationInjector {

  args(skipAll = true)

  implicit val amazonInstanceInfoFormat = AmazonInstanceInfo.format

  def amazonInstanceInfo(id: Int) = new AmazonInstanceInfo(
      instanceId = AmazonInstanceId("i-f168c1a8"),
      localHostname = s"host$id",
      publicHostname = s"host$id",
      localIp = IpAddress(s"127.0.0.$id"),
      publicIp = IpAddress(s"127.0.0.$id"),
      instanceType = "c1.medium",
      availabilityZone = "us-west-1b",
      securityGroups = "default",
      amiId = "ami-1bf9de5e",
      amiLaunchIndex = "0"
  )
  def remoteServiceJson(id: Int) =  RemoteService.toJson(RemoteService(amazonInstanceInfo(id), ServiceStatus.UP, ServiceType.SHOEBOX))

  "discovery" should {

    "register" in {
      running(new TestApplication(TestActorSystemModule())){
        val services = new FortyTwoServices(inject[Clock], Mode.Test, None, None) {
          override lazy val currentService: ServiceType = ServiceType.SHOEBOX
        }
        val zkClient = new ZooKeeperClientImpl("localhost", 3000,
          Some({zk1 => println(s"in callback, got $zk1")}))
<<<<<<< HEAD
        try {
          val discovery: ServiceDiscovery = new ServiceDiscoveryImpl(zk, services, Providers.of(amazonInstanceInfo.copy(localHostname = "main")), inject[Scheduler], null, true, false, Nil)
=======
        val discovery: ServiceDiscovery = new ServiceDiscoveryImpl(zkClient, services, Providers.of(amazonInstanceInfo(1)), inject[Scheduler], Providers.of(new FakeAirbrakeNotifier()))
        zkClient.session{ zk => try {
>>>>>>> ab0da75b
          discovery.myClusterSize === 0
          zk.watchChildren(Path(s"/fortytwo/services/SHOEBOX"), { (children : Seq[Node]) =>
            println("Service Instances ----------- : %s".format(children.mkString(", ")))
          })
          val path = zk.createPath(Path("/fortytwo/services/SHOEBOX"))
          val firstNode = zk.createNode(Node("/fortytwo/services/SHOEBOX/SHOEBOX_"), remoteServiceJson(1), EPHEMERAL_SEQUENTIAL)
          val secondNode = zk.createNode(Node("/fortytwo/services/SHOEBOX/SHOEBOX_"), remoteServiceJson(2), EPHEMERAL_SEQUENTIAL)
          println("new node: " + secondNode, null, EPHEMERAL_SEQUENTIAL)
          val registeredInstance = discovery.register()
          println("registerred:::::")
          println(registeredInstance)
          println(new String(zk.get(registeredInstance.node)))
          discovery.startSelfCheck()
          val thirdNode = zk.createNode(Node("/fortytwo/services/SHOEBOX/SHOEBOX_"), remoteServiceJson(3), EPHEMERAL_SEQUENTIAL)
          println("new node: " + thirdNode, null, EPHEMERAL_SEQUENTIAL)
          println("sleeping 1")
          Thread.sleep(10000)

          println(zk.getChildren(Path("/fortytwo/services/SHOEBOX")) mkString ",")
          zk.getChildren(Path("/fortytwo/services/SHOEBOX")).size === 3
          discovery.isLeader() === false
          discovery.myClusterSize === 3
          zk.deleteNode(secondNode)
          println("sleeping 2")
          Thread.sleep(10000)

          discovery.myClusterSize === 2
          discovery.isLeader() === true
          zk.deleteNode(thirdNode)
          println("sleeping 3")
          Thread.sleep(10000)

          discovery.myClusterSize === 1
          discovery.isLeader() === true
          println(new String(zk.get(registeredInstance.node)))
          discovery.unRegister()
          println("sleeping 4")
          Thread.sleep(10000)

          discovery.myClusterSize === 0
          discovery.isLeader() === false
        }}
      }
    }
  }
}<|MERGE_RESOLUTION|>--- conflicted
+++ resolved
@@ -46,13 +46,8 @@
         }
         val zkClient = new ZooKeeperClientImpl("localhost", 3000,
           Some({zk1 => println(s"in callback, got $zk1")}))
-<<<<<<< HEAD
-        try {
-          val discovery: ServiceDiscovery = new ServiceDiscoveryImpl(zk, services, Providers.of(amazonInstanceInfo.copy(localHostname = "main")), inject[Scheduler], null, true, false, Nil)
-=======
-        val discovery: ServiceDiscovery = new ServiceDiscoveryImpl(zkClient, services, Providers.of(amazonInstanceInfo(1)), inject[Scheduler], Providers.of(new FakeAirbrakeNotifier()))
+        val discovery: ServiceDiscovery = new ServiceDiscoveryImpl(zkClient, services, Providers.of(amazonInstanceInfo(1)), inject[Scheduler], Providers.of(new FakeAirbrakeNotifier()), false, Nil)
         zkClient.session{ zk => try {
->>>>>>> ab0da75b
           discovery.myClusterSize === 0
           zk.watchChildren(Path(s"/fortytwo/services/SHOEBOX"), { (children : Seq[Node]) =>
             println("Service Instances ----------- : %s".format(children.mkString(", ")))
