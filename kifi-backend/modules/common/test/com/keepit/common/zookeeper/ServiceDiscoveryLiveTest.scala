--- conflicted
+++ resolved
@@ -31,12 +31,7 @@
       withInjector()  { implicit injector =>
         val services = inject[FortyTwoServices]
         val service = RemoteService(AmazonInstanceId("id"), ServiceStatus.UP, IpAddress("127.0.0.1"), services.currentService)
-<<<<<<< HEAD
-        val amazonInstanceInfo = inject[AmazonInstanceInfo]
-=======
         val amazonInstanceInfo = inject[Provider[AmazonInstanceInfo]]
-        val basePath = "/test" + Random.nextLong.abs
->>>>>>> e415d546
         val zk = new ZooKeeperClientImpl("localhost", 2000,
           Some({zk1 => println(s"in callback, got $zk1")}))
         try {
