package com.keepit.common.zookeeper

import com.keepit.test._
import com.keepit.common.amazon._
import com.keepit.common.service._
import play.api.Mode
import play.api.libs.json._
import org.specs2.mutable.Specification
import com.keepit.common.strings._
import com.keepit.common.time._
import org.apache.zookeeper.CreateMode._
import com.google.inject.util._

class ServiceDiscoveryLiveTest extends Specification with TestInjector {

  args(skipAll = true)

  val fakeJson =  RemoteService.toJson(RemoteService(inject[AmazonInstanceInfo], ServiceStatus.UP, ServiceType.SHOEBOX))
  

  implicit val amazonInstanceInfoFormat = AmazonInstanceInfo.format

  "discovery" should {

    "register" in {
<<<<<<< HEAD
      val services = new FortyTwoServices(inject[Clock], Mode.Test, None, None) {
        override lazy val currentService: ServiceType = ServiceType.SHOEBOX
      }
      val amazonInstanceInfo = inject[AmazonInstanceInfo]
      val service = RemoteService(amazonInstanceInfo, ServiceStatus.UP, services.currentService)
      val zk = new ZooKeeperClientImpl("localhost", 3000,
        Some({zk1 => println(s"in callback, got $zk1")}))
      try {
        val discovery: ServiceDiscovery = new ServiceDiscoveryImpl(zk, services, Providers.of(amazonInstanceInfo.copy(localHostname = "main")))
        discovery.myClusterSize === 0
        zk.watchChildren(Path(s"/fortytwo/services/SHOEBOX"), { (children : Seq[Node]) =>
          println("Service Instances ----------- : %s".format(children.mkString(", ")))
        })
        val path = zk.createPath(Path("/fortytwo/services/SHOEBOX"))
        val firstNode = zk.createNode(Node("/fortytwo/services/SHOEBOX/SHOEBOX_"), fakeJson, EPHEMERAL_SEQUENTIAL)
        //zk.set(firstNode, Json.toJson(amazonInstanceInfo.copy(localHostname = "first")).toString)
        val registeredNode = discovery.register()
        println("registerred:::::")
        println(registeredNode)
        println(new String(zk.get(registeredNode)))
        discovery.startSelfCheck()
        val thirdNode = zk.createNode(Node("/fortytwo/services/SHOEBOX/SHOEBOX_"), fakeJson, EPHEMERAL_SEQUENTIAL)
        //zk.set(thirdNode, Json.toJson(amazonInstanceInfo.copy(localHostname = "third")).toString)
        println("new node: " + thirdNode, null, EPHEMERAL_SEQUENTIAL)
        println("sleeping 1")
        Thread.sleep(10000)
        println(zk.getChildren(Path("/fortytwo/services/SHOEBOX")) mkString ",")
        zk.getChildren(Path("/fortytwo/services/SHOEBOX")).size === 3
        discovery.isLeader() === false
        discovery.myClusterSize === 3
        zk.deleteNode(firstNode)
        println("sleeping 2")
        Thread.sleep(10000)
        discovery.myClusterSize === 2
        discovery.isLeader() === true
        zk.deleteNode(thirdNode)
        println("sleeping 3")
        Thread.sleep(10000)
        discovery.myClusterSize === 1
        discovery.isLeader() === true
        println(new String(zk.get(registeredNode)))
        discovery.unRegister()
        println("sleeping 4")
        Thread.sleep(10000)
        discovery.myClusterSize === 0
        discovery.isLeader() === false
=======
      withInjector() { implicit injector =>

        val services = new FortyTwoServices(inject[Clock], Mode.Test, None, None) {
          override lazy val currentService: ServiceType = ServiceType.SHOEBOX
        }
        val service = RemoteService(AmazonInstanceId("id"), ServiceStatus.UP, IpAddress("127.0.0.1"), services.currentService)
        val amazonInstanceInfo = inject[AmazonInstanceInfo]
        val zk = new ZooKeeperClientImpl("localhost", 2000,
          Some({zk1 => println(s"in callback, got $zk1")}))
        try {
          val discovery: ServiceDiscovery = new ServiceDiscoveryImpl(zk, services, Providers.of(amazonInstanceInfo.copy(localHostname = "main")))
          discovery.myClusterSize === 0
          zk.watchChildren(Path(s"/fortytwo/services/SHOEBOX"), { (children : Seq[Node]) =>
            println("Service Instances ----------- : %s".format(children.mkString(", ")))
          })
          val path = zk.createPath(Path("/fortytwo/services/SHOEBOX"))
          val firstNode = zk.createNode(Node("/fortytwo/services/SHOEBOX/SHOEBOX_"), null, EPHEMERAL_SEQUENTIAL)
          zk.set(firstNode, Json.toJson(amazonInstanceInfo.copy(localHostname = "first")).toString)
          val registeredNode = discovery.register()
          val thirdNode = zk.createNode(Node("/fortytwo/services/SHOEBOX/SHOEBOX_"), null, EPHEMERAL_SEQUENTIAL)
          zk.set(thirdNode, Json.toJson(amazonInstanceInfo.copy(localHostname = "third")).toString)
          println("new node: " + thirdNode, null, EPHEMERAL_SEQUENTIAL)
          println("sleeping 1")
          Thread.sleep(2000)
          println(zk.getChildren(Path("/fortytwo/services/SHOEBOX")) mkString ",")
          zk.getChildren(Path("/fortytwo/services/SHOEBOX")).size === 3
          discovery.isLeader() === false
          discovery.myClusterSize === 3
          zk.deleteNode(firstNode)
          println("sleeping 2")
          Thread.sleep(2000)
          discovery.myClusterSize === 2
          discovery.isLeader() === true
          zk.deleteNode(thirdNode)
          println("sleeping 3")
          Thread.sleep(2000)
          discovery.myClusterSize === 1
          discovery.isLeader() === true
          discovery.unRegister()
          println("sleeping 3")
          Thread.sleep(2000)
          discovery.myClusterSize === 0
          discovery.isLeader() === true
        } finally {
          zk.close()
        }
>>>>>>> a757324f
      }
    }
  }
}<|MERGE_RESOLUTION|>--- conflicted
+++ resolved
@@ -23,62 +23,13 @@
   "discovery" should {
 
     "register" in {
-<<<<<<< HEAD
-      val services = new FortyTwoServices(inject[Clock], Mode.Test, None, None) {
-        override lazy val currentService: ServiceType = ServiceType.SHOEBOX
-      }
-      val amazonInstanceInfo = inject[AmazonInstanceInfo]
-      val service = RemoteService(amazonInstanceInfo, ServiceStatus.UP, services.currentService)
-      val zk = new ZooKeeperClientImpl("localhost", 3000,
-        Some({zk1 => println(s"in callback, got $zk1")}))
-      try {
-        val discovery: ServiceDiscovery = new ServiceDiscoveryImpl(zk, services, Providers.of(amazonInstanceInfo.copy(localHostname = "main")))
-        discovery.myClusterSize === 0
-        zk.watchChildren(Path(s"/fortytwo/services/SHOEBOX"), { (children : Seq[Node]) =>
-          println("Service Instances ----------- : %s".format(children.mkString(", ")))
-        })
-        val path = zk.createPath(Path("/fortytwo/services/SHOEBOX"))
-        val firstNode = zk.createNode(Node("/fortytwo/services/SHOEBOX/SHOEBOX_"), fakeJson, EPHEMERAL_SEQUENTIAL)
-        //zk.set(firstNode, Json.toJson(amazonInstanceInfo.copy(localHostname = "first")).toString)
-        val registeredNode = discovery.register()
-        println("registerred:::::")
-        println(registeredNode)
-        println(new String(zk.get(registeredNode)))
-        discovery.startSelfCheck()
-        val thirdNode = zk.createNode(Node("/fortytwo/services/SHOEBOX/SHOEBOX_"), fakeJson, EPHEMERAL_SEQUENTIAL)
-        //zk.set(thirdNode, Json.toJson(amazonInstanceInfo.copy(localHostname = "third")).toString)
-        println("new node: " + thirdNode, null, EPHEMERAL_SEQUENTIAL)
-        println("sleeping 1")
-        Thread.sleep(10000)
-        println(zk.getChildren(Path("/fortytwo/services/SHOEBOX")) mkString ",")
-        zk.getChildren(Path("/fortytwo/services/SHOEBOX")).size === 3
-        discovery.isLeader() === false
-        discovery.myClusterSize === 3
-        zk.deleteNode(firstNode)
-        println("sleeping 2")
-        Thread.sleep(10000)
-        discovery.myClusterSize === 2
-        discovery.isLeader() === true
-        zk.deleteNode(thirdNode)
-        println("sleeping 3")
-        Thread.sleep(10000)
-        discovery.myClusterSize === 1
-        discovery.isLeader() === true
-        println(new String(zk.get(registeredNode)))
-        discovery.unRegister()
-        println("sleeping 4")
-        Thread.sleep(10000)
-        discovery.myClusterSize === 0
-        discovery.isLeader() === false
-=======
       withInjector() { implicit injector =>
-
         val services = new FortyTwoServices(inject[Clock], Mode.Test, None, None) {
           override lazy val currentService: ServiceType = ServiceType.SHOEBOX
         }
-        val service = RemoteService(AmazonInstanceId("id"), ServiceStatus.UP, IpAddress("127.0.0.1"), services.currentService)
         val amazonInstanceInfo = inject[AmazonInstanceInfo]
-        val zk = new ZooKeeperClientImpl("localhost", 2000,
+        val service = RemoteService(amazonInstanceInfo, ServiceStatus.UP, services.currentService)
+        val zk = new ZooKeeperClientImpl("localhost", 3000,
           Some({zk1 => println(s"in callback, got $zk1")}))
         try {
           val discovery: ServiceDiscovery = new ServiceDiscoveryImpl(zk, services, Providers.of(amazonInstanceInfo.copy(localHostname = "main")))
@@ -87,37 +38,39 @@
             println("Service Instances ----------- : %s".format(children.mkString(", ")))
           })
           val path = zk.createPath(Path("/fortytwo/services/SHOEBOX"))
-          val firstNode = zk.createNode(Node("/fortytwo/services/SHOEBOX/SHOEBOX_"), null, EPHEMERAL_SEQUENTIAL)
-          zk.set(firstNode, Json.toJson(amazonInstanceInfo.copy(localHostname = "first")).toString)
+          val firstNode = zk.createNode(Node("/fortytwo/services/SHOEBOX/SHOEBOX_"), fakeJson, EPHEMERAL_SEQUENTIAL)
+          //zk.set(firstNode, Json.toJson(amazonInstanceInfo.copy(localHostname = "first")).toString)
           val registeredNode = discovery.register()
-          val thirdNode = zk.createNode(Node("/fortytwo/services/SHOEBOX/SHOEBOX_"), null, EPHEMERAL_SEQUENTIAL)
-          zk.set(thirdNode, Json.toJson(amazonInstanceInfo.copy(localHostname = "third")).toString)
+          println("registerred:::::")
+          println(registeredNode)
+          println(new String(zk.get(registeredNode)))
+          discovery.startSelfCheck()
+          val thirdNode = zk.createNode(Node("/fortytwo/services/SHOEBOX/SHOEBOX_"), fakeJson, EPHEMERAL_SEQUENTIAL)
+          //zk.set(thirdNode, Json.toJson(amazonInstanceInfo.copy(localHostname = "third")).toString)
           println("new node: " + thirdNode, null, EPHEMERAL_SEQUENTIAL)
           println("sleeping 1")
-          Thread.sleep(2000)
+          Thread.sleep(10000)
           println(zk.getChildren(Path("/fortytwo/services/SHOEBOX")) mkString ",")
           zk.getChildren(Path("/fortytwo/services/SHOEBOX")).size === 3
           discovery.isLeader() === false
           discovery.myClusterSize === 3
           zk.deleteNode(firstNode)
           println("sleeping 2")
-          Thread.sleep(2000)
+          Thread.sleep(10000)
           discovery.myClusterSize === 2
           discovery.isLeader() === true
           zk.deleteNode(thirdNode)
           println("sleeping 3")
-          Thread.sleep(2000)
+          Thread.sleep(10000)
           discovery.myClusterSize === 1
           discovery.isLeader() === true
+          println(new String(zk.get(registeredNode)))
           discovery.unRegister()
-          println("sleeping 3")
-          Thread.sleep(2000)
+          println("sleeping 4")
+          Thread.sleep(10000)
           discovery.myClusterSize === 0
-          discovery.isLeader() === true
-        } finally {
-          zk.close()
+          discovery.isLeader() === false
         }
->>>>>>> a757324f
       }
     }
   }
