--- conflicted
+++ resolved
@@ -1,5 +1,8 @@
 package com.keepit.common.net
 
+import com.keepit.common.amazon._
+import com.keepit.common.service._
+import com.google.inject._
 import net.codingwell.scalaguice.ScalaModule
 
 case class FakeHttpClientModule(requestToResponse: PartialFunction[String, FakeClientResponse]) extends ScalaModule {
@@ -7,8 +10,6 @@
   def configure(): Unit = {
     bind[HttpClient].toInstance(new FakeHttpClient(Some(requestToResponse)))
   }
-<<<<<<< HEAD
-=======
 
 }
 
@@ -33,5 +34,4 @@
       amiLaunchIndex = httpClient.get(metadataUrl + "ami-launch-index").body
     )
   }
->>>>>>> 5caa087f
 }