--- conflicted
+++ resolved
@@ -742,10 +742,7 @@
     Future.successful(true)
   }
 
-<<<<<<< HEAD
   def newKeepsInLibrary(userId: Id[User], max: Int): Future[Seq[Keep]] = Future.successful(Seq())
 
-=======
   def getMutualFriends(user1Id: Id[User], user2Id: Id[User]) = Future.successful(Set.empty)
->>>>>>> 0106c2ef
 }