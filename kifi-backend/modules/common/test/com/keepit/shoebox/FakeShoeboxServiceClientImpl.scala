--- conflicted
+++ resolved
@@ -438,9 +438,7 @@
 
   def setUserValue(userId: Id[User], key: String, value: String): Unit = {}
 
-<<<<<<< HEAD
   def getUserSegment(userId: Id[User]): Future[Int] = ???
-=======
+
   def getExtensionVersion(installationId: ExternalId[KifiInstallation]): Future[String] = Future.successful("")
->>>>>>> 3b6c6cdb
 }