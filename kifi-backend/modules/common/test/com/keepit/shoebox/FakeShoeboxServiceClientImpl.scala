--- conflicted
+++ resolved
@@ -19,36 +19,12 @@
 import java.util.concurrent.atomic.AtomicInteger
 
 // code below should be sync with code in ShoeboxController
-<<<<<<< HEAD
 class FakeShoeboxServiceClientImpl(clickHistoryTracker: ClickHistoryTracker, browsingHistoryTracker: BrowsingHistoryTracker) extends ShoeboxServiceClient {
-=======
-class FakeShoeboxServiceClientImpl @Inject() (
-    cacheProvider: ShoeboxCacheProvider,
-    db: Database,
-    userConnectionRepo: UserConnectionRepo,
-    userRepo: UserRepo,
-    basicUserRepo: BasicUserRepo,
-    bookmarkRepo: BookmarkRepo,
-    commentRepo: CommentRepo,
-    commentRecipientRepo: CommentRecipientRepo,
-    browsingHistoryRepo: BrowsingHistoryRepo,
-    clickingHistoryRepo: ClickHistoryRepo,
-    collectionRepo: CollectionRepo,
-    keepToCollectionRepo: KeepToCollectionRepo,
-    normUriRepo: NormalizedURIRepo,
-    experimentRepo: SearchConfigExperimentRepo,
-    userExperimentRepo: UserExperimentRepo,
-    clickHistoryTracker: ClickHistoryTracker,
-    browsingHistoryTracker: BrowsingHistoryTracker,
-    clock: Clock,
-    fortyTwoServices: FortyTwoServices
-)
-    extends ShoeboxServiceClient {
->>>>>>> fcb14584
   val host: String = ""
   protected def httpClient: com.keepit.common.net.HttpClient = ???
 
-  // Fake data
+  // Fake ID counters
+
   private val userIdCounter = new AtomicInteger(0)
   private def nextUserId = { Id[User](userIdCounter.incrementAndGet()) }
 
@@ -70,6 +46,11 @@
   private val userExpIdCounter = new AtomicInteger(0)
   private def nextUserExperimentId = { Id[UserExperiment](userExpIdCounter.incrementAndGet()) }
 
+  private val commentIdCounter = new AtomicInteger(0)
+  private def nextCommentId = { Id[Comment](commentIdCounter.incrementAndGet()) }
+
+  // Fake sequence counters
+
   private val uriSeqCounter = new AtomicInteger(0)
   private def nextUriSeqNum = { SequenceNumber(uriSeqCounter.incrementAndGet()) }
 
@@ -78,6 +59,11 @@
 
   private val collectionSeqCounter = new AtomicInteger(0)
   private def nextCollectionSeqNum = { SequenceNumber(collectionSeqCounter.incrementAndGet()) }
+
+  private val commentSeqCounter = new AtomicInteger(0)
+  private def nextCommentSeqNum = { SequenceNumber(commentSeqCounter.incrementAndGet()) }
+
+  // Fake repos
 
   var allUsers = Map[Id[User], User]()
   var allUserExternalIds = Map[ExternalId[User], User]()
@@ -91,6 +77,8 @@
   var allCollections = Map[Id[Collection], Collection]()
   var allCollectionBookmarks = Map[Id[Collection], Set[Id[Bookmark]]]()
   var allSearchExperiments = Map[Id[SearchConfigExperiment], SearchConfigExperiment]()
+  var allComments = Map[Id[Comment], Comment]()
+  var allCommentRecipients = Map[Id[Comment], Set[CommentRecipient]]()
 
   // Fake data initialization methods
 
@@ -149,6 +137,7 @@
       updatedCollection
     }
   }
+
   def saveBookmarksToCollection(collectionId: Id[Collection], bookmarks: Bookmark*) {
     allCollectionBookmarks += collectionId -> (allCollectionBookmarks.getOrElse(collectionId, Set.empty) ++ bookmarks.map(_.id.get))
     allCollections += (collectionId -> allCollections(collectionId).copy(seq = nextCollectionSeqNum))
@@ -184,6 +173,17 @@
     experimentWithId
   }
 
+  def saveCommentsWithRecipients(commentWithRecipients: (Comment, Set[Id[User]])*): Seq[Comment] = {
+    commentWithRecipients.map {case (comment, userIds) =>
+      val id = comment.id.getOrElse(nextCommentId)
+      val updatedComment = comment.withId(id).copy(seq = nextCommentSeqNum)
+      val commentRecipients = userIds.map(userId => CommentRecipient(commentId = updatedComment.id.get, userId = Some(userId)))
+      allComments += (id -> updatedComment)
+      allCommentRecipients += (id -> commentRecipients)
+      updatedComment
+    }
+  }
+
   // ShoeboxServiceClient methods
 
   def getUserOpt(id: ExternalId[User]): Future[Option[User]] = {
@@ -217,16 +217,12 @@
   }
 
   def getCommentsChanged(seqNum: SequenceNumber, fetchSize: Int): Future[Seq[Comment]] = {
-    val comments = db.readOnly { implicit session =>
-      commentRepo.getCommentsChanged(seqNum, fetchSize)
-    }
+    val comments = allComments.values.filter(_.seq > seqNum).toSeq.sortBy(_.seq).take(fetchSize)
     Promise.successful(comments).future
   }
 
   def getCommentRecipientIds(commentId: Id[Comment]): Future[Seq[Id[User]]] = {
-    val commentRecipientIds = db.readOnly { implicit session =>
-      commentRecipientRepo.getByComment(commentId).filter(_.state == CommentRecipientStates.ACTIVE).flatMap(_.userId)
-    }
+    val commentRecipientIds = allCommentRecipients.getOrElse(commentId, Set.empty).filter(_.state == CommentRecipientStates.ACTIVE).map(_.userId.get).toSeq
     Promise.successful(commentRecipientIds).future
   }
 
