package com.keepit.test

import scala.collection.mutable
import scala.concurrent._
import org.joda.time.{ReadablePeriod, DateTime}
import net.codingwell.scalaguice.{ScalaModule, ScalaMultibinder}
import com.google.inject.Module
import com.google.inject.Provider
import com.google.inject.Provides
import com.google.inject.Singleton
import com.google.inject.util.Modules
import com.keepit.common.actor.{TestActorBuilderImpl, ActorBuilder, ActorPlugin}
import com.keepit.common.analytics._
import com.keepit.common.cache._
import com.keepit.common.controller.FortyTwoCookies._
import com.keepit.common.db._
import com.keepit.common.db.slick._
import com.keepit.common.healthcheck._
import com.keepit.common.logging.Logging
import com.keepit.common.mail._
import com.keepit.common.net.{HttpClient, FakeClientResponse}
import com.keepit.common.plugin._
import com.keepit.common.service._
import com.keepit.common.social._
import com.keepit.common.time._
import com.keepit.common.zookeeper._
import com.keepit.dev._
import com.keepit.inject._
import com.keepit.model._
import com.keepit.scraper._
import com.keepit.search._
import com.keepit.shoebox._
import akka.actor.ActorSystem
import akka.actor.Cancellable
import akka.actor.Scheduler
import play.api.Mode.{Mode, Test}
import play.api.Play
import play.api.Play.current
import play.api.libs.concurrent.Execution.Implicits._
import java.io.File
import com.keepit.FortyTwoGlobal
import com.keepit.common.amazon._
import com.keepit.model.SocialUserInfo
import com.keepit.common.store.FakeS3StoreModule
import com.keepit.search.SearchConfigModule
import com.keepit.common.social.FakeSecureSocialUserServiceModule
import com.keepit.model.SocialConnection
import com.keepit.classify.DomainTagImportSettings
import scala.Some
import com.keepit.common.zookeeper.Node
import com.keepit.model.NormalizedURI
import com.keepit.common.healthcheck.BabysitterTimeout
import com.keepit.common.db.SlickModule
import com.keepit.common.net.FakeHttpClientModule
import com.keepit.common.service.ServiceVersion
import com.keepit.shoebox.ShoeboxCacheProvider
import com.keepit.common.amazon.AmazonInstanceId
import com.keepit.common.mail.FakeMailModule
import com.keepit.module.DevDiscoveryModule


class TestApplication(_global: FortyTwoGlobal, useDb: Boolean = true, override val path: File = new File(".")) extends play.api.test.FakeApplication(path = path) {

  private def createTestGlobal(baseGlobal: FortyTwoGlobal, modules: Module*) = if (useDb)
    new TestGlobal(Modules.`override`(baseGlobal.modules: _*).`with`(modules: _*))
  else
    new TestRemoteGlobal(Modules.`override`(baseGlobal.modules: _*).`with`(modules: _*))

  override lazy val global = createTestGlobal(_global, new FakeClockModule()) // Play 2.1 makes global a lazy val, which can't be directly overridden.

  val emptyFakeHttpClient: PartialFunction[String, FakeClientResponse] = Map()

  def withFakeMail() = overrideWith(FakeMailModule())
  def withFakeScraper() = overrideWith(FakeScraperModule())
  def withFakeScheduler() = overrideWith(FakeSchedulerModule())
  def withFakeHttpClient(requestToResponse: PartialFunction[String, FakeClientResponse] = emptyFakeHttpClient) = overrideWith(FakeHttpClientModule(requestToResponse))
  def withFakeStore() = overrideWith(FakeS3StoreModule())
  def withFakeHealthcheck() = overrideWith(FakeHealthcheckModule())
  def withRealBabysitter() = overrideWith(BabysitterModule())
  def withFakeSecureSocialUserService() = overrideWith(FakeSecureSocialUserServiceModule())
  def withTestActorSystem(system: ActorSystem) = overrideWith(TestActorSystemModule(system))
  def withFakePersistEvent() = overrideWith(FakePersistEventModule())
  def withFakeCache() = overrideWith(FakeCacheModule())
  def withS3DevModule() = overrideWith(new S3DevModule())
  def withShoeboxServiceModule() = overrideWith(ShoeboxServiceModule())
  def withSearchConfigModule() = overrideWith(SearchConfigModule())

  def overrideWith(modules: Module*): TestApplication = new TestApplication(createTestGlobal(global, modules: _*), useDb, path)

}

class EmptyApplication(path: File = new File("./modules/common/")) extends TestApplication(new TestGlobal(TestModule()), path = path)

case class TestModule(dbInfo: Option[DbInfo] = None) extends ScalaModule {
  def configure(): Unit = {
    val appScope = new AppScope
    bindScope(classOf[AppScoped], appScope)
    bind[AppScope].toInstance(appScope)
    bind[Mode].toInstance(Test)
    bind[ActorSystem].toProvider[ActorPlugin].in[AppScoped]
    bind[Babysitter].to[FakeBabysitter]
    install(new SlickModule(dbInfo.getOrElse(dbInfoFromApplication)))
    bind[SocialGraphPlugin].to[FakeSocialGraphPlugin]
    bind[HealthcheckPlugin].to[FakeHealthcheck]
    bind[SlickSessionProvider].to[TestSlickSessionProvider]
    install(new FakeS3StoreModule())
    install(TestCacheModule())
    install(DevDiscoveryModule())
    bind[play.api.Application].toProvider(new Provider[play.api.Application] {
      def get(): play.api.Application = current
    }).in(classOf[AppScoped])
  }

  private def dbInfoFromApplication(): DbInfo = TestDbInfo.dbInfo

<<<<<<< HEAD
=======
  @Singleton
  @Provides
  def serviceDiscovery: ServiceDiscovery = new ServiceDiscovery {
    def serviceCluster(serviceType: ServiceType): ServiceCluster = new ServiceCluster(serviceType)
    def register() = Node("me")
    def isLeader() = true
  }

>>>>>>> 5caa087f
  @Provides
  def globalSchedulingEnabled: SchedulingEnabled = SchedulingEnabled.Never

  @Singleton
  @Provides
  def domainTagImportSettings: DomainTagImportSettings = DomainTagImportSettings(localDir = "", url = "")

  @Provides
  @Singleton
  def fakeZooKeeperClient: ZooKeeperClient = new FakeZooKeeperClient()

  @Provides
  @Singleton
  def mailSenderPlugin: MailSenderPlugin = new MailSenderPlugin {
    def processMail(mailId: ElectronicMail) = throw new Exception("Should not attempt to use mail plugin in test")
    def processOutbox() = throw new Exception("Should not attempt to use mail plugin in test")
  }

  @Provides
  @Singleton
  def localPostOffice(shoeboxPostOfficeImpl: ShoeboxPostOfficeImpl): LocalPostOffice = shoeboxPostOfficeImpl

  @Singleton
  @Provides
  def kifiInstallationCookie: KifiInstallationCookie = new KifiInstallationCookie(Some("test.com"))

  @Singleton
  @Provides
  def impersonateCookie: ImpersonateCookie = new ImpersonateCookie(Some("test.com"))

  @Provides
  @Singleton
  def sliderHistoryTracker(sliderHistoryRepo: SliderHistoryRepo, db: Database): SliderHistoryTracker =
    new SliderHistoryTrackerImpl(sliderHistoryRepo, db, -1, -1, -1)

  @Singleton
  @Provides
  def shoeboxServiceClient(shoeboxCacheProvided: ShoeboxCacheProvider, httpClient: HttpClient, serviceCluster: ServiceCluster): ShoeboxServiceClient =
    new ShoeboxServiceClientImpl(serviceCluster, -1, httpClient,shoeboxCacheProvided)

  @Singleton
  @Provides
  def httpClient(): HttpClient = null

  @Provides
  @Singleton
  def serviceCluster(amazonInstanceInfo: AmazonInstanceInfo): ServiceCluster =
    new ServiceCluster(ServiceType.TEST_MODE).register(Node("TEST"), amazonInstanceInfo)

  @Provides
  @Singleton
  def searchServiceClient(serviceCluster: ServiceCluster): SearchServiceClient = new SearchServiceClientImpl(serviceCluster, -1, null)

  @Provides
  @AppScoped
  def actorPluginProvider: ActorPlugin =
    new ActorPlugin(ActorSystem("shoebox-test-actor-system", Play.current.configuration.underlying, Play.current.classloader))

  @Provides
  @Singleton
  def fortyTwoServices(clock: Clock): FortyTwoServices = new FortyTwoServices(clock, Test, None, None) {
    override lazy val currentVersion: ServiceVersion = ServiceVersion("0.0.0")
    override lazy val compilationTime: DateTime = currentDateTime
  }
}

/**
 * A fake clock allows you to control the time returned by Clocks in tests.
 *
 * If you know how many times the underlying code will call getMillis(), you can push() times onto the stack to have
 * their values returned. You can also completely override the time function by calling setTimeFunction().
 */
@Singleton
class FakeClock extends Clock with Logging {
  private val stack = mutable.Stack[Long]()
  private var timeFunction: () => Long = () => {
    if (stack.isEmpty) {
      val nowTime = new DateTime(System.currentTimeMillis())
      log.debug(s"FakeClock is retuning real now value: $nowTime")
      nowTime.getMillis
    } else {
      val fakeNowTime = new DateTime(stack.pop())
      log.debug(s"FakeClock is retuning fake now value: $fakeNowTime")
      fakeNowTime.getMillis
    }
  }

  def +=(p: ReadablePeriod) {
    val oldTimeFunction = timeFunction
    timeFunction = { () => new DateTime(oldTimeFunction()).plus(p).getMillis }
  }

  def -=(p: ReadablePeriod) {
    val oldTimeFunction = timeFunction
    timeFunction = { () => new DateTime(oldTimeFunction()).minus(p).getMillis }
  }

  def push(t : DateTime): FakeClock = { stack push t.getMillis; this }
  def setTimeFunction(timeFunction: () => Long) { this.timeFunction = timeFunction }
  override def getMillis(): Long = timeFunction()
}

case class FakeClockModule() extends ScalaModule {
  def configure() {
    bind[Clock].to[FakeClock]
  }
}

class FakeSocialGraphPlugin extends SocialGraphPlugin {
  def asyncFetch(socialUserInfo: SocialUserInfo): Future[Seq[SocialConnection]] =
    future { throw new Exception("Not Implemented") }
  def asyncRevokePermissions(socialUserInfo: SocialUserInfo): Future[Unit] =
    future { throw new Exception("Not Implemented") }
}

case class FakeCacheModule() extends ScalaModule {
  override def configure() {
    bind[FortyTwoCachePlugin].to[HashMapMemoryCache]
    bind[InMemoryCachePlugin].to[HashMapMemoryCache]
  }
}

case class FakeScraperModule() extends ScalaModule {
  override def configure() {
    bind[ScraperPlugin].to[FakeScraperPlugin]
  }
}

class FakeScraperPlugin() extends ScraperPlugin {
  def scrape() = Seq()
  def asyncScrape(uri: NormalizedURI) =
    future { throw new Exception("Not Implemented") }
}

case class ShoeboxServiceModule() extends ScalaModule {
  override def configure(): Unit = {}

  @Singleton
  @Provides
  def fakeShoeboxServiceClient(clickHistoryTracker: ClickHistoryTracker, browsingHistoryTracker: BrowsingHistoryTracker): ShoeboxServiceClient =
    new FakeShoeboxServiceClientImpl(clickHistoryTracker, browsingHistoryTracker)

  @Provides
  @Singleton
  def fakebrowsingHistoryTracker: BrowsingHistoryTracker =
    new FakeBrowsingHistoryTrackerImpl(3067, 2, 1)

  @Provides
  @Singleton
  def fakeclickHistoryTracker: ClickHistoryTracker =
    new FakeClickHistoryTrackerImpl(307, 2, 1)

}

case class TestActorSystemModule(system: ActorSystem) extends ScalaModule {
  override def configure(): Unit = {
    bind[ActorSystem].toInstance(system)
    bind[ActorBuilder].to[TestActorBuilderImpl]
  }
}

case class FakeHealthcheckModule() extends ScalaModule {
  override def configure(): Unit = {
    bind[HealthcheckPlugin].to[FakeHealthcheck]
  }
}

case class FakePersistEventModule() extends ScalaModule {
  override def configure(): Unit = {
    bind[EventPersister].to[FakeEventPersisterImpl]

    val listenerBinder = ScalaMultibinder.newSetBinder[EventListener](binder)

  }
}

case class BabysitterModule() extends ScalaModule {
  override def configure(): Unit = {
    bind[Babysitter].to[BabysitterImpl]
  }
}

class FakeBabysitter extends Babysitter {
  def watch[A](timeout: BabysitterTimeout)(block: => A): A = {
    block
  }
}

case class FakeSchedulerModule() extends ScalaModule {
  override def configure(): Unit = {
    bind[Scheduler].to[FakeScheduler]
  }
}


class FakeScheduler extends Scheduler {
  private def fakeCancellable = new Cancellable() {
    def cancel(): Unit = {}
    def isCancelled = false
  }
  private def immediateExecutor(f: => Unit) = {
    f
    fakeCancellable
  }
  def schedule(initialDelay: scala.concurrent.duration.FiniteDuration, interval: scala.concurrent.duration.FiniteDuration, runnable: Runnable)(implicit executor: scala.concurrent.ExecutionContext): Cancellable = fakeCancellable
  def schedule(initialDelay: scala.concurrent.duration.FiniteDuration,interval: scala.concurrent.duration.FiniteDuration)(f: => Unit)(implicit executor: scala.concurrent.ExecutionContext): akka.actor.Cancellable = immediateExecutor(f)
  def schedule(initialDelay: scala.concurrent.duration.FiniteDuration,interval: scala.concurrent.duration.FiniteDuration,receiver: akka.actor.ActorRef,message: Any)(implicit executor: scala.concurrent.ExecutionContext): akka.actor.Cancellable = fakeCancellable
  def scheduleOnce(delay: scala.concurrent.duration.FiniteDuration)(f: => Unit)(implicit executor: scala.concurrent.ExecutionContext): akka.actor.Cancellable = immediateExecutor(f)
  def scheduleOnce(delay: scala.concurrent.duration.FiniteDuration,receiver: akka.actor.ActorRef,message: Any)(implicit executor: scala.concurrent.ExecutionContext): akka.actor.Cancellable = fakeCancellable
  def scheduleOnce(delay: scala.concurrent.duration.FiniteDuration,runnable: Runnable)(implicit executor: scala.concurrent.ExecutionContext): akka.actor.Cancellable = fakeCancellable
}
<|MERGE_RESOLUTION|>--- conflicted
+++ resolved
@@ -39,7 +39,6 @@
 import play.api.libs.concurrent.Execution.Implicits._
 import java.io.File
 import com.keepit.FortyTwoGlobal
-import com.keepit.common.amazon._
 import com.keepit.model.SocialUserInfo
 import com.keepit.common.store.FakeS3StoreModule
 import com.keepit.search.SearchConfigModule
@@ -47,16 +46,14 @@
 import com.keepit.model.SocialConnection
 import com.keepit.classify.DomainTagImportSettings
 import scala.Some
-import com.keepit.common.zookeeper.Node
 import com.keepit.model.NormalizedURI
 import com.keepit.common.healthcheck.BabysitterTimeout
 import com.keepit.common.db.SlickModule
 import com.keepit.common.net.FakeHttpClientModule
 import com.keepit.common.service.ServiceVersion
 import com.keepit.shoebox.ShoeboxCacheProvider
-import com.keepit.common.amazon.AmazonInstanceId
 import com.keepit.common.mail.FakeMailModule
-import com.keepit.module.DevDiscoveryModule
+import com.keepit.module.TestDiscoveryModule
 
 
 class TestApplication(_global: FortyTwoGlobal, useDb: Boolean = true, override val path: File = new File(".")) extends play.api.test.FakeApplication(path = path) {
@@ -105,7 +102,7 @@
     bind[SlickSessionProvider].to[TestSlickSessionProvider]
     install(new FakeS3StoreModule())
     install(TestCacheModule())
-    install(DevDiscoveryModule())
+    install(TestDiscoveryModule())
     bind[play.api.Application].toProvider(new Provider[play.api.Application] {
       def get(): play.api.Application = current
     }).in(classOf[AppScoped])
@@ -113,17 +110,6 @@
 
   private def dbInfoFromApplication(): DbInfo = TestDbInfo.dbInfo
 
-<<<<<<< HEAD
-=======
-  @Singleton
-  @Provides
-  def serviceDiscovery: ServiceDiscovery = new ServiceDiscovery {
-    def serviceCluster(serviceType: ServiceType): ServiceCluster = new ServiceCluster(serviceType)
-    def register() = Node("me")
-    def isLeader() = true
-  }
-
->>>>>>> 5caa087f
   @Provides
   def globalSchedulingEnabled: SchedulingEnabled = SchedulingEnabled.Never
 
@@ -167,11 +153,6 @@
   @Singleton
   @Provides
   def httpClient(): HttpClient = null
-
-  @Provides
-  @Singleton
-  def serviceCluster(amazonInstanceInfo: AmazonInstanceInfo): ServiceCluster =
-    new ServiceCluster(ServiceType.TEST_MODE).register(Node("TEST"), amazonInstanceInfo)
 
   @Provides
   @Singleton
