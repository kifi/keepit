--- conflicted
+++ resolved
@@ -103,7 +103,6 @@
 #coll-menu>li>a:hover,
 #coll-menu>li>a.hover {background: #9ba4b8; color: #fff}
 
-<<<<<<< HEAD
 aside.right {right: 0; width: 25.78125%; min-width: 330px}
 .splash {background-color: #fff; border-left: 1px solid #dbdee3; padding: 6px 0 0 36px}
 .splash>h2 {margin: 30px 0 6px; font-size: 19px; line-height: 36px; color: #67829c; font-weight: 300; -webkit-font-smoothing: antialiased}
@@ -131,6 +130,8 @@
 .detail h2 {color: #556179; font-size: 1.2em; margin-top: 0; margin-bottom: .1em}
 .detail select {padding: 5px}
 .detail a {color: #556179; display: block}
+.detail .screenshot {display: none}
+.detail .has-screenshot {display: block; background-size: 250px auto; width: 250px; height: 140px}
 .detail .who-kept span {display: block; margin-bottom: 5px}
 .detail .who-kept span.private {display: none}
 .detail div.actions {position: absolute; bottom: 10px}
@@ -157,66 +158,6 @@
 .detail input[type="checkbox"]+label span {display: inline-block; width:22px; height:22px; margin:-1px 4px 0 0; background:url(../img/sprite-check.png) left top no-repeat; vertical-align:middle; cursor:pointer}
 .detail input[type="checkbox"]:checked+label span {background-position: -22px top}
 .detail input[type="checkbox"]:not(:checked)+label:hover span {background-position: -44px top}
-=======
-aside.right {
-  right: 0;
-  width: 25.78125%;
-  min-width: 330px;
-  padding: 10px 0;
-  color: #556179;
-  display: none;
-  -webkit-transition: -webkit-transform .4s;
-  transition: -webkit-transform .4s, transform .4s;
-}
-aside.right > div {padding: 10px 20px}
-aside.right > div.subtitle {padding-bottom: 0}
-aside.right > div.in-collections .row {padding: 5px 0}
-aside.right > div.actions {padding: 0}
-aside.right input[type="text"] {width: 260px; margin-top: 10px; margin-bottom: 5px}
-aside.right .collections > input[type="text"] {margin-left: 20px}
-aside.right h2 {color: #556179; font-size: 1.2em; margin-top: 0; margin-bottom: .1em}
-aside.right select {padding: 5px}
-aside.right a {color: #556179; display: block}
-aside.right .who-kept span {display: block; margin-bottom: 5px}
-aside.right .who-kept span.private {display: none}
-aside.right .screenshot {display:none}
-aside.right .has-screenshot {display: block; background-size: 250px auto; width: 250px; height: 140px}
-aside.right div.actions {position: absolute; bottom: 10px}
-aside.right div.actions > a {display: block; font-size: 1.2em; width: 290px; padding: 10px 20px}
-aside.right div.actions > a:hover {color: #fff; background: #6fa6ef}
-aside.right div.actions .keepit {text-align: center; width: 330px}
-aside.right div.actions .keepit a {color: #fff; font-size: .9em; display: block; margin: 15px auto; background: rgb(34,48,63); border-radius: 5px; padding: 15px 0; width: 140px; position: relative; overflow: hidden}
-aside.right div.actions .keepit a.kept {background: #2980b9}
-aside.right div.actions .keepit a span.private {background: #465f78 url(../img/lock.png) 22px 20px no-repeat; display: block; position: absolute; width: 40px; height: 40px; left: -18px; top: -13px; border-radius: 25px}
-aside.right div.actions .keepit a.private span.private{background-color: rgb(0,187,0)}
-aside.right div.title, aside.right div.who-kept {border-bottom: 1px solid #abbac9}
-aside.right div.actions a.add span.close {display: none; float: right; color: #6fa6ef}
-aside.right div.actions a.add.active span.close {display: block}
-aside.right div.actions a.add.active {background: #eff2f7; color: #556179; padding-bottom: .2em}
-aside.right .collections {background:#f6f8fc; height: 0; overflow: hidden; transition: height .5s; -webkit-transition: height .5s}
-aside.right .collections.active {height: 250px; width: 330px; border-top: 5px solid #6fa6ef; border-bottom: 5px solid #6fa6ef}
-aside.right .collections ul {padding: 0; margin: 0; list-style: none}
-aside.right .collections ul li {padding: 10px 20px; border-top: 1px solid #dbdee3}
-aside.right .collections ul li.create {border-top: 0}
-aside.right .collections ul li.create a {padding-left: 25px; background: url(../img/plus.png) 2px 50% no-repeat}
-aside.right input[type="checkbox"] {display: none}
-aside.right input[type="checkbox"]:checked + label {color: #6fa6ef}
-aside.right input[type="checkbox"] + label span {
-	display:inline-block;
-  width:22px;
-  height:22px;
-  margin:-1px 4px 0 0;
-  vertical-align:middle;
-  cursor:pointer;
-  background:url(../img/sprite-check.png) left top no-repeat;
-}
-aside.right input[type="checkbox"]:checked + label span {
-  background:url(../img/sprite-check.png) -22px top no-repeat;
-}
-aside.right input[type="checkbox"]:not(:checked) + label:hover span {
-  background:url(../img/sprite-check.png) -44px top no-repeat;
-}
->>>>>>> 856d11be
 
 .long-text {white-space: nowrap; overflow: hidden; text-overflow: ellipsis}
 span.long-text, a.long-text {display: inline-block}
