/* normalization */
:focus {outline: none}
h1,h2,h3,h4,h5,label {margin: 0; font-weight: normal}
input[type="text"] {margin: 0; padding: 0; border: none; background: #fff}
img {vertical-align: middle; border: none}
menu,ol,ul {list-style: none; padding: 0; margin: 0}

body {font-family: "Helvetica Neue",Helvetica,Arial,sans-serif}
a[href] {color: #0089d5; text-decoration: none}
::-webkit-input-placeholder{color: #b6c3cc}
:-moz-placeholder {color: #b6c3cc}
::-moz-placeholder {color: #b6c3cc}
:-ms-input-placeholder {color: #b6c3cc}

/* page structure */

html {height: 100%; text-align: center; overflow-y: hidden; overflow-x: auto}
body {height: 100%; min-width: 1024px; margin: 0 auto; padding: 0; background: #fafafa; font-size: 0; text-align: left; position: relative}
.page-cols {display: table; table-layout: fixed; min-width: 100%; height: 100%; overflow: hidden}
.left-col {display: table-cell; vertical-align: top; position: relative; width: 18%; min-width: 240px; background: #eff2f7}
section.main {display: table-cell; vertical-align: top; position: relative; min-width: 454px; background: #fff}
.right-col {display: table-cell; vertical-align: top; position: relative; width: 31%; min-width: 330px}
.page-col-inner {position: relative; height: 100%; width: 100%} /* bugzil.la/35168 */

/* left col */
.header-left {height: 70px; background-color: #67829c; text-align: center; padding-top: 18px; -moz-box-sizing: border-box; box-sizing: border-box}
.header-logo {display: inline-block; width: 51px; height: 29px; background: url(../img/kifi-logo.png) 0/100%}
.my-identity {position: relative; width: 100%; text-align: center; background: #fff; padding-bottom: 10px}
.my-pic {display: block; width: 66px; height: 66px; margin: 0 auto -10px; border-radius: 50%; border: 6px solid #eff2f7; position: relative; top: -10px; background-size: 100%; background-color: #b6c3cc; z-index: 1}
.my-name {height: 28px; line-height: 28px; font-size: 16px}
.my-name:first-child {padding-top: 80px}
.my-description {font-size: 12px; color: #818692;}
.left-col h2 {margin: 4px 0 0; font-size: 19px; line-height: 36px; color: #67829c; font-weight: 300; -webkit-font-smoothing: antialiased; padding: 0 0 0 39px}
.left-col h3 {margin: 0; position: relative; font-size: 13px; line-height: 41px; -webkit-user-select: none; -moz-user-select: -moz-none; -ms-user-select: none}
.left-col .active,
.left-col>*>h3:not(.active):hover {background: #e3e6ee}
.left-col h3>a {display: block; padding: 0 6px 0 40px; color: #818692}
.left-col .keep-count {float: right; margin: 10px 0 0; border: 1px solid #b8c5d2; border-radius: 10.5px; color: #628196; font-size: 12px; line-height: 20px; height: 19px; padding: 0 12px}
@-moz-document url-prefix() {.left-col .keep-count {line-height: 18px}}
.left-col .active .keep-count {color: #fff; background: #b8c5d2}
.left-col>*>h3:not(.active):hover .keep-count {background: #eff2f7}
.left-col .active .view-name {color: #556179}
.left-col .view-name::before {content: " "; display: inline-block; height: 21px; padding: 10px 0; background: url(../img/nav-icons.png) 0 no-repeat; background-size: auto 21px; vertical-align: top}
.left-col .my-keeps .view-name::before {width: 21px; margin-right: 7px; background-position: -21px}
.left-col .my-keeps.active .view-name::before {background-position: 0}
.left-col .my-friends .view-name::before {width: 20px; margin-right: 8px; background-position: -62px 8px}
.left-col .my-friends.active .view-name::before {background-position: -42px 8px}
#collections>h2 {margin-top: 15px; padding-bottom: 2px; border-bottom: 1px solid #dbdee3; position: relative}
#collections>h2::before {content: " "; display: inline-block; height: 15px; width: 18px; margin: 0 8px 0 1px; background: url(../img/nav-icons.png) right bottom; background-size: auto 21px}
#collections h3 {line-height: 39px}
a.collection-create {float: right; margin: 10px 6px 0 0; width: 18px; height: 18px; border-radius: 50%; background: url(data:image/gif;base64,R0lGODlhCAAIAIABAO/y9////yH5BAEKAAEALAAAAAAIAAgAAAINjAGmgXv5kJxUNXdXLgA7) center/8px no-repeat #b8c5d2; image-rendering: -moz-crisp-edges; image-rendering: -webkit-optimize-contrast; image-rendering: crisp-edges}
a.collection-create:hover {background-color: #a0b1c2}
a.collection-create:active {background-color: #8699ab}

.collection-new {display: none; border-bottom: 1px solid #dbdee3; background: #fff; -webkit-transition: background-color .16s; transition: background-color .16s}
.collection-new.submitted {background-color: rgba(255,255,255,0)}
#collections input {width: 100%; margin: 0; border: 0; padding: 0; background: transparent; color: inherit; font: inherit; line-height: normal; -webkit-user-select: text; -moz-user-select: text; -ms-user-select: text}
#collections-list {overflow: hidden}
#collections-list.positioned {position: absolute; bottom: 0; left: 0; right: 0}
#collections-list>.antiscroll-inner {height: 100%; width: 100%; overflow-x: hidden; position: relative}
#collections-list>.antiscroll-inner>.sortable-placeholder {background: #6fa6ef; height: 2px; min-height: 0}
h3.collection {border-bottom: 1px solid #dbdee3; position: relative}
.collection.renaming {background-color: #fff}
.collection.renaming>a {cursor: text}
.collection.renaming,
.collection.renamed {-webkit-transition: background-color .16s; transition: background-color .16s}
.collection.drop-hover {background-color: #6fa6ef}
.collection.drop-hover .view-name {color: #fff}
.collection.drop-hover .keep-count {background-color: #fff; border-color: #fff; color: #628196}
.collection .keep-count {margin-top: 9px}
.collection.renaming .keep-count {display: none}
.coll-tri {position: absolute; top: 0; bottom: 0; left: -33px; width: 33px; background-color: #e3e6ee; text-align: center; cursor: pointer; -webkit-transition: left .16s; transition: left .16s}
.active>.coll-tri {background-color: #b8c5d2}
.coll-tri::before {content: " "; border-width: 4px 4px 0; border-style: solid; border-color: #b8c5d2 transparent; font-size: 0; line-height: 0; vertical-align: 1px}
.active>.coll-tri::before {border-top-color: #fff}
.collection:not(.renaming):hover>.coll-tri,
.collection.with-menu>.coll-tri {left: 0}
#coll-menu {display: none; position: absolute; top: 100%; left: 0; z-index: 1; background: #e3e6ee}
#coll-menu.page-bottom {top: auto; bottom: 100%}
#coll-menu>li>a {display: block; padding: 0 16px; font-size: 12px; line-height: 24px; white-space: nowrap; color: #556179; border: solid #dbdee3; border-width: 0 1px 1px 0}
#coll-menu>li:first-child>a {border-top-width: 1px}
#coll-menu>li>a:hover,
#coll-menu>li>a.hover {background: #9ba4b8; color: #fff}

/* center col */
.main>.page-col-inner::before {content: " "; position: absolute; top: 70px; bottom: 0; border-left: 1px solid #dbdee3}
.query-wrap {background-color: #67829c; padding: 10px 120px 12px 0; transition: padding-right .3s; -webkit-transition: padding-right .3s; white-space: nowrap}
.query-wrap.focus,
.query-wrap:not(.empty) {padding-right: 0}
input.query {border: none; padding: 9px 50px 9px 20px; font-family: inherit; font-size: 25px; line-height: 30px; font-weight: 300; width: 100%; height: 48px; -moz-box-sizing: border-box; box-sizing: border-box; background: #fff url(../img/search.png) right 16px top 13px/26px auto no-repeat; -webkit-font-smoothing: antialiased}
.query-wrap.focus>.query {background-position: right 16px top -24px}
.query-wrap:not(.empty)>.query {background-image: none}
input.query::-webkit-input-placeholder {color: #99a3b3}
input.query::-moz-placeholder {color: #99a3b3}
.query-x-wrap {display: inline-block; width: 0; height: 48px; vertical-align: bottom; position: relative}
.query-wrap.empty>.query-x-wrap {display: none}
a.query-x[href] {position: absolute; right: 0; font-size: 42px; line-height: 48px; height: 48px; width: 52px; text-align: center; font-weight: 300; color: #b8c5d2; -webkit-font-smoothing: antialiased}
a.query-x[href]:hover {color: #0089d5}
a.query-x[href]:active {color: #556179}
.query-x::before {content: "\00d7"; position: relative; bottom: 4px}
.main-head,
.main-keeps {margin-left: 1px; box-shadow: -1px 0 #dbdee3}
.main-head {padding: 13px 20px 0; height: 72px; box-sizing: border-box; -moz-box-sizing: border-box; border-bottom: 1px solid transparent}
.main-head.scrolled {border-bottom-color: #dbdee3; -webkit-transition: border-bottom-color 1s; transition: border-bottom-color 1s}
.main[data-view=search] .main-head {padding-top: 10px; height: 37px}
.main[data-view=search] .main-head>h1,
.main:not([data-view=mine]):not([data-view=search]) .main-head,
.main:not([data-view=mine]):not([data-view=search]) .main-keeps,
.main:not([data-view=profile]) .profile,
.main:not([data-view=friends]) .friends {display: none}
h1 {font-size: 27px; line-height: 32px; margin: 0 0 1px; color: #67829c; font-weight: 300; -webkit-font-smoothing: antialiased}

<<<<<<< HEAD
.profile {position: absolute; top: 70px; left: 0; width: 100%; font-size: 14px; box-sizing: border-box; padding: 20px 50px; color: #818692;}
=======
.profile {display: none; position: absolute; top: 70px; left: 0; width: 100%; font-size: 14px; box-sizing: border-box; padding: 20px 50px; color: #818692;}
.profile, .profile input, .profile h2 {font-weight: 300; letter-spacing: 1px;}
>>>>>>> 0c6ce65f
.profile input, .profile textarea {color: #818692; border: none; margin: 0; padding: 0;}
.profile .profile-image {float: left; border: 10px solid #eff2f7; border-radius: 20px; width: 100px; height: 100px; background-size: 100%}
.profile .profile-details {float: left; padding: 10px; }
.profile .profile-name {padding: 5px;}
.profile .profile-name .editable {font-size: 24px; padding: 3px;}
.profile .profile-name input {font: inherit; font-size: 24px; width: 150px;}
.profile .profile-description {display: block; font-size: 16px; padding: 5px; margin-left: 5px;}
.profile .profile-description input {font: inherit; font-size: 16px; width: 300px;}
.edit-container span.edit, .edit-container span.save {display: none; cursor: pointer; vertical-align: top; background: #b8c5d2; color: white; font-size: 12px; padding: 4px; margin-left: 8px;}
.edit-container:hover span.edit {display: inline-block; height: 12px;}
.editing span.save {display: inline-block; height: 12px;}
.edit-container.editing span.edit {display: none;}
span.edit, span.save {position: relative;}
span.edit:before, span.save:before { display: inline-block; position: absolute; top: 0; left: -8px; content: "."; font-size: 0; height: 0; width: 0; border-top: 10px solid transparent; border-bottom: 10px solid transparent; border-right: 8px solid #b8c5d2; }
.editing span.save:before {border-right-color: #accc98;}
.editing span.save {background: #accc98;}
.editing input {background: #e2edfc;}
.profile h2 { clear: both; border-bottom: 1px solid #818692; padding: 15px 0 0; }
.profile .contact-email { font-size: 17px; margin: 15px 0; }
.profile .contact-email input { font-size: 17px; font: inherit; }
.profile .contact-email .editable { display: inline-block; padding: 2px 0;}
.profile>.networks { position: relative; font-size: 0; background-size: 62px; margin: 20px 0; padding: 0; }
.profile>.networks>ul { margin: 0; padding: 60px 0 0 72px; }
.profile>.networks>.kifi-k { position: absolute; background: url(../img/kifi-k.png) no-repeat; background: size: 100%; top: -6px; left: -6px; border: 6px solid white; width: 62px; height: 62px; border-radius: 50%; z-index: 1;}
.profile>.networks:before { position: absolute; display: block; content: "."; top: 24px; left: 54px; width: 9px; width: 9px; height: 9px; background: #accc98; border: 2px solid white; border-radius: 50%; z-index: 2; }
.profile>.networks:after { position: absolute; display: block; content: "."; top: 21px; left: 63px; width: 284px; height: 20px; background: #eff2f7; z-index: 0; }
.profile>.networks>ul>li { display: inline-block; margin: 0 5px; width: 60px; height: 60px; font-size: 0; }
.profile-nw { position: relative; display: inline-block; width: 100%; height: 100%; background-image: url(../img/networks.png); background-size: 240px 60px; }
.profile-nw.nw-facebook { background-color: #637ab8; }
.profile-nw.nw-linkedin { background-color: #4f83c3; background-position: -60px 0; }
.profile-nw.nw-twitter { background-color: #0da2d9; background-position: -120px 0; }
.profile-nw.nw-google { background-color: #dd4c39; background-position: -180px 0; }
.profile-nw:before { position: absolute; display: block; content: "."; border-width: 3px 3px 0 0; border-style: solid; border-color: #accc98; height: 28px; top: -31px; z-index: 3; }
.profile-nw.nw-facebook:before { left: -12px; width: 41px; }
.profile-nw.nw-linkedin:before { left: -82px; width: 111px; }
.profile-nw.nw-twitter:before { left: -152px; width: 181px; }
.profile-nw.nw-google:before { left: -222px; width: 251px; }
.profile-nw.not-connected:not(:hover) { background-color: #dbdee3; }
.profile-nw.not-connected:before { border-color: #dbdee3; z-index: 2; }
.profile-nw:after { position: absolute; display: block; content: "."; top: -6px; left: 24px; border-radius: 50%; width: 9px; height: 9px; background: #accc98; border: 2px solid white; }
.profile-nw.not-connected:after { background: #dbdee3; }
.profile-nw.not-connected { transition: background .25s ease-in 50ms; }

.my-friends {display: none} /* TODO: remove */
.friends>h1 {padding: 13px 20px 0}

.check-all {position: absolute; top: 1px; left: 0; height: 17px; width: 17px; background: url(../img/check.png) 99px/12px 8px no-repeat #fff; border: 1px solid #e3e6ee; -moz-box-sizing: border-box; box-sizing: border-box}
.check-all.live {cursor: pointer}
.check-all.live:hover {border-color: #b8c5d2}
.check-all.checked {background-position: 2px 4px}
.check-all.live:hover+.subtitle-text::before {content: "Select "}
.check-all.live.checked:hover+.subtitle-text::before {content: "Deselect "}
.main-head>.subtitle {font-size: 13px; line-height: 20px; font-weight: 300; color: #5b6670; padding-left: 30px; position: relative}
.result-query::before {content: "\201c"}
.result-query::after {content: "\201d"}
.main-keeps {position: absolute; top: 142px; bottom: 0; left: 0; right: 0; overflow: hidden}
.main[data-view=search] .main-keeps {top: 107px}
.main-keeps>.antiscroll-inner {height: 100%; width: 100%; overflow-x: hidden; padding: 1px 18px 0; box-sizing: border-box; -moz-box-sizing: border-box}

.keep-group-title {margin-top: 7px; color: #67829c; font-size: 21px; font-weight: 100; letter-spacing: 1px; border-bottom: 1px solid #e3e6ee; padding: 4px 30px}
.keep-group-title+.keep {border-top: 0}
.keep {background-color: #fff; padding: 10px 0 13px 30px; border-top: 1px solid #f9f9f9; position: relative}
.keep.detailed {background-color: #eff2f7}
.keep.selected {background-color: #fffcf1; border-color: #f0f0f0}
.keep.ui-draggable-dragging {border-top: none}
.keep-arrow {position: absolute; right: 16px; width: 6px; height: 16px; bottom: 13px; border: solid transparent; border-width: 4px 8px; background: url(../img/arrow-r.png) left/13px 16px no-repeat content-box; cursor: pointer; -webkit-transition: -webkit-transform .2s; transition: -webkit-transform .2s, transform .2s}
.keep-arrow:hover {background-color: rgba(0,0,0,.05); border-color: rgba(0,0,0,.05)}
.keep:hover .keep-arrow,
.keep.detailed .keep-arrow {background-position: right}
.keep.detailed .keep-arrow {-webkit-transform: scale(-1,1); transform: scale(-1,1)}
.keep>.handle {cursor: move; position: absolute; top: 0; bottom: 0; left: 0; width: 21px; display: none; background: url(../img/drag-handle.png) center/10px no-repeat}
.keep>.handle:hover,
.keep.detailed>.handle,
.keep.selected>.handle,
.keep.ui-draggable-dragging>.handle {background-color: #e3e6ee}
.keep-checkbox {display: none; position: absolute; left: 3px; top: 4px; width: 15px; height: 15px; background: url(../img/check.png) 99px/12px 8px no-repeat #fff; cursor: pointer}
.keep>.handle:hover>.keep-checkbox,
.keep.detailed>.handle>.keep-checkbox,
.keep.selected>.handle>.keep-checkbox,
.keep.ui-draggable-dragging>.handle>.keep-checkbox {display: block}
.keep.selected>.handle>.keep-checkbox {background-position: 2px 4px}
.keep:hover>.handle,
.keep.detailed>.handle,
.keep.selected>.handle,
.keep.ui-draggable-dragging>.handle {display: block}
.keep>time {float: right; margin: 0 16px 0 4%; font-size: 12px; line-height: 28px; color: #99a3b3}
.keep-title {max-width: 100%; font-size: 16px; line-height: 24px; color: #0089d5; -webkit-font-smoothing: antialiased}
.keep-url {font-size: 12px; line-height: 14px; color: #99a3b3}
.keep-colls {margin-right: 10px; border: solid transparent; border-width: 7px 0; background: url(../img/folder-icon-small.png) 0 0/13px 11px no-repeat; padding-left: 15px; font-size: 12px; line-height: 14px; overflow: hidden}
@-moz-document url-prefix() {.keep-colls {background-position: 0 1px}}
.keep-colls:empty {border-bottom-width: 0}
.keep-coll {display: inline-block; position: relative; overflow: hidden; white-space: nowrap}
.keep-coll:not(:last-of-type)::after {content: " "; display: inline-block; font-size: 0; border-right: 1px solid #99a3b3; height: 9px}
.keep-coll.removed {width: 0 !important; -webkit-transition: width .12s ease-in-out; transition: width .12s ease-in-out}
.keep-coll-a {padding: 0 5px}
.keep-coll-a:not(:hover) {color: #99a3b3}
.keep-coll-a:hover {text-decoration: underline; -webkit-font-smoothing: antialiased}
.keep-coll-x {display: none; position: absolute; top: 0; bottom: 0; right: 0; width: 0; text-align: center}
.keep-coll:hover>.keep-coll-x {width: 10px}
.keep-coll-x::before {content: "\00D7"; position: relative; bottom: 1px}
.keep-who {font-size: 0}
.keep-who>.pic {display: inline-block; vertical-align: middle; width: 23px; height: 23px; background-size: 100%; border-radius: 2px; margin-right: 1px; position: relative}
.keep-who>.me {border-radius: 50% 0 0 50%}
.keep-who>.me:last-of-type {border-radius: 50%}
.keep-who>.pic>.fr-card {bottom: 36px; left: -22px; z-index: 2}
.keep-who>.pic>.fr-card::before,
.keep-who>.pic>.fr-card::after {left: 33px}
.keep-who-text {vertical-align: middle; margin-left: 4px; font-size: 12px; color: #99a3b3}
.keep.mine .me+.keep-who-text {margin-left: 7px}
.keep:not(.mine) .me+.keep-who-text {margin-left: 0}
.keep:not(.mine) .me,
.keep:not(.mine) .keep-you,
.keep:not(.mine) .keep-private,
.keep-private:not(.on) {display: none}
.keep-private {display: inline-block; margin: 0 2px; background: url(../img/private.png) left center/17px no-repeat; margin: 0 2px; line-height: 17px; padding-left: 21px}
.keep.mine .keep-friends::before,
.keep.mine .keep-others::before,
.keep-who-text>.keep-friends+.keep-others::before {content: "+ "}
.keep:not(.mine) .keep-you+.keep-kept-this::before {content: "Nobody has "; line-height: 23px}
.keeps-loading {margin: 21px 50%; width: 44px; height: 8px; position: relative; left: -22px}
.keeps-load-more {display: block; margin: 10px 0; background-color: #fcfdff; line-height: 30px; font-size: 16px; text-align: center}
.keeps-load-more:hover {background-color: #f3fbff}
.keeps-load-more:active {background-color: #f3f5f9}
.keeps-load-more.hidden {display: none}

.keep.ui-draggable-dragging,
.keeps-dragging {opacity: .7; z-index: 90; cursor: move}
.keeps-dragging>.keep {position: absolute; width: 100%}
.keep-drag-shade {position: absolute; z-index: 89; background: #000; opacity: 0; -webkit-transition: opacity .2s; transition: opacity .2s}

/* right col */

nav {height: 70px; padding: 26px 18px 0 0; background-color: #67829c; text-align: right; font-size: 14px; -moz-box-sizing: border-box; box-sizing: border-box}
nav>a[href] {padding: 10px 15px; color: #fff; border-left: 1px solid #fff; vertical-align: middle}
nav>a:first-child {border-left: 0}
nav>a[href]:hover {background-color: #a0b1c2}
nav>a[href]:active {background-color: #8699ab}

.splash,
.detail {position: absolute; top: 70px; left: 0; right: 0; bottom: 0}
.right-col>*>*>.antiscroll-inner {position: absolute; top: 0; bottom: 0; left: 0; right: 0; overflow-x: hidden; overflow-y: scroll}

.splash {background-color: #fff; border-left: 1px solid #dbdee3}
.splash>.antiscroll-inner {padding: 6px 0 0 36px; -moz-box-sizing: border-box; box-sizing: border-box}
.splash h2 {margin: 30px 0 6px; font-size: 19px; line-height: 36px; color: #67829c; font-weight: 300; -webkit-font-smoothing: antialiased}
.splash ul {margin: 0; padding: 0; list-style: none; font-size: 15px; line-height: 46px; -webkit-font-smoothing: antialiased}
.splash ul>li>a {display: inline-block; color: #556179; margin-left: -10px; padding: 0 24px 0 10px}
.splash ul>li>a[href]:hover {background-color: #f7fafe}
.splash ul>li>a[href]:active {background-color: #eff2f7}
.splash ul>li>a::before {content: " "; display: inline-block; width: 30px; height: 24px; vertical-align: -6px; font-size: 0; margin-right: 16px; background: url(../img/splash.png) 0 0/30px auto}
.about-kifi>li:nth-child(2)>a::before {background-position: 0 -24px}
.about-kifi>li:nth-child(3)>a::before {background-position: 0 -48px}
.about-kifi>li:nth-child(4)>a::before {background-position: 0 -72px}
.about-kifi>li:nth-child(5)>a::before {background-position: 0 -96px}
.about-us>li:first-child>a::before {background-position: 0 -120px}
.about-us>li:nth-child(2)>a::before {background-position: 0 -144px}
.about-us>li:nth-child(3)>a::before {background-position: 0 -168px}
.about-us>li:nth-child(4)>a::before {background-position: 0 -192px}

.detail {display: none; padding: 20px 20px 0; background: #eff2f7; color: #556179; -webkit-transition: -webkit-transform .2s; transition: -webkit-transform .2s, transform .2s}
.detail h2 {color: inherit; font-size: 16px; line-height: 24px; -webkit-font-smoothing: antialiased}
a.page-x[href] {position: absolute; top: 8px; right: 16px; width: 17px; height: 17px; border-radius: 50%; color: #b8c5d2; font-size: 16px; line-height: 1; text-align: center}
a.page-x[href]:hover {background-color: #a0b1c2; color: #fff}
a.page-x[href]:active {background-color: #8699ab; color: #fff}
.page-x::before {content: "\00d7"; position: relative; top: -1px}
.page-meta {font-size: 0}
a.page-url[href] {font-size: 12px; line-height: 20px; color: inherit; -webkit-font-smoothing: antialiased; max-width: 100%; margin-bottom: 12px}
a.page-url[href]:hover {text-decoration: underline}
.page-pic-wrap {display: table; table-layout: fixed; width: 100%; position: relative; overflow: hidden}
.page-pic[href] {display: table-cell; background-color: rgba(0,0,0,.05); background-size: 100% auto; width: 100%; min-height: 135px; padding-top: 47%; color: inherit; cursor: pointer; -moz-box-sizing: border-box; box-sizing: border-box}
.page-how {display: table-cell; position: relative; vertical-align: middle; text-align: center; white-space: nowrap; width: 0; max-width: 0; -webkit-transition: width .18s, max-width .18s; transition: width .18s, max-width .18s}
.page-pic-1 {position: absolute; top: 0; bottom: 0; left: 0; right: 48px}
.page-pic-2 {display: table; width: 100%; height: 100%}
.page-pic-3 {display: table-cell; vertical-align: middle; text-align: center}
.page-pic-soon {display: none; font-size: 16px; font-weight: 300; -webkit-font-smoothing: antialiased}
.page-pic-tip {display: inline-block; padding: 0 16px; border-radius: 4px; text-transform: uppercase; background-color: #b8c5d2; color: #fff; font-size: 11px; line-height: 24px; -webkit-font-smoothing: antialiased}
.page-pic:not(:hover) .page-pic-tip {display: none}
[data-kept^=p] .page-how {width: 48px; max-width: 48px}
.page-how-0 {position: absolute; top: 0; right: 0; bottom: 0; width: 48px; overflow: hidden}
.page-how-pub,
.page-how-pri {position: absolute; top: 0; right: 0; width: 100%; height: 100%; -webkit-transform: scale(.001,1); transform: scale(.001,1); -webkit-transition: -webkit-transform .18s, top .18s; transition: -webkit-transform .18s, transform .18s, top .18s}
.page-how-pub {background-color: #accc98}
.page-how-pri {background-color: #e78881}
[data-kept^=p] .page-how-pub,
[data-kept^=p] .page-how-pri {-webkit-transform: none; transform: none}
.pri>*>.page-how-pub {top: 100%}
.pub>*>.page-how-pri {top: -100%}
.page-how-1 {display: table; height: 100%; width: 100%}
.page-how-2 {display: table-cell; vertical-align: middle; text-align: center}
.page-how-3 {margin: 0 -50px; color: #fff; font-size: 18px; line-height: 22px; height: 22px; -webkit-font-smoothing: antialiased; -webkit-transform: rotate(90deg); transform: rotate(90deg)}
.page-how-pub>*>*>.page-how-3::before,
.page-how-pri>*>*>.page-how-3::before {content: " "; display: inline-block; height: 16px; width: 16px; background: url(../img/keep-icons.png) -46px 0/auto 16px; vertical-align: -2px; margin-right: 9px; -webkit-transform: rotate(-90deg); transform: rotate(-90deg)}
.page-how-pri>*>*>.page-how-3::before {width: 12px; background-position: -34px 0}
a.page-keep[href],
a.page-priv[href] {display: inline-block; margin-top: 5px; color: #fff; background-color: #b8c5d2; font-size: 13px; line-height: 30px; width: 50%; -moz-box-sizing: border-box; box-sizing: border-box; text-align: center; -webkit-font-smoothing: antialiased}
a.page-priv[href] {border-left: 2px solid #eff2f7}
a.page-keep[href]:hover,
a.page-priv[href]:hover {background-color: #a0b1c2}
a.page-keep[href]:active,
a.page-priv[href]:active {background-color: #8699ab}
[data-kept^=p]>*>.page-keep[href]::before,
.page-priv[href]::before {content: " "; display: inline-block; height: 13px; width: 11px; background: url(../img/keep-icons.png) 0 0/auto 16px content-box; vertical-align: -1px; margin-right: 8px}
:not([data-kept=pri])>*>.page-priv[href]::before {width: 10px; background-position: -11px 0; border-left: 2px solid transparent}
[data-kept=pri]>*>.page-priv[href]::before {width: 13px; background-position: -21px 0}
.page-keep::after {content: "Keep"}
[data-kept^=p]>*>.page-keep::after {content: "Unkeep"}
.page-priv::after {content: "Keep privately"}
[data-kept=pub]>*>.page-priv::after {content: "Make private"}
[data-kept=pri]>*>.page-priv::after {content: "Make public"}
:not([data-n="1"])>.page-keep::after {content: "Keep all"}
[data-kept^=p]>:not([data-n="1"])>.page-keep::after {content: "Unkeep all"}
:not([data-n="1"])>.page-priv::after {content: "Keep all privately"}
[data-kept=pub]>:not([data-n="1"])>.page-priv::after {content: "Make all private"}
[data-kept=pri]>:not([data-n="1"])>.page-priv::after {content: "Make all public"}
.page-who,
.page-chatter,
.page-colls {margin: 18px 0 5px; border-top: 1px solid #cdd6e0; padding: 11px 0 0}
.page-who-pics {margin: 5px 0 13px; white-space: nowrap}
.page-who-pics>.pic {display: inline-block; width: 38px; height: 38px; background-size: 100%; border-radius: 2px; margin-right: 1px; position: relative}
.page-who-pics>.pic>.fr-card {bottom: 51px; left: -22px}
.page-who-pics>.pic>.fr-card::before,
.page-who-pics>.pic>.fr-card::after {left: 33px}
.page-who-text {font-size: 12px; line-height: 12px}
:not([data-kept^=p])>*>.page-who-pics>.me,
:not([data-kept^=p])>*>.page-who-text>.keep-you,
.page-who-text>.keep-private {display: none}
[data-kept^=p]>*>.page-who-text>.keep-friends::before,
[data-kept^=p]>*>.page-who-text>.keep-others::before,
.page-who-text>.keep-friends+.keep-others::before {content: "+ "}
:not([data-kept^=p])>*>.page-who-text>.keep-you+.keep-kept-this::before {content: "Nobody has "}
.page-chatter {margin-bottom: -6px}
.page-chatter>h2 {margin-bottom: 8px}
.page-chatter-messages,
.page-chatter-comments {display: inline; font-size: 13px; margin-right: 16px; color: inherit !important; white-space: nowrap}
.page-chatter-messages::before,
.page-chatter-comments::before {content: attr(data-n); font-size: 25px; color: #b8c5d2; font-weight: bold; -webkit-font-smoothing: antialiased; vertical-align: -3px; margin-right: 5px}
.page-chatter-messages:not([data-n="1"])::after,
.page-chatter-comments:not([data-n="1"])::after {content: "s"}
.page-colls.some>h2::before {content: "In "}
.page-coll-list {margin-top: 10px}
.page-coll-list>li {display: inline-block; line-height: 24px; vertical-align: top}
.page-coll {position: relative; overflow: hidden; white-space: nowrap; background-color: #b8c5d2; margin: 0 3px 3px 0; font-size: 13px; line-height: 24px; -webkit-font-smoothing: antialiased}
.page-coll.removed {width: 0 !important; -webkit-transition: width .12s ease-in-out; transition: width .12s ease-in-out}
.page-coll>a[href] {color: #fff; vertical-align: top}
.page-coll>a:hover {background-color: #a0b1c2}
.page-coll>a:active {background-color: #8699ab}
.page-coll-a {padding: 0 16px}
.page-coll:hover>.page-coll-a {padding: 0 25px 0 7px}
.page-coll-x {position: absolute; right: 0; top: 0; bottom: 0; width: 0; text-align: center; background-color: inherit}
.page-coll:hover>.page-coll-x {width: 18px}
.page-coll-x::before {content: "\00D7"; position: relative; bottom: 1px}
.page-coll-new {position: relative}
.page-coll-add {display: inline-block; white-space: nowrap; font-size: 0; vertical-align: top}
.page-coll-add::before {content: " "; display: inline-block; width: 18px; height: 18px; border-radius: 50%; vertical-align: bottom; position: relative; bottom: 3px; background: url(data:image/gif;base64,R0lGODlhCAAIAIABAO/y9////yH5BAEKAAEALAAAAAAIAAgAAAINjAGmgXv5kJxUNXdXLgA7) center/8px no-repeat; image-rendering: -moz-crisp-edges; image-rendering: -webkit-optimize-contrast; image-rendering: crisp-edges}
li:first-child>.page-coll-add::before {width: 16px; height: 16px; bottom: 4px; margin-left: 8px; background-color: #f7fafe; background-image: url(data:image/gif;base64,R0lGODlhCAAIAIABALjF0v///yH5BAEKAAEALAAAAAAIAAgAAAINjAGmgXv5kJxUNXdXLgA7)}
.page-coll-add::before,
li:first-child>.page-coll-add {background-color: #b8c5d2}
.page-coll-add:hover::before,
li:first-child>.page-coll-add:hover {background-color: #a0b1c2}
.page-coll-add:active::before,
li:first-child>.page-coll-add:active {background-color: #8699ab}
[data-kept^=p]>*>*>li:first-child>.page-coll-add::after {content: "Add this keep to a collection"}
:not([data-kept^=p])>*>*>li:first-child>.page-coll-add::after {content: "Keep to a collection"}
.page-coll-add::after {vertical-align: bottom; color: #fff; font-size: 13px; margin: 0 14px 0 8px; -webkit-font-smoothing: antialiased}
.page-coll-sizer {position: absolute; visibility: hidden}
.page-coll-sizer,
input.page-coll-input {display: inline-block; border: 1px solid #cdd6e0; padding: 0 16px; height: 24px; vertical-align: top; -moz-box-sizing: border-box; box-sizing: border-box; color: inherit; font-family: inherit; font-size: 13px; -webkit-font-smoothing: antialiased; -webkit-transition: width 60ms ease-in-out; transition: width 60ms ease-in-out}
input.page-coll-input {width: 20ex}
.page-coll-opts {display: none; position: absolute; width: 100%; border: 1px solid #cdd6e0; border-top: none; -moz-box-sizing: border-box; box-sizing: border-box; background-color: #fff; font-size: 13px}
.page-coll-opts:not(:empty) {display: block}
.page-coll-opt {padding: 0 16px; font-size: 13px; color: #888b93; -webkit-font-smoothing: antialiased; cursor: pointer}
.page-coll-opt.current {background-color: #f1f2f6}
.page-coll-opt[data-id=""] {position: relative; padding-right: 36px}
.page-coll-opt[data-id=""]::after {content: "NEW"; position: absolute; right: 5px; top: 5px; bottom: 5px; height: 14px; line-height: 13px; padding: 0 4px; font-size: 9px; font-weight: bold; background-color: #b8c5d2; color: white; border-radius: 2px; -webkit-font-smoothing: subpixel-antialiased}
.page-coll-opt[data-id=""]:not(:first-child) {border-top: 1px solid #cdd6e0}

/* shared styles */
.long-text {white-space: nowrap; overflow: hidden; text-overflow: ellipsis}
span.long-text, a.long-text {display: inline-block}

/* friend card */
.fr-card {
  position: absolute; min-width: 300px; background-color: #fff; color: #faf9f9; box-shadow: 2px 5px 12px rgba(0,0,0,.3); border: 1px solid #929496;
  text-align: left; line-height: normal; cursor: default; opacity: 0;
  -webkit-transform: translate(0, 3px); transform: translate(0, 3px);
  -webkit-transition: opacity linear, -webkit-transform ease-in-out;
  transition: opacity linear, -webkit-transform ease-in-out, transform ease-in-out;
  -webkit-transition-duration: 100ms; transition-duration: 100ms;
}
.kifi-hover-showing>.fr-card {opacity: 1; -webkit-transform: none; transform: none; -webkit-transition-duration: 60ms; transition-duration: 60ms}
.fr-card::before,
.fr-card::after {content: " "; position: absolute; top: 100%; height: 0; width: 0; left: 50%; border: solid transparent}
.fr-card::before {margin-left: -9px; border-width: 9px; border-top-color: inherit}
.fr-card::after {margin-left: -8px; border-width: 8px; border-top-color: #fff}
.fr-card .fr-card-top {display: table; padding: 20px 14px}
.fr-card .fr-card-pic {display: table-cell; -moz-box-sizing: content-box; box-sizing: content-box; height: 100px; width: 100px; padding: 1px; background-color: #fff; border: 2px solid #dbdbdb; border-radius: 5px; float: left}
.fr-card .fr-card-info {display: table-cell; vertical-align: top; padding-left: 14px; font-size: 12px; line-height: 13px; color: #808080}
.fr-card .fr-card-name {font-size: 16px; color: #2d2d2d; white-space: nowrap}
.fr-card-label {margin: 15px 0 3px}
.fr-card-interests {color: #aaa}
.fr-card-networks {font-size: 0; line-height: 0}
.fr-card-networks a.fr-card-nw {width: 17px; height: 17px; display: inline-block; background: url(../img/social_icons.png) 0/68px; margin-right: 2px}
.fr-card-networks a.fr-card-nw-facebook {background-position: 0 17px}
.fr-card-networks a.fr-card-nw-facebook.on {background-position: 0 0}
.fr-card-networks a.fr-card-nw-linkedin {background-position: -17px 17px}
.fr-card-networks a.fr-card-nw-linkedin.on {background-position: -17px 0}
.fr-card-networks a.fr-card-nw-twitter {background-position: -34px 17px}
.fr-card-networks a.fr-card-nw-twitter.on {background-position: -34px 0}
.fr-card-networks a.fr-card-nw-pinterest {background-position: -51px 17px}
.fr-card-networks a.fr-card-nw-pinterest.on {background-position: -51px 0}

/* retina image overrides */
@media (-webkit-min-device-pixel-ratio: 2), (min-resolution: 192dpi) {
  .header-logo {background-image: url(../img/kifi-logo.2x.png)}
  input.query {background-image: url(../img/search.2x.png)}
  .left-col .my-keeps .view-name::before,
  #collections>h2::before {background-image: url(../img/nav-icons.2x.png)}
  .keep-private {background-image: url(../img/private.2x.png)}
  .keep-arrow-4 {background-image: url(../img/arrow-r.2x.png)}
  .keep>.handle {background-image: url(../img/drag-handle.2x.png)}
  .keep-colls {background-image: url(../img/folder-icon-small.2x.png)}
  .splash ul>li>a::before {background-image: url(../img/splash.2x.png)}
  .page-how>.page-how-text::before,
  [data-kept^=p]>*>.page-keep[href]::before,
  .page-meta>.page-priv[href]::before {background-image: url(../img/keep-icons.2x.png)}
  .profile>.networks>.kifi-k {background-image: url(../img/kifi-k.2x.png); background-size: 100%;}
  .profile-nw {background-image: url(../img/networks.2x.png)}
}

.fancybox-inner {font-size: 16px}

/* scrollbars */
.antiscroll-scrollbar {
  background: gray;
  background: rgba(0,0,0,.5);
  -webkit-border-radius: 7px;
  -moz-border-radius: 7px;
  border-radius: 7px;
  -webkit-box-shadow: 0 0 1px #fff;
  -moz-box-shadow: 0 0 1px #fff;
  box-shadow: 0 0 1px #fff;
  position: absolute;
  opacity: 0;
  filter: progid:DXImageTransform.Microsoft.Alpha(Opacity=0);
  -webkit-transition: linear 300ms opacity;
  -moz-transition: linear 300ms opacity;
  -o-transition: linear 300ms opacity;
}
.antiscroll-scrollbar-shown {opacity: 1; filter: progid:DXImageTransform.Microsoft.Alpha(Opacity=100)}
.antiscroll-scrollbar-horizontal {height: 7px; margin-left: 2px; bottom: 2px; left: 0}
.antiscroll-scrollbar-vertical {width: 7px; margin-top: 2px; right: 2px; top: 0}
.antiscroll-inner {overflow: scroll}
.antiscroll-inner::-webkit-scrollbar {width: 0; height: 0}
.antiscroll-inner::scrollbar {width: 0; height: 0}<|MERGE_RESOLUTION|>--- conflicted
+++ resolved
@@ -110,12 +110,8 @@
 .main:not([data-view=friends]) .friends {display: none}
 h1 {font-size: 27px; line-height: 32px; margin: 0 0 1px; color: #67829c; font-weight: 300; -webkit-font-smoothing: antialiased}
 
-<<<<<<< HEAD
 .profile {position: absolute; top: 70px; left: 0; width: 100%; font-size: 14px; box-sizing: border-box; padding: 20px 50px; color: #818692;}
-=======
-.profile {display: none; position: absolute; top: 70px; left: 0; width: 100%; font-size: 14px; box-sizing: border-box; padding: 20px 50px; color: #818692;}
 .profile, .profile input, .profile h2 {font-weight: 300; letter-spacing: 1px;}
->>>>>>> 0c6ce65f
 .profile input, .profile textarea {color: #818692; border: none; margin: 0; padding: 0;}
 .profile .profile-image {float: left; border: 10px solid #eff2f7; border-radius: 20px; width: 100px; height: 100px; background-size: 100%}
 .profile .profile-details {float: left; padding: 10px; }
