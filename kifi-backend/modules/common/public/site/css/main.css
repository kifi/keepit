--- conflicted
+++ resolved
@@ -230,11 +230,7 @@
 .invite-filters[data-nw-selected=linkedin]>[data-nw=linkedin] {height: 49px;}
 
 .invite-name {font-size: 16px; color: #34495e; -webkit-font-smoothing: antialiased}
-<<<<<<< HEAD
-.invite-friends { position: absolute; top: 310px; bottom: 0; overflow: hidden; }
-=======
 .invite-friends { position: absolute; top: 310px; bottom: 0; right: 0; left: 20px; overflow: hidden; }
->>>>>>> fb789d59
 .invite-friends .antiscroll-inner { max-height: 100%; width: 100%; }
 .invite-friend {margin-top: 12px; display: inline-block; vertical-align: top; margin-right: 2%; width: 48%; min-width: 300px; background-color: #eff2f7; padding: 10px 16px 10px 10px; position: relative; -moz-box-sizing: border-box; box-sizing: border-box;}
 .invite-friend.no-match {display: none}
