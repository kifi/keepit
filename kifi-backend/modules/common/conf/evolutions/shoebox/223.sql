--- conflicted
+++ resolved
@@ -5,13 +5,9 @@
 ALTER TABLE curator_keep_info
   ADD COLUMN discoverable boolean NOT NULL DEFAULT false;
 
-<<<<<<< HEAD
-INSERT INTO evolutions (name, description) VALUES('223.sql', 'add discoverable columns to curator_keep_info table');
-=======
 ALTER TABLE raw_seed_item
   ADD COLUMN discoverable boolean NOT NULL DEFAULT false;
 
 INSERT INTO evolutions (name, description) VALUES('223.sql', 'add discoverable columns to curator_keep_info & raw_seed_item_sequence table');
->>>>>>> 0e5a64b2
 
 # --- !Downs