# SHOEBOX

# --- !Ups

CREATE TABLE slack_team_membership (
  id BIGINT(20) NOT NULL AUTO_INCREMENT,
  created_at DATETIME NOT NULL,
  updated_at DATETIME NOT NULL,
  state VARCHAR(20) NOT NULL,
  user_id BIGINT(20) NOT NULL,
  slack_user_id VARCHAR(32) NOT NULL,
  slack_username VARCHAR(32) NOT NULL,
  slack_team_id VARCHAR(32) NOT NULL,
  slack_team_name VARCHAR(512) NOT NULL,
  token VARCHAR(512) NOT NULL,
  scopes text NOT NULL,

  PRIMARY KEY(id),
  UNIQUE KEY slack_team_membership_u_slack_team_id_slack_user_id (slack_team_id, slack_user_id),
  INDEX slack_team_membership_i_user_id_slack_team_id_slack_user_id (user_id, slack_user_id, slack_team_id)
);

CREATE TABLE slack_incoming_webhook_info (
  id BIGINT(20) NOT NULL AUTO_INCREMENT,
  created_at DATETIME NOT NULL,
  updated_at DATETIME NOT NULL,
  state VARCHAR(20) NOT NULL,
  owner_id BIGINT(20) NOT NULL,
  slack_user_id VARCHAR(32) NOT NULL,
  slack_team_id VARCHAR(32) NOT NULL,
  slack_channel_id VARCHAR(32) DEFAULT NULL,
  slack_channel_name VARCHAR(32) NOT NULL,
  url varchar(2048) NOT NULL,
  config_url varchar(2048) NOT NULL,
  last_posted_at DATETIME DEFAULT NULL,
  last_failed_at DATETIME DEFAULT NULL,
  last_failure text DEFAULT NULL,

  PRIMARY KEY(id),
  INDEX slack_incoming_webhook_info_i_team_id_channel_id (slack_team_id, slack_channel_id),
  CONSTRAINT slack_incoming_webhook_info_f_slack_team_membership FOREIGN KEY (owner_id, slack_user_id, slack_team_id) REFERENCES slack_team_membership(user_id, slack_user_id, slack_team_id)
);

CREATE TABLE library_to_slack_channel (
  id BIGINT(20) NOT NULL AUTO_INCREMENT,
  created_at DATETIME NOT NULL,
  updated_at DATETIME NOT NULL,
  state VARCHAR(20) NOT NULL,
  owner_id BIGINT(20) NOT NULL,
  slack_user_id VARCHAR(32) NOT NULL,
  slack_team_id VARCHAR(32) NOT NULL,
  slack_channel_id VARCHAR(32) DEFAULT NULL,
  slack_channel_name VARCHAR(32) NOT NULL,
  library_id BIGINT(20) NOT NULL,
  status VARCHAR(32) NOT NULL,
  last_processed_at DATETIME DEFAULT NULL,
  last_processed_ktl BIGINT(20) DEFAULT NULL,
  started_processing_at DATETIME DEFAULT NULL,

  PRIMARY KEY(id),
  UNIQUE KEY library_to_slack_channel_u_team_id_channel_id_library_id (slack_team_id, slack_channel_id, library_id),
  CONSTRAINT library_to_slack_channel_f_slack_team_membership FOREIGN KEY (owner_id, slack_user_id, slack_team_id) REFERENCES slack_team_membership(user_id, slack_user_id, slack_team_id)
);

CREATE TABLE slack_channel_to_library (
<<<<<<< HEAD
	id BIGINT(20) NOT NULL AUTO_INCREMENT,
	created_at DATETIME NOT NULL,
	updated_at DATETIME NOT NULL,
	state VARCHAR(20) NOT NULL,
	owner_id BIGINT(20) NOT NULL,
	slack_user_id VARCHAR(32) NOT NULL,
	slack_team_id VARCHAR(32) NOT NULL,
	slack_channel_id VARCHAR(32) DEFAULT NULL,
    slack_channel_name VARCHAR(32) NOT NULL,
    library_id BIGINT(20) NOT NULL,
    status VARCHAR(32) NOT NULL,
	last_processing_at DATETIME DEFAULT NULL,
    last_processed_at DATETIME DEFAULT NULL,
    last_message_at DATETIME DEFAULT NULL,
    last_message_timestamp VARCHAR(32) DEFAULT NULL,
=======
  id BIGINT(20) NOT NULL AUTO_INCREMENT,
  created_at DATETIME NOT NULL,
  updated_at DATETIME NOT NULL,
  state VARCHAR(20) NOT NULL,
  owner_id BIGINT(20) NOT NULL,
  slack_user_id VARCHAR(32) NOT NULL,
  slack_team_id VARCHAR(32) NOT NULL,
  slack_channel_id VARCHAR(32) DEFAULT NULL,
  slack_channel_name VARCHAR(32) NOT NULL,
  library_id BIGINT(20) NOT NULL,
  status VARCHAR(32) NOT NULL,
  last_processing_at DATETIME DEFAULT NULL,
  last_processed_at DATETIME DEFAULT NULL,
  last_message_at DATETIME DEFAULT NULL,
  last_message_timestamp VARCHAR(32) DEFAULT NULL,
>>>>>>> fb6d2ae1

  PRIMARY KEY(id),
  UNIQUE KEY slack_channel_to_library_u_team_id_channel_id_library_id (slack_team_id, slack_channel_id, library_id),
  CONSTRAINT slack_channel_library_f_slack_team_membership FOREIGN KEY (owner_id, slack_user_id, slack_team_id) REFERENCES slack_team_membership(user_id, slack_user_id, slack_team_id)
);

insert into evolutions(name, description) values('409.sql', 'create tables slack_team_membership, slack_incoming_webhook_info, library_to_slack_channel, slack_channel_to_library');

# --- !Downs<|MERGE_RESOLUTION|>--- conflicted
+++ resolved
@@ -63,23 +63,6 @@
 );
 
 CREATE TABLE slack_channel_to_library (
-<<<<<<< HEAD
-	id BIGINT(20) NOT NULL AUTO_INCREMENT,
-	created_at DATETIME NOT NULL,
-	updated_at DATETIME NOT NULL,
-	state VARCHAR(20) NOT NULL,
-	owner_id BIGINT(20) NOT NULL,
-	slack_user_id VARCHAR(32) NOT NULL,
-	slack_team_id VARCHAR(32) NOT NULL,
-	slack_channel_id VARCHAR(32) DEFAULT NULL,
-    slack_channel_name VARCHAR(32) NOT NULL,
-    library_id BIGINT(20) NOT NULL,
-    status VARCHAR(32) NOT NULL,
-	last_processing_at DATETIME DEFAULT NULL,
-    last_processed_at DATETIME DEFAULT NULL,
-    last_message_at DATETIME DEFAULT NULL,
-    last_message_timestamp VARCHAR(32) DEFAULT NULL,
-=======
   id BIGINT(20) NOT NULL AUTO_INCREMENT,
   created_at DATETIME NOT NULL,
   updated_at DATETIME NOT NULL,
@@ -95,7 +78,6 @@
   last_processed_at DATETIME DEFAULT NULL,
   last_message_at DATETIME DEFAULT NULL,
   last_message_timestamp VARCHAR(32) DEFAULT NULL,
->>>>>>> fb6d2ae1
 
   PRIMARY KEY(id),
   UNIQUE KEY slack_channel_to_library_u_team_id_channel_id_library_id (slack_team_id, slack_channel_id, library_id),
