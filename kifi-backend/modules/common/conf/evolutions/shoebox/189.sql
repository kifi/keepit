# HEIMDAL

# --- !Ups

CREATE TABLE delighted_user (
    id bigint(20) NOT NULL AUTO_INCREMENT,
    created_at datetime NOT NULL,
<<<<<<< HEAD
    updated_at datetime NOT NULL,

=======
    updated_at datetime NOT NULL, 
    delighted_ext_user_id varchar(32) NOT NULL,
>>>>>>> 93e77fb3
    user_id bigint(20) NOT NULL,
    email varchar(256) NOT NULL,

    PRIMARY KEY (id),
    UNIQUE INDEX delighted_user_i_user_id (user_id)
);

CREATE TABLE delighted_answer (
    id bigint(20) NOT NULL AUTO_INCREMENT,
    created_at datetime NOT NULL,
    updated_at datetime NOT NULL,
    delighted_ext_answer_id varchar(32) NOT NULL,
    delighted_user_id bigint(20) NOT NULL,
    date datetime NOT NULL,
    score int NOT NULL,
    comment varchar(3072) NULL,

    PRIMARY KEY (id),
    FOREIGN KEY (delighted_user_id)
      REFERENCES delighted_user(id)
      ON UPDATE CASCADE ON DELETE RESTRICT,

    INDEX delighted_answer_i_delighted_user_id (delighted_user_id)
);

insert into evolutions (name, description) values('189.sql', 'adding new tables for delighted integration');

# --- !Downs<|MERGE_RESOLUTION|>--- conflicted
+++ resolved
@@ -5,13 +5,8 @@
 CREATE TABLE delighted_user (
     id bigint(20) NOT NULL AUTO_INCREMENT,
     created_at datetime NOT NULL,
-<<<<<<< HEAD
-    updated_at datetime NOT NULL,
-
-=======
     updated_at datetime NOT NULL, 
     delighted_ext_user_id varchar(32) NOT NULL,
->>>>>>> 93e77fb3
     user_id bigint(20) NOT NULL,
     email varchar(256) NOT NULL,
 
@@ -39,4 +34,6 @@
 
 insert into evolutions (name, description) values('189.sql', 'adding new tables for delighted integration');
 
+
+
 # --- !Downs