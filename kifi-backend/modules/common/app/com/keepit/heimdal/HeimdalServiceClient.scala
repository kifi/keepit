--- conflicted
+++ resolved
@@ -50,16 +50,10 @@
   def setUserProperties(userId: Id[User], properties: (String, ContextData)*): Unit
 
   def setUserAlias(userId: Id[User], externalId: ExternalId[User]): Unit
-<<<<<<< HEAD
 
   def getLastDelightedAnswerDate(userId: Id[User]): Future[Option[DateTime]]
 
   def postDelightedAnswer(userId: Id[User], email: EmailAddress, score: Int, comment: Option[String]): Future[Boolean]
-}
-=======
->>>>>>> 312ba424
-
-  def getLastDelightedAnswerDate(userId: Id[User]): Future[Option[DateTime]]
 }
 
 private[heimdal] object HeimdalBatchingConfiguration extends BatchingActorConfiguration[HeimdalClientActor] {
@@ -156,7 +150,6 @@
       Json.parse(response.body).asOpt[DateTime]
     }
   }
-<<<<<<< HEAD
 
   def postDelightedAnswer(userId: Id[User], email: EmailAddress, score: Int, comment: Option[String]): Future[Boolean] = {
     if (score < 0 || score > 10) return Future.successful(false)
@@ -171,6 +164,4 @@
         }
     }
   }
-=======
->>>>>>> 312ba424
 }