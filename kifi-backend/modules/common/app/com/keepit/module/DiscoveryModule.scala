package com.keepit.module

import net.codingwell.scalaguice.ScalaModule

import com.google.inject.{Singleton, Provides, Provider}

import com.keepit.common.logging.Logging
import com.keepit.common.service._
import com.keepit.common.amazon._
import com.keepit.common.net.HttpClient
import com.keepit.common.service.FortyTwoServices
import com.keepit.common.zookeeper._

import play.api.Mode
import play.api.Mode._
import play.api.Play
import play.api.Play.current

class DiscoveryModule extends ScalaModule with Logging {

  def configure() { }

  @Singleton
  @Provides
<<<<<<< HEAD
  def serviceDiscovery(services: FortyTwoServices,
      amazonInstanceInfoProvider: Provider[AmazonInstanceInfo]): ServiceDiscovery = {
    //todo: have a dedicated host for zk (instead of using localhost)
    val zk = new ZooKeeperClientImpl("localhost", 2000,
      Some({zk1 => println(s"in callback, got $zk1")}))
    new ServiceDiscoveryImpl(zk, services, amazonInstanceInfoProvider)
=======
  def serviceDiscovery(services: FortyTwoServices, mode: Mode, amazonInstanceInfoProvider: Provider[AmazonInstanceInfo]): ServiceDiscovery = mode match {
    case Mode.Prod =>
      //todo: have a dedicated host for zk (instead of using localhost)
      val servers = current.configuration.getString("zookeeper.servers").get
      val zk = new ZooKeeperClientImpl(servers, 2000,
        Some({zk1 => println(s"in callback, got $zk1")}))
      new ServiceDiscoveryImpl(zk, services, amazonInstanceInfoProvider)
    case _ =>
      new ServiceDiscovery {
        def register() = Node("me")
        def isLeader() = true
      }
>>>>>>> 5292e5e3
  }

  @Singleton
  @Provides
  def amazonInstanceInfo(httpClient: HttpClient): AmazonInstanceInfo = {
    val metadataUrl: String = "http://169.254.169.254/latest/meta-data/"

    val instance = AmazonInstanceInfo(
      instanceId = AmazonInstanceId(httpClient.get(metadataUrl + "instance-id").body),
      localHostname = httpClient.get(metadataUrl + "local-hostname").body,
      publicHostname = httpClient.get(metadataUrl + "public-hostname").body,
      localIp = IpAddress(httpClient.get(metadataUrl + "local-ipv4").body),
      publicIp = IpAddress(httpClient.get(metadataUrl + "public-ipv4").body),
      instanceType = httpClient.get(metadataUrl + "instance-type").body,
      availabilityZone = httpClient.get(metadataUrl + "placement/availability-zone").body,
      securityGroups = httpClient.get(metadataUrl + "security-groups").body,
      amiId = httpClient.get(metadataUrl + "ami-id").body,
      amiLaunchIndex = httpClient.get(metadataUrl + "ami-launch-index").body
    )
    log.info(s"my amazon instance is ${instance.toString}")
    instance
  }

}<|MERGE_RESOLUTION|>--- conflicted
+++ resolved
@@ -22,14 +22,6 @@
 
   @Singleton
   @Provides
-<<<<<<< HEAD
-  def serviceDiscovery(services: FortyTwoServices,
-      amazonInstanceInfoProvider: Provider[AmazonInstanceInfo]): ServiceDiscovery = {
-    //todo: have a dedicated host for zk (instead of using localhost)
-    val zk = new ZooKeeperClientImpl("localhost", 2000,
-      Some({zk1 => println(s"in callback, got $zk1")}))
-    new ServiceDiscoveryImpl(zk, services, amazonInstanceInfoProvider)
-=======
   def serviceDiscovery(services: FortyTwoServices, mode: Mode, amazonInstanceInfoProvider: Provider[AmazonInstanceInfo]): ServiceDiscovery = mode match {
     case Mode.Prod =>
       //todo: have a dedicated host for zk (instead of using localhost)
@@ -42,7 +34,6 @@
         def register() = Node("me")
         def isLeader() = true
       }
->>>>>>> 5292e5e3
   }
 
   @Singleton
