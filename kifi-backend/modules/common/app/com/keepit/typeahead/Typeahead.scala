--- conflicted
+++ resolved
@@ -22,32 +22,7 @@
 
   protected def getInfos(ids: Seq[Id[E]]): Future[Seq[I]]
 
-<<<<<<< HEAD
-  def getPrefixFilter(userId: Id[User]): Option[PrefixFilter[E]] = {
-    try {
-      val future = consolidateFetchReq(userId) { id =>
-        asyncGetOrCreatePrefixFilter(id).map(Some(_))(ExecutionContext.fj)
-      }
-      Await.result(future, Duration.Inf)
-    } catch {
-      case t: Throwable =>
-        airbrake.notify(s"[getPrefixFilter($userId)] Caught Exception $t; cause=${t.getCause}", t)
-        None
-    }
-  }
-
-  protected def asyncGetOrCreatePrefixFilter(userId: Id[User]): Future[PrefixFilter[E]]
-
-  protected def getInfos(ids: Seq[Id[E]]): Seq[I]
-
-  protected def getAllInfosForUser(id: Id[User]): Seq[I]
-
-  protected def asyncGetInfos(ids: Seq[Id[E]]): Future[Seq[I]] = SafeFuture { getInfos(ids) }(ExecutionContext.fj)
-
-  protected def asyncGetAllInfosForUser(id: Id[User]): Future[Seq[I]] = SafeFuture { getAllInfosForUser(id) }(ExecutionContext.fj)
-=======
   protected def getAllInfosForUser(id: Id[User]): Future[Seq[I]]
->>>>>>> 258e40fc
 
   protected def extractId(info: I): Id[E]
 
@@ -76,32 +51,6 @@
     }
   }
 
-<<<<<<< HEAD
-  def asyncTopN(userId: Id[User], query: String, limit: Option[Int])(implicit ord: Ordering[TypeaheadHit[I]]): Future[Option[Seq[TypeaheadHit[I]]]] = {
-    if (query.trim.length > 0) {
-      getPrefixFilter(userId) match {
-        case None =>
-          log.warn(s"[asyncTopN($userId,$query)] NO FILTER found")
-          Future.successful(None)
-        case Some(filter) =>
-          if (filter.isEmpty) {
-            log.info(s"[asyncTopN($userId,$query)] filter is EMPTY")
-            Future.successful(None)
-          } else {
-            val queryTerms = PrefixFilter.normalize(query).split("\\s+")
-            asyncGetInfos(filter.filterBy(queryTerms)).map { infos =>
-              topN(infos, queryTerms, limit)
-            }(ExecutionContext.fj)
-          }
-      }
-    } else {
-      Future.successful(None)
-    }
-  }
-
-  def topN(infos: Seq[I], queryTerms: Array[String], limit: Option[Int])(implicit ord: Ordering[TypeaheadHit[I]]): Option[Seq[TypeaheadHit[I]]] = {
-    if (queryTerms.length > 0) {
-=======
   private[this] val consolidateFetchReq = new RequestConsolidator[Id[User], Option[PrefixFilter[E]]](15 seconds)
 
   private[this] def getPrefixFilter(userId: Id[User]): Future[Option[PrefixFilter[E]]] = {
@@ -112,7 +61,6 @@
 
   private[this] def topNWithInfos(infos: Seq[I], queryTerms: Array[String], limit: Option[Int])(implicit ord: Ordering[TypeaheadHit[I]]): Seq[TypeaheadHit[I]] = {
     if (queryTerms.length <= 0) Seq.empty else {
->>>>>>> 258e40fc
       var ordinal = 0
       val hits = infos.map { info =>
         ordinal += 1
@@ -123,32 +71,17 @@
       }.sorted
       val top = limit map (n => hits.take(n)) getOrElse hits
       top.foreach { s => log.info(s"[topN(${queryTerms.mkString(",")},$limit,#infos=${infos.length})] top=${top.mkString(",")}") }
-<<<<<<< HEAD
-      Some(top)
-    } else {
-      None
-=======
       top
->>>>>>> 258e40fc
     }
   }
 
   private[this] val consolidateBuildReq = new RequestConsolidator[Id[User], PrefixFilter[E]](10 minutes)
 
-<<<<<<< HEAD
-  def build(id: Id[User]): Future[PrefixFilter[E]] = {
-    consolidateBuildReq(id) { id =>
-      SafeFuture {
-        timing(s"buildFilter($id)") {
-          val builder = new PrefixFilterBuilder[E]
-          val allInfos = getAllInfosForUser(id)
-=======
   protected def build(id: Id[User]): Future[PrefixFilter[E]] = {
     consolidateBuildReq(id) { id =>
       timing(s"buildFilter($id)") {
         val builder = new PrefixFilterBuilder[E]
         getAllInfosForUser(id).map { allInfos =>
->>>>>>> 258e40fc
           allInfos.foreach(info => builder.add(extractId(info), extractName(info)))
           val filter = builder.build
           log.info(s"[buildFilter($id)] allInfos(len=${allInfos.length})(${allInfos.take(10).mkString(",")}) filter.len=${filter.data.length}")
