--- conflicted
+++ resolved
@@ -70,18 +70,13 @@
   def version(): Future[String]
 }
 
-<<<<<<< HEAD
+trait SearchServiceClientModule extends ScalaModule
+
 class SearchServiceClientImpl(
     override val serviceCluster: ServiceCluster,
     override val port: Int,
     override val httpClient: HttpClient)
   extends SearchServiceClient() {
-=======
-trait SearchServiceClientModule extends ScalaModule
-
-class SearchServiceClientImpl(override val host: String, override val port: Int, override val httpClient: HttpClient)
-    extends SearchServiceClient {
->>>>>>> a02d1397
 
   def logResultClicked(userId: Id[User], query: String, uriId: Id[NormalizedURI], rank: Int, isKeep: Boolean): Future[Unit] = {
     val json = Json.toJson(ResultClicked(userId, query, uriId, rank, isKeep))
@@ -243,9 +238,9 @@
 
   @Singleton
   @Provides
-  def searchServiceClient(client: HttpClient): SearchServiceClient = {
+  def searchServiceClient(client: HttpClient, serviceCluster: ServiceCluster): SearchServiceClient = {
     new SearchServiceClientImpl(
-      current.configuration.getString("service.search.host").get,
+      serviceCluster,
       current.configuration.getInt("service.search.port").get,
       client)
   }
