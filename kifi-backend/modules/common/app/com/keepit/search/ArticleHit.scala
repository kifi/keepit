--- conflicted
+++ resolved
@@ -8,26 +8,6 @@
 case class ArticleHit(uriId: Id[NormalizedURI], score: Float, isMyBookmark: Boolean, isPrivate: Boolean, users: Seq[Id[User]], bookmarkCount: Int)
 
 case class ArticleSearchResult(
-<<<<<<< HEAD
-                                last: Option[ExternalId[ArticleSearchResultRef]], // uuid of the last search. the frontend is responsible for tracking, this is meant for sessionization.
-                                query: String,
-                                hits: Seq[ArticleHit],
-                                myTotal: Int,
-                                friendsTotal: Int,
-                                mayHaveMoreHits: Boolean,
-                                scorings: Seq[Scoring],
-                                filter: Set[Long],
-                                millisPassed: Int,
-                                pageNumber: Int,
-                                uuid: ExternalId[ArticleSearchResultRef] = ExternalId(),
-                                time: DateTime = currentDateTime,
-                                svVariance: Float = -1.0f,			// semantic vector variance
-                                svExistenceVar: Float = -1.0f,
-                                toShow: Boolean = true,
-                                timeLogs: Option[SearchTimeLogs] = None,
-                                lang: Lang = Lang("en")
-                                )
-=======
   last: Option[ExternalId[ArticleSearchResultRef]], // uuid of the last search. the frontend is responsible for tracking, this is meant for sessionization.
   query: String,
   hits: Seq[ArticleHit],
@@ -43,8 +23,8 @@
   svVariance: Float = -1.0f,			// semantic vector variance
   svExistenceVar: Float = -1.0f,
   toShow: Boolean = true,
-  timeLogs: Option[SearchTimeLogs] = None)
->>>>>>> b970b520
+  timeLogs: Option[SearchTimeLogs] = None,
+  lang: Lang = Lang("en"))
 
 
 class Scoring(val textScore: Float, val normalizedTextScore: Float, val bookmarkScore: Float, val recencyScore: Float) extends Equals {
