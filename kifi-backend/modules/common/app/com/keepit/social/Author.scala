--- conflicted
+++ resolved
@@ -64,11 +64,7 @@
   val Fake = KifiUser(
     id = "42424242-4242-4242-424242424242",
     name = "Someone",
-<<<<<<< HEAD
-    picture = ImageUrls.KIFI_LOGO,
-=======
     picture = StaticImageUrls.KIFI_LOGO,
->>>>>>> a28d8983
     url = Path.base
   )
   case class KifiUser(id: String, name: String, picture: String, url: String) extends BasicAuthor(AuthorKind.Kifi)
