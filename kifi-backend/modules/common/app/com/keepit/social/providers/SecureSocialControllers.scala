--- conflicted
+++ resolved
@@ -73,11 +73,7 @@
       case Some(p) => {
         try {
           p.authenticate().fold(result => result, {
-<<<<<<< HEAD
-            user => completeAuthentication(user, request2session)
-=======
             user => completeAuthentication(user, request.session)
->>>>>>> ab705369
           })
         } catch {
           case ex: AccessDeniedException => {
@@ -171,11 +167,7 @@
     }
     val result = Redirect(to).discardingCookies(Authenticator.discardingCookie)
     user match {
-<<<<<<< HEAD
-      case Some(u) => result.withSession(Events.fire(new LogoutEvent(u)).getOrElse(request2session))
-=======
       case Some(u) => result.withSession(Events.fire(new LogoutEvent(u)).getOrElse(request.session))
->>>>>>> ab705369
       case None => result
     }
   }
