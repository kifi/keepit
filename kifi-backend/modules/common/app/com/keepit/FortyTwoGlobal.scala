package com.keepit

import com.keepit.common.controller._
import com.keepit.common.db.ExternalId
import com.keepit.common.healthcheck.HealthcheckError
import com.keepit.common.healthcheck.{Healthcheck, HealthcheckPlugin}
import com.keepit.common.logging.Logging
<<<<<<< HEAD
import com.keepit.common.net.URI
import com.keepit.common.service.FortyTwoServices
=======
import com.keepit.common.service.{FortyTwoServices,ServiceStatus}
>>>>>>> 836c39b9
import com.keepit.common.zookeeper.ServiceDiscovery
import com.keepit.inject._
import play.api._
import play.api.mvc.Results._
import play.api.mvc._
import play.modules.statsd.api.{Statsd, StatsdFilter}
import play.utils.Threads
import com.keepit.common.amazon.AmazonInstanceInfo

abstract class FortyTwoGlobal(val mode: Mode.Mode)
    extends WithFilters(LoggingFilter, new StatsdFilter()) with Logging with EmptyInjector {

  override def getControllerInstance[A](clazz: Class[A]) = try {
    injector.getInstance(clazz)
  } catch {
    case e: Throwable =>
      injector.instance[HealthcheckPlugin].addError(HealthcheckError(error = Some(e), callType = Healthcheck.API))
      throw e
  }

  override def beforeStart(app: Application): Unit = {
    val conf = app.configuration
    val appName = conf.getString("application.name").get
    val dbs = conf.getConfig("db").get.subKeys
    println("starting app %s with dbs %s".format(appName, dbs.mkString(",")))
  }

  override def onStart(app: Application): Unit = Threads.withContextClassLoader(app.classloader) {
    if (app.mode != Mode.Test) {
      require(app.mode == mode, "Current mode %s is not allowed. Mode %s required for %s".format(app.mode, mode, this))
    }
    val services = injector.instance[FortyTwoServices]
    val startMessage = ">>>>>>>>>> FortyTwo [%s] service %s Application version %s compiled at %s started on base URL: [%s]. Url is defined on conf/application.conf".format(
        this, services.currentService, services.currentVersion, services.compilationTime, services.baseUrl)
    log.info(startMessage)
    injector.instance[AppScope].onStart(app)
    if (app.mode != Mode.Test && app.mode != Mode.Dev) {
      Statsd.increment("deploys", 42)
      injector.instance[HealthcheckPlugin].reportStart()
      injector.instance[HealthcheckPlugin].warmUp()
    }

    val amazonInstanceInfo = injector.instance[AmazonInstanceInfo]
    log.info(s"Amazon up! $amazonInstanceInfo")
    val serviceDiscovery = injector.instance[ServiceDiscovery]
    serviceDiscovery.register()
    serviceDiscovery.startSelfCheck()

  }

  override def onBadRequest(request: RequestHeader, error: String): Result = {
    val errorId = ExternalId[Exception]()
    val msg = "BAD REQUEST: %s: [%s] on %s:%s query: %s".format(errorId, error, request.method, request.path, request.queryString.mkString("::"))
    log.warn(msg)
    allowCrossOrigin(request, BadRequest(msg))
  }

  override def onHandlerNotFound(request: RequestHeader): Result = {
    val errorId = ExternalId[Exception]()
    log.warn("Handler Not Found %s: on %s".format(errorId, request.path))
    allowCrossOrigin(request, NotFound("NO HANDLER: %s".format(errorId)))
  }

  override def onError(request: RequestHeader, ex: Throwable): Result = {
    val serviceDiscovery = injector.instance[ServiceDiscovery]
    serviceDiscovery.changeStatus(ServiceStatus.SICK) 
    val errorId = ex match {
      case reported: ReportedException =>
        reported.id
      case _ =>
        injector.instance[HealthcheckPlugin].addError(HealthcheckError(error = Some(ex), method = Some(request.method.toUpperCase()), path = Some(request.path), callType = Healthcheck.API)).id
    }
    ex.printStackTrace()
<<<<<<< HEAD
    allowCrossOrigin(request, InternalServerError("error: %s".format(errorId)))
=======
    serviceDiscovery.startSelfCheck
    InternalServerError("error: %s".format(errorId))
>>>>>>> 836c39b9
  }

  override def onStop(app: Application): Unit = Threads.withContextClassLoader(app.classloader) {
    val serviceDiscovery = injector.instance[ServiceDiscovery]
    serviceDiscovery.changeStatus(ServiceStatus.STOPPING)
    val stopMessage = "<<<<<<<<<< Stopping " + this
    println(stopMessage)
    log.info(stopMessage)
    try {
      if (app.mode != Mode.Test && app.mode != Mode.Dev) injector.instance[HealthcheckPlugin].reportStop()
      injector.instance[AppScope].onStop(app)
    } catch {
      case e: Throwable =>
        val errorMessage = "====================== error during onStop ==============================="
        println(errorMessage)
        e.printStackTrace
        log.error(errorMessage, e)
    }
    finally {
      serviceDiscovery.unRegister()
    }
  }

  private def allowCrossOrigin(request: RequestHeader, result: Result): Result = {  // for kifi.com/site dev
    request.headers.get("Origin").filter { uri =>
      val host = URI.parse(uri).toOption.flatMap(_.host).map(_.toString).getOrElse("")
      host.endsWith("ezkeep.com") || host.endsWith("kifi.com") || host.endsWith("browserstack.com")
    }.map { h =>
      result.withHeaders(
        "Access-Control-Allow-Origin" -> h,
        "Access-Control-Allow-Credentials" -> "true")
    }.getOrElse(result)
  }

}<|MERGE_RESOLUTION|>--- conflicted
+++ resolved
@@ -5,12 +5,8 @@
 import com.keepit.common.healthcheck.HealthcheckError
 import com.keepit.common.healthcheck.{Healthcheck, HealthcheckPlugin}
 import com.keepit.common.logging.Logging
-<<<<<<< HEAD
 import com.keepit.common.net.URI
-import com.keepit.common.service.FortyTwoServices
-=======
 import com.keepit.common.service.{FortyTwoServices,ServiceStatus}
->>>>>>> 836c39b9
 import com.keepit.common.zookeeper.ServiceDiscovery
 import com.keepit.inject._
 import play.api._
@@ -76,7 +72,7 @@
 
   override def onError(request: RequestHeader, ex: Throwable): Result = {
     val serviceDiscovery = injector.instance[ServiceDiscovery]
-    serviceDiscovery.changeStatus(ServiceStatus.SICK) 
+    serviceDiscovery.changeStatus(ServiceStatus.SICK)
     val errorId = ex match {
       case reported: ReportedException =>
         reported.id
@@ -84,12 +80,8 @@
         injector.instance[HealthcheckPlugin].addError(HealthcheckError(error = Some(ex), method = Some(request.method.toUpperCase()), path = Some(request.path), callType = Healthcheck.API)).id
     }
     ex.printStackTrace()
-<<<<<<< HEAD
+    serviceDiscovery.startSelfCheck
     allowCrossOrigin(request, InternalServerError("error: %s".format(errorId)))
-=======
-    serviceDiscovery.startSelfCheck
-    InternalServerError("error: %s".format(errorId))
->>>>>>> 836c39b9
   }
 
   override def onStop(app: Application): Unit = Threads.withContextClassLoader(app.classloader) {
