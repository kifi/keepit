package com.keepit

import java.io.File

import com.keepit.common.amazon.AmazonInstanceInfo
import com.keepit.common.controller._
import com.keepit.common.strings._
import com.keepit.common.db.ExternalId
import com.keepit.common.healthcheck.{Healthcheck, HealthcheckPlugin, AirbrakeNotifier, AirbrakeError, BenchmarkRunner, MemoryUsageMonitor}
import com.keepit.common.logging.Logging
import com.keepit.common.net.URI
import com.keepit.common.service.{FortyTwoServices,ServiceStatus}
import com.keepit.common.zookeeper.ServiceDiscovery
import com.keepit.inject._
import com.typesafe.config.ConfigFactory
import com.keepit.common.time.{currentDateTime, DEFAULT_DATE_TIME_ZONE, RichDateTime}

import scala.concurrent.{Future, Await}
import scala.concurrent.duration.Duration
import scala.collection.JavaConversions._

import play.api._
import play.api.mvc.Results._
import play.api.mvc._
import play.modules.statsd.api.{Statsd, StatsdFilter}
import play.utils.Threads
import scala.util.control.NonFatal
import com.amazonaws.services.elasticloadbalancing.model._
import com.amazonaws.services.elasticloadbalancing.AmazonElasticLoadBalancingClient
import com.amazonaws.AmazonClientException
import com.amazonaws.services.ec2.AmazonEC2Client

abstract class FortyTwoGlobal(val mode: Mode.Mode)
    extends WithFilters(new LoggingFilter(), new StatsdFilter()) with Logging with EmptyInjector {

  //used to identify instance of applciation. used to debug intest mode
  val globalId: ExternalId[FortyTwoGlobal] = ExternalId()
  log.debug(s"########## starting FortyTwoGlobal $globalId")

  override def getControllerInstance[A](clazz: Class[A]) = try {
    injector.getInstance(clazz)
  } catch {
    case e: Throwable =>
      injector.instance[AirbrakeNotifier].notify(e)
      throw e
  }
  override def beforeStart(app: Application): Unit = {
    val conf = app.configuration
    val appName = conf.getString("application.name").get
    conf.getConfig("db") match {
      case Some(dbs) => println(s"starting app $appName with dbs ${dbs.subKeys.mkString(",")}")
      case None => println(s"starting app $appName without db")
    }

  }

  private def registerToLoadBalancer() {
    val amazonInstanceInfo = injector.instance[AmazonInstanceInfo]
    amazonInstanceInfo.loadBalancer map { loadBalancer =>
      val elbClient = injector.instance[AmazonElasticLoadBalancingClient]
      val instance = new Instance(amazonInstanceInfo.instanceId.id)
      val request = new RegisterInstancesWithLoadBalancerRequest(loadBalancer, Seq(instance))
      try {
        elbClient.registerInstancesWithLoadBalancer(request)
<<<<<<< HEAD
        println(s"Registered instance ${amazonInstanceInfo.instanceId} with load balancer $loadBalancer")
        Thread.sleep(15000)
=======
        println(s"[${currentDateTime.toStandardTimeString}] Registered instance ${amazonInstanceInfo.instanceId} with load balancer $loadBalancer")
>>>>>>> 9615fd56
      } catch {
        case t:Throwable => {
          //todo(martin): find a solution
          //injector.instance[AirbrakeNotifier].panic(s"Error registering instance ${amazonInstanceInfo.instanceId} with load balancer $loadBalancer: $t")
          println(s"[${currentDateTime.toStandardTimeString}] Error registering instance ${amazonInstanceInfo.instanceId} with load balancer $loadBalancer: $t")
          Play.stop()
          Thread.sleep(10000)
          System.exit(1)
        }
      }
    } getOrElse println(s"[${currentDateTime.toStandardTimeString}] No load balancer registered for instance ${amazonInstanceInfo.instanceId}")
  }

  private def deregisterFromLoadBalancer() {
    val amazonInstanceInfo = injector.instance[AmazonInstanceInfo]
    amazonInstanceInfo.loadBalancer map { loadBalancer =>
      val elbClient = injector.instance[AmazonElasticLoadBalancingClient]
      val instance = new Instance(amazonInstanceInfo.instanceId.id)
      val request = new DeregisterInstancesFromLoadBalancerRequest(loadBalancer, Seq(instance))
      try {
        elbClient.deregisterInstancesFromLoadBalancer(request)
        println(s"[${currentDateTime.toStandardTimeString}] Deregistered instance ${amazonInstanceInfo.instanceId} from load balancer $loadBalancer")
      } catch {
        case t:AmazonClientException => {
          //injector.instance[AirbrakeNotifier].notify(s"Error deregistering instance ${amazonInstanceInfo.instanceId} from load balancer $loadBalancer: $t - Delaying shutdown for a few seconds...")
          println(s"[${currentDateTime.toStandardTimeString}] Error deregistering instance ${amazonInstanceInfo.instanceId} from load balancer $loadBalancer: $t - Delaying shutdown for a few seconds...")
          Thread.sleep(18000)
        }
      }
    } getOrElse println(s"[${currentDateTime.toStandardTimeString}] No load balancer registered for instance ${amazonInstanceInfo.instanceId}")
  }

  override def onStart(app: Application): Unit = Threads.withContextClassLoader(app.classloader) {
    if (app.mode != Mode.Test) {
      require(app.mode == mode, "Current mode %s is not allowed. Mode %s required for %s".format(app.mode, mode, this))
    }
    val services = injector.instance[FortyTwoServices]
    val startMessage = ">>>>>>>>>> FortyTwo [%s] service %s Application version %s compiled at %s started on base URL: [%s]. Url is defined on conf/application.conf".format(
        this, services.currentService, services.currentVersion, services.compilationTime, services.baseUrl)
    log.info(s"[${currentDateTime.toStandardTimeString}] " + startMessage)

    val disableRegistration = sys.props.getOrElse("service.register.disable", "false").toBoolean // directly use sys.props to be consistent; uptake injected config later
    val serviceDiscoveryOpt:Option[ServiceDiscovery] = if (disableRegistration) None else {
      val amazonInstanceInfo = injector.instance[AmazonInstanceInfo]
      log.info(s"Amazon up! $amazonInstanceInfo")
      val serviceDiscovery = injector.instance[ServiceDiscovery]
      serviceDiscovery.register()
      serviceDiscovery.forceUpdate()
      Some(serviceDiscovery)
    }

    injector.instance[AppScope].onStart(app)
    if (app.mode != Mode.Test && app.mode != Mode.Dev) {
      Statsd.increment("deploys", 42)
      injector.instance[AirbrakeNotifier].reportDeployment()
      injector.instance[HealthcheckPlugin].reportStart()
      injector.instance[HealthcheckPlugin].warmUp(injector.instance[BenchmarkRunner])
    }

    serviceDiscoveryOpt map { serviceDiscovery =>
      val selfCheckPassed: Boolean = Await.result(serviceDiscovery.startSelfCheck(), Duration.Inf)
      if (!selfCheckPassed) {
        log.error("STARTUP SELF CHECK FAILED!")
      }
      serviceDiscovery.forceUpdate()
    }

    injector.instance[MemoryUsageMonitor].start()

    registerToLoadBalancer()
  }

  // Get a file within the .fortytwo folder in the user's home directory
  def getUserFile(filename: String): File =
    new File(Seq(System.getProperty("user.home"), ".fortytwo", filename).mkString(File.separator))

  override def onLoadConfig(config: Configuration, path: File, classloader: ClassLoader, mode: Mode.Mode) = {
    val localConfig = Configuration(ConfigFactory.parseFile(getUserFile("local.conf")))
    super.onLoadConfig(config ++ localConfig, path, classloader, mode)
  }
  override def onBadRequest(request: RequestHeader, error: String): Future[SimpleResult] = {
    val errorId = ExternalId[Exception]()
    val msg = s"BAD REQUEST: $errorId: [$error] on ${request.method}:${request.path} query: ${request.queryString.mkString("::")}"
    log.warn(msg)
    if (mode == Mode.Test) {
      throw new Exception(s"error [$msg] on $request")
    }
    Future.successful(allowCrossOrigin(request, BadRequest(msg)))
  }

  override def onRouteRequest(request: RequestHeader) = super.onRouteRequest(request).orElse {
    // todo: Check if there is a handler before 301ing.
    Some(request.path).filter(_.endsWith("/")).map(p => Action(Results.MovedPermanently(p.dropRight(1))))
  }

  override def onHandlerNotFound(request: RequestHeader): Future[SimpleResult] = {
    val errorId = ExternalId[Exception]()
    log.warn("Handler Not Found %s: on %s".format(errorId, request.path))
    Future.successful(allowCrossOrigin(request, NotFound("NO HANDLER: %s".format(errorId))))
  }

  @volatile private var lastAlert: Long = -1

  private def serviceDiscoveryHandleError(): Unit = {
    val now = System.currentTimeMillis()
    if (now - lastAlert > 600000) { //10 minute
      synchronized {
        if (now - lastAlert > 600000) { //10 minutes - double check after getting into the synchronized block
          val serviceDiscovery = injector.instance[ServiceDiscovery]
          serviceDiscovery.changeStatus(ServiceStatus.SICK)
          serviceDiscovery.startSelfCheck()
          serviceDiscovery.forceUpdate()
          lastAlert = System.currentTimeMillis()
        }
      }
    }
  }

  override def onError(request: RequestHeader, ex: Throwable): Future[SimpleResult] = {
    try {
      val errorId: ExternalId[_] = ex match {
        case reported: ReportedException => reported.id
        case _ => injector.instance[AirbrakeNotifier].notify(AirbrakeError.incoming(request, ex, s"Unreported Exception $ex")).id
      }
      System.err.println(s"Play onError handler for ${ex.toString}")
      ex.printStackTrace()
      serviceDiscoveryHandleError()
      val message = if (request.path.startsWith("/internal/")) {
        //todo(eishay) consider use the original ex.getCause instead
        s"${ex.getClass.getSimpleName}:${ex.getMessage.abbreviate(100)}, errorId:${errorId.id}"
      } else {
        errorId.id
      }
      Future.successful(allowCrossOrigin(request, InternalServerError(message)))
    } catch {
      case NonFatal(e) => {
        Logger.error("Error while rendering default error page", e)
        Future.successful(InternalServerError)
      }
    }
  }

  @volatile private var announcedStopping: Boolean = false

  def announceStopping(app: Application): Unit = if(!announcedStopping) synchronized {
    if(!announcedStopping) {//double check on entering sync block
      if (mode == Mode.Prod) {
        try {
          val serviceDiscovery = injector.instance[ServiceDiscovery]
          serviceDiscovery.changeStatus(ServiceStatus.STOPPING)
          println(s"[${currentDateTime.toStandardTimeString}] [announceStopping] let clients and ELB know we're stopping")
          deregisterFromLoadBalancer()
          Thread.sleep(5000)
          injector.instance[HealthcheckPlugin].reportStop()
          println(s"[${currentDateTime.toStandardTimeString}] [announceStopping] moving on")
        } catch {
          case t: Throwable => println(s"[${currentDateTime.toStandardTimeString}] error announcing service stop via explicit shutdown hook: $t")
        }
      }
      try {
        if (mode == Mode.Prod)
        injector.instance[AppScope].onStop(app)
      } catch {
        case e: Throwable =>
          val errorMessage = "====================== error during onStop ==============================="
          println(errorMessage)
          e.printStackTrace
          log.error(errorMessage, e)
      } finally {
        if (mode == Mode.Prod) {
          println(s"[${currentDateTime.toStandardTimeString}] <<<<<< about to pause and let the system shut down")
          Thread.sleep(3000)
          println(s"[${currentDateTime.toStandardTimeString}] <<<<<< done sleeping, continue with termination")
        }
      }
      announcedStopping = true
    }
  }

  override def onStop(app: Application): Unit = Threads.withContextClassLoader(app.classloader) {
    val serviceDiscovery = injector.instance[ServiceDiscovery]
    announceStopping(app)
    val stopMessage = s"[${currentDateTime.toStandardTimeString}] <<<<<<<<<< Stopping " + this
    println(stopMessage)
    log.info(stopMessage)
    serviceDiscovery.unRegister()
  }

  private def allowCrossOrigin(request: RequestHeader, result: SimpleResult): SimpleResult = {  // for kifi.com/site dev
    request.headers.get("Origin").filter { uri =>
      val host = URI.parse(uri).toOption.flatMap(_.host).map(_.toString).getOrElse("")
      host.endsWith("ezkeep.com") || host.endsWith("kifi.com") || host.endsWith("browserstack.com")
    }.map { h =>
      result.withHeaders(
        "Access-Control-Allow-Origin" -> h,
        "Access-Control-Allow-Credentials" -> "true")
    }.getOrElse(result)
  }

}<|MERGE_RESOLUTION|>--- conflicted
+++ resolved
@@ -62,12 +62,8 @@
       val request = new RegisterInstancesWithLoadBalancerRequest(loadBalancer, Seq(instance))
       try {
         elbClient.registerInstancesWithLoadBalancer(request)
-<<<<<<< HEAD
-        println(s"Registered instance ${amazonInstanceInfo.instanceId} with load balancer $loadBalancer")
         Thread.sleep(15000)
-=======
         println(s"[${currentDateTime.toStandardTimeString}] Registered instance ${amazonInstanceInfo.instanceId} with load balancer $loadBalancer")
->>>>>>> 9615fd56
       } catch {
         case t:Throwable => {
           //todo(martin): find a solution
