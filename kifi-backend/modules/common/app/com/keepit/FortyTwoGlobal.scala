package com.keepit

import com.keepit.common.controller._
import com.keepit.common.db.ExternalId
import com.keepit.common.healthcheck.HealthcheckError
import com.keepit.common.healthcheck.{Healthcheck, HealthcheckPlugin}
import com.keepit.common.logging.Logging
import com.keepit.common.net.URI
import com.keepit.common.service.{FortyTwoServices,ServiceStatus}
import com.keepit.common.zookeeper.ServiceDiscovery
import com.keepit.inject._
import play.api._
import play.api.mvc.Results._
import play.api.mvc._
import play.modules.statsd.api.{Statsd, StatsdFilter}
import play.utils.Threads
import com.keepit.common.amazon.AmazonInstanceInfo

abstract class FortyTwoGlobal(val mode: Mode.Mode)
    extends WithFilters(LoggingFilter, new StatsdFilter()) with Logging with EmptyInjector {

  override def getControllerInstance[A](clazz: Class[A]) = try {
    injector.getInstance(clazz)
  } catch {
    case e: Throwable =>
      injector.instance[HealthcheckPlugin].addError(HealthcheckError(error = Some(e), callType = Healthcheck.API))
      throw e
  }

  override def beforeStart(app: Application): Unit = {
    val conf = app.configuration
    val appName = conf.getString("application.name").get
    val dbs = conf.getConfig("db").get.subKeys
    println("starting app %s with dbs %s".format(appName, dbs.mkString(",")))
  }

  override def onStart(app: Application): Unit = Threads.withContextClassLoader(app.classloader) {
    if (app.mode != Mode.Test) {
      require(app.mode == mode, "Current mode %s is not allowed. Mode %s required for %s".format(app.mode, mode, this))
    }
    val services = injector.instance[FortyTwoServices]
    val startMessage = ">>>>>>>>>> FortyTwo [%s] service %s Application version %s compiled at %s started on base URL: [%s]. Url is defined on conf/application.conf".format(
        this, services.currentService, services.currentVersion, services.compilationTime, services.baseUrl)
    log.info(startMessage)
    injector.instance[AppScope].onStart(app)
    if (app.mode != Mode.Test && app.mode != Mode.Dev) {
      Statsd.increment("deploys", 42)
      injector.instance[HealthcheckPlugin].reportStart()
      injector.instance[HealthcheckPlugin].warmUp()
    }

    val amazonInstanceInfo = injector.instance[AmazonInstanceInfo]
    log.info(s"Amazon up! $amazonInstanceInfo")
    val serviceDiscovery = injector.instance[ServiceDiscovery]
    serviceDiscovery.register()
    serviceDiscovery.startSelfCheck()
    serviceDiscovery.forceUpdate()
  }

  override def onBadRequest(request: RequestHeader, error: String): Result = {
    val errorId = ExternalId[Exception]()
    val msg = "BAD REQUEST: %s: [%s] on %s:%s query: %s".format(errorId, error, request.method, request.path, request.queryString.mkString("::"))
    log.warn(msg)
    allowCrossOrigin(request, BadRequest(msg))
  }

  override def onHandlerNotFound(request: RequestHeader): Result = {
    val errorId = ExternalId[Exception]()
    log.warn("Handler Not Found %s: on %s".format(errorId, request.path))
    allowCrossOrigin(request, NotFound("NO HANDLER: %s".format(errorId)))
  }

  override def onError(request: RequestHeader, ex: Throwable): Result = {
    val serviceDiscovery = injector.instance[ServiceDiscovery]
    serviceDiscovery.changeStatus(ServiceStatus.SICK)
    val errorId = ex match {
      case reported: ReportedException =>
        reported.id
      case _ =>
        injector.instance[HealthcheckPlugin].addError(HealthcheckError(error = Some(ex), method = Some(request.method.toUpperCase()), path = Some(request.path), callType = Healthcheck.API)).id
    }
    ex.printStackTrace()
<<<<<<< HEAD
    serviceDiscovery.startSelfCheck()
    serviceDiscovery.forceUpdate()
    InternalServerError("error: %s".format(errorId))
=======
    serviceDiscovery.startSelfCheck
    allowCrossOrigin(request, InternalServerError("error: %s".format(errorId)))
>>>>>>> de7997bc
  }

  override def onStop(app: Application): Unit = Threads.withContextClassLoader(app.classloader) {
    val serviceDiscovery = injector.instance[ServiceDiscovery]
    serviceDiscovery.changeStatus(ServiceStatus.STOPPING)
    val stopMessage = "<<<<<<<<<< Stopping " + this
    println(stopMessage)
    log.info(stopMessage)
    try {
      if (app.mode != Mode.Test && app.mode != Mode.Dev) injector.instance[HealthcheckPlugin].reportStop()
      injector.instance[AppScope].onStop(app)
    } catch {
      case e: Throwable =>
        val errorMessage = "====================== error during onStop ==============================="
        println(errorMessage)
        e.printStackTrace
        log.error(errorMessage, e)
    }
    finally {
      serviceDiscovery.unRegister()
    }
  }

  private def allowCrossOrigin(request: RequestHeader, result: Result): Result = {  // for kifi.com/site dev
    request.headers.get("Origin").filter { uri =>
      val host = URI.parse(uri).toOption.flatMap(_.host).map(_.toString).getOrElse("")
      host.endsWith("ezkeep.com") || host.endsWith("kifi.com") || host.endsWith("browserstack.com")
    }.map { h =>
      result.withHeaders(
        "Access-Control-Allow-Origin" -> h,
        "Access-Control-Allow-Credentials" -> "true")
    }.getOrElse(result)
  }

}<|MERGE_RESOLUTION|>--- conflicted
+++ resolved
@@ -80,14 +80,9 @@
         injector.instance[HealthcheckPlugin].addError(HealthcheckError(error = Some(ex), method = Some(request.method.toUpperCase()), path = Some(request.path), callType = Healthcheck.API)).id
     }
     ex.printStackTrace()
-<<<<<<< HEAD
     serviceDiscovery.startSelfCheck()
     serviceDiscovery.forceUpdate()
-    InternalServerError("error: %s".format(errorId))
-=======
-    serviceDiscovery.startSelfCheck
     allowCrossOrigin(request, InternalServerError("error: %s".format(errorId)))
->>>>>>> de7997bc
   }
 
   override def onStop(app: Application): Unit = Threads.withContextClassLoader(app.classloader) {
