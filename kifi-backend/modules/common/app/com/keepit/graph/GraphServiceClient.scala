package com.keepit.graph

import com.google.inject.Inject
import com.keepit.common.db.Id
import com.keepit.common.logging.Logging
import com.keepit.common.service.{ RequestConsolidator, ServiceClient, ServiceType }
import com.keepit.common.zookeeper.ServiceCluster
import com.keepit.common.net.{ CallTimeouts, ClientResponse, HttpClient }
import com.keepit.common.healthcheck.AirbrakeNotifier
import com.keepit.graph.model._
import com.keepit.model.{ SocialUserInfo, NormalizedURI, User }
import scala.concurrent.Future
import com.keepit.common.time._
import com.keepit.common.routes.Graph
import play.api.libs.concurrent.Execution.Implicits.defaultContext
import com.keepit.common.amazon.AmazonInstanceId
import com.keepit.graph.manager.{ PrettyGraphState, PrettyGraphStatistics }
import play.api.Mode
import play.api.Mode.Mode
import com.keepit.graph.wander.{ Wanderlust, Collisions }
import play.api.libs.json.Json
import com.keepit.common.cache.TransactionalCaching.Implicits.directCacheAccess
import com.keepit.graph.model.GraphKinds
import com.keepit.abook.model.EmailAccountInfo
import scala.concurrent.duration._

trait GraphServiceClient extends ServiceClient {
  final val serviceType = ServiceType.GRAPH

  def getGraphStatistics(): Future[Map[AmazonInstanceId, PrettyGraphStatistics]]
  def getGraphUpdaterStates(): Future[Map[AmazonInstanceId, PrettyGraphState]]
  def getGraphKinds(): Future[GraphKinds]
  def wander(wanderlust: Wanderlust): Future[Collisions]
  def uriWander(userId: Id[User], steps: Int): Future[Map[Id[NormalizedURI], Int]]
  def getConnectedUriScores(userId: Id[User], avoidFirstDegreeConnections: Boolean): Future[Seq[ConnectedUriScore]]
  def getConnectedUserScores(userId: Id[User], avoidFirstDegreeConnections: Boolean): Future[Seq[ConnectedUserScore]]
<<<<<<< HEAD
  def getUserFriendships(userId: Id[User], bePatient: Boolean): Future[Seq[(Id[User], Double)]]
  def getSociallyRelatedEntities(userId: Id[User], bePatient: Boolean): Future[Option[SociallyRelatedEntities]]
  def getSociallyRelatedUsers(userId: Id[User], bePatient: Boolean): Future[Option[RelatedEntities[User, User]]]
  def getSociallyRelatedFacebookAccounts(userId: Id[User], bePatient: Boolean): Future[Option[RelatedEntities[User, SocialUserInfo]]]
  def getSociallyRelatedLinkedInAccounts(userId: Id[User], bePatient: Boolean): Future[Option[RelatedEntities[User, SocialUserInfo]]]
  def getSociallyRelatedEmailAccounts(userId: Id[User], bePatient: Boolean): Future[Option[RelatedEntities[User, EmailAccountInfo]]]
=======
  def getSociallyRelatedEntities(userId: Id[User]): Future[Option[SociallyRelatedEntities]]
>>>>>>> 271ee0ae
  def explainFeed(userId: Id[User], uriIds: Seq[Id[NormalizedURI]]): Future[Seq[GraphFeedExplanation]]
}

case class GraphCacheProvider @Inject() (
  userScoreCache: ConnectedUserScoreCache,
  uriScoreCache: ConnectedUriScoreCache,
  relatedEntitiesCache: SociallyRelatedEntitiesCache)

class GraphServiceClientImpl @Inject() (
    override val serviceCluster: ServiceCluster,
    override val httpClient: HttpClient,
    val airbrakeNotifier: AirbrakeNotifier,
    cacheProvider: GraphCacheProvider,
    mode: Mode) extends GraphServiceClient with Logging {

  private val longTimeout = CallTimeouts(responseTimeout = Some(300000), maxWaitTime = Some(3000), maxJsonParseTime = Some(10000))
  private val ONE_HOUR_MILLIS = 1000 * 60 * 60

  private def getSuccessfulResponses(calls: Seq[Future[ClientResponse]]): Future[Seq[ClientResponse]] = {
    val safeCalls = calls.map { call =>
      call.map(Some(_)).recover {
        case error: Throwable =>
          log.error("Failed to complete service call:", error)
          None
      }
    }
    Future.sequence(safeCalls).map(_.flatten)
  }

  def getGraphStatistics(): Future[Map[AmazonInstanceId, PrettyGraphStatistics]] = {
    getSuccessfulResponses(broadcast(Graph.internal.getGraphStatistics(), includeUnavailable = true, includeSelf = (mode == Mode.Dev))).map { responses =>
      responses.map { response =>
        response.request.instance.get.instanceInfo.instanceId -> response.json.as[PrettyGraphStatistics]
      }.toMap
    }
  }

  def getGraphUpdaterStates(): Future[Map[AmazonInstanceId, PrettyGraphState]] = {
    getSuccessfulResponses(broadcast(Graph.internal.getGraphUpdaterState(), includeUnavailable = true, includeSelf = (mode == Mode.Dev))).map { responses =>
      responses.map { response =>
        response.request.instance.get.instanceInfo.instanceId -> response.json.as[PrettyGraphState]
      }.toMap
    }
  }

  def getGraphKinds(): Future[GraphKinds] = {
    call(Graph.internal.getGraphKinds()).map { response => response.json.as[GraphKinds] }
  }

  def wander(wanderlust: Wanderlust): Future[Collisions] = {
    val payload = Json.toJson(wanderlust)
    call(Graph.internal.wander(), payload, callTimeouts = longTimeout).map { response => response.json.as[Collisions] }
  }

  def uriWander(userId: Id[User], steps: Int): Future[Map[Id[NormalizedURI], Int]] = {
    call(Graph.internal.uriWandering(userId, steps), callTimeouts = longTimeout).map { r => (r.json).as[Map[Id[NormalizedURI], Int]] }
  }

  def getConnectedUriScores(userId: Id[User], avoidFirstDegreeConnections: Boolean): Future[Seq[ConnectedUriScore]] = {
    cacheProvider.uriScoreCache.getOrElseFuture(ConnectedUriScoreCacheKey(userId, avoidFirstDegreeConnections)) {
      call(Graph.internal.getUriAndScores(userId, avoidFirstDegreeConnections), callTimeouts = longTimeout).map { response =>
        response.json.as[Seq[ConnectedUriScore]]
      }
    }
  }

  def getConnectedUserScores(userId: Id[User], avoidFirstDegreeConnections: Boolean): Future[Seq[ConnectedUserScore]] = {
    cacheProvider.userScoreCache.getOrElseFuture(ConnectedUserScoreCacheKey(userId, avoidFirstDegreeConnections)) {
      call(Graph.internal.getUserAndScores(userId, avoidFirstDegreeConnections), callTimeouts = longTimeout).map { response =>
        response.json.as[Seq[ConnectedUserScore]]
      }
    }
  }

<<<<<<< HEAD
  def getUserFriendships(userId: Id[User], bePatient: Boolean): Future[Seq[(Id[User], Double)]] = {
    val futureUserScores = cacheProvider.userScoreCache.get(ConnectedUserScoreCacheKey(userId, false)) match {
      case Some(userScores) => Future.successful(userScores)
      case None =>
        val futureActualUserScores = call(Graph.internal.getUserAndScores(userId, false), callTimeouts = longTimeout).map { response =>
          response.json.as[Seq[ConnectedUserScore]]
        }
        if (bePatient) futureActualUserScores else Future.successful(Seq.empty)
    }
    futureUserScores.map(userScores => userScores.map { case ConnectedUserScore(friendId, score) => friendId -> score })
  }

  def getSociallyRelatedEntities(userId: Id[User], bePatient: Boolean): Future[Option[SociallyRelatedEntities]] = {

    def needRefresh(x: Option[SociallyRelatedEntities]): Boolean = {
      x.isEmpty || (x.get.timestamp.plus(ONE_HOUR_MILLIS * 12).getMillis < currentDateTime.getMillis)
    }

    cacheProvider.relatedEntitiesCache.
      getOrElseFutureOpt(SociallyRelatedEntitiesCacheKey(userId), needRefresh) {
        call(Graph.internal.refreshSociallyRelatedEntities(userId), callTimeouts = longTimeout).map { r => Some(r.json.as[SociallyRelatedEntities]) }
      }
  }
=======
  def getSociallyRelatedEntities(userId: Id[User]): Future[Option[SociallyRelatedEntities]] = {

    def needRefresh(cachedEntities: Option[SociallyRelatedEntities]): Boolean = {
      !cachedEntities.exists(_.createdAt.isAfter(currentDateTime.minusHours(12)))
    }
>>>>>>> 271ee0ae

    cacheProvider.relatedEntitiesCache.
      getOrElseFutureOpt(SociallyRelatedEntitiesCacheKey(userId), needRefresh) {
        call(Graph.internal.getSociallyRelatedEntities(userId), callTimeouts = longTimeout).map { r =>
          r.json.asOpt[SociallyRelatedEntities]
        }
      }
  }

  def explainFeed(userId: Id[User], uriIds: Seq[Id[NormalizedURI]]): Future[Seq[GraphFeedExplanation]] = {
    val payload = Json.obj("user" -> userId, "uris" -> uriIds)
    call(Graph.internal.explainFeed(), payload, callTimeouts = longTimeout).map { r => (r.json).as[Seq[GraphFeedExplanation]] }
  }
}<|MERGE_RESOLUTION|>--- conflicted
+++ resolved
@@ -34,16 +34,7 @@
   def uriWander(userId: Id[User], steps: Int): Future[Map[Id[NormalizedURI], Int]]
   def getConnectedUriScores(userId: Id[User], avoidFirstDegreeConnections: Boolean): Future[Seq[ConnectedUriScore]]
   def getConnectedUserScores(userId: Id[User], avoidFirstDegreeConnections: Boolean): Future[Seq[ConnectedUserScore]]
-<<<<<<< HEAD
-  def getUserFriendships(userId: Id[User], bePatient: Boolean): Future[Seq[(Id[User], Double)]]
-  def getSociallyRelatedEntities(userId: Id[User], bePatient: Boolean): Future[Option[SociallyRelatedEntities]]
-  def getSociallyRelatedUsers(userId: Id[User], bePatient: Boolean): Future[Option[RelatedEntities[User, User]]]
-  def getSociallyRelatedFacebookAccounts(userId: Id[User], bePatient: Boolean): Future[Option[RelatedEntities[User, SocialUserInfo]]]
-  def getSociallyRelatedLinkedInAccounts(userId: Id[User], bePatient: Boolean): Future[Option[RelatedEntities[User, SocialUserInfo]]]
-  def getSociallyRelatedEmailAccounts(userId: Id[User], bePatient: Boolean): Future[Option[RelatedEntities[User, EmailAccountInfo]]]
-=======
   def getSociallyRelatedEntities(userId: Id[User]): Future[Option[SociallyRelatedEntities]]
->>>>>>> 271ee0ae
   def explainFeed(userId: Id[User], uriIds: Seq[Id[NormalizedURI]]): Future[Seq[GraphFeedExplanation]]
 }
 
@@ -60,7 +51,6 @@
     mode: Mode) extends GraphServiceClient with Logging {
 
   private val longTimeout = CallTimeouts(responseTimeout = Some(300000), maxWaitTime = Some(3000), maxJsonParseTime = Some(10000))
-  private val ONE_HOUR_MILLIS = 1000 * 60 * 60
 
   private def getSuccessfulResponses(calls: Seq[Future[ClientResponse]]): Future[Seq[ClientResponse]] = {
     val safeCalls = calls.map { call =>
@@ -118,37 +108,11 @@
     }
   }
 
-<<<<<<< HEAD
-  def getUserFriendships(userId: Id[User], bePatient: Boolean): Future[Seq[(Id[User], Double)]] = {
-    val futureUserScores = cacheProvider.userScoreCache.get(ConnectedUserScoreCacheKey(userId, false)) match {
-      case Some(userScores) => Future.successful(userScores)
-      case None =>
-        val futureActualUserScores = call(Graph.internal.getUserAndScores(userId, false), callTimeouts = longTimeout).map { response =>
-          response.json.as[Seq[ConnectedUserScore]]
-        }
-        if (bePatient) futureActualUserScores else Future.successful(Seq.empty)
-    }
-    futureUserScores.map(userScores => userScores.map { case ConnectedUserScore(friendId, score) => friendId -> score })
-  }
-
-  def getSociallyRelatedEntities(userId: Id[User], bePatient: Boolean): Future[Option[SociallyRelatedEntities]] = {
-
-    def needRefresh(x: Option[SociallyRelatedEntities]): Boolean = {
-      x.isEmpty || (x.get.timestamp.plus(ONE_HOUR_MILLIS * 12).getMillis < currentDateTime.getMillis)
-    }
-
-    cacheProvider.relatedEntitiesCache.
-      getOrElseFutureOpt(SociallyRelatedEntitiesCacheKey(userId), needRefresh) {
-        call(Graph.internal.refreshSociallyRelatedEntities(userId), callTimeouts = longTimeout).map { r => Some(r.json.as[SociallyRelatedEntities]) }
-      }
-  }
-=======
   def getSociallyRelatedEntities(userId: Id[User]): Future[Option[SociallyRelatedEntities]] = {
 
     def needRefresh(cachedEntities: Option[SociallyRelatedEntities]): Boolean = {
       !cachedEntities.exists(_.createdAt.isAfter(currentDateTime.minusHours(12)))
     }
->>>>>>> 271ee0ae
 
     cacheProvider.relatedEntitiesCache.
       getOrElseFutureOpt(SociallyRelatedEntitiesCacheKey(userId), needRefresh) {
