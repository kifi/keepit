package com.keepit.graph.manager

import com.keepit.common.db.{State, Id, SequenceNumber}
import com.keepit.common.reflection.CompanionTypeSystem
import play.api.libs.json._
import com.keepit.model._
import com.keepit.common.time.DateTimeJsonFormat
import play.api.libs.functional.syntax._
import com.keepit.social.SocialNetworkType
import com.keepit.cortex.CortexVersionedSequenceNumber

sealed trait GraphUpdate { self =>
  type U >: self.type <: GraphUpdate
  def seq: SequenceNumber[U]
  def kind: GraphUpdateKind[U]
  def instance: U = self
}

object GraphUpdate {
  implicit val format = new Format[GraphUpdate] {
    def writes(update: GraphUpdate) = Json.obj("code" -> update.kind.code, "value" -> update.kind.format.writes(update.instance))
    def reads(json: JsValue) = (json \ "code").validate[String].flatMap { code => GraphUpdateKind(code).format.reads(json \ "value") }
  }
}

sealed trait GraphUpdateKind[U <: GraphUpdate] {
  def code: String
  def format: Format[U]
  def seq(value: Long): SequenceNumber[U] = SequenceNumber(value)
}

object GraphUpdateKind {
  val all: Set[GraphUpdateKind[_ <: GraphUpdate]] = CompanionTypeSystem[GraphUpdate, GraphUpdateKind[_ <: GraphUpdate]]("U")
  private val byCode: Map[String, GraphUpdateKind[_ <: GraphUpdate]] = {
    require(all.size == all.map(_.code).size, "Duplicate GraphUpdateKind names.")
    all.map { ingestableKind => ingestableKind.code -> ingestableKind }.toMap
  }
  def apply(code: String): GraphUpdateKind[_ <: GraphUpdate] = byCode(code)
}

case class UserGraphUpdate(userId: Id[User], userSeq: SequenceNumber[User]) extends GraphUpdate {
  type U = UserGraphUpdate
  def kind = UserGraphUpdate
  def seq = kind.seq(userSeq.value)
}

case object UserGraphUpdate extends GraphUpdateKind[UserGraphUpdate] {
  val code = "user_graph_update"
  implicit val format: Format[UserGraphUpdate] = (
    (__ \ 'userId).format(Id.format[User]) and
    (__ \ 'userSeq).format(SequenceNumber.format[User])
  )(UserGraphUpdate.apply, unlift(UserGraphUpdate.unapply))
}

case class UserConnectionGraphUpdate(firstUserId: Id[User], secondUserId: Id[User], state: State[UserConnection], userConnectionSeq: SequenceNumber[UserConnection]) extends GraphUpdate {
  type U = UserConnectionGraphUpdate
  def kind = UserConnectionGraphUpdate
  def seq = kind.seq(userConnectionSeq.value)
}

case object UserConnectionGraphUpdate extends GraphUpdateKind[UserConnectionGraphUpdate] {
  val code = "user_connection_graph_update"
  implicit val format: Format[UserConnectionGraphUpdate] = (
    (__ \ 'firstUserId).format(Id.format[User]) and
    (__ \ 'secondUserId).format(Id.format[User]) and
    (__ \ 'state).format(State.format[UserConnection]) and
    (__ \ 'userConnectionSeq).format(SequenceNumber.format[UserConnection])
  )(UserConnectionGraphUpdate.apply, unlift(UserConnectionGraphUpdate.unapply))
}

case class SocialUserInfoGraphUpdate(socialUserId: Id[SocialUserInfo], network: SocialNetworkType, userId: Option[Id[User]], socialUserSeq: SequenceNumber[SocialUserInfo]) extends GraphUpdate {
  type U = SocialUserInfoGraphUpdate
  def kind = SocialUserInfoGraphUpdate
  def seq = kind.seq(socialUserSeq.value)
}

case object SocialUserInfoGraphUpdate extends GraphUpdateKind[SocialUserInfoGraphUpdate] {
  val code = "social_user_info_graph_update"
  implicit val format: Format[SocialUserInfoGraphUpdate] = (
    (__ \ 'socialUserId).format(Id.format[SocialUserInfo]) and
    (__ \ 'network).format[SocialNetworkType] and
    (__ \ 'userId).formatNullable(Id.format[User]) and
    (__ \ 'socialUserSeq).format(SequenceNumber.format[SocialUserInfo])
  )(SocialUserInfoGraphUpdate.apply, unlift(SocialUserInfoGraphUpdate.unapply))
}

case class SocialConnectionGraphUpdate(firstSocialUserId: Id[SocialUserInfo], secondSocialUserId: Id[SocialUserInfo], network: SocialNetworkType, state: State[SocialConnection], socialConnectionSeq: SequenceNumber[SocialConnection]) extends GraphUpdate {
  type U = SocialConnectionGraphUpdate
  def kind = SocialConnectionGraphUpdate
  def seq = kind.seq(socialConnectionSeq.value)
}

case object SocialConnectionGraphUpdate extends GraphUpdateKind[SocialConnectionGraphUpdate] {
  val code = "social_connection_graph_update"
  implicit val format: Format[SocialConnectionGraphUpdate] = (
    (__ \ 'firstSocialUserId).format(Id.format[SocialUserInfo]) and
    (__ \ 'secondSocialUserId).format(Id.format[SocialUserInfo]) and
    (__ \ 'network).format[SocialNetworkType] and
    (__ \ 'state).format(State.format[SocialConnection]) and
    (__ \ 'SocialConnectionSeq).format(SequenceNumber.format[SocialConnection])
  )(SocialConnectionGraphUpdate.apply, unlift(SocialConnectionGraphUpdate.unapply))
}

<<<<<<< HEAD
case class KeepGraphUpdate(id: Id[Keep], userId: Id[User], uriId: Id[NormalizedURI], state: State[Keep], keepSeq: SequenceNumber[Keep]) extends GraphUpdate {
  type U = KeepGraphUpdate
  def kind = KeepGraphUpdate
  def seq = kind.seq(keepSeq.value)
}

case object KeepGraphUpdate extends GraphUpdateKind[KeepGraphUpdate] {
  val code = "keep_graph_update"
  implicit val format: Format[KeepGraphUpdate] = (
    (__ \ 'id).format(Id.format[Keep]) and
    (__ \ 'userId).format(Id.format[User]) and
    (__ \ 'uriId).format(Id.format[NormalizedURI]) and
    (__ \ 'state).format(State.format[Keep]) and
    (__ \ 'keepSeq).format(SequenceNumber.format[Keep])
  )(KeepGraphUpdate.apply, unlift(KeepGraphUpdate.unapply))
}
=======
case class LDAURITopicGraphUpdate(
  uriId: Id[NormalizedURI],
  uriSeq: CortexVersionedSequenceNumber[NormalizedURI],
  modelName: String,
  topics: Array[Float]
) extends GraphUpdate {
  type U = LDAURITopicGraphUpdate
  def kind = LDAURITopicGraphUpdate
  def seq = kind.seq(uriSeq.versionedSeq)
}

case object LDAURITopicGraphUpdate extends GraphUpdateKind[LDAURITopicGraphUpdate]{
  val code = "lda_uri_topic_graph_update"
  private implicit val uriIdFormat = Id.format[NormalizedURI]
  private implicit val seqFormat = CortexVersionedSequenceNumber.format[NormalizedURI]
  implicit val format = Json.format[LDAURITopicGraphUpdate]
}
>>>>>>> 9d4fb0ec
<|MERGE_RESOLUTION|>--- conflicted
+++ resolved
@@ -101,7 +101,6 @@
   )(SocialConnectionGraphUpdate.apply, unlift(SocialConnectionGraphUpdate.unapply))
 }
 
-<<<<<<< HEAD
 case class KeepGraphUpdate(id: Id[Keep], userId: Id[User], uriId: Id[NormalizedURI], state: State[Keep], keepSeq: SequenceNumber[Keep]) extends GraphUpdate {
   type U = KeepGraphUpdate
   def kind = KeepGraphUpdate
@@ -118,7 +117,7 @@
     (__ \ 'keepSeq).format(SequenceNumber.format[Keep])
   )(KeepGraphUpdate.apply, unlift(KeepGraphUpdate.unapply))
 }
-=======
+
 case class LDAURITopicGraphUpdate(
   uriId: Id[NormalizedURI],
   uriSeq: CortexVersionedSequenceNumber[NormalizedURI],
@@ -135,5 +134,4 @@
   private implicit val uriIdFormat = Id.format[NormalizedURI]
   private implicit val seqFormat = CortexVersionedSequenceNumber.format[NormalizedURI]
   implicit val format = Json.format[LDAURITopicGraphUpdate]
-}
->>>>>>> 9d4fb0ec
+}