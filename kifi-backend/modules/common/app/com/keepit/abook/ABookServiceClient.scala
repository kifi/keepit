package com.keepit.abook


// import play.api.libs.concurrent.Execution.Implicits.defaultContext
import com.keepit.model._
import com.keepit.common.db.{ExternalId, Id}
import com.keepit.common.service.{ServiceClient, ServiceType}
import com.keepit.common.logging.Logging
import com.keepit.common.healthcheck.AirbrakeNotifier
import com.keepit.common.net.{CallTimeouts, HttpClientImpl, HttpClient}
import com.keepit.common.zookeeper.ServiceCluster
import com.keepit.common.queue.RichConnectionUpdateMessage
import scala.concurrent._

import akka.actor.Scheduler


import scala.concurrent.{Future, Promise}

import play.api.libs.json._

import com.google.inject.Inject
import com.google.inject.util.Providers
import com.keepit.common.routes.ABook
import scala.util.{Success, Failure, Try}
import play.api.http.Status
import com.keepit.abook.model.RichSocialConnection
import com.keepit.common.mail.{EmailAddress, BasicContact}
import com.keepit.typeahead.TypeaheadHit

case class RichContact(email: EmailAddress, name: Option[String] = None, firstName: Option[String] = None, lastName: Option[String] = None, userId: Option[Id[User]])
object RichContact {
  implicit val format = Json.format[RichContact]
}

trait ABookServiceClient extends ServiceClient {

  implicit val fj = com.keepit.common.concurrent.ExecutionContext.fj
  final val serviceType = ServiceType.ABOOK

  def importContacts(userId:Id[User], oauth2Token:OAuth2Token):Future[Try[ABookInfo]] // gmail
  def uploadContacts(userId:Id[User], origin:ABookOriginType, data:JsValue):Future[Try[ABookInfo]] // ios (see MobileUserController)
  def formUpload(userId:Id[User], json:JsValue):Future[JsValue]
  def getAllABookInfos():Future[Seq[ABookInfo]]
  def getPagedABookInfos(page:Int, size:Int):Future[Seq[ABookInfo]]
  def getABooksCount():Future[Int]
  def getABookInfos(userId:Id[User]):Future[Seq[ABookInfo]]
  def getABookInfo(userId:Id[User], id:Id[ABookInfo]):Future[Option[ABookInfo]]
  def getABookInfoByExternalId(id: ExternalId[ABookInfo]):Future[Option[ABookInfo]]
  def getEContacts(userId:Id[User], maxRows:Int):Future[Seq[EContact]]
  def getEContactCount(userId:Id[User]):Future[Int]
  def getEContactsByIds(contactIds:Seq[Id[EContact]]):Future[Seq[EContact]]
  def getEContactByEmail(userId:Id[User], email: EmailAddress):Future[Option[EContact]]
  def getABookRawInfos(userId:Id[User]):Future[Seq[ABookRawInfo]]
  def getOAuth2Token(userId:Id[User], abookId:Id[ABookInfo]):Future[Option[OAuth2Token]]
  def internContact(userId:Id[User], contact: BasicContact):Future[EContact]
  def queryEContacts(userId:Id[User], limit:Int, search:Option[String], after:Option[String]):Future[Seq[EContact]]
  def prefixSearch(userId:Id[User], query:String):Future[Seq[EContact]]
  def prefixQuery(userId:Id[User], limit:Int, search:Option[String], after:Option[String]):Future[Seq[EContact]]
  def refreshPrefixFilter(userId:Id[User]):Future[Unit]
  def refreshPrefixFiltersByIds(userIds:Seq[Id[User]]):Future[Unit]
  def refreshAllFilters():Future[Unit]
  def richConnectionUpdate(message: RichConnectionUpdateMessage): Future[Unit]
  def blockRichConnection(userId: Id[User], friend: Either[Id[SocialUserInfo], EmailAddress]): Future[Unit]
  def ripestFruit(userId: Id[User], howMany: Int): Future[Seq[Id[SocialUserInfo]]]
  def countInvitationsSent(userId: Id[User], friend: Either[Id[SocialUserInfo], EmailAddress]): Future[Int]
  def getRipestFruits(userId: Id[User], page: Int, pageSize: Int): Future[Seq[RichSocialConnection]]
  def validateAllContacts(readOnly: Boolean): Unit
<<<<<<< HEAD
  def hideEmailFromUser(userId: Id[User], email: EmailAddress): Future[Boolean]
=======
  def getContactNameByEmail(userId:Id[User], email: EmailAddress): Future[Option[String]]
  def internKifiContact(userId: Id[User], contact: BasicContact): Future[RichContact]
>>>>>>> a076f4d4
}


class ABookServiceClientImpl @Inject() (
  val airbrakeNotifier: AirbrakeNotifier,
  val httpClient: HttpClient, // todo(ray/eng): revisit handling of non-200 responses in service calls
  val serviceCluster: ServiceCluster
)
  extends ABookServiceClient with Logging {

  val longTimeout = CallTimeouts(responseTimeout = Some(30000), maxJsonParseTime = Some(30000))

  def importContacts(userId:Id[User], oauth2Token:OAuth2Token): Future[Try[ABookInfo]] = {
    call(ABook.internal.importContacts(userId), Json.toJson(oauth2Token), callTimeouts = longTimeout).map{ r =>
      r.status match {
        case Status.OK => Success(Json.fromJson[ABookInfo](r.json).get)
        case _ => Failure(new IllegalArgumentException((r.json \ "code").asOpt[String].getOrElse("invalid arguments")))
      }
    }
  }

  def formUpload(userId:Id[User], json:JsValue):Future[JsValue] = {
    call(ABook.internal.formUpload(userId), json).map { r => r.json }
  }

  def getABookInfo(userId:Id[User], id: Id[ABookInfo]): Future[Option[ABookInfo]] = {
    call(ABook.internal.getABookInfo(userId, id)).map { r =>
      Json.fromJson[Option[ABookInfo]](r.json).get
    }
  }

  def getABookInfos(userId: Id[User]): Future[Seq[ABookInfo]] = {
    call(ABook.internal.getABookInfos(userId)).map { r =>
      Json.fromJson[Seq[ABookInfo]](r.json).get
    }
  }

  def getAllABookInfos(): Future[Seq[ABookInfo]] = {
    call(ABook.internal.getAllABookInfos()).map { r =>
      Json.fromJson[Seq[ABookInfo]](r.json).get
    }
  }

  def getPagedABookInfos(page:Int, size:Int):Future[Seq[ABookInfo]] = {
    call(ABook.internal.getPagedABookInfos(page, size)).map { r =>
      Json.fromJson[Seq[ABookInfo]](r.json).get
    }
  }

  def getABooksCount():Future[Int] = {
    call(ABook.internal.getABooksCount()).map { r =>
      Json.fromJson[Int](r.json).get
    }
  }

  def getABookInfoByExternalId(id: ExternalId[ABookInfo]):Future[Option[ABookInfo]] = {
    call(ABook.internal.getABookInfoByExternalId(id)).map { r =>
      Json.fromJson[Option[ABookInfo]](r.json).get
    }
  }

  def getEContacts(userId: Id[User], maxRows: Int): Future[Seq[EContact]] = {
    call(ABook.internal.getEContacts(userId, maxRows), callTimeouts = longTimeout).map { r =>
      Json.fromJson[Seq[EContact]](r.json).get
    }
  }

  def getEContactCount(userId: Id[User]): Future[Int] = {
    call(ABook.internal.getEContactCount(userId)).map { r =>
      Json.fromJson[Int](r.json).get
    }
  }

  override def getEContactsByIds(contactIds: Seq[Id[EContact]]): Future[Seq[EContact]] = {
    call(ABook.internal.getEContactsByIds(), JsArray(contactIds.map(c => JsNumber(c.id)))).map { r =>
      Json.fromJson[Seq[EContact]](r.json).get
    }
  }

  def getEContactByEmail(userId: Id[User], email: EmailAddress): Future[Option[EContact]] = {
    call(ABook.internal.getEContactByEmail(userId, email), callTimeouts = longTimeout).map { r =>
      Json.fromJson[Option[EContact]](r.json).get
    }
  }

  def getContactNameByEmail(userId:Id[User], email: EmailAddress): Future[Option[String]] = {
    call(ABook.internal.getContactNameByEmail(userId), Json.toJson(email), callTimeouts = longTimeout).map { r =>
      Json.fromJson[Option[String]](r.json).get
    }
  }

  def getABookRawInfos(userId: Id[User]): Future[Seq[ABookRawInfo]] = {
    call(ABook.internal.getABookRawInfos(userId), callTimeouts = longTimeout).map { r =>
      Json.fromJson[Seq[ABookRawInfo]](r.json).get
    }
  }

  def uploadContacts(userId:Id[User], origin:ABookOriginType, data:JsValue): Future[Try[ABookInfo]] = {
    call(ABook.internal.uploadContacts(userId, origin), data).map{ r =>
      r.status match {
        case Status.OK => Success(Json.fromJson[ABookInfo](r.json).get)
        case _ => Failure(new IllegalArgumentException((r.json \ "code").asOpt[String].getOrElse("invalid arguments")))
      }
    }
  }

  def getOAuth2Token(userId: Id[User], abookId: Id[ABookInfo]): Future[Option[OAuth2Token]] = {
    call(ABook.internal.getOAuth2Token(userId, abookId)).map { r =>
      if (r.json == null) None // TODO: revisit
      else r.json.as[Option[OAuth2Token]]
    }
  }

  def internContact(userId:Id[User], contact: BasicContact):Future[EContact] = {
    call(ABook.internal.internContact(userId), Json.toJson(contact)).map { r =>
      r.json.as[EContact]
    }
  }

  def internKifiContact(userId:Id[User], contact: BasicContact):Future[RichContact] = {
    call(ABook.internal.internKifiContact(userId), Json.toJson(contact)).map { r =>
      r.json.as[RichContact]
    }
  }

  def queryEContacts(userId: Id[User], limit: Int, search: Option[String], after: Option[String]): Future[Seq[EContact]] = {
    call(ABook.internal.queryEContacts(userId, limit, search, after)).map { r =>
      r.status match {
        case Status.OK => Json.fromJson[Seq[EContact]](r.json).get
        case _ => throw new IllegalStateException(s"[queryEContacts($userId,$limit,$search,$after)] failed with ${r.status}; body=${r.body}")
      }
    }
  }

  def prefixSearch(userId: Id[User], query: String): Future[Seq[EContact]] = {
    call(ABook.internal.prefixSearch(userId, query)).map { r =>
      r.status match {
        case Status.OK => Json.fromJson[Seq[EContact]](r.json).get
        case _ => throw new IllegalStateException(s"[prefixSearch($userId,$query)] failed with ${r.status}; body=${r.body}")
      }
    }
  }

  def prefixQuery(userId: Id[User], limit: Int, search: Option[String], after: Option[String]): Future[Seq[EContact]] = {
    call(ABook.internal.prefixQuery(userId, limit, search, after)).map { r =>
      r.status match {
        case Status.OK => Json.fromJson[Seq[EContact]](r.json).get
        case _ => throw new IllegalStateException(s"[prefixQuery($userId,$limit,$search,$after)] failed with ${r.status}; body=${r.body}")
      }
    }
  }

  def refreshPrefixFilter(userId: Id[User]): Future[Unit] = {
    call(ABook.internal.refreshPrefixFilter(userId)).map { r =>
      r.status match {
        case Status.OK => Unit
        case _ => throw new IllegalStateException(s"[refreshPrefixFilter($userId) failed with ${r.status}; body=${r.body}")
      }
    }
  }

  def refreshPrefixFiltersByIds(userIds: Seq[Id[User]]): Future[Unit] = {
    call(ABook.internal.refreshPrefixFiltersByIds(), JsArray(userIds.map(u => JsNumber(u.id)))) map { r =>
      r.status match {
        case Status.OK => Unit
        case _ => throw new IllegalStateException(s"[refreshPrefixFiltersByIds(${userIds.length};${userIds.take(50).mkString(",")})] failed with ${r.status}; body=${r.body}")
      }
    }
  }

  override def refreshAllFilters(): Future[Unit] = {
    call(ABook.internal.refreshAllPrefixFilters()).map { r =>
      r.status match {
        case Status.OK => Unit
        case _ => throw new IllegalStateException(s"[refreshAllFilters] failed with ${r.status}; body=${r.body}")
      }
    }
  }

  def richConnectionUpdate(message: RichConnectionUpdateMessage) : Future[Unit] = {
    callLeader(ABook.internal.richConnectionUpdate, Json.toJson(message)).map{r => ()}
  }

  def blockRichConnection(userId: Id[User], friend: Either[Id[SocialUserInfo], EmailAddress]): Future[Unit] = {
    implicit val userIdFormat = Id.format[User]
    implicit val socialIdFormat = Id.format[SocialUserInfo]
    val json = Json.obj("userId" -> userId, "friendSocialId" -> friend.left.toOption, "friendEmailAddress" -> friend.right.toOption)
    call(ABook.internal.blockRichConnection, json).map(_ => ())
  }


  def ripestFruit(userId: Id[User], howMany: Int): Future[Seq[Id[SocialUserInfo]]] = {
    implicit val idFormatter = Id.format[SocialUserInfo]
    call(ABook.internal.ripestFruit(userId, howMany)).map{ r =>
      r.json.as[Seq[Id[SocialUserInfo]]]
    }
  }

  def countInvitationsSent(userId: Id[User], friend: Either[Id[SocialUserInfo], EmailAddress]): Future[Int] = {
    call(ABook.internal.countInvitationsSent(userId, friend)).map(_.json.as[Int])
  }

  def getRipestFruits(userId: Id[User], page: Int, pageSize: Int): Future[Seq[RichSocialConnection]] = {
    call(ABook.internal.getRipestFruits(userId, page, pageSize)).map(_.json.as[Seq[RichSocialConnection]])
  }

  def validateAllContacts(readOnly: Boolean): Unit = {
    call(ABook.internal.validateAllContacts(readOnly))
  }

  def hideEmailFromUser(userId: Id[User], email: EmailAddress): Future[Boolean] = {
    call(ABook.internal.hideEmailFromUser(userId, email)).map(_.json.as[Boolean])
  }

}

class FakeABookServiceClientImpl(val airbrakeNotifier: AirbrakeNotifier, scheduler: Scheduler) extends ABookServiceClient {

  val serviceCluster: ServiceCluster = new ServiceCluster(ServiceType.TEST_MODE, Providers.of(airbrakeNotifier), scheduler, ()=>{})

  protected def httpClient: com.keepit.common.net.HttpClient = ???

  def importContacts(userId: Id[User], oauth2Token: OAuth2Token): Future[Try[ABookInfo]] = ???

  def formUpload(userId: Id[User], json: JsValue): Future[JsValue] = ???

  def getABookInfo(userId: Id[User], id: Id[ABookInfo]): Future[Option[ABookInfo]] = ???

  def getABookInfos(userId: Id[User]): Future[Seq[ABookInfo]] = ???

  def getAllABookInfos(): Future[Seq[ABookInfo]] = ???

  def getPagedABookInfos(page: Int, size: Int): Future[Seq[ABookInfo]] = ???

  def getABookInfoByExternalId(id: ExternalId[ABookInfo]):Future[Option[ABookInfo]] = ???

  def getABooksCount(): Future[Int] = ???

  def getEContacts(userId: Id[User], maxRows: Int): Future[Seq[EContact]] = Future.successful(Seq.empty[EContact])

  def getEContactCount(userId: Id[User]): Future[Int] = ???

  def getEContactsByIds(contactIds: Seq[Id[EContact]]): Future[Seq[EContact]] = ???

  def getEContactByEmail(userId: Id[User], email: EmailAddress): Future[Option[EContact]] = ???

  def getABookRawInfos(userId: Id[User]): Future[Seq[ABookRawInfo]] = ???

  def uploadContacts(userId: Id[User], origin: ABookOriginType, data: JsValue): Future[Try[ABookInfo]] = ???

  def getOAuth2Token(userId: Id[User], abookId: Id[ABookInfo]): Future[Option[OAuth2Token]] = ???

  def internContact(userId: Id[User], contact: BasicContact): Future[EContact] = ???

  def queryEContacts(userId: Id[User], limit: Int, search: Option[String], after: Option[String]): Future[Seq[EContact]] = ???

  def prefixSearch(userId: Id[User], query: String): Future[Seq[EContact]] = ???

  def prefixQuery(userId: Id[User], limit: Int, search: Option[String], after: Option[String]): Future[Seq[EContact]] = ???

  def refreshPrefixFilter(userId: Id[User]): Future[Unit] = ???

  def refreshPrefixFiltersByIds(userIds: Seq[Id[User]]): Future[Unit] = ???

  def refreshAllFilters(): Future[Unit] = ???

  def richConnectionUpdate(message: RichConnectionUpdateMessage) : Future[Unit] =  ???

  def blockRichConnection(userId: Id[User], friend: Either[Id[SocialUserInfo], EmailAddress]): Future[Unit] = ???

  def ripestFruit(userId: Id[User], howMany: Int): Future[Seq[Id[SocialUserInfo]]] = ???

  def countInvitationsSent(userId: Id[User], friend: Either[Id[SocialUserInfo], EmailAddress]): Future[Int] = ???

  def getRipestFruits(userId: Id[User], page: Int, pageSize: Int): Future[Seq[RichSocialConnection]] = ???

  def validateAllContacts(readOnly: Boolean = true): Unit = ???

<<<<<<< HEAD
  def hideEmailFromUser(userId: Id[User], email: EmailAddress): Future[Boolean] = ???
=======
  def getContactNameByEmail(userId:Id[User], email: EmailAddress): Future[Option[String]] = Future.successful(None)

  def internKifiContact(userId: Id[User], contact: BasicContact): Future[RichContact] = ???
>>>>>>> a076f4d4
}<|MERGE_RESOLUTION|>--- conflicted
+++ resolved
@@ -66,12 +66,9 @@
   def countInvitationsSent(userId: Id[User], friend: Either[Id[SocialUserInfo], EmailAddress]): Future[Int]
   def getRipestFruits(userId: Id[User], page: Int, pageSize: Int): Future[Seq[RichSocialConnection]]
   def validateAllContacts(readOnly: Boolean): Unit
-<<<<<<< HEAD
   def hideEmailFromUser(userId: Id[User], email: EmailAddress): Future[Boolean]
-=======
   def getContactNameByEmail(userId:Id[User], email: EmailAddress): Future[Option[String]]
   def internKifiContact(userId: Id[User], contact: BasicContact): Future[RichContact]
->>>>>>> a076f4d4
 }
 
 
@@ -314,6 +311,7 @@
 
   def getEContactCount(userId: Id[User]): Future[Int] = ???
 
+
   def getEContactsByIds(contactIds: Seq[Id[EContact]]): Future[Seq[EContact]] = ???
 
   def getEContactByEmail(userId: Id[User], email: EmailAddress): Future[Option[EContact]] = ???
@@ -350,11 +348,10 @@
 
   def validateAllContacts(readOnly: Boolean = true): Unit = ???
 
-<<<<<<< HEAD
   def hideEmailFromUser(userId: Id[User], email: EmailAddress): Future[Boolean] = ???
-=======
+
   def getContactNameByEmail(userId:Id[User], email: EmailAddress): Future[Option[String]] = Future.successful(None)
 
   def internKifiContact(userId: Id[User], contact: BasicContact): Future[RichContact] = ???
->>>>>>> a076f4d4
+
 }