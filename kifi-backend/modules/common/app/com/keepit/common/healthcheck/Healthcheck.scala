--- conflicted
+++ resolved
@@ -194,15 +194,10 @@
     val message = Html(s"Service version ${services.currentVersion} started at $currentDateTime on $host. Service compiled at ${services.compilationTime}")
     val email = ElectronicMail(from = EmailAddresses.ENG, to = List(EmailAddresses.ENG),
         subject = subject, htmlBody = message.body,
-<<<<<<< HEAD
-        category = NotificationCategory.System.HEALTHCHECK)
-    actor.ref ! email
-=======
         category = PostOffice.Categories.System.HEALTHCHECK)
     if (!isCanary) {
       actor.ref ! email
     }
->>>>>>> e557f65c
     email
   }
 
@@ -211,15 +206,10 @@
     val message = Html(s"Service version ${services.currentVersion} stopped at $currentDateTime on $host. Service compiled at ${services.compilationTime}")
     val email = ElectronicMail(from = EmailAddresses.ENG, to = List(EmailAddresses.ENG),
         subject = subject, htmlBody = message.body,
-<<<<<<< HEAD
-        category = NotificationCategory.System.HEALTHCHECK)
-    actor.ref ! email
-=======
         category = PostOffice.Categories.System.HEALTHCHECK)
     if (!isCanary) {
       actor.ref ! email
     }
->>>>>>> e557f65c
     email
   }
 
