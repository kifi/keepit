--- conflicted
+++ resolved
@@ -263,12 +263,9 @@
     })
     def getRipestFruits(userId: Id[User], page: Int, pageSize: Int) = ServiceRoute(GET, s"/internal/abook/$userId/ripestFruits", Param("page", page), Param("pageSize", pageSize))
     def validateAllContacts(readOnly: Boolean) = ServiceRoute(GET, s"/internal/abook/validateAllContacts", Param("readOnly", readOnly))
-<<<<<<< HEAD
     def hideEmailFromUser(userId: Id[User], email: EmailAddress) = ServiceRoute(POST, s"/internal/abook/${userId.id}/hideEmailFromUser", Param("email", email))
-=======
     def getContactNameByEmail(userId: Id[User]) = ServiceRoute(POST, s"/internal/abook/${userId.id}/getContactNameByEmail")
     def internKifiContact(userId: Id[User]) = ServiceRoute(POST, s"/internal/abook/${userId.id}/internKifiContact")
->>>>>>> a076f4d4
   }
 }
 
