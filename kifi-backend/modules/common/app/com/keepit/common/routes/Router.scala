--- conflicted
+++ resolved
@@ -267,11 +267,8 @@
     def getMessagesOnKeep = ServiceRoute(POST, "/internal/eliza/getMessagesOnKeep")
     def editMessage() = ServiceRoute(POST, "/internal/eliza/editMessage")
     def deleteMessage() = ServiceRoute(POST, "/internal/eliza/deleteMessage")
-<<<<<<< HEAD
     def keepHasAccessToken(keepId: Id[Keep], accessToken: String) = ServiceRoute(GET, "/internal/eliza/keepHasAccessToken")
-=======
     def getMessagesChanged(seqNum: SequenceNumber[Message], fetchSize: Int) = ServiceRoute(GET, "/internal/eliza/getMessagesChanged", Param("seqNum", seqNum), Param("fetchSize", fetchSize))
->>>>>>> a138e28b
     def rpbGetThreads = ServiceRoute(POST, "/internal/eliza/rpbGetThreads")
     def rpbConnectKeeps() = ServiceRoute(POST, "/internal/eliza/rpbConnectKeeps")
   }
