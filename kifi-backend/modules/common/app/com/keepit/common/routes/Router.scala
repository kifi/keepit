package com.keepit.common.routes

import com.keepit.common.db.{SequenceNumber, ExternalId, Id, State}
import com.keepit.model._
import com.keepit.search.SearchConfigExperiment
import java.net.URLEncoder
import com.keepit.common.strings.UTF8
import com.keepit.search.message.ThreadContent

trait Service

case class ServiceRoute(method: Method, path: String, params: Param*) {
  def url = path + (if(params.nonEmpty) "?" + params.map({ p =>
    URLEncoder.encode(p.key, UTF8) + (if(p.value.value != "") "=" + URLEncoder.encode(p.value.value, UTF8) else "")
  }).mkString("&") else "")
}

case class Param(key: String, value: ParamValue = ParamValue("")) {
  override def toString(): String = s"key->${value.value}"
}

case class ParamValue(value: String)

object ParamValue {
  implicit def stringToParam(i: String) = ParamValue(i)
  implicit def longToParam(i: Long) = ParamValue(i.toString)
  implicit def booleanToParam(b: Boolean) = ParamValue(b.toString)
  implicit def intToParam(i: Int) = ParamValue(i.toString)
  implicit def stateToParam[T](i: State[T]) = ParamValue(i.value)
  implicit def externalIdToParam[T](i: ExternalId[T]) = ParamValue(i.id)
  implicit def idToParam[T](i: Id[T]) = ParamValue(i.id.toString)
  implicit def optionToParam[T](i: Option[T])(implicit e: T => ParamValue) = if(i.nonEmpty) e(i.get) else ParamValue("")
  implicit def seqNumToParam[T](seqNum: SequenceNumber[T]) = ParamValue(seqNum.value.toString)
}

abstract class Method(name: String)
case object GET extends Method("GET")
case object POST extends Method("POST")
case object PUT extends Method("PUT")

/*
  Hello future FortyTwoers. This will help you generate these (still need to handle params, but saves 80% of time):
    val regex = """(POST|GET)\s*(/internal\S*)[\s].*\.(.*)""".r
    def convert(s: String) = s match {
      case regex(a,b,c) => println(s"""def $c = ServiceRoute($a, "$b")""")
    }
    val all = """ ....... """ // (copy from Play routes)
    all.split("\n").filter(_.nonEmpty).map(convert)
 */

object Shoebox extends Service {
  object internal {
    def getNormalizedURI(id: Id[NormalizedURI]) = ServiceRoute(GET, "/internal/shoebox/database/getNormalizedURI", Param("id", id))
    def getNormalizedURIs(ids: String) = ServiceRoute(GET, "/internal/shoebox/database/getNormalizedURIs", Param("ids", ids))
    def getNormalizedURIByURL() = ServiceRoute(POST, "/internal/shoebox/database/getNormalizedURIByURL")
    def getNormalizedUriByUrlOrPrenormalize() = ServiceRoute(POST, "/internal/shoebox/database/getNormalizedUriByUrlOrPrenormalize")
    def internNormalizedURI() = ServiceRoute(POST, "/internal/shoebox/database/internNormalizedURI")
    def getUsers(ids: String) = ServiceRoute(GET, "/internal/shoebox/database/getUsers", Param("ids", ids))
    def getUserIdsByExternalIds(ids: String) = ServiceRoute(GET, "/internal/shoebox/database/userIdsByExternalIds", Param("ids", ids))
    def getBasicUsers() = ServiceRoute(POST, "/internal/shoebox/database/getBasicUsers")
    def getBasicUsersNoCache() = ServiceRoute(POST, "/internal/shoebox/database/getBasicUsersNoCache")
    def getEmailAddressesForUsers() = ServiceRoute(POST, "/internal/shoebox/database/getEmailAddressesForUsers")
    def getCollectionIdsByExternalIds(ids: String) = ServiceRoute(GET, "/internal/shoebox/database/collectionIdsByExternalIds", Param("ids", ids))
    def getUserOpt(id: ExternalId[User]) = ServiceRoute(GET, "/internal/shoebox/database/getUserOpt", Param("id", id))
    def getUserExperiments(id: Id[User]) = ServiceRoute(GET, "/internal/shoebox/database/getUserExperiments", Param("id", id))
    def getExperimentsByUserIds() = ServiceRoute(POST, "/internal/shoebox/database/getExperimentsByUserIds")
    def getExperimentGenerators() = ServiceRoute(GET, "/internal/shoebox/database/getExperimentGenerators")
    def getConnectedUsers(userId: Id[User]) = ServiceRoute(GET, "/internal/shoebox/database/getConnectedUsers", Param("userId", userId))
    def getBrowsingHistoryFilter(userId: Id[User]) = ServiceRoute(GET, "/internal/shoebox/tracker/browsingHistory", Param("userId", userId))
    def getClickHistoryFilter(userId: Id[User]) = ServiceRoute(GET, "/internal/shoebox/tracker/clickHistory", Param("userId", userId))
    def getBookmarks(userId: Id[User]) = ServiceRoute(GET, "/internal/shoebox/database/bookmark", Param("userId", userId))
    def getBookmarksChanged(seqNum: SequenceNumber[Bookmark], fetchSize: Int) = ServiceRoute(GET, "/internal/shoebox/database/changedBookmark", Param("seqNum", seqNum), Param("fetchSize", fetchSize))
    def getBookmarkByUriAndUser(uriId: Id[NormalizedURI], userId: Id[User]) = ServiceRoute(GET, "/internal/shoebox/database/bookmarkByUriUser", Param("uriId", uriId), Param("userId", userId))
    def getBookmarksByUriWithoutTitle(uriId: Id[NormalizedURI]) = ServiceRoute(GET, "/internal/shoebox/database/getBookmarksByUriWithoutTitle", Param("uriId", uriId))
    def getLatestBookmark(uriId: Id[NormalizedURI]) = ServiceRoute(GET, "/internal/shoebox/database/getLatestBookmark", Param("uriId", uriId))
    def saveBookmark() = ServiceRoute(POST, "/internal/shoebox/database/saveBookmark")
    def persistServerSearchEvent() = ServiceRoute(POST, "/internal/shoebox/persistServerSearchEvent")
    def sendMail() = ServiceRoute(POST, "/internal/shoebox/database/sendMail")
    def sendMailToUser() = ServiceRoute(POST, "/internal/shoebox/database/sendMailToUser")
    def getPhrasesChanged(seqNum: SequenceNumber[Phrase], fetchSize: Int) = ServiceRoute(GET, "/internal/shoebox/database/getPhrasesChanged", Param("seqNum", seqNum), Param("fetchSize", fetchSize))
    def getCollectionsChanged(seqNum: SequenceNumber[Collection], fetchSize: Int) = ServiceRoute(GET, "/internal/shoebox/database/changedCollections", Param("seqNum", seqNum), Param("fetchSize", fetchSize))
    def getBookmarksInCollection(collectionId: Id[Collection]) = ServiceRoute(GET, "/internal/shoebox/database/getBookmarksInCollection", Param("collectionId", collectionId))
    def getUriIdsInCollection(collectionId: Id[Collection]) = ServiceRoute(GET, "/internal/shoebox/database/getUriIdsInCollection", Param("collectionId", collectionId))
    def getCollectionsByUser(userId: Id[User]) = ServiceRoute(GET, "/internal/shoebox/database/getCollectionsByUser", Param("userId", userId))
    def getIndexable(seqNum: SequenceNumber[NormalizedURI], fetchSize: Int) = ServiceRoute(GET, "/internal/shoebox/database/getIndexable", Param("seqNum", seqNum), Param("fetchSize", fetchSize))
    def getIndexableUris(seqNum: SequenceNumber[NormalizedURI], fetchSize: Int) = ServiceRoute(GET, "/internal/shoebox/database/getIndexableUris", Param("seqNum", seqNum), Param("fetchSize", fetchSize))
    def getScrapedUris(seqNum: SequenceNumber[NormalizedURI], fetchSize: Int) = ServiceRoute(GET, "/internal/shoebox/database/getScrapedUris", Param("seqNum", seqNum), Param("fetchSize", fetchSize))
    def getHighestUriSeq() = ServiceRoute(GET, "/internal/shoebox/database/getHighestUriSeq")
    def getUserIndexable(seqNum: SequenceNumber[User], fetchSize: Int) = ServiceRoute(GET, "/internal/shoebox/database/getUserIndexable", Param("seqNum", seqNum), Param("fetchSize", fetchSize))
    def getActiveExperiments() = ServiceRoute(GET, "/internal/shoebox/database/getActiveExperiments")
    def getExperiments() = ServiceRoute(GET, "/internal/shoebox/database/getExperiments")
    def getExperiment(id: Id[SearchConfigExperiment]) = ServiceRoute(GET, "/internal/shoebox/database/getExperiment", Param("id", id))
    def saveExperiment = ServiceRoute(POST, "/internal/shoebox/database/saveExperiment")
    def getSocialUserInfoByNetworkAndSocialId(id: String, networkType: String) = ServiceRoute(GET, "/internal/shoebox/database/socialUserInfoByNetworkAndSocialId", Param("id", id), Param("networkType", networkType))
    def getSocialUserInfosByUserId(id: Id[User]) = ServiceRoute(GET, "/internal/shoebox/database/socialUserInfosByUserId", Param("id", id))
    def getSessionByExternalId(sessionId: ExternalId[UserSession]) = ServiceRoute(GET, "/internal/shoebox/database/sessionByExternalId", Param("sessionId", sessionId))
    def userChannelFanout() = ServiceRoute(POST, "/internal/shoebox/channel/user")
    def userChannelBroadcastFanout() = ServiceRoute(POST, "/internal/shoebox/channel/userBroadcast")
    def userChannelCountFanout() = ServiceRoute(POST, "/internal/shoebox/channel/userCount")
    def uriChannelFanout() = ServiceRoute(POST, "/internal/shoebox/channel/uri")
    def uriChannelCountFanout() = ServiceRoute(POST, "/internal/shoebox/channel/uriCount")
    def suggestExperts() = ServiceRoute(POST, "/internal/shoebox/learning/suggestExperts")
    def getSearchFriends(userId: Id[User]) = ServiceRoute(GET, "/internal/shoebox/database/searchFriends", Param("userId", userId))
    def getUnfriends(userId: Id[User]) = ServiceRoute(GET, "/internal/shoebox/database/unfriends", Param("userId", userId))
    def logEvent() = ServiceRoute(POST, "/internal/shoebox/logEvent")
    def createDeepLink() = ServiceRoute(POST, "/internal/shoebox/database/createDeepLink")
    def getNormalizedUriUpdates(lowSeq: SequenceNumber[ChangedURI], highSeq: SequenceNumber[ChangedURI]) =  ServiceRoute(GET, "/internal/shoebox/database/getNormalizedUriUpdates", Param("lowSeq", lowSeq.value), Param("highSeq", highSeq.value))
    def clickAttribution() = ServiceRoute(POST, "/internal/shoebox/database/clickAttribution")
    def assignScrapeTasks(zkId:Long, max:Int) = ServiceRoute(GET, "/internal/shoebox/database/assignScrapeTasks", Param("zkId", zkId), Param("max", max))
    def getScrapeInfo() = ServiceRoute(POST, "/internal/shoebox/database/getScrapeInfo")
    def saveScrapeInfo()  = ServiceRoute(POST, "/internal/shoebox/database/saveScrapeInfo")
    def saveNormalizedURI() = ServiceRoute(POST, "/internal/shoebox/database/saveNormalizedURI")
    def savePageInfo() = ServiceRoute(POST, "/internal/shoebox/database/savePageInfo")
    def updateNormalizedURI(uriId: Id[NormalizedURI]) = ServiceRoute(POST, "/internal/shoebox/database/updateNormalizedURI", Param("uriId", uriId))
    def recordPermanentRedirect() = ServiceRoute(POST, "/internal/shoebox/database/recordPermanentRedirect")
    def recordScrapedNormalization() = ServiceRoute(POST, "/internal/shoebox/database/recordScrapedNormalization")
    def getProxy(url: String) = ServiceRoute(GET, "/internal/shoebox/database/getProxy", Param("url"))
    def getProxyP() = ServiceRoute(POST, "/internal/shoebox/database/getProxyP")
    def isUnscrapable(url: String, destinationUrl: Option[String]) = ServiceRoute(GET, "/internal/shoebox/database/isUnscrapable", Param("url", url), Param("destinationUrl", destinationUrl))
    def isUnscrapableP() = ServiceRoute(POST, "/internal/shoebox/database/isUnscrapableP")
    def scraped() = ServiceRoute(POST, "/internal/shoebox/database/scraped")
    def scrapeFailed() = ServiceRoute(POST, "/internal/shoebox/database/scrapeFailed")
    def getFriendRequestBySender(senderId: Id[User]) = ServiceRoute(GET, "/internal/shoebox/database/getFriendRequestBySender", Param("senderId", senderId) )
    def getUserValue(userId: Id[User], key: String) = ServiceRoute(GET, "/internal/shoebox/database/userValue", Param("userId", userId), Param("key", key))
    def setUserValue(userId: Id[User], key: String) = ServiceRoute(POST, "/internal/shoebox/database/userValue", Param("userId", userId), Param("key", key))
    def getUserSegment(userId: Id[User]) = ServiceRoute(GET, "/internal/shoebox/database/userSegment", Param("userId", userId))
    def getExtensionVersion(installationId: ExternalId[KifiInstallation]) = ServiceRoute(GET, "/internal/shoebox/database/extensionVersion", Param("installationId", installationId))
    def triggerRawKeepImport() = ServiceRoute(POST, "/internal/shoebox/database/triggerRawKeepImport")
    def triggerSocialGraphFetch(socialUserInfoId: Id[SocialUserInfo]) = ServiceRoute(POST, "/internal/shoebox/database/triggerSocialGraphFetch", Param("id", socialUserInfoId))
    def getUserConnectionsChanged(seqNum: SequenceNumber[UserConnection], fetchSize: Int) = ServiceRoute(GET, "/internal/shoebox/database/getUserConnectionsChanged", Param("seqNum", seqNum), Param("fetchSize", fetchSize))
    def getSearchFriendsChanged(seqNum: SequenceNumber[SearchFriend], fetchSize: Int)  = ServiceRoute(GET, "/internal/shoebox/database/getSearchFriendsChanged", Param("seqNum", seqNum), Param("fetchSize", fetchSize))
    def isSensitiveURI() = ServiceRoute(POST, "/internal/shoebox/database/isSensitiveURI")
    def updateURIRestriction() = ServiceRoute(POST, "/internal/shoebox/database/updateURIRestriction")
    def getVerifiedAddressOwners() = ServiceRoute(POST, "/internal/shoebox/database/getVerifiedAddressOwners")
<<<<<<< HEAD
=======
    def sendUnreadMessages() = ServiceRoute(POST, "/internal/shoebox/email/sendUnreadMessages")
>>>>>>> 784bed00
  }
}

object Search extends Service {
  object internal {
    def updateBrowsingHistory(id: Id[User]) = ServiceRoute(POST, s"/internal/search/events/browsed/${id.id}")
    def warmUpUser(id: Id[User]) = ServiceRoute(GET, s"/internal/search/warmUp/${id.id}")
    def uriGraphInfo() = ServiceRoute(GET, "/internal/search/uriGraph/info")
    def sharingUserInfo(id: Id[User]) = ServiceRoute(POST, s"/internal/search/uriGraph/sharingUserInfo/${id.id}")
    def updateURIGraph() = ServiceRoute(POST, "/internal/search/uriGraph/update")
    def uriGraphReindex() = ServiceRoute(POST, "/internal/search/uriGraph/reindex")
    def uriGraphDumpLuceneDocument(id: Id[User]) = ServiceRoute(POST, s"/internal/search/uriGraph/dumpDoc/${id.id}")
    def collectionReindex() = ServiceRoute(POST, "/internal/search/collection/reindex")
    def collectionDumpLuceneDocument(id: Id[Collection], userId: Id[User]) = ServiceRoute(POST, "/internal/search/collection/dumpDoc", Param("id", id), Param("userId", userId))
    def searchUpdate() = ServiceRoute(POST, "/internal/search/index/update")
    def searchReindex() = ServiceRoute(POST, "/internal/search/index/reindex")
    def getSequenceNumber() = ServiceRoute(GET, "/internal/search/index/sequenceNumber")
    def userReindex() = ServiceRoute(POST, "/internal/search/user/reindex")
    def refreshSearcher() = ServiceRoute(POST, "/internal/search/index/refreshSearcher")
    def refreshPhrases() = ServiceRoute(POST, "/internal/search/index/refreshPhrases")
    def searchDumpLuceneDocument(id: Id[NormalizedURI]) = ServiceRoute(POST, s"/internal/search/index/dumpDoc/${id.id}")
    def searchKeeps(userId: Id[User], query: String) = ServiceRoute(POST, "/internal/search/search/keeps", Param("userId", userId), Param("query", query))
    def searchUsers() = ServiceRoute(POST, "/internal/search/search/users")
    def explain(query: String, userId: Id[User], uriId: Id[NormalizedURI], lang: String) =
      ServiceRoute(GET, "/internal/search/search/explainResult", Param("query", query), Param("userId", userId), Param("uriId", uriId), Param("lang", lang))
    def correctSpelling(input: String, enableBoost: Boolean) = ServiceRoute(GET, "/internal/search/spell/suggest", Param("input", input), Param("enableBoost", enableBoost))
    def showUserConfig(id: Id[User]) = ServiceRoute(GET, s"/internal/search/searchConfig/${id.id}")
    def setUserConfig(id: Id[User]) = ServiceRoute(POST, s"/internal/search/searchConfig/${id.id}/set")
    def resetUserConfig(id: Id[User]) = ServiceRoute(GET, s"/internal/search/searchConfig/${id.id}/reset")
    def getSearchDefaultConfig = ServiceRoute(GET, "/internal/search/defaultSearchConfig/defaultSearchConfig")
    def friendMapJson(userId: Id[User], query: Option[String] = None, minKeeps: Option[Int] = None) = ServiceRoute(GET, "/internal/search/search/friendMapJson", Param("userId", userId), Param("query", query), Param("minKeeps", minKeeps))

    def searchWithConfig() = ServiceRoute(POST, "/internal/searchWithConfig")

    def leaveOneOut(queryText: String, stem: Boolean, useSketch: Boolean) = ServiceRoute(GET, "/internal/search/semanticVector/leaveOneOut", Param("queryText", queryText), Param("stem", stem), Param("useSketch", useSketch))
    def allSubsets(queryText: String, stem: Boolean, useSketch: Boolean) = ServiceRoute(GET, "/internal/search/semanticVector/allSubsets", Param("queryText", queryText), Param("stem", stem), Param("useSketch", useSketch))
    def semanticSimilarity(query1: String, query2: String, stem: Boolean) = ServiceRoute(GET, "/internal/search/semanticVector/similarity", Param("query1", query1), Param("query2", query2), Param("stem", stem))
    def visualizeSemanticVector() = ServiceRoute(POST, "/internal/search/semanticVector/visualize")
    def semanticLoss(queryText: String) = ServiceRoute(GET, "/internal/search/semanticVector/semanticLoss", Param("queryText", queryText))
    def indexInfoList() = ServiceRoute(GET, "/internal/search/indexInfo/listAll")
    def updateUserGraph()= ServiceRoute(POST, "/internal/search/userGraph/update")
    def updateSearchFriendGraph() = ServiceRoute(POST, "/internal/search/searchFriendGraph/update")
    def reindexUserGraphs() = ServiceRoute(POST, "/internal/search/userGraphs/reindex")
    def getFeeds(userId: Id[User], limit: Int) = ServiceRoute(GET, "/internal/search/feed", Param("userId", userId), Param("limit", limit))
  }
}

object Eliza extends Service {
  object internal {
    def sendToUserNoBroadcast() = ServiceRoute(POST, "/internal/eliza/sendToUserNoBroadcast")
    def sendToUser() = ServiceRoute(POST, "/internal/eliza/sendToUser")
    def sendToAllUsers() = ServiceRoute(POST, "/internal/eliza/sendToAllUsers")
    def connectedClientCount() = ServiceRoute(GET, "/internal/eliza/connectedClientCount")
    def sendGlobalNotification() = ServiceRoute(POST, "/internal/eliza/sendGlobalNotification")
    def importThread() = ServiceRoute(POST, "/internal/eliza/importThread")
    def getUserThreadStats(userId: Id[User]) = ServiceRoute(GET, "/internal/eliza/getUserThreadStats", Param("userId", userId))
    def getThreadContentForIndexing(sequenceNumber: SequenceNumber[ThreadContent], maxBatchSize: Long) = ServiceRoute(GET, "/internal/eliza/getThreadContentForIndexing", Param("sequenceNumber", sequenceNumber), Param("maxBatchSize", maxBatchSize))
    def getRenormalizationSequenceNumber() = ServiceRoute(GET, "/internal/eliza/sequenceNumber/renormalization")
  }
}

object Heimdal extends Service {
  object internal {
    def trackEvent() = ServiceRoute(POST, "/internal/heimdal/trackEvent")
    def trackEvents() = ServiceRoute(POST, "/internal/heimdal/trackEvents")
    def getMetricData(repo: String, name: String) = ServiceRoute(GET, s"/internal/heimdal/$repo/getMetricData", Param("name", name))
    def updateMetrics() = ServiceRoute(GET, "/internal/heimdal/updateMetrics")
    def getRawEvents(repo: String, eventTypes: Seq[String], limit: Int, window: Int) = ServiceRoute(GET, s"/internal/heimdal/$repo/rawEvents", Param("events", eventTypes.mkString(",")), Param("limit", limit), Param("window", window))
    def getEventDescriptors(repo: String) = ServiceRoute(GET, s"/internal/heimdal/$repo/eventDescriptors")
    def updateEventDescriptor(repo: String) = ServiceRoute(POST, s"/internal/heimdal/$repo/eventDescriptors")
    def deleteUser(userId: Id[User]) = ServiceRoute(GET, s"/internal/heimdal/user/delete", Param("userId", userId))
    def incrementUserProperties(userId: Id[User]) = ServiceRoute(POST, s"/internal/heimdal/user/increment", Param("userId", userId))
    def setUserProperties(userId: Id[User]) = ServiceRoute(POST, s"/internal/heimdal/user/set", Param("userId", userId))
    def setUserAlias(userId: Id[User], externalId: ExternalId[User]) = ServiceRoute(GET, "/internal/heimdal/user/alias", Param("userId", userId), Param("externalId", externalId))
  }
}

object ABook extends Service {
  object internal {
    def importContacts(userId:Id[User])  = ServiceRoute(POST, s"/internal/abook/${userId.id}/importContacts")
    def uploadContacts(userId:Id[User], origin:ABookOriginType) = ServiceRoute(POST, s"/internal/abook/${origin.name}/uploadContacts?userId=${userId.id}")
    def formUpload(userId:Id[User]) = ServiceRoute(POST, s"/internal/abook/${userId.id}/formUpload")
    def getABookInfos(userId:Id[User]) = ServiceRoute(GET, s"/internal/abook/${userId.id}/getABookInfos")
    def getAllABookInfos() = ServiceRoute(GET, s"/internal/abooks")
    def getPagedABookInfos(page:Int, size:Int) = ServiceRoute(GET, s"/internal/abooks/page/${page}?size=${size}")
    def getABooksCount() = ServiceRoute(GET, s"/internal/abooksCount/")
    def getABookInfo(userId:Id[User], id:Id[ABookInfo]) = ServiceRoute(GET, s"/internal/abook/${userId.id}/getABookInfo", Param("userId", userId), Param("id", id))
    def getContacts(userId:Id[User], maxRows:Int) = ServiceRoute(GET, s"/internal/abook/${userId.id}/getContacts", Param("maxRows", maxRows))
    def getEContacts(userId:Id[User], maxRows:Int) = ServiceRoute(GET, s"/internal/abook/${userId.id}/getEContacts", Param("maxRows", maxRows))
    def getEContactCount(userId:Id[User]) = ServiceRoute(GET, s"/internal/abook/${userId.id}/getEContactCount")
    def getEContactById(contactId:Id[EContact]) = ServiceRoute(GET, s"/internal/abook/getEContactById", Param("contactId", contactId))
    def getEContactsByIds() = ServiceRoute(POST, s"/internal/abook/getEContactsByIds")
    def getEContactByEmail(userId:Id[User], email:String) = ServiceRoute(GET, s"/internal/abook/${userId.id}/getEContactByEmail", Param("email", email))
    def getABookRawInfos(userId:Id[User]) = ServiceRoute(GET, s"/internal/abook/${userId.id}/getABookRawInfos")
    def getOAuth2Token(userId:Id[User], abookId:Id[ABookInfo]) = ServiceRoute(GET, s"/internal/abook/${userId.id}/getOAuth2Token", Param("abookId", abookId))
    def getOrCreateEContact(userId:Id[User], email:String, name:Option[String], firstName:Option[String], lastName:Option[String]) = ServiceRoute(GET, s"/internal/abook/${userId.id}/getOrCreateEContact", Param("email", email), Param("name", name), Param("firstName", firstName), Param("lastName", lastName))
    def queryEContacts(userId:Id[User], limit:Int, search:Option[String], after:Option[String]) = ServiceRoute(GET, s"/internal/abook/${userId.id}/queryEContacts", Param("limit", limit), Param("search", search), Param("after", after))
    def prefixSearch(userId:Id[User], query:String) = ServiceRoute(GET, s"/internal/abook/${userId.id}/prefixSearch", Param("query", query))
    def prefixQuery(userId:Id[User], limit:Int, search:Option[String], after:Option[String]) = ServiceRoute(GET, s"/internal/abook/${userId.id}/prefixQuery", Param("limit", limit), Param("search", search), Param("after", after))
    def refreshPrefixFilter(userId:Id[User]) = ServiceRoute(GET, s"/internal/abook/${userId.id}/refreshPrefixFilter")
    def refreshPrefixFiltersByIds() = ServiceRoute(POST, s"/internal/abook/refreshPrefixFiltersByIds")
    def refreshAllPrefixFilters() = ServiceRoute(GET, s"/internal/abook/refreshAllPrefixFilters")
    def richConnectionUpdate() = ServiceRoute(POST, s"/internal/abook/richConnectionUpdate")
    def ripestFruit(userId:Id[User], howMany:Int) = ServiceRoute(GET, s"/internal/abook/ripestFruit?userId=${userId.id}&howMany=$howMany")
  }
}

object Scraper extends Service {
  object internal {
    def asyncScrapeArticle() = ServiceRoute(POST, s"/internal/scraper/asyncScrape")
    def asyncScrapeArticleWithInfo() = ServiceRoute(POST, s"/internal/scraper/asyncScrapeWithInfo")
    def asyncScrapeArticleWithRequest() = ServiceRoute(POST, s"/internal/scraper/asyncScrapeWithRequest")
    def scheduleScrape() = ServiceRoute(POST, s"/internal/scraper/scheduleScrape")
    def scheduleScrapeWithRequest() = ServiceRoute(POST, s"/internal/scraper/scheduleScrapeWithRequest")
    def getBasicArticle() = ServiceRoute(POST, s"/internal/scraper/getBasicArticle")
    def getSignature() = ServiceRoute(POST, s"/internal/scraper/getSignature")
    def getPornDetectorModel() = ServiceRoute(GET, s"/internal/scraper/getPornDetectorModel")
    def detectPorn() = ServiceRoute(POST, s"/internal/scraper/pornDetector/detectPorn")
    def whitelist() = ServiceRoute(POST, s"/internal/scraper/pornDetector/whitelist")
  }
}

object Common {
  object internal {
    def benchmarksResults() = ServiceRoute(GET, "/internal/benchmark")
    def version() = ServiceRoute(GET, "/internal/version")
    def threadDetails(name: Option[String], state: Option[String]) = ServiceRoute(GET, "/internal/common/threadDetails", Param("name", name), Param("state", state), Param("hideStack"))
    def removeAllFromLocalCache(prefix: Option[String]) = ServiceRoute(GET, "/internal/cache/removeAll", Param("prefix", prefix))
  }
}
<|MERGE_RESOLUTION|>--- conflicted
+++ resolved
@@ -132,10 +132,7 @@
     def isSensitiveURI() = ServiceRoute(POST, "/internal/shoebox/database/isSensitiveURI")
     def updateURIRestriction() = ServiceRoute(POST, "/internal/shoebox/database/updateURIRestriction")
     def getVerifiedAddressOwners() = ServiceRoute(POST, "/internal/shoebox/database/getVerifiedAddressOwners")
-<<<<<<< HEAD
-=======
     def sendUnreadMessages() = ServiceRoute(POST, "/internal/shoebox/email/sendUnreadMessages")
->>>>>>> 784bed00
   }
 }
 
