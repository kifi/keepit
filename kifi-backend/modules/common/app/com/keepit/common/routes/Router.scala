package com.keepit.common.routes

import com.keepit.common.db.{ SequenceNumber, ExternalId, Id, State }
<<<<<<< HEAD
=======
import com.keepit.heimdal.BasicDelightedAnswer
>>>>>>> 258e40fc
import com.keepit.model._
import com.keepit.search.SearchConfigExperiment
import java.net.URLEncoder
import com.keepit.common.strings.UTF8
import com.keepit.search.message.ThreadContent
import com.keepit.eliza.model.MessageHandle
import com.keepit.cortex.core.{ StatModel, ModelVersion }
import com.keepit.cortex.models.lda.DenseLDA
import com.keepit.common.mail.EmailAddress

trait Service

case class ServiceRoute(method: Method, path: String, params: Param*) {
<<<<<<< HEAD
  def url = path + (if (params.nonEmpty) "?" + params.map({ p =>
    URLEncoder.encode(p.key, UTF8) + (if (p.value.value != "") "=" + URLEncoder.encode(p.value.value, UTF8) else "")
  }).mkString("&")
  else "")
=======
  def url = {
    val paramString = params.collect {
      case Param(key, ParamValue(Some(value))) =>
        URLEncoder.encode(key, UTF8) + "=" + URLEncoder.encode(value, UTF8)
    }.mkString("&")
    if (paramString.isEmpty) path else path + "?" + paramString
  }
>>>>>>> 258e40fc
}

case class Param(key: String, value: ParamValue = ParamValue(None)) {
  override def toString(): String = s"key->${value.value.getOrElse("")}"
}

case class ParamValue(value: Option[String])

object ParamValue {
<<<<<<< HEAD
  implicit def stringToParam(i: String) = ParamValue(i)
  implicit def longToParam(i: Long) = ParamValue(i.toString)
  implicit def booleanToParam(b: Boolean) = ParamValue(b.toString)
  implicit def intToParam(i: Int) = ParamValue(i.toString)
  implicit def stateToParam[T](i: State[T]) = ParamValue(i.value)
  implicit def externalIdToParam[T](i: ExternalId[T]) = ParamValue(i.id)
  implicit def idToParam[T](i: Id[T]) = ParamValue(i.id.toString)
  implicit def optionToParam[T](i: Option[T])(implicit e: T => ParamValue) = if (i.nonEmpty) e(i.get) else ParamValue("")
  implicit def seqNumToParam[T](seqNum: SequenceNumber[T]) = ParamValue(seqNum.value.toString)
  implicit def modelVersionToParam[M <: StatModel](modelVersion: ModelVersion[M]) = ParamValue(modelVersion.version.toString)
  implicit def emailToParam(emailAddress: EmailAddress) = ParamValue(emailAddress.address)
=======
  implicit def stringToParam(i: String) = ParamValue(Some(i))
  implicit def longToParam(i: Long) = ParamValue(Some(i.toString))
  implicit def booleanToParam(b: Boolean) = ParamValue(Some(b.toString))
  implicit def intToParam(i: Int) = ParamValue(Some(i.toString))
  implicit def stateToParam[T](i: State[T]) = ParamValue(Some(i.value))
  implicit def externalIdToParam[T](i: ExternalId[T]) = ParamValue(Some(i.id))
  implicit def idToParam[T](i: Id[T]) = ParamValue(Some(i.id.toString))
  implicit def optionToParam[T](i: Option[T])(implicit e: T => ParamValue) = i.map(e) getOrElse ParamValue(None)
  implicit def seqNumToParam[T](seqNum: SequenceNumber[T]) = ParamValue(Some(seqNum.value.toString))
  implicit def modelVersionToParam[M <: StatModel](modelVersion: ModelVersion[M]) = ParamValue(Some(modelVersion.version.toString))
  implicit def emailToParam(emailAddress: EmailAddress) = ParamValue(Some(emailAddress.address))
>>>>>>> 258e40fc
}

abstract class Method(name: String)
case object GET extends Method("GET")
case object POST extends Method("POST")
case object PUT extends Method("PUT")

/*
  Hello future FortyTwoers. This will help you generate these (still need to handle params, but saves 80% of time):
    val regex = """(POST|GET)\s*(/internal\S*)[\s].*\.(.*)""".r
    def convert(s: String) = s match {
      case regex(a,b,c) => println(s"""def $c = ServiceRoute($a, "$b")""")
    }
    val all = """ ....... """ // (copy from Play routes)
    all.split("\n").filter(_.nonEmpty).map(convert)
 */

object Shoebox extends Service {
  object internal {
    def getNormalizedURI(id: Id[NormalizedURI]) = ServiceRoute(GET, "/internal/shoebox/database/getNormalizedURI", Param("id", id))
    def getNormalizedURIs(ids: String) = ServiceRoute(GET, "/internal/shoebox/database/getNormalizedURIs", Param("ids", ids))
    def getNormalizedURIByURL() = ServiceRoute(POST, "/internal/shoebox/database/getNormalizedURIByURL")
    def getNormalizedUriByUrlOrPrenormalize() = ServiceRoute(POST, "/internal/shoebox/database/getNormalizedUriByUrlOrPrenormalize")
    def internNormalizedURI() = ServiceRoute(POST, "/internal/shoebox/database/internNormalizedURI")
    def getUsers(ids: String) = ServiceRoute(GET, "/internal/shoebox/database/getUsers", Param("ids", ids))
    def getUserIdsByExternalIds(ids: String) = ServiceRoute(GET, "/internal/shoebox/database/userIdsByExternalIds", Param("ids", ids))
    def getBasicUsers() = ServiceRoute(POST, "/internal/shoebox/database/getBasicUsers")
    def getBasicUsersNoCache() = ServiceRoute(POST, "/internal/shoebox/database/getBasicUsersNoCache")
    def getEmailAddressesForUsers() = ServiceRoute(POST, "/internal/shoebox/database/getEmailAddressesForUsers")
    def getCollectionIdsByExternalIds(ids: String) = ServiceRoute(GET, "/internal/shoebox/database/collectionIdsByExternalIds", Param("ids", ids))
    def getUserOpt(id: ExternalId[User]) = ServiceRoute(GET, "/internal/shoebox/database/getUserOpt", Param("id", id))
    def getUserExperiments(id: Id[User]) = ServiceRoute(GET, "/internal/shoebox/database/getUserExperiments", Param("id", id))
    def getExperimentsByUserIds() = ServiceRoute(POST, "/internal/shoebox/database/getExperimentsByUserIds")
    def getExperimentGenerators() = ServiceRoute(GET, "/internal/shoebox/database/getExperimentGenerators")
    def getConnectedUsers(userId: Id[User]) = ServiceRoute(GET, "/internal/shoebox/database/getConnectedUsers", Param("userId", userId))
    def getBrowsingHistoryFilter(userId: Id[User]) = ServiceRoute(GET, "/internal/shoebox/tracker/browsingHistory", Param("userId", userId))
    def getClickHistoryFilter(userId: Id[User]) = ServiceRoute(GET, "/internal/shoebox/tracker/clickHistory", Param("userId", userId))
    def getBookmarks(userId: Id[User]) = ServiceRoute(GET, "/internal/shoebox/database/bookmark", Param("userId", userId))
    def getBookmarksChanged(seqNum: SequenceNumber[Keep], fetchSize: Int) = ServiceRoute(GET, "/internal/shoebox/database/changedBookmark", Param("seqNum", seqNum), Param("fetchSize", fetchSize))
    def getBookmarkByUriAndUser(uriId: Id[NormalizedURI], userId: Id[User]) = ServiceRoute(GET, "/internal/shoebox/database/bookmarkByUriUser", Param("uriId", uriId), Param("userId", userId))
    def getBookmarksByUriWithoutTitle(uriId: Id[NormalizedURI]) = ServiceRoute(GET, "/internal/shoebox/database/getBookmarksByUriWithoutTitle", Param("uriId", uriId))
    def getLatestKeep() = ServiceRoute(POST, "/internal/shoebox/database/getLatestKeep")
    def saveBookmark() = ServiceRoute(POST, "/internal/shoebox/database/saveBookmark")
    def persistServerSearchEvent() = ServiceRoute(POST, "/internal/shoebox/persistServerSearchEvent")
    def sendMail() = ServiceRoute(POST, "/internal/shoebox/database/sendMail")
    def sendMailToUser() = ServiceRoute(POST, "/internal/shoebox/database/sendMailToUser")
    def getPhrasesChanged(seqNum: SequenceNumber[Phrase], fetchSize: Int) = ServiceRoute(GET, "/internal/shoebox/database/getPhrasesChanged", Param("seqNum", seqNum), Param("fetchSize", fetchSize))
    def getCollectionsChanged(seqNum: SequenceNumber[Collection], fetchSize: Int) = ServiceRoute(GET, "/internal/shoebox/database/changedCollections", Param("seqNum", seqNum), Param("fetchSize", fetchSize))
    def getUriIdsInCollection(collectionId: Id[Collection]) = ServiceRoute(GET, "/internal/shoebox/database/getUriIdsInCollection", Param("collectionId", collectionId))
    def getCollectionsByUser(userId: Id[User]) = ServiceRoute(GET, "/internal/shoebox/database/getCollectionsByUser", Param("userId", userId))
    def getIndexable(seqNum: SequenceNumber[NormalizedURI], fetchSize: Int) = ServiceRoute(GET, "/internal/shoebox/database/getIndexable", Param("seqNum", seqNum), Param("fetchSize", fetchSize))
    def getIndexableUris(seqNum: SequenceNumber[NormalizedURI], fetchSize: Int) = ServiceRoute(GET, "/internal/shoebox/database/getIndexableUris", Param("seqNum", seqNum), Param("fetchSize", fetchSize))
    def getScrapedUris(seqNum: SequenceNumber[NormalizedURI], fetchSize: Int) = ServiceRoute(GET, "/internal/shoebox/database/getScrapedUris", Param("seqNum", seqNum), Param("fetchSize", fetchSize))
    def getHighestUriSeq() = ServiceRoute(GET, "/internal/shoebox/database/getHighestUriSeq")
    def getUserIndexable(seqNum: SequenceNumber[User], fetchSize: Int) = ServiceRoute(GET, "/internal/shoebox/database/getUserIndexable", Param("seqNum", seqNum), Param("fetchSize", fetchSize))
    def getActiveExperiments() = ServiceRoute(GET, "/internal/shoebox/database/getActiveExperiments")
    def getExperiments() = ServiceRoute(GET, "/internal/shoebox/database/getExperiments")
    def getExperiment(id: Id[SearchConfigExperiment]) = ServiceRoute(GET, "/internal/shoebox/database/getExperiment", Param("id", id))
    def saveExperiment = ServiceRoute(POST, "/internal/shoebox/database/saveExperiment")
    def getSocialUserInfoByNetworkAndSocialId(id: String, networkType: String) = ServiceRoute(GET, "/internal/shoebox/database/socialUserInfoByNetworkAndSocialId", Param("id", id), Param("networkType", networkType))
    def getSocialUserInfosByUserId(id: Id[User]) = ServiceRoute(GET, "/internal/shoebox/database/socialUserInfosByUserId", Param("id", id))
    def getSessionByExternalId(sessionId: ExternalId[UserSession]) = ServiceRoute(GET, "/internal/shoebox/database/sessionByExternalId", Param("sessionId", sessionId))
    def suggestExperts() = ServiceRoute(POST, "/internal/shoebox/learning/suggestExperts")
    def getSearchFriends(userId: Id[User]) = ServiceRoute(GET, "/internal/shoebox/database/searchFriends", Param("userId", userId))
    def getUnfriends(userId: Id[User]) = ServiceRoute(GET, "/internal/shoebox/database/unfriends", Param("userId", userId))
    def logEvent() = ServiceRoute(POST, "/internal/shoebox/logEvent")
    def createDeepLink() = ServiceRoute(POST, "/internal/shoebox/database/createDeepLink")
    def getDeepUrl = ServiceRoute(POST, "/internal/shoebox/database/getDeepUrl")
    def getNormalizedUriUpdates(lowSeq: SequenceNumber[ChangedURI], highSeq: SequenceNumber[ChangedURI]) = ServiceRoute(GET, "/internal/shoebox/database/getNormalizedUriUpdates", Param("lowSeq", lowSeq.value), Param("highSeq", highSeq.value))
    def kifiHit() = ServiceRoute(POST, "/internal/shoebox/database/kifiHit")
    def assignScrapeTasks(zkId: Long, max: Int) = ServiceRoute(GET, "/internal/shoebox/database/assignScrapeTasks", Param("zkId", zkId), Param("max", max))
    def getScrapeInfo() = ServiceRoute(POST, "/internal/shoebox/database/getScrapeInfo")
    def saveScrapeInfo() = ServiceRoute(POST, "/internal/shoebox/database/saveScrapeInfo")
    def saveNormalizedURI() = ServiceRoute(POST, "/internal/shoebox/database/saveNormalizedURI")
    def savePageInfo() = ServiceRoute(POST, "/internal/shoebox/database/savePageInfo")
    def getImageInfo(id: Id[ImageInfo]) = ServiceRoute(GET, "/internal/shoebox/database/getImageInfo", Param("id", id))
    def saveImageInfo() = ServiceRoute(POST, "/internal/shoebox/database/saveImageInfo")
    def updateNormalizedURI(uriId: Id[NormalizedURI]) = ServiceRoute(POST, "/internal/shoebox/database/updateNormalizedURI", Param("uriId", uriId))
    def recordPermanentRedirect() = ServiceRoute(POST, "/internal/shoebox/database/recordPermanentRedirect")
    def recordScrapedNormalization() = ServiceRoute(POST, "/internal/shoebox/database/recordScrapedNormalization")
    def getProxy(url: String) = ServiceRoute(GET, "/internal/shoebox/database/getProxy", Param("url"))
    def getProxyP() = ServiceRoute(POST, "/internal/shoebox/database/getProxyP")
    def isUnscrapable(url: String, destinationUrl: Option[String]) = ServiceRoute(GET, "/internal/shoebox/database/isUnscrapable", Param("url", url), Param("destinationUrl", destinationUrl))
    def isUnscrapableP() = ServiceRoute(POST, "/internal/shoebox/database/isUnscrapableP")
    //    def scraped() = ServiceRoute(POST, "/internal/shoebox/database/scraped")
    //    def scrapeFailed() = ServiceRoute(POST, "/internal/shoebox/database/scrapeFailed")
    def getFriendRequestBySender(senderId: Id[User]) = ServiceRoute(GET, "/internal/shoebox/database/getFriendRequestBySender", Param("senderId", senderId))
    def getUserValue(userId: Id[User], key: String) = ServiceRoute(GET, "/internal/shoebox/database/userValue", Param("userId", userId), Param("key", key))
    def setUserValue(userId: Id[User], key: String) = ServiceRoute(POST, "/internal/shoebox/database/userValue", Param("userId", userId), Param("key", key))
    def getUserSegment(userId: Id[User]) = ServiceRoute(GET, "/internal/shoebox/database/userSegment", Param("userId", userId))
    def getExtensionVersion(installationId: ExternalId[KifiInstallation]) = ServiceRoute(GET, "/internal/shoebox/database/extensionVersion", Param("installationId", installationId))
    def triggerRawKeepImport() = ServiceRoute(POST, "/internal/shoebox/database/triggerRawKeepImport")
    def triggerSocialGraphFetch(socialUserInfoId: Id[SocialUserInfo]) = ServiceRoute(POST, "/internal/shoebox/database/triggerSocialGraphFetch", Param("id", socialUserInfoId))
    def getUserConnectionsChanged(seqNum: SequenceNumber[UserConnection], fetchSize: Int) = ServiceRoute(GET, "/internal/shoebox/database/getUserConnectionsChanged", Param("seqNum", seqNum), Param("fetchSize", fetchSize))
    def getSearchFriendsChanged(seqNum: SequenceNumber[SearchFriend], fetchSize: Int) = ServiceRoute(GET, "/internal/shoebox/database/getSearchFriendsChanged", Param("seqNum", seqNum), Param("fetchSize", fetchSize))
    def isSensitiveURI() = ServiceRoute(POST, "/internal/shoebox/database/isSensitiveURI")
    def updateURIRestriction() = ServiceRoute(POST, "/internal/shoebox/database/updateURIRestriction")
    def sendUnreadMessages() = ServiceRoute(POST, "/internal/shoebox/email/sendUnreadMessages")
    def allURLPatternRules() = ServiceRoute(GET, "/internal/shoebox/database/urlPatternRules")
    def updateScreenshots(id: Id[NormalizedURI]) = ServiceRoute(GET, "/internal/shoebox/screenshots/update", Param("id", id))
    def getUriImage(id: Id[NormalizedURI]) = ServiceRoute(GET, "/internal/shoebox/image/getUriImage", Param("id", id))
    def getUriSummary() = ServiceRoute(POST, "/internal/shoebox/image/getUriSummary")
    def getUriSummaries() = ServiceRoute(POST, "/internal/shoebox/image/getUriSummaries")
    def getUserImageUrl(id: Long, width: Int) = ServiceRoute(GET, "/internal/shoebox/image/getUserImageUrl", Param("id", id), Param("width", width))
    def getUnsubscribeUrlForEmail(email: EmailAddress) = ServiceRoute(GET, "/internal/shoebox/email/getUnsubscribeUrlForEmail", Param("email", email))
    def getIndexableSocialConnections(seqNum: SequenceNumber[SocialConnection], fetchSize: Int) = ServiceRoute(GET, "/internal/shoebox/database/getIndexableSocialConnections", Param("seqNum", seqNum), Param("fetchSize", fetchSize))
    def getIndexableSocialUserInfos(seqNum: SequenceNumber[SocialUserInfo], fetchSize: Int) = ServiceRoute(GET, "/internal/shoebox/database/getIndexableSocialUserInfos", Param("seqNum", seqNum), Param("fetchSize", fetchSize))
    def getEmailAccountUpdates(seqNum: SequenceNumber[EmailAccountUpdate], fetchSize: Int) = ServiceRoute(GET, "/internal/shoebox/database/getEmailAccountUpdates", Param("seqNum", seqNum), Param("fetchSize", fetchSize))
  }
}

object Search extends Service {
  object internal {
    def updateBrowsingHistory(id: Id[User]) = ServiceRoute(POST, s"/internal/search/events/browsed/${id.id}")
    def warmUpUser(id: Id[User]) = ServiceRoute(GET, s"/internal/search/warmUp/${id.id}")
    def sharingUserInfo(id: Id[User]) = ServiceRoute(POST, s"/internal/search/search/sharingUserInfo/${id.id}")
    def updateURIGraph() = ServiceRoute(POST, "/internal/search/uriGraph/update")
    def uriGraphReindex() = ServiceRoute(POST, "/internal/search/uriGraph/reindex")
    def uriGraphDumpLuceneDocument(id: Id[User]) = ServiceRoute(POST, s"/internal/search/uriGraph/dumpDoc/${id.id}")
    def collectionReindex() = ServiceRoute(POST, "/internal/search/collection/reindex")
    def collectionDumpLuceneDocument(id: Id[Collection], userId: Id[User]) = ServiceRoute(POST, "/internal/search/collection/dumpDoc", Param("id", id), Param("userId", userId))
    def searchUpdate() = ServiceRoute(POST, "/internal/search/index/update")
    def searchReindex() = ServiceRoute(POST, "/internal/search/index/reindex")
    def getSequenceNumber() = ServiceRoute(GET, "/internal/search/index/sequenceNumber")
    def userReindex() = ServiceRoute(POST, "/internal/search/user/reindex")
    def refreshSearcher() = ServiceRoute(POST, "/internal/search/index/refreshSearcher")
    def refreshPhrases() = ServiceRoute(POST, "/internal/search/index/refreshPhrases")
    def searchDumpLuceneDocument(id: Id[NormalizedURI]) = ServiceRoute(POST, s"/internal/search/index/dumpDoc/${id.id}")
    def searchKeeps(userId: Id[User], query: String) = ServiceRoute(POST, "/internal/search/search/keeps", Param("userId", userId), Param("query", query))
    def searchUsers() = ServiceRoute(POST, "/internal/search/search/users")
    def userTypeahead() = ServiceRoute(POST, "/internal/search/search/userTypeahead")
    def explain(query: String, userId: Id[User], uriId: Id[NormalizedURI], lang: String) =
      ServiceRoute(GET, "/internal/search/search/explainResult", Param("query", query), Param("userId", userId), Param("uriId", uriId), Param("lang", lang))
    def correctSpelling(input: String, enableBoost: Boolean) = ServiceRoute(GET, "/internal/search/spell/suggest", Param("input", input), Param("enableBoost", enableBoost))
    def showUserConfig(id: Id[User]) = ServiceRoute(GET, s"/internal/search/searchConfig/${id.id}")
    def setUserConfig(id: Id[User]) = ServiceRoute(POST, s"/internal/search/searchConfig/${id.id}/set")
    def resetUserConfig(id: Id[User]) = ServiceRoute(GET, s"/internal/search/searchConfig/${id.id}/reset")
    def getSearchDefaultConfig = ServiceRoute(GET, "/internal/search/defaultSearchConfig/defaultSearchConfig")
    def friendMapJson(userId: Id[User], query: Option[String] = None, minKeeps: Option[Int] = None) = ServiceRoute(GET, "/internal/search/search/friendMapJson", Param("userId", userId), Param("query", query), Param("minKeeps", minKeeps))

    def searchWithConfig() = ServiceRoute(POST, "/internal/searchWithConfig")

    def leaveOneOut(queryText: String, stem: Boolean, useSketch: Boolean) = ServiceRoute(GET, "/internal/search/semanticVector/leaveOneOut", Param("queryText", queryText), Param("stem", stem), Param("useSketch", useSketch))
    def allSubsets(queryText: String, stem: Boolean, useSketch: Boolean) = ServiceRoute(GET, "/internal/search/semanticVector/allSubsets", Param("queryText", queryText), Param("stem", stem), Param("useSketch", useSketch))
    def semanticSimilarity(query1: String, query2: String, stem: Boolean) = ServiceRoute(GET, "/internal/search/semanticVector/similarity", Param("query1", query1), Param("query2", query2), Param("stem", stem))
    def visualizeSemanticVector() = ServiceRoute(POST, "/internal/search/semanticVector/visualize")
    def semanticLoss(queryText: String) = ServiceRoute(GET, "/internal/search/semanticVector/semanticLoss", Param("queryText", queryText))
    def indexInfoList() = ServiceRoute(GET, "/internal/search/indexInfo/listAll")
    def updateUserGraph() = ServiceRoute(POST, "/internal/search/userGraph/update")
    def updateSearchFriendGraph() = ServiceRoute(POST, "/internal/search/searchFriendGraph/update")
    def reindexUserGraphs() = ServiceRoute(POST, "/internal/search/userGraphs/reindex")
    def updateUserIndex() = ServiceRoute(POST, "/internal/search/user/update")
    def getFeeds(userId: Id[User], limit: Int) = ServiceRoute(GET, "/internal/search/feed", Param("userId", userId), Param("limit", limit))
    def searchMessages(userId: Id[User], query: String, page: Int = 0) = ServiceRoute(GET, "/internal/search/searchMessages", Param("userId", userId), Param("query", query), Param("page", page))

    def distSearch() = ServiceRoute(POST, "/internal/search/dist/search")
    def distLangFreqs() = ServiceRoute(POST, "/internal/search/dist/langFreqs")
    def distFeeds() = ServiceRoute(POST, "/internal/search/dist/feeds")
  }
}

object Eliza extends Service {
  object internal {
    def sendToUserNoBroadcast() = ServiceRoute(POST, "/internal/eliza/sendToUserNoBroadcast")
    def sendToUser() = ServiceRoute(POST, "/internal/eliza/sendToUser")
    def sendToAllUsers() = ServiceRoute(POST, "/internal/eliza/sendToAllUsers")
    def connectedClientCount() = ServiceRoute(GET, "/internal/eliza/connectedClientCount")
    def sendGlobalNotification() = ServiceRoute(POST, "/internal/eliza/sendGlobalNotification")
    def unsendNotification(messageHandle: Id[MessageHandle]) = ServiceRoute(GET, "/internal/eliza/unsendNotification", Param("id", messageHandle))
    def importThread() = ServiceRoute(POST, "/internal/eliza/importThread")
    def getUserThreadStats(userId: Id[User]) = ServiceRoute(GET, "/internal/eliza/getUserThreadStats", Param("userId", userId))
    def getNonUserThreadMuteInfo(publicId: String) = ServiceRoute(GET, "/internal/eliza/getNonUserThreadMuteInfo", Param("publicId", publicId))
    def setNonUserThreadMuteState(publicId: String, muted: Boolean) = ServiceRoute(POST, "/internal/eliza/setNonUserThreadMuteState", Param("publicId", publicId), Param("muted", muted))
    def getThreadContentForIndexing(sequenceNumber: SequenceNumber[ThreadContent], maxBatchSize: Long) = ServiceRoute(GET, "/internal/eliza/getThreadContentForIndexing", Param("sequenceNumber", sequenceNumber), Param("maxBatchSize", maxBatchSize))
    def getRenormalizationSequenceNumber() = ServiceRoute(GET, "/internal/eliza/sequenceNumber/renormalization")
    def keepAttribution(userId: Id[User], uriId: Id[NormalizedURI]) = ServiceRoute(GET, "/internal/eliza/keepAttribution", Param("userId", userId), Param("uriId", uriId))
  }
}

object Heimdal extends Service {
  object internal {
    def getMetricData(repo: String, name: String) = ServiceRoute(GET, s"/internal/heimdal/$repo/getMetricData", Param("name", name))
    def updateMetrics() = ServiceRoute(GET, "/internal/heimdal/updateMetrics")
    def getRawEvents(repo: String, eventTypes: Seq[String], limit: Int, window: Int) = ServiceRoute(GET, s"/internal/heimdal/$repo/rawEvents", Param("events", eventTypes.mkString(",")), Param("limit", limit), Param("window", window))
    def getEventDescriptors(repo: String) = ServiceRoute(GET, s"/internal/heimdal/$repo/eventDescriptors")
    def updateEventDescriptor(repo: String) = ServiceRoute(POST, s"/internal/heimdal/$repo/eventDescriptors")
    def deleteUser(userId: Id[User]) = ServiceRoute(GET, s"/internal/heimdal/user/delete", Param("userId", userId))
    def incrementUserProperties(userId: Id[User]) = ServiceRoute(POST, s"/internal/heimdal/user/increment", Param("userId", userId))
    def setUserProperties(userId: Id[User]) = ServiceRoute(POST, s"/internal/heimdal/user/set", Param("userId", userId))
    def setUserAlias(userId: Id[User], externalId: ExternalId[User]) = ServiceRoute(GET, "/internal/heimdal/user/alias", Param("userId", userId), Param("externalId", externalId))
    def getLastDelightedAnswerDate(userId: Id[User]) = ServiceRoute(GET, s"/internal/heimdal/user/lastDelightedAnswerDate", Param("userId", userId))
    def postDelightedAnswer(userId: Id[User], externalId: ExternalId[User], email: Option[EmailAddress], name: String) = ServiceRoute(POST, s"/internal/heimdal/user/postDelightedAnswer", Param("userId", userId), Param("externalId", externalId), Param("email", email), Param("name", name))
  }
}

object ABook extends Service {
  object internal {
    def importContacts(userId: Id[User]) = ServiceRoute(POST, s"/internal/abook/${userId.id}/importContacts")
    def uploadContacts(userId: Id[User], origin: ABookOriginType) = ServiceRoute(POST, s"/internal/abook/${origin.name}/uploadContacts?userId=${userId.id}")
    def formUpload(userId: Id[User]) = ServiceRoute(POST, s"/internal/abook/${userId.id}/formUpload")
    def getABookInfos(userId: Id[User]) = ServiceRoute(GET, s"/internal/abook/${userId.id}/getABookInfos")
    def getAllABookInfos() = ServiceRoute(GET, s"/internal/abooks")
    def getPagedABookInfos(page: Int, size: Int) = ServiceRoute(GET, s"/internal/abooks/page/${page}?size=${size}")
    def getABooksCount() = ServiceRoute(GET, s"/internal/abooksCount/")
    def getABookInfo(userId: Id[User], id: Id[ABookInfo]) = ServiceRoute(GET, s"/internal/abook/${userId.id}/getABookInfo", Param("userId", userId), Param("id", id))
    def getABookInfoByExternalId(id: ExternalId[ABookInfo]) = ServiceRoute(GET, s"/internal/abook/getABookInfoByExternalId", Param("externalId", id))
    def getEContactCount(userId: Id[User]) = ServiceRoute(GET, s"/internal/abook/${userId.id}/getEContactCount")
    def getABookRawInfos(userId: Id[User]) = ServiceRoute(GET, s"/internal/abook/${userId.id}/getABookRawInfos")
    def getOAuth2Token(userId: Id[User], abookId: Id[ABookInfo]) = ServiceRoute(GET, s"/internal/abook/${userId.id}/getOAuth2Token", Param("abookId", abookId))
<<<<<<< HEAD
=======
    def queryEContacts(userId: Id[User], limit: Int, search: Option[String], after: Option[String]) = ServiceRoute(GET, s"/internal/abook/${userId.id}/queryEContacts", Param("limit", limit), Param("search", search), Param("after", after))
>>>>>>> 258e40fc
    def refreshPrefixFilter(userId: Id[User]) = ServiceRoute(GET, s"/internal/abook/${userId.id}/refreshPrefixFilter")
    def refreshPrefixFiltersByIds() = ServiceRoute(POST, s"/internal/abook/refreshPrefixFiltersByIds")
    def refreshAllPrefixFilters() = ServiceRoute(GET, s"/internal/abook/refreshAllPrefixFilters")
    def richConnectionUpdate() = ServiceRoute(POST, s"/internal/abook/richConnectionUpdate")
    def blockRichConnection() = ServiceRoute(POST, s"/internal/abook/blockRichConnection")
    def ripestFruit(userId: Id[User], howMany: Int) = ServiceRoute(GET, s"/internal/abook/ripestFruit?userId=${userId.id}&howMany=$howMany")
    def countInvitationsSent(userId: Id[User], friend: Either[Id[SocialUserInfo], EmailAddress]) = ServiceRoute(GET, s"/internal/abook/${userId}/countInvitationsSent", friend match {
      case Left(friendSocialId) => Param("friendSocialId", friendSocialId)
      case Right(friendEmailAddress) => Param("friendEmailAddress", friendEmailAddress)
    })
    def getRipestFruits(userId: Id[User], page: Int, pageSize: Int) = ServiceRoute(GET, s"/internal/abook/$userId/ripestFruits", Param("page", page), Param("pageSize", pageSize))
    def validateAllContacts(readOnly: Boolean) = ServiceRoute(GET, s"/internal/abook/validateAllContacts", Param("readOnly", readOnly))
    def hideEmailFromUser(userId: Id[User], email: EmailAddress) = ServiceRoute(POST, s"/internal/abook/${userId.id}/hideEmailFromUser", Param("email", email))
    def getContactNameByEmail(userId: Id[User]) = ServiceRoute(POST, s"/internal/abook/${userId.id}/getContactNameByEmail")
    def internKifiContact(userId: Id[User]) = ServiceRoute(POST, s"/internal/abook/${userId.id}/internKifiContact")
    def prefixQuery(userId: Id[User], query: String, maxHits: Option[Int]) = ServiceRoute(GET, s"/internal/abook/${userId}/prefixQuery", Param("q", query), Param("maxHits", maxHits))
    def getContactsByUser(userId: Id[User], page: Int, pageSize: Option[Int]) = ServiceRoute(GET, s"/internal/abook/${userId}/getContacts", Param("page", page), Param("pageSize", pageSize))
  }
}

object Scraper extends Service {
  object internal {
    def getBasicArticle() = ServiceRoute(POST, s"/internal/scraper/getBasicArticle")
    def getSignature() = ServiceRoute(POST, s"/internal/scraper/getSignature")
    def getPornDetectorModel() = ServiceRoute(GET, s"/internal/scraper/getPornDetectorModel")
    def detectPorn() = ServiceRoute(POST, s"/internal/scraper/pornDetector/detectPorn")
    def whitelist() = ServiceRoute(POST, s"/internal/scraper/pornDetector/whitelist")
    def getEmbedlyImageInfos() = ServiceRoute(POST, s"/internal/scraper/embedly/imageInfos")
    def getEmbedlyInfo() = ServiceRoute(POST, s"/internal/scraper/embedly/embedlyInfo")
    def getURISummaryFromEmbedly() = ServiceRoute(POST, s"/internal/scraper/uriSummary/embedly")
    def getURIWordCount() = ServiceRoute(POST, s"/internal/scraper/uriWordCount")
  }
}

object Cortex extends Service {
  object internal {
    def word2vecSimilairty(word1: String, word2: String) = ServiceRoute(GET, "/internal/cortex/word2vec/wordSimilarity", Param("word1", word1), Param("word2", word2))
    def keywordsAndBow() = ServiceRoute(POST, "/internal/cortex/word2vec/keywordsAndBow")
    def uriKeywords(uri: Id[NormalizedURI]) = ServiceRoute(GET, "/internal/cortex/word2vec/uriKeywords", Param("uri", uri))
    def batchGetURIKeywords() = ServiceRoute(POST, "/internal/cortex/word2vec/batchUriKeywords")
    def word2vecURISimilarity(uri1: Id[NormalizedURI], uri2: Id[NormalizedURI]) = ServiceRoute(GET, s"/internal/cortex/word2vec/uriSimilarity", Param("uri1", uri1), Param("uri2", uri2))
    def word2vecUserSimilarity() = ServiceRoute(POST, "/internal/cortex/word2vec/userSimilarity")
    def word2vecQueryUriSimilarity() = ServiceRoute(POST, "/internal/cortex/word2vec/queryUriSimilarity")
    def word2vecUserUriSimilarity() = ServiceRoute(POST, "/internal/cortex/word2vec/userUriSimilarity")
    def word2vecFeedUserUris() = ServiceRoute(POST, "/internal/cortex/word2vec/feedUserUris")

    def ldaNumOfTopics = ServiceRoute(GET, "/internal/cortex/lda/numOfTopics")
    def ldaShowTopics(fromId: Int, toId: Int, topN: Int) = ServiceRoute(GET, "/internal/cortex/lda/showTopics", Param("fromId", fromId), Param("toId", toId), Param("topN", topN))
    def ldaWordTopic(word: String) = ServiceRoute(GET, "/internal/cortex/lda/wordTopic", Param("word", word))
    def ldaDocTopic() = ServiceRoute(POST, "/internal/cortex/lda/docTopic")
    def saveEdits() = ServiceRoute(POST, "/internal/cortex/lda/saveEdits")
    def getLDAFeatures() = ServiceRoute(POST, "/internal/cortex/lda/ldaFeatures")

    def getSparseLDAFeaturesChanged(modelVersion: ModelVersion[DenseLDA], seqNum: SequenceNumber[NormalizedURI], fetchSize: Int) = ServiceRoute(GET, "/internal/cortex/data/sparseLDAFeaturesChanged", Param("modelVersion", modelVersion), Param("seqNum", seqNum), Param("fetchSize", fetchSize))
  }
}

object Graph extends Service {
  object internal {
    def getGraphStatistics() = ServiceRoute(GET, "/internal/graph/statistics")
    def getGraphUpdaterState() = ServiceRoute(GET, "/internal/graph/state")
    def getGraphKinds() = ServiceRoute(GET, "/internal/graph/kinds")
    def wander() = ServiceRoute(POST, "/internal/graph/wander")
  }
}

object Maven extends Service {
  object internal {
  }
}

object Common {
  object internal {
    def benchmarksResults() = ServiceRoute(GET, "/internal/benchmark")
    def version() = ServiceRoute(GET, "/internal/version")
    def threadDetails(name: Option[String], state: Option[String]) = ServiceRoute(GET, "/internal/common/threadDetails", Param("name", name), Param("state", state), Param("hideStack"))
    def removeAllFromLocalCache(prefix: Option[String]) = ServiceRoute(GET, "/internal/cache/removeAll", Param("prefix", prefix))
  }
}
<|MERGE_RESOLUTION|>--- conflicted
+++ resolved
@@ -1,10 +1,7 @@
 package com.keepit.common.routes
 
 import com.keepit.common.db.{ SequenceNumber, ExternalId, Id, State }
-<<<<<<< HEAD
-=======
 import com.keepit.heimdal.BasicDelightedAnswer
->>>>>>> 258e40fc
 import com.keepit.model._
 import com.keepit.search.SearchConfigExperiment
 import java.net.URLEncoder
@@ -18,12 +15,6 @@
 trait Service
 
 case class ServiceRoute(method: Method, path: String, params: Param*) {
-<<<<<<< HEAD
-  def url = path + (if (params.nonEmpty) "?" + params.map({ p =>
-    URLEncoder.encode(p.key, UTF8) + (if (p.value.value != "") "=" + URLEncoder.encode(p.value.value, UTF8) else "")
-  }).mkString("&")
-  else "")
-=======
   def url = {
     val paramString = params.collect {
       case Param(key, ParamValue(Some(value))) =>
@@ -31,7 +22,6 @@
     }.mkString("&")
     if (paramString.isEmpty) path else path + "?" + paramString
   }
->>>>>>> 258e40fc
 }
 
 case class Param(key: String, value: ParamValue = ParamValue(None)) {
@@ -41,19 +31,6 @@
 case class ParamValue(value: Option[String])
 
 object ParamValue {
-<<<<<<< HEAD
-  implicit def stringToParam(i: String) = ParamValue(i)
-  implicit def longToParam(i: Long) = ParamValue(i.toString)
-  implicit def booleanToParam(b: Boolean) = ParamValue(b.toString)
-  implicit def intToParam(i: Int) = ParamValue(i.toString)
-  implicit def stateToParam[T](i: State[T]) = ParamValue(i.value)
-  implicit def externalIdToParam[T](i: ExternalId[T]) = ParamValue(i.id)
-  implicit def idToParam[T](i: Id[T]) = ParamValue(i.id.toString)
-  implicit def optionToParam[T](i: Option[T])(implicit e: T => ParamValue) = if (i.nonEmpty) e(i.get) else ParamValue("")
-  implicit def seqNumToParam[T](seqNum: SequenceNumber[T]) = ParamValue(seqNum.value.toString)
-  implicit def modelVersionToParam[M <: StatModel](modelVersion: ModelVersion[M]) = ParamValue(modelVersion.version.toString)
-  implicit def emailToParam(emailAddress: EmailAddress) = ParamValue(emailAddress.address)
-=======
   implicit def stringToParam(i: String) = ParamValue(Some(i))
   implicit def longToParam(i: Long) = ParamValue(Some(i.toString))
   implicit def booleanToParam(b: Boolean) = ParamValue(Some(b.toString))
@@ -65,7 +42,6 @@
   implicit def seqNumToParam[T](seqNum: SequenceNumber[T]) = ParamValue(Some(seqNum.value.toString))
   implicit def modelVersionToParam[M <: StatModel](modelVersion: ModelVersion[M]) = ParamValue(Some(modelVersion.version.toString))
   implicit def emailToParam(emailAddress: EmailAddress) = ParamValue(Some(emailAddress.address))
->>>>>>> 258e40fc
 }
 
 abstract class Method(name: String)
@@ -275,10 +251,6 @@
     def getEContactCount(userId: Id[User]) = ServiceRoute(GET, s"/internal/abook/${userId.id}/getEContactCount")
     def getABookRawInfos(userId: Id[User]) = ServiceRoute(GET, s"/internal/abook/${userId.id}/getABookRawInfos")
     def getOAuth2Token(userId: Id[User], abookId: Id[ABookInfo]) = ServiceRoute(GET, s"/internal/abook/${userId.id}/getOAuth2Token", Param("abookId", abookId))
-<<<<<<< HEAD
-=======
-    def queryEContacts(userId: Id[User], limit: Int, search: Option[String], after: Option[String]) = ServiceRoute(GET, s"/internal/abook/${userId.id}/queryEContacts", Param("limit", limit), Param("search", search), Param("after", after))
->>>>>>> 258e40fc
     def refreshPrefixFilter(userId: Id[User]) = ServiceRoute(GET, s"/internal/abook/${userId.id}/refreshPrefixFilter")
     def refreshPrefixFiltersByIds() = ServiceRoute(POST, s"/internal/abook/refreshPrefixFiltersByIds")
     def refreshAllPrefixFilters() = ServiceRoute(GET, s"/internal/abook/refreshAllPrefixFilters")
