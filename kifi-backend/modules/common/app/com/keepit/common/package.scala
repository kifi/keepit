package com.keepit

import org.apache.commons.compress.archivers.tar.{TarArchiveInputStream, TarArchiveEntry, TarArchiveOutputStream}
import java.io.{FileOutputStream, File}
import java.nio.file.{StandardCopyOption, CopyOption, Files}

package object common {

  /** Useful when wanting to side-effect (log, stats, etc) and return the original value.
    * Lets us rewrite things like:
    * {{{
    *   var someVal = func()
    *   log.info(someVal)
    *   someVal
    * }}}
    * as:
    * {{{
    *   func() tap log.info
    * }}}
    */
  implicit class KestrelCombinator[A](val a: A) extends AnyVal {
    def withSideEffect(fun: A => Unit): A = { fun(a); a }
    def tap(fun: A => Unit): A = withSideEffect(fun)

    def withComputation[B](fun: A => B): (A, B) = { val b = fun(a); (a, b) }
    def tapWith[B](fun: A => B): (A, B) = withComputation(fun)
  }

  implicit class ForkCombinator[A, B](val a: A) extends AnyVal {
    def fork(t: A => Boolean)(y: A => B, z: A => B) = {
      if (t(a)) y(a)
      else z(a)
    }
  }

  implicit class Recoverable[A](f: => A) {
    def recover(g: Throwable => A): A = {
      try { f }
      catch {
        case t: Throwable => g(t)
      }
    }
  }

<<<<<<< HEAD
  object IO {
    def copyFile(source: File, destination: String): Unit = {
      val target = new File(destination)
      if (target.exists()) deleteFile(target)
      Files.copy(source.toPath, target.toPath)
      if (source.isDirectory) source.listFiles().foreach(file => copyFile(file, source.getAbsolutePath + "/" + file.getName))
    }

    def deleteFile(file: File): Unit = {
      if (file.isDirectory) file.listFiles().foreach(deleteFile)
      file.delete()
    }

    def addToArchive(tarArchive: TarArchiveOutputStream, file: File, base: String = ""): Unit = {
      val entryName = base + file.getName
      val entry = new TarArchiveEntry(file, entryName)
      tarArchive.putArchiveEntry(entry)
      if (file.isFile) Files.copy(file.toPath, tarArchive)
      tarArchive.closeArchiveEntry()
      if (file.isDirectory) file.listFiles().foreach(addToArchive(tarArchive, _, entryName + "/"))
    }

    def extractArchive(tarArchive: TarArchiveInputStream, destination: String): Unit = {
      var entryOption = Option(tarArchive.getNextTarEntry)
      while (entryOption.isDefined) {
        entryOption.foreach { entry =>
          val file = new File(destination + "/" + entry.getName)
          if (entry.isDirectory) file.mkdirs()
          else Files.copy(entry.getFile.toPath, file.toPath)
        }
        entryOption = Option(tarArchive.getNextTarEntry)
      }
=======
  import com.keepit.common.concurrent.ExecutionContext
  import scala.concurrent.Future
  implicit class CoMap[T](f: => Future[T]) {
    def comap[S](g: T => S): Future[S] = {
      f.map(g)(ExecutionContext.immediate)
>>>>>>> d4d3ccdd
    }
  }
}<|MERGE_RESOLUTION|>--- conflicted
+++ resolved
@@ -1,8 +1,8 @@
 package com.keepit
 
 import org.apache.commons.compress.archivers.tar.{TarArchiveInputStream, TarArchiveEntry, TarArchiveOutputStream}
-import java.io.{FileOutputStream, File}
-import java.nio.file.{StandardCopyOption, CopyOption, Files}
+import java.io.File
+import java.nio.file.Files
 
 package object common {
 
@@ -42,7 +42,14 @@
     }
   }
 
-<<<<<<< HEAD
+  import com.keepit.common.concurrent.ExecutionContext
+  import scala.concurrent.Future
+  implicit class CoMap[T](f: => Future[T]) {
+    def comap[S](g: T => S): Future[S] = {
+      f.map(g)(ExecutionContext.immediate)
+    }
+  }
+
   object IO {
     def copyFile(source: File, destination: String): Unit = {
       val target = new File(destination)
@@ -75,13 +82,6 @@
         }
         entryOption = Option(tarArchive.getNextTarEntry)
       }
-=======
-  import com.keepit.common.concurrent.ExecutionContext
-  import scala.concurrent.Future
-  implicit class CoMap[T](f: => Future[T]) {
-    def comap[S](g: T => S): Future[S] = {
-      f.map(g)(ExecutionContext.immediate)
->>>>>>> d4d3ccdd
     }
   }
 }