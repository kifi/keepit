--- conflicted
+++ resolved
@@ -26,12 +26,8 @@
     else log.info(s"scheduling disabled, block execution of scheduled task: $taskName")
 
   def scheduleTask(system: ActorSystem, initialDelay: FiniteDuration, frequency: FiniteDuration, taskName: String)(f: => Unit): Unit =
-<<<<<<< HEAD
     if (!schedulingProperties.neverAllowScheduling) {
-=======
-    if (!schedulingProperties.neverallowScheduling) {
       log.info(s"Registering $taskName in scheduler")
->>>>>>> 37327114
       _cancellables :+= system.scheduler.schedule(initialDelay, frequency) { execute(f, taskName) }
     } else log.info(s"permanently disable scheduling for task: $taskName")
 
