--- conflicted
+++ resolved
@@ -3,11 +3,7 @@
 import com.keepit.common.logging.Logging
 import scala.concurrent.duration._
 import scala.concurrent.ExecutionContext.Implicits.global
-<<<<<<< HEAD
 import com.keepit.common.actor.ActorInstance
-=======
-import com.keepit.common.actor.ActorProvider
->>>>>>> 07d3ac50
 
 import akka.actor.{ActorSystem, Cancellable, ActorRef}
 import play.api.Plugin
@@ -38,11 +34,7 @@
       _cancellables :+= system.scheduler.schedule(initialDelay, frequency) { execute(f, taskName) }
     } else log.info(s"permanently disable scheduling for task: $taskName")
 
-<<<<<<< HEAD
-  def cronTask(quartz: ActorInstance[QuartzActor], receiver: ActorRef, cron: String, message: Any): Unit = {
-=======
   def cronTask(quartz: ActorProvider[QuartzActor], receiver: ActorRef, cron: String, message: Any): Unit = {
->>>>>>> 07d3ac50
     val taskName = s"cron message $message to actor $receiver"
     if (!schedulingProperties.neverAllowScheduling) {
       log.info(s"Scheduling $taskName in Cron")
