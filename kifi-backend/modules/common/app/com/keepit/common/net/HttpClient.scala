--- conflicted
+++ resolved
@@ -17,11 +17,8 @@
 import com.keepit.common.controller.CommonHeaders
 import scala.xml._
 import org.apache.commons.lang3.RandomStringUtils
-<<<<<<< HEAD
-=======
 import play.modules.statsd.api.Statsd
 import com.keepit.common.service.FortyTwoServices
->>>>>>> 49dcc7ea
 
 import play.api.Logger
 
@@ -160,28 +157,17 @@
   }
 
   private def await[A](future: Future[A]): A = Await.result(future, Duration(timeout, timeoutUnit))
-<<<<<<< HEAD
-  private def req(url: String): Request = new Request(WS.url(url), headers)
-=======
   private def req(url: String): Request = new Request(WS.url(url), headers, services)
->>>>>>> 49dcc7ea
   private def res(request: Request, response: Response): ClientResponse = new ClientResponseImpl(request, response)
 
   def longTimeout(): HttpClientImpl = copy(timeout = 2, timeoutUnit = TimeUnit.MINUTES)
 }
 
-<<<<<<< HEAD
-private[net] class Request(req: WSRequestHolder, headers: List[(String, String)]) extends Logging {
-
-  private val trackingId = RandomStringUtils.randomAlphanumeric(5)
-  private val headersWithTracking = (CommonHeaders.TrackingId, trackingId) :: headers
-=======
 private[net] class Request(req: WSRequestHolder, headers: List[(String, String)], services: FortyTwoServices) extends Logging {
 
   private val trackingId = RandomStringUtils.randomAlphanumeric(5)
   private val headersWithTracking =
     (CommonHeaders.TrackingId, trackingId) :: (CommonHeaders.LocalService, services.currentService.toString) :: headers
->>>>>>> 49dcc7ea
   private val wsRequest = req.withHeaders(headersWithTracking: _*)
 
   def get() = {
@@ -238,13 +224,10 @@
     val remoteTime = resOpt.map(_.header(CommonHeaders.ResponseTime)).flatten.map(_.toInt)
     val waitTime = remoteTime map {rt => time - rt}
     val queryString = wsRequest.queryString map {case (k, v) => s"$k=$v"} mkString "&"
-<<<<<<< HEAD
-=======
     // waitTime map {t =>
     //   Statsd.timing(s"internalCall.remote.$remoteService.$remoteNodeId", t)
     //   Statsd.timing(s"internalCall.local.$localService.$localNodeId", t)
     // }
->>>>>>> 49dcc7ea
     accessLog.info(
       s"[OUT] #${trackingId} [$method] ${wsRequest.url} from $remoteHost timing " +
       s"[local:${time}ms,remote:${remoteTime.getOrElse("NA")},wait:${waitTime.getOrElse("NA")}] " +
