package com.keepit.common.net

import com.google.inject.Provider

import scala.concurrent.Await
import scala.concurrent.Future
import scala.concurrent.duration._
import scala.util.{Try, Success, Failure}
import java.net.ConnectException
import java.util.concurrent.TimeUnit
import play.api.libs.concurrent.Execution.Implicits._
import play.api.libs.json._
import play.api.libs.ws.WS.WSRequestHolder
import play.api.libs.ws._
import play.mvc._
import com.keepit.common.logging.{Logging, AccessLogTimer, AccessLog}
import com.keepit.common.logging.Access._
import com.keepit.common.healthcheck.{AirbrakeNotifier, AirbrakeError, HealthcheckPlugin, StackTrace}
import com.keepit.common.concurrent.ExecutionContext.immediate
import com.keepit.common.controller.CommonHeaders
import scala.xml._
import org.apache.commons.lang3.RandomStringUtils
import play.modules.statsd.api.Statsd
import com.keepit.common.service.FortyTwoServices

import play.api.Logger

case class NonOKResponseException(url: String, response: ClientResponse, requestBody: Option[Any] = None)
    extends Exception(s"Requesting $url ${requestBody.map{b => b.toString}}, got a ${response.status}. Body: ${response.body}"){

  override def toString: String =
    s"NonOKResponseException[url: $url, Response: $response body:${requestBody.map(b => b.toString).getOrElse("NA")}]"
}

case class LongWaitException(url: String, response: Response, waitTime: Int)
    extends Exception(s"Requesting $url got a ${response.status} with wait time $waitTime"){
}

trait HttpClient {

  type FailureHandler = Request => PartialFunction[Throwable, Unit]

  val defaultFailureHandler: FailureHandler

  val ignoreFailure: FailureHandler = {
    s: Request => {
      case ex: Throwable =>
    }
  }

  def get(url: String, onFailure: => FailureHandler = defaultFailureHandler): ClientResponse
  def getFuture(url: String, onFailure: => FailureHandler = defaultFailureHandler): Future[ClientResponse]

  def post(url: String, body: JsValue, onFailure: => FailureHandler = defaultFailureHandler): ClientResponse
  def postFuture(url: String, body: JsValue, onFailure: => FailureHandler = defaultFailureHandler): Future[ClientResponse]

  def postText(url: String, body: String, onFailure: => FailureHandler = defaultFailureHandler): ClientResponse
  def postTextFuture(url: String, body: String, onFailure: => FailureHandler = defaultFailureHandler): Future[ClientResponse]

  def postXml(url: String, body: NodeSeq, onFailure: => FailureHandler = defaultFailureHandler): ClientResponse
  def postXmlFuture(url: String, body: NodeSeq, onFailure: => FailureHandler = defaultFailureHandler): Future[ClientResponse]

  def put(url: String, body: JsValue, onFailure: => FailureHandler = defaultFailureHandler): ClientResponse
  def putFuture(url: String, body: JsValue, onFailure: => FailureHandler = defaultFailureHandler): Future[ClientResponse]

  def delete(url: String, onFailure: => FailureHandler = defaultFailureHandler): ClientResponse
  def deleteFuture(url: String, onFailure: => FailureHandler = defaultFailureHandler): Future[ClientResponse]

  def withTimeout(timeout: Int): HttpClient

  def withHeaders(hdrs: (String, String)*): HttpClient
}

case class HttpClientImpl(
    timeout: Int = 5000,
    headers: List[(String, String)] = List(),
    healthcheckPlugin: HealthcheckPlugin,
    airbrake: Provider[AirbrakeNotifier],
    services: FortyTwoServices,
    accessLog: AccessLog,
    silentFail: Boolean = false) extends HttpClient with Logging {

  private val validResponseClass = 2

  override val defaultFailureHandler: FailureHandler = { req =>
    {
      case e: Throwable =>
        val al = accessLog.add(req.timer.done(
          result = "fail",
          query = req.queryString,
          url = req.url,
          //Its a bit strange, but in this case we rather pass null to be consistent with the api
          //taking only the first 200 chars of the body
          trackingId = req.trackingId,
          error = e.toString))
        airbrake.get.notify(
          AirbrakeError.outgoing(
            exception = req.tracer.withCause(e),
            request = req.req,
            message = s"${al.error}: error handling url ${al.url}"
          )
        )
    }
  }

  def withHeaders(hdrs: (String, String)*): HttpClient = this.copy(headers = headers ++ hdrs)

  def get(url: String, onFailure: => FailureHandler = defaultFailureHandler): ClientResponse =
    await(getFuture(url, onFailure))

  def getFuture(url: String, onFailure: => FailureHandler = defaultFailureHandler): Future[ClientResponse] =
    report(req(url) tapWith {_.get()}, onFailure)

  def post(url: String, body: JsValue, onFailure: => FailureHandler = defaultFailureHandler): ClientResponse =
    await(postFuture(url, body, onFailure))

  def postFuture(url: String, body: JsValue, onFailure: => FailureHandler = defaultFailureHandler): Future[ClientResponse] =
    report(req(url) tapWith {_.post(body)}, onFailure)

  def postText(url: String, body: String, onFailure: => FailureHandler = defaultFailureHandler): ClientResponse = await(postTextFuture(url, body, onFailure))

  def postTextFuture(url: String, body: String, onFailure: => FailureHandler = defaultFailureHandler): Future[ClientResponse] =
    report(req(url) tapWith {_.post(body)}, onFailure)

  def postXml(url: String, body: NodeSeq, onFailure: => FailureHandler = defaultFailureHandler): ClientResponse = await(postXmlFuture(url, body, onFailure))

  def postXmlFuture(url: String, body: NodeSeq, onFailure: => FailureHandler = defaultFailureHandler): Future[ClientResponse] =
    report(req(url) tapWith {_.post(body)}, onFailure)

  def put(url: String, body: JsValue, onFailure: => FailureHandler = defaultFailureHandler): ClientResponse =
    await(putFuture(url, body, onFailure))

  def putFuture(url: String, body: JsValue, onFailure: => FailureHandler = defaultFailureHandler): Future[ClientResponse] =
    report(req(url) tapWith {_.put(body)}, onFailure)

  def delete(url: String, onFailure: => FailureHandler = defaultFailureHandler): ClientResponse =
    await(deleteFuture(url, onFailure))

  def deleteFuture(url: String, onFailure: => FailureHandler = defaultFailureHandler): Future[ClientResponse] =
    report(req(url) tapWith {_.delete()}, onFailure)

  private def await[A](future: Future[A]): A = Await.result(future, Duration(timeout, TimeUnit.MILLISECONDS))
  private def req(url: String): Request = new Request(WS.url(url).withTimeout(timeout), headers, services, accessLog)

  private def res(request: Request, response: Response, requestBody: Option[Any] = None): ClientResponse = {
    val clientResponse = new ClientResponseImpl(request, response)
    if (response.status / 100 != validResponseClass) {
      val exception = new NonOKResponseException(request.req.url, clientResponse, requestBody)
      if (silentFail) log.error(s"fail on $request => $clientResponse", exception)
      else throw exception
    }
    clientResponse
  }

  def withTimeout(timeout: Int): HttpClient = copy(timeout = timeout)

  private def report(reqRes: (Request, Future[Response]), onFailure: => FailureHandler = defaultFailureHandler):
      Future[ClientResponse] = reqRes match { case (request, responseFuture) =>
    responseFuture.map(r => res(request, r))(immediate) tap { f =>
      f.onFailure(onFailure(request) orElse defaultFailureHandler(request)) (immediate)
      f.onSuccess { case response: Response => logSuccess(request, response) } (immediate)
    }
  }

  private def logSuccess(request: Request, res: Response): Unit = {
    //todo(eishay): the interesting part is the remote service and node id, to be logged
    val remoteHost = res.header(CommonHeaders.LocalHost).getOrElse("NA")
    val remoteTime = res.header(CommonHeaders.ResponseTime).map(_.toInt).getOrElse(AccessLogTimer.NoIntValue)
    val e = accessLog.add(request.timer.done(
        remoteTime = remoteTime,
        result = "success",
        query = request.queryString,
        url = request.url,
        //Its a bit strange, but in this case we rather pass null to be consistent with the api
        //taking only the first 200 chars of the body
        trackingId = request.trackingId,
        statusCode = res.status))

    e.waitTime map {waitTime =>
      if (waitTime > 200) {//ms
        val exception = request.tracer.withCause(LongWaitException(request.url, res, waitTime))
        airbrake.get.notify(
          AirbrakeError.outgoing(
            request = request.req,
            exception = exception,
            message = s"wait time $waitTime for ${accessLog.format(e)}")
        )
      }
    }
  }
}

//This request class is not reusable for more then one call
class Request(val req: WSRequestHolder, headers: List[(String, String)], services: FortyTwoServices, accessLog: AccessLog) extends Logging {

  val trackingId = RandomStringUtils.randomAlphanumeric(5)
  private val headersWithTracking =
    (CommonHeaders.TrackingId, trackingId) :: (CommonHeaders.LocalService, services.currentService.toString) :: headers
  private val wsRequest = req.withHeaders(headersWithTracking: _*)
  lazy val queryString = (wsRequest.queryString map {case (k, v) => s"$k=$v"} mkString "&").trim match {
    case "" => null
    case str => str
  }
  lazy val url = wsRequest.url

  var timer: AccessLogTimer = _
  var tracer: StackTrace = _

  private def record() = {
    timer = accessLog.timer(HTTP_OUT)
    tracer = new StackTrace()
  }

<<<<<<< HEAD
  private def logResponse(
        timer: AccessLogTimer, tracer: StackTrace, method: String, resTry: Try[Response],
        trackingId: String, body: Option[Any], req: WSRequestHolder): Unit = {
    //todo(eishay): the interesting part is the remote service and node id, to be logged
    val queryString = (wsRequest.queryString map {case (k, v) => s"$k=$v"} mkString "&").trim match {
      case "" => null
      case str => str
    }
    // waitTime map {t =>
    //   Statsd.timing(s"internalCall.remote.$remoteService.$remoteNodeId", t)
    //   Statsd.timing(s"internalCall.local.$localService.$localNodeId", t)
    // }
    val bodyTrimmed = body.map(_.toString.take(200)).getOrElse(null)
    resTry match {
      case Success(res) =>
        val remoteHost = res.header(CommonHeaders.LocalHost).getOrElse("NA")
        val remoteTime = res.header(CommonHeaders.ResponseTime).map(_.toInt).getOrElse(AccessLogTimer.NoIntValue)
        val e = accessLog.add(timer.done(
            remoteTime = remoteTime,
            result = "success",
            query = queryString,
            url = wsRequest.url,
            //Its a bit strange, but in this case we rather pass null to be consistent with the api
            //taking only the first 200 chars of the body
            body = bodyTrimmed,
            trackingId = trackingId,
            statusCode = res.status))

        e.waitTime map {waitTime =>
          if (waitTime > 200) {//ms
            val exception = tracer.withCause(LongWaitException(req.url, res, waitTime))
            airbrake.get.notify(
              AirbrakeError.outgoing(
                request = req,
                exception = exception,
                message = s"wait time $waitTime for ${accessLog.format(e)}")
            )
          }
        }
      case Failure(e) =>
        val al = accessLog.add(timer.done(
          result = "fail",
          query = queryString,
          url = wsRequest.url,
          //Its a bit strange, but in this case we rather pass null to be consistent with the api
          //taking only the first 200 chars of the body
          body = bodyTrimmed,
          trackingId = trackingId,
          error = e.toString))
        airbrake.get.notify(
          AirbrakeError.outgoing(
            exception = tracer.withCause(e),
            request = req,
            message = s"${al.error}: error handling url ${al.url}"
          )
        )
    }
  }
=======
  def get() =               {record(); wsRequest.get()}
  def put(body: JsValue) =  {record(); wsRequest.put(body)}
  def post(body: String) =  {record(); wsRequest.post(body)}
  def post(body: JsValue) = {record(); wsRequest.post(body)}
  def post(body: NodeSeq) = {record(); wsRequest.post(body)}
  def delete() =            {record(); wsRequest.delete()}
>>>>>>> 7acf44c3
}

trait ClientResponse {
  def body: String
  def json: JsValue
  def xml: NodeSeq
  def status: Int
}

class ClientResponseImpl(val request: Request, val response: Response) extends ClientResponse {

  override def toString: String = s"ClientResponse with [status: $status, body: $body]"

  def status: Int = response.status

  def body: String = response.body

  def json: JsValue = {
    try {
      response.json
    } catch {
      case e: Throwable =>
        println("bad response: %s".format(response.body.toString()))
        throw e
    }
  }

  def xml: NodeSeq = {
    try {
      response.xml
    } catch {
      case e: Throwable =>
        println("bad response: %s".format(response.body.toString()))
        throw e
    }
  }
}<|MERGE_RESOLUTION|>--- conflicted
+++ resolved
@@ -211,73 +211,12 @@
     tracer = new StackTrace()
   }
 
-<<<<<<< HEAD
-  private def logResponse(
-        timer: AccessLogTimer, tracer: StackTrace, method: String, resTry: Try[Response],
-        trackingId: String, body: Option[Any], req: WSRequestHolder): Unit = {
-    //todo(eishay): the interesting part is the remote service and node id, to be logged
-    val queryString = (wsRequest.queryString map {case (k, v) => s"$k=$v"} mkString "&").trim match {
-      case "" => null
-      case str => str
-    }
-    // waitTime map {t =>
-    //   Statsd.timing(s"internalCall.remote.$remoteService.$remoteNodeId", t)
-    //   Statsd.timing(s"internalCall.local.$localService.$localNodeId", t)
-    // }
-    val bodyTrimmed = body.map(_.toString.take(200)).getOrElse(null)
-    resTry match {
-      case Success(res) =>
-        val remoteHost = res.header(CommonHeaders.LocalHost).getOrElse("NA")
-        val remoteTime = res.header(CommonHeaders.ResponseTime).map(_.toInt).getOrElse(AccessLogTimer.NoIntValue)
-        val e = accessLog.add(timer.done(
-            remoteTime = remoteTime,
-            result = "success",
-            query = queryString,
-            url = wsRequest.url,
-            //Its a bit strange, but in this case we rather pass null to be consistent with the api
-            //taking only the first 200 chars of the body
-            body = bodyTrimmed,
-            trackingId = trackingId,
-            statusCode = res.status))
-
-        e.waitTime map {waitTime =>
-          if (waitTime > 200) {//ms
-            val exception = tracer.withCause(LongWaitException(req.url, res, waitTime))
-            airbrake.get.notify(
-              AirbrakeError.outgoing(
-                request = req,
-                exception = exception,
-                message = s"wait time $waitTime for ${accessLog.format(e)}")
-            )
-          }
-        }
-      case Failure(e) =>
-        val al = accessLog.add(timer.done(
-          result = "fail",
-          query = queryString,
-          url = wsRequest.url,
-          //Its a bit strange, but in this case we rather pass null to be consistent with the api
-          //taking only the first 200 chars of the body
-          body = bodyTrimmed,
-          trackingId = trackingId,
-          error = e.toString))
-        airbrake.get.notify(
-          AirbrakeError.outgoing(
-            exception = tracer.withCause(e),
-            request = req,
-            message = s"${al.error}: error handling url ${al.url}"
-          )
-        )
-    }
-  }
-=======
   def get() =               {record(); wsRequest.get()}
   def put(body: JsValue) =  {record(); wsRequest.put(body)}
   def post(body: String) =  {record(); wsRequest.post(body)}
   def post(body: JsValue) = {record(); wsRequest.post(body)}
   def post(body: NodeSeq) = {record(); wsRequest.post(body)}
   def delete() =            {record(); wsRequest.delete()}
->>>>>>> 7acf44c3
 }
 
 trait ClientResponse {
