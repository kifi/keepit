package com.keepit.common.crypto

import com.keepit.common.db.Id
import com.google.common.io.BaseEncoding

import play.api.libs.json._
import play.api.mvc.{ PathBindable, QueryStringBindable }

import scala.util.{ Failure, Success, Try }

case class PublicIdConfiguration(key: String) {
  lazy val aes64bit = Aes64BitCipher(key)
}

case class PublicId[T <: ModelWithPublicId[T]](id: String)

object PublicId {
  implicit def format[T <: ModelWithPublicId[T]]: Format[PublicId[T]] = Format(
    __.read[String].map(PublicId(_)),
    new Writes[PublicId[T]] { def writes(o: PublicId[T]) = JsString(o.id) }
  )

  implicit def queryStringBinder[T <: ModelWithPublicId[T]](implicit stringBinder: QueryStringBindable[String]) = new QueryStringBindable[PublicId[T]] {
    override def bind(key: String, params: Map[String, Seq[String]]): Option[Either[String, PublicId[T]]] = {
      stringBinder.bind(key, params) map {
        case Right(id) => Right(PublicId(id))
        case _ => Left("Unable to bind an PublicId")
      }
    }
    override def unbind(key: String, id: PublicId[T]): String = {
      stringBinder.unbind(key, id.id)
    }
  }

  implicit def pathBinder[T <: ModelWithPublicId[T]] = new PathBindable[PublicId[T]] {
    override def bind(key: String, value: String): Either[String, PublicId[T]] =
      Right(PublicId(value)) // TODO: handle errors if value is malformed

    override def unbind(key: String, id: PublicId[T]): String = id.toString
  }

  private[crypto] val coder = BaseEncoding.base32().lowerCase().omitPadding()
}

// TODO: Cipher must be a singleton, not re-created for every encode/decode.

trait ModelWithPublicId[T <: ModelWithPublicId[T]] {

  val prefix: String
  val id: Option[Id[T]]

  def publicId(implicit config: PublicIdConfiguration): Try[PublicId[T]] = {
    id.map { someId =>
<<<<<<< HEAD
      Success(PublicId[T](prefix + PublicId.coder.encode(Aes64BitCipher(config.key).encrypt(someId.id))))
=======
      Try(PublicId[T](prefix + Base64.encodeBase64URLSafeString(config.aes64bit.encrypt(someId.id))))
>>>>>>> 823b770b
    }.getOrElse(Failure(new IllegalStateException("model has no id")))
  }

}

trait ModelWithPublicIdCompanion[T <: ModelWithPublicId[T]] {

  val prefix: String

  def decode(publicId: String)(implicit config: PublicIdConfiguration): Try[Id[T]] = {
<<<<<<< HEAD
    if (publicId.startsWith(prefix)) {
      Try(Id[T](Aes64BitCipher(config.key).decrypt(PublicId.coder.decode(publicId.substring(prefix.length)))))
    } else {
      Failure(new IllegalArgumentException(s"Expected $publicId to start with $prefix"))
=======
    val reg = raw"^$prefix(.*)$$".r
    Try {
      reg.findFirstMatchIn(publicId).map(_.group(1)).map { identifier =>
        Id[T](config.aes64bit.decrypt(Base64.decodeBase64(identifier)))
      }.get
>>>>>>> 823b770b
    }
  }

}<|MERGE_RESOLUTION|>--- conflicted
+++ resolved
@@ -51,11 +51,7 @@
 
   def publicId(implicit config: PublicIdConfiguration): Try[PublicId[T]] = {
     id.map { someId =>
-<<<<<<< HEAD
-      Success(PublicId[T](prefix + PublicId.coder.encode(Aes64BitCipher(config.key).encrypt(someId.id))))
-=======
-      Try(PublicId[T](prefix + Base64.encodeBase64URLSafeString(config.aes64bit.encrypt(someId.id))))
->>>>>>> 823b770b
+      Success(PublicId[T](prefix + PublicId.coder.encode(config.aes64bit.encrypt(someId.id))))
     }.getOrElse(Failure(new IllegalStateException("model has no id")))
   }
 
@@ -66,18 +62,10 @@
   val prefix: String
 
   def decode(publicId: String)(implicit config: PublicIdConfiguration): Try[Id[T]] = {
-<<<<<<< HEAD
     if (publicId.startsWith(prefix)) {
-      Try(Id[T](Aes64BitCipher(config.key).decrypt(PublicId.coder.decode(publicId.substring(prefix.length)))))
+      Try(Id[T](config.aes64bit.decrypt(PublicId.coder.decode(publicId.substring(prefix.length)))))
     } else {
       Failure(new IllegalArgumentException(s"Expected $publicId to start with $prefix"))
-=======
-    val reg = raw"^$prefix(.*)$$".r
-    Try {
-      reg.findFirstMatchIn(publicId).map(_.group(1)).map { identifier =>
-        Id[T](config.aes64bit.decrypt(Base64.decodeBase64(identifier)))
-      }.get
->>>>>>> 823b770b
     }
   }
 
