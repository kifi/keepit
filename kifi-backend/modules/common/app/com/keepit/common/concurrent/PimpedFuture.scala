--- conflicted
+++ resolved
@@ -88,7 +88,6 @@
     p.future
   }
 
-<<<<<<< HEAD
   // somewhat specialized (short-circuitry); pure side-effects
   def processWhile[T](futures: Iterable[Future[T]], predicate: T => Boolean, promised: Promise[Unit] = Promise())(implicit ec: ScalaExecutionContext): Future[Unit] = {
     futures.headOption match {
@@ -101,7 +100,8 @@
       }
     }
     promised.future
-=======
+  }
+
   private val identityFuture = (x: Any) => Future.successful(x)
 
   // lazily transform an input Seq and filter by a supplied predicate
@@ -117,7 +117,6 @@
         }
       case None => Future.successful(seed)
     }
->>>>>>> 3394551c
   }
 
 }
