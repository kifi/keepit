--- conflicted
+++ resolved
@@ -30,11 +30,7 @@
       } else {
         Future.successful(Redirect("/login")
           .flashing("error" -> Messages("securesocial.loginRequired"))
-<<<<<<< HEAD
-          .withSession(request2session + (SecureSocial.OriginalUrlKey -> request.uri)))
-=======
           .withSession(request.session + (SecureSocial.OriginalUrlKey -> request.uri)))
->>>>>>> ab705369
       }
     }
     p
