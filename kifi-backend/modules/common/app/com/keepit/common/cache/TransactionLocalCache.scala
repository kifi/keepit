--- conflicted
+++ resolved
@@ -1,10 +1,6 @@
 package com.keepit.common.cache
 
-<<<<<<< HEAD
-import com.keepit.serializer.{ SafeLocalSerializer, NoCopyLocalSerializer, LocalSerializer, Serializer }
-=======
 import com.keepit.serializer.{ SafeLocalSerializer, LocalSerializer, Serializer }
->>>>>>> 258e40fc
 import scala.collection.concurrent.TrieMap
 import scala.concurrent.duration.Duration
 import com.keepit.common.performance._
@@ -92,13 +88,6 @@
 
   protected[cache] def getFromInnerCache(key: K): ObjectState[T] = underlying.getFromInnerCache(key)
 
-<<<<<<< HEAD
-  protected[cache] def setInnerCache(key: K, valueOpt: Option[T]) = {} // ignore silently
-
-  protected[cache] def bulkGetFromInnerCache(keys: Set[K]): Map[K, ObjectState[T]] = underlying.bulkGetFromInnerCache(keys)
-
-  def remove(key: K): Unit = {} // ignore silently
-=======
   protected[cache] def setInnerCache(key: K, valueOpt: Option[T]) = {
     if (logging) cacheLog.warn(s"cache ignoring set key $key")
   } // ignore silently
@@ -108,5 +97,4 @@
   def remove(key: K): Unit = {
     if (logging) cacheLog.warn(s"cache ignoring remove key $key")
   } // ignore silently
->>>>>>> 258e40fc
 }