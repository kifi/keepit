package com.keepit.shoebox

import scala.concurrent.Future
import scala.concurrent.Promise
import scala.concurrent.duration._
import com.google.inject.Inject
import com.keepit.common.db.{State, ExternalId, Id, SequenceNumber}
import com.keepit.common.logging.Logging
import com.keepit.common.mail.ElectronicMail
import com.keepit.common.net.{CallTimeouts, HttpClient}
import com.keepit.common.routes.Shoebox
import com.keepit.common.service.RequestConsolidator
import com.keepit.common.service.{ServiceClient, ServiceType}
import com.keepit.common.zookeeper._
import com.keepit.model._
import com.keepit.search.ActiveExperimentsCache
import com.keepit.search.ActiveExperimentsKey
import com.keepit.search.SearchConfigExperiment
import com.keepit.social._
import com.keepit.model.ExperimentType
import com.keepit.common.healthcheck.AirbrakeNotifier
import com.keepit.scraper.{ScrapeRequest, Signature, HttpRedirect}
import play.api.libs.json._
import play.api.libs.concurrent.Execution.Implicits.defaultContext
import com.keepit.common.usersegment.UserSegment
import com.keepit.common.usersegment.UserSegmentFactory
import com.keepit.common.usersegment.UserSegmentCache
import com.keepit.common.concurrent.ExecutionContext
import com.keepit.common.ImmediateMap
import play.api.libs.json.Json._
import org.joda.time.DateTime
import play.api.libs.json.JsString
import play.api.libs.json.JsArray
import play.api.libs.json.JsNumber
import com.keepit.common.usersegment.UserSegmentKey
import play.api.libs.json.JsObject
import com.keepit.common.cache.TransactionalCaching.Implicits.directCacheAccess
import scala.util.{Success, Try}
import com.keepit.eliza.model.ThreadItem


trait ShoeboxServiceClient extends ServiceClient {
  final val serviceType = ServiceType.SHOEBOX
  private val ? = null

  def getUserOpt(id: ExternalId[User]): Future[Option[User]]
  def getSocialUserInfoByNetworkAndSocialId(id: SocialId, networkType: SocialNetworkType): Future[Option[SocialUserInfo]]
  def getUser(userId: Id[User]): Future[Option[User]]
  def getUsers(userIds: Seq[Id[User]]): Future[Seq[User]]
  def getUserIdsByExternalIds(userIds: Seq[ExternalId[User]]): Future[Seq[Id[User]]]
  def getBasicUsers(users: Seq[Id[User]]): Future[Map[Id[User],BasicUser]]
  def getBasicUsersNoCache(users: Seq[Id[User]]): Future[Map[Id[User],BasicUser]]
  def getEmailAddressesForUsers(userIds: Seq[Id[User]]): Future[Map[Id[User], Seq[String]]]
  def getNormalizedURI(uriId: Id[NormalizedURI]) : Future[NormalizedURI]
  def getNormalizedURIs(uriIds: Seq[Id[NormalizedURI]]): Future[Seq[NormalizedURI]]
  def getNormalizedURIByURL(url: String): Future[Option[NormalizedURI]]
  def getNormalizedUriByUrlOrPrenormalize(url: String): Future[Either[NormalizedURI, String]]
  def internNormalizedURI(url: String, scrapeWanted: Boolean = false): Future[NormalizedURI]
  def sendMail(email: ElectronicMail): Future[Boolean]
  def sendMailToUser(userId: Id[User], email: ElectronicMail): Future[Boolean]
  def persistServerSearchEvent(metaData: JsObject): Unit
  def getPhrasesChanged(seqNum: SequenceNumber[Phrase], fetchSize: Int): Future[Seq[Phrase]]
  def getBookmarksInCollection(id: Id[Collection]): Future[Seq[Bookmark]]
  def getUriIdsInCollection(id: Id[Collection]): Future[Seq[BookmarkUriAndTime]]
  def getCollectionsChanged(seqNum: SequenceNumber[Collection], fetchSize: Int): Future[Seq[Collection]]
  def getCollectionsByUser(userId: Id[User]): Future[Seq[Collection]]
  def getCollectionIdsByExternalIds(collIds: Seq[ExternalId[Collection]]): Future[Seq[Id[Collection]]]
  def getIndexable(seqNum: SequenceNumber[NormalizedURI], fetchSize: Int): Future[Seq[NormalizedURI]]
  def getIndexableUris(seqNum: SequenceNumber[NormalizedURI], fetchSize: Int): Future[Seq[IndexableUri]]
  def getScrapedUris(seqNum: SequenceNumber[NormalizedURI], fetchSize: Int): Future[Seq[IndexableUri]]
  def getHighestUriSeq(): Future[SequenceNumber[NormalizedURI]]
  def getUserIndexable(seqNum: SequenceNumber[User], fetchSize: Int): Future[Seq[User]]
  def getBookmarks(userId: Id[User]): Future[Seq[Bookmark]]
  def getBookmarksChanged(seqNum: SequenceNumber[Bookmark], fertchSize: Int): Future[Seq[Bookmark]]
  def getBookmarkByUriAndUser(uriId: Id[NormalizedURI], userId: Id[User]): Future[Option[Bookmark]]
  def getActiveExperiments: Future[Seq[SearchConfigExperiment]]
  def getExperiments: Future[Seq[SearchConfigExperiment]]
  def getExperiment(id: Id[SearchConfigExperiment]): Future[SearchConfigExperiment]
  def saveExperiment(experiment: SearchConfigExperiment): Future[SearchConfigExperiment]
  def getUserExperiments(userId: Id[User]): Future[Seq[ExperimentType]]
  def getExperimentsByUserIds(userIds: Seq[Id[User]]): Future[Map[Id[User], Set[ExperimentType]]]
  def getExperimentGenerators(): Future[Seq[ProbabilisticExperimentGenerator]]
  def getSocialUserInfosByUserId(userId: Id[User]): Future[Seq[SocialUserInfo]]
  def getSessionByExternalId(sessionId: ExternalId[UserSession]): Future[Option[UserSession]]
  def userChannelFanout(userId: Id[User], msg: JsArray): Seq[Future[Int]]
  def userChannelBroadcastFanout(msg: JsArray): Seq[Future[Int]]
  def userChannelCountFanout(): Seq[Future[Int]]
  def uriChannelFanout(uri: String, msg: JsArray): Seq[Future[Int]]
  def uriChannelCountFanout(): Seq[Future[Int]]
  def suggestExperts(urisAndKeepers: Seq[(Id[NormalizedURI], Seq[Id[User]])]): Future[Seq[Id[User]]]
  def getUnfriends(userId: Id[User]): Future[Set[Id[User]]]
  def getSearchFriends(userId: Id[User]): Future[Set[Id[User]]]
  def getFriends(userId: Id[User]): Future[Set[Id[User]]]
  def logEvent(userId: Id[User], event: JsObject) : Unit
  def createDeepLink(initiator: Id[User], recipient: Id[User], uriId: Id[NormalizedURI], locator: DeepLocator) : Unit
  def getNormalizedUriUpdates(lowSeq: SequenceNumber[ChangedURI], highSeq: SequenceNumber[ChangedURI]): Future[Seq[(Id[NormalizedURI], NormalizedURI)]]
  def clickAttribution(clicker: Id[User], uriId: Id[NormalizedURI], keepers: ExternalId[User]*): Unit
  def getScrapeInfo(uri:NormalizedURI):Future[ScrapeInfo]
  def assignScrapeTasks(zkId:Long, max:Int):Future[Seq[ScrapeRequest]]
  def isUnscrapableP(url: String, destinationUrl: Option[String]):Future[Boolean]
  def isUnscrapable(url: String, destinationUrl: Option[String]):Future[Boolean]
  def getLatestBookmark(uriId: Id[NormalizedURI])(implicit timeout:Int = 10000): Future[Option[Bookmark]]
  def getBookmarksByUriWithoutTitle(uriId: Id[NormalizedURI])(implicit timeout:Int = 10000): Future[Seq[Bookmark]]
  def saveBookmark(bookmark:Bookmark)(implicit timeout:Int = 10000): Future[Bookmark]
  def saveScrapeInfo(info:ScrapeInfo)(implicit timeout:Int = 10000):Future[ScrapeInfo]
  def saveNormalizedURI(uri:NormalizedURI)(implicit timeout:Int = 10000):Future[NormalizedURI]
  def savePageInfo(pageInfo:PageInfo)(implicit timeout:Int = 10000):Future[PageInfo]
  def updateNormalizedURI(uriId: => Id[NormalizedURI], createdAt: => DateTime = ?,updatedAt: => DateTime = ?,externalId: => ExternalId[NormalizedURI] = ?,title: => Option[String] = ?,url: => String = ?,urlHash: => UrlHash = UrlHash(?),state: => State[NormalizedURI] = ?,seq: => SequenceNumber[NormalizedURI] = SequenceNumber(-1),screenshotUpdatedAt: => Option[DateTime] = ?,restriction: => Option[Restriction] = ?,normalization: => Option[Normalization] = ?,redirect: => Option[Id[NormalizedURI]] = ?,redirectTime: => Option[DateTime] = ?)(implicit timeout:Int = 10000): Future[Boolean]
  def recordPermanentRedirect(uri:NormalizedURI, redirect:HttpRedirect)(implicit timeout:Int = 10000):Future[NormalizedURI]
  def recordScrapedNormalization(uriId: Id[NormalizedURI], uriSignature: Signature, candidateUrl: String, candidateNormalization: Normalization, alternateUrls: Set[String]): Future[Unit]
  def getProxy(url:String):Future[Option[HttpProxy]]
  def getProxyP(url:String):Future[Option[HttpProxy]]
  def scraped(uri:NormalizedURI, info:ScrapeInfo): Future[Option[NormalizedURI]]
  def scrapeFailed(uri:NormalizedURI, info:ScrapeInfo): Future[Option[NormalizedURI]]
  def getFriendRequestsBySender(senderId: Id[User]): Future[Seq[FriendRequest]]
  def getUserValue(userId: Id[User], key: String): Future[Option[String]]
  def setUserValue(userId: Id[User], key: String, value: String): Unit
  def getUserSegment(userId: Id[User]): Future[UserSegment]
  def getExtensionVersion(installationId: ExternalId[KifiInstallation]): Future[String]
  def triggerRawKeepImport(): Unit
  def triggerSocialGraphFetch(id: Id[SocialUserInfo]): Future[Unit]
  def getUserConnectionsChanged(seq: SequenceNumber[UserConnection], fetchSize: Int): Future[Seq[UserConnection]]
  def getSearchFriendsChanged(seq: SequenceNumber[SearchFriend], fetchSize: Int): Future[Seq[SearchFriend]]
  def isSensitiveURI(uri: String): Future[Boolean]
  def updateURIRestriction(id: Id[NormalizedURI], r: Option[Restriction]): Future[Unit]
  def getVerifiedAddressOwners(emailAddresses: Seq[String]): Future[Map[String, Id[User]]]
<<<<<<< HEAD
=======
  def sendUnreadMessages(threadItems: Seq[ThreadItem], otherParticipants: Set[Id[User]], user: Id[User], title: String, deepLocator: DeepLocator): Future[Unit]
>>>>>>> 784bed00
}

case class ShoeboxCacheProvider @Inject() (
    userExternalIdCache: UserExternalIdCache,
    uriIdCache: NormalizedURICache,
    bookmarkUriUserCache: BookmarkUriUserCache,
    basicUserCache: BasicUserUserIdCache,
    activeSearchConfigExperimentsCache: ActiveExperimentsCache,
    userExperimentCache: UserExperimentCache,
    externalUserIdCache: ExternalUserIdCache,
    userIdCache: UserIdCache,
    socialUserNetworkCache: SocialUserInfoNetworkCache,
    socialUserCache: SocialUserInfoUserCache,
    userSessionExternalIdCache: UserSessionExternalIdCache,
    userConnectionsCache: UserConnectionIdCache,
    searchFriendsCache: SearchFriendsCache,
    userValueCache: UserValueCache,
    userConnCountCache: UserConnectionCountCache,
    userBookmarkCountCache: BookmarkCountCache,
    userSegmentCache: UserSegmentCache,
    extensionVersionCache: ExtensionVersionInstallationIdCache,
    verifiedEmailUserIdCache: VerifiedEmailUserIdCache
  )

class ShoeboxServiceClientImpl @Inject() (
  override val serviceCluster: ServiceCluster,
  override val port: Int,
  override val httpClient: HttpClient,
  val airbrakeNotifier: AirbrakeNotifier,
  cacheProvider: ShoeboxCacheProvider)
    extends ShoeboxServiceClient with Logging{

  val MaxUrlLength = 3000
  val longTimeout = CallTimeouts(responseTimeout = Some(30000), maxWaitTime = Some(3000), maxJsonParseTime = Some(10000))

  // request consolidation
  private[this] val consolidateGetUserReq = new RequestConsolidator[Id[User], Option[User]](ttl = 30 seconds)
  private[this] val consolidateSocialInfoByNetworkAndSocialIdReq = new RequestConsolidator[SocialUserInfoNetworkKey, Option[SocialUserInfo]](ttl = 30 seconds)
  private[this] val consolidateSearchFriendsReq = new RequestConsolidator[SearchFriendsKey, Set[Id[User]]](ttl = 3 seconds)
  private[this] val consolidateUserConnectionsReq = new RequestConsolidator[UserConnectionIdKey, Set[Id[User]]](ttl = 3 seconds)

  private def redundantDBConnectionCheck(request: Iterable[_]) {
    if (request.isEmpty) {
      airbrakeNotifier.notify("ShoeboxServiceClient: trying to call DB with empty list.")
    }
  }

  def getUserOpt(id: ExternalId[User]): Future[Option[User]] = {
    cacheProvider.userExternalIdCache.getOrElseFutureOpt(UserExternalIdKey(id)) {
      call(Shoebox.internal.getUserOpt(id)).map {r =>
        r.json match {
          case JsNull => None
          case js: JsValue => Some(Json.fromJson[User](js).get)
        }
      }
    }
  }

  def getSocialUserInfoByNetworkAndSocialId(id: SocialId, networkType: SocialNetworkType): Future[Option[SocialUserInfo]] = {
    consolidateSocialInfoByNetworkAndSocialIdReq(SocialUserInfoNetworkKey(networkType, id)){ k =>
      cacheProvider.socialUserNetworkCache.get(k) match {
        case Some(sui) => Promise.successful(Some(sui)).future
        case None => call(Shoebox.internal.getSocialUserInfoByNetworkAndSocialId(id.id, networkType.name)) map { resp =>
          Json.fromJson[SocialUserInfo](resp.json).asOpt
        }
      }
    }
  }

  def getSocialUserInfosByUserId(userId: Id[User]): Future[Seq[SocialUserInfo]] = {
    cacheProvider.socialUserCache.get(SocialUserInfoUserKey(userId)) match {
      case Some(sui) => Promise.successful(sui).future
      case None => call(Shoebox.internal.getSocialUserInfosByUserId(userId)) map { resp =>
        Json.fromJson[Seq[SocialUserInfo]](resp.json).get
      }
    }
  }

  def getBookmarks(userId: Id[User]): Future[Seq[Bookmark]] = {
    call(Shoebox.internal.getBookmarks(userId)).map{ r =>
      r.json.as[JsArray].value.map(js => Json.fromJson[Bookmark](js).get)
    }
  }

  def getBookmarksChanged(seqNum: SequenceNumber[Bookmark], fetchSize: Int): Future[Seq[Bookmark]] = {
    call(Shoebox.internal.getBookmarksChanged(seqNum, fetchSize), callTimeouts = longTimeout).map{ r =>
      r.json.as[JsArray].value.map(js => Json.fromJson[Bookmark](js).get)
    }
  }

  def getBookmarkByUriAndUser(uriId: Id[NormalizedURI], userId: Id[User]): Future[Option[Bookmark]] = {
    cacheProvider.bookmarkUriUserCache.getOrElseFutureOpt(BookmarkUriUserKey(uriId, userId)) {
      call(Shoebox.internal.getBookmarkByUriAndUser(uriId, userId)).map { r =>
          Json.fromJson[Option[Bookmark]](r.json).get
      }
    }
  }

  def getBookmarksByUriWithoutTitle(uriId: Id[NormalizedURI])(implicit timeout: Int): Future[Seq[Bookmark]] = {
    call(Shoebox.internal.getBookmarksByUriWithoutTitle(uriId), callTimeouts = CallTimeouts(responseTimeout = Some(timeout))).map { r =>
      r.json.as[JsArray].value.map(js => Json.fromJson[Bookmark](js).get)
    }
  }

  def getLatestBookmark(uriId: Id[NormalizedURI])(implicit timeout: Int): Future[Option[Bookmark]] = {
    call(Shoebox.internal.getLatestBookmark(uriId), callTimeouts = CallTimeouts(responseTimeout = Some(timeout))).map { r =>
      Json.fromJson[Option[Bookmark]](r.json).get
    }
  }

  def saveBookmark(bookmark: Bookmark)(implicit timeout: Int): Future[Bookmark] = {
    call(Shoebox.internal.saveBookmark(), Json.toJson(bookmark), callTimeouts = CallTimeouts(responseTimeout = Some(timeout))).map { r =>
      Json.fromJson[Bookmark](r.json).get
    }
  }

  def sendMail(email: ElectronicMail): Future[Boolean] = {
    call(Shoebox.internal.sendMail(), Json.toJson(email)).map(r => r.body.toBoolean)
  }

  def sendMailToUser(userId: Id[User], email: ElectronicMail): Future[Boolean] = {
    val payload = Json.obj(
      "user" -> userId.id,
      "email" -> Json.toJson(email)
    )
    call(Shoebox.internal.sendMailToUser(), payload).map(r => r.body.toBoolean)
  }

  def getUser(userId: Id[User]): Future[Option[User]] = consolidateGetUserReq(userId){ key =>
    val user = cacheProvider.userIdCache.get(UserIdKey(key))
    if (user.isDefined) {
      Promise.successful(user).future
    }
    else {
      call(Shoebox.internal.getUsers(key.toString)).map { r =>
        Json.fromJson[Seq[User]](r.json).get.headOption
      }
    }
  }

  def getUsers(userIds: Seq[Id[User]]): Future[Seq[User]] = {
    redundantDBConnectionCheck(userIds)
    val query = userIds.mkString(",")
    call(Shoebox.internal.getUsers(query)).map { r =>
      Json.fromJson[Seq[User]](r.json).get
    }
  }

  def getUserIdsByExternalIds(userIds: Seq[ExternalId[User]]): Future[Seq[Id[User]]] = {
    val (cachedUsers, needToGetUsers) = userIds.map({ u =>
      u -> cacheProvider.externalUserIdCache.get(ExternalUserIdKey(u))
    }).foldRight((Map[ExternalId[User], Id[User]](), Seq[ExternalId[User]]())) { (uOpt, res) =>
      uOpt._2 match {
        case Some(uid) => (res._1 + (uOpt._1 -> uid), res._2)
        case None => (res._1, res._2 :+ uOpt._1)
      }
    }
    (needToGetUsers match {
      case Seq() => Promise.successful(cachedUsers).future
      case users => call(Shoebox.internal.getUserIdsByExternalIds(needToGetUsers.mkString(","))).map { r =>
        cachedUsers ++ users.zip(r.json.as[Seq[Long]].map(Id[User](_)))
      }
    }) map { extId2Id =>
      userIds.map(extId2Id(_))
    }

  }

  def getBasicUsers(userIds: Seq[Id[User]]): Future[Map[Id[User],BasicUser]] = {
    cacheProvider.basicUserCache.bulkGetOrElseFuture(userIds.map{ BasicUserUserIdKey(_) }.toSet){ keys =>
      redundantDBConnectionCheck(keys)
      val payload = JsArray(keys.toSeq.map(x => JsNumber(x.userId.id)))
      call(Shoebox.internal.getBasicUsers(), payload).map{ res =>
        res.json.as[Map[String, BasicUser]].map{ u =>
          val id = Id[User](u._1.toLong)
          (BasicUserUserIdKey(id), u._2)
        }
      }
    }.map{ m => m.map{ case (k, v) => (k.userId, v) } }
  }

  def getBasicUsersNoCache(userIds: Seq[Id[User]]): Future[Map[Id[User],BasicUser]] = {
    call(Shoebox.internal.getBasicUsersNoCache(), JsArray(userIds.map(x => JsNumber(x.id)))).map{ res =>
      res.json.as[Map[String, BasicUser]].map { u => Id[User](u._1.toLong) -> u._2}
    }
  }

  def getEmailAddressesForUsers(userIds: Seq[Id[User]]): Future[Map[Id[User], Seq[String]]] = {
    redundantDBConnectionCheck(userIds)
    implicit val idFormat = Id.format[User]
    val payload = JsArray(userIds.map{ x => Json.toJson(x)})
    call(Shoebox.internal.getEmailAddressesForUsers(), payload).map{ res =>
      log.info(s"[res.request.trackingId] getEmailAddressesForUsers for users $userIds returns json ${res.json}")
      res.json.as[Map[String, Seq[String]]].map{ case (id, emails) => Id[User](id.toLong) -> emails }.toMap
    }
  }

  def getSearchFriends(userId: Id[User]): Future[Set[Id[User]]] = consolidateSearchFriendsReq(SearchFriendsKey(userId)){ key=>
    cacheProvider.searchFriendsCache.get(key) match {
      case Some(friends) => Promise.successful(friends.map(Id[User]).toSet).future
      case _ =>
        call(Shoebox.internal.getSearchFriends(userId)).map {r =>
          r.json.as[JsArray].value.map(jsv => Id[User](jsv.as[Long])).toSet
        }
    }
  }

  def getFriends(userId: Id[User]): Future[Set[Id[User]]] = consolidateUserConnectionsReq(UserConnectionIdKey(userId)){ key=>
    cacheProvider.userConnectionsCache.get(key) match {
      case Some(friends) => Promise.successful(friends.map(Id[User]).toSet).future
      case _ =>
        call(Shoebox.internal.getConnectedUsers(userId)).map {r =>
          r.json.as[JsArray].value.map(jsv => Id[User](jsv.as[Long])).toSet
        }
    }
  }

  def getUnfriends(userId: Id[User]): Future[Set[Id[User]]] = {
   call(Shoebox.internal.getUnfriends(userId)).map{ r =>
     Json.fromJson[Set[Long]](r.json).get.map{Id[User](_)}
   }
  }

  def getNormalizedURI(uriId: Id[NormalizedURI]) : Future[NormalizedURI] = {
    cacheProvider.uriIdCache.getOrElseFuture(NormalizedURIKey(uriId)) {
      call(Shoebox.internal.getNormalizedURI(uriId)).map(r => Json.fromJson[NormalizedURI](r.json).get)
    }
  }

  def getNormalizedURIs(uriIds: Seq[Id[NormalizedURI]]): Future[Seq[NormalizedURI]] = {
    redundantDBConnectionCheck(uriIds)
    val query = uriIds.mkString(",")
    call(Shoebox.internal.getNormalizedURIs(query)).map { r =>
      Json.fromJson[Seq[NormalizedURI]](r.json).get
    }
  }

  def getNormalizedURIByURL(url: String): Future[Option[NormalizedURI]] =
      call(Shoebox.internal.getNormalizedURIByURL(), JsString(url.take(MaxUrlLength)), callTimeouts = CallTimeouts(maxWaitTime = Some(400))).map { r => r.json match {
        case JsNull => None
        case js: JsValue => Some(Json.fromJson[NormalizedURI](js).get)
        case null => None
      }}

  def getNormalizedUriByUrlOrPrenormalize(url: String): Future[Either[NormalizedURI, String]] =
    call(Shoebox.internal.getNormalizedUriByUrlOrPrenormalize(), JsString(url.take(MaxUrlLength))).map { r =>
      (r.json \ "normalizedURI").asOpt[NormalizedURI].map(Left(_)) getOrElse Right((r.json \ "url").as[String])
    }

  def internNormalizedURI(url: String, scrapeWanted: Boolean): Future[NormalizedURI] = {
    val payload = Json.obj("url" -> url, "scrapeWanted" -> scrapeWanted)
    call(Shoebox.internal.internNormalizedURI, payload).map(r => Json.fromJson[NormalizedURI](r.json).get)
  }

  def persistServerSearchEvent(metaData: JsObject): Unit ={
     call(Shoebox.internal.persistServerSearchEvent, metaData)
  }

  def getPhrasesChanged(seqNum: SequenceNumber[Phrase], fetchSize: Int): Future[Seq[Phrase]] = {
    call(Shoebox.internal.getPhrasesChanged(seqNum, fetchSize), callTimeouts = longTimeout).map { r =>
      Json.fromJson[Seq[Phrase]](r.json).get
    }
  }

  def getCollectionsChanged(seqNum: SequenceNumber[Collection], fetchSize: Int): Future[Seq[Collection]] = {
    call(Shoebox.internal.getCollectionsChanged(seqNum, fetchSize), callTimeouts = longTimeout) map { r =>
      Json.fromJson[Seq[Collection]](r.json).get
    }
  }

  def getBookmarksInCollection(collectionId: Id[Collection]): Future[Seq[Bookmark]] = {
    call(Shoebox.internal.getBookmarksInCollection(collectionId), callTimeouts = longTimeout) map { r =>
      Json.fromJson[Seq[Bookmark]](r.json).get
    }
  }

  def getUriIdsInCollection(collectionId: Id[Collection]): Future[Seq[BookmarkUriAndTime]] = {
    call(Shoebox.internal.getUriIdsInCollection(collectionId), callTimeouts = longTimeout) map { r =>
      Json.fromJson[Seq[BookmarkUriAndTime]](r.json).get
    }
  }

  def getActiveExperiments: Future[Seq[SearchConfigExperiment]] = {
    cacheProvider.activeSearchConfigExperimentsCache.getOrElseFuture(ActiveExperimentsKey) {
      call(Shoebox.internal.getActiveExperiments).map { r =>
        Json.fromJson[Seq[SearchConfigExperiment]](r.json).get
      }
    }
  }
  def getExperiments: Future[Seq[SearchConfigExperiment]] = {
    call(Shoebox.internal.getExperiments).map{r =>
      Json.fromJson[Seq[SearchConfigExperiment]](r.json).get
    }
  }
  def getExperiment(id: Id[SearchConfigExperiment]): Future[SearchConfigExperiment] = {
    call(Shoebox.internal.getExperiment(id)).map{ r =>
      Json.fromJson[SearchConfigExperiment](r.json).get
    }
  }
  def saveExperiment(experiment: SearchConfigExperiment): Future[SearchConfigExperiment] = {
    call(Shoebox.internal.saveExperiment, Json.toJson(experiment)).map{ r =>
      Json.fromJson[SearchConfigExperiment](r.json).get
    }
  }

  def getUserExperiments(userId: Id[User]): Future[Seq[ExperimentType]] = {
    cacheProvider.userExperimentCache.get(UserExperimentUserIdKey(userId)) match {
      case Some(states) => Promise.successful(states).future
      case None => call(Shoebox.internal.getUserExperiments(userId)).map { r =>
        r.json.as[Set[String]].map(ExperimentType(_)).toSeq
      }
    }
  }

  def getExperimentsByUserIds(userIds: Seq[Id[User]]): Future[Map[Id[User], Set[ExperimentType]]] = {
    redundantDBConnectionCheck(userIds)
    implicit val idFormat = Id.format[User]
    val payload = JsArray(userIds.map{ x => Json.toJson(x)})
    call(Shoebox.internal.getExperimentsByUserIds(), payload).map{ res =>
      res.json.as[Map[String, Set[ExperimentType]]]
      .map{ case (id, exps) => Id[User](id.toLong) -> exps }.toMap
    }
  }

  def getExperimentGenerators(): Future[Seq[ProbabilisticExperimentGenerator]] = {
    call(Shoebox.internal.getExperimentGenerators()).map{ res =>
      res.json.as[Seq[ProbabilisticExperimentGenerator]]
    }
  }

  def getCollectionsByUser(userId: Id[User]): Future[Seq[Collection]] = {
    call(Shoebox.internal.getCollectionsByUser(userId)).map { r =>
      Json.fromJson[Seq[Collection]](r.json).get
    }
  }

  def getCollectionIdsByExternalIds(collIds: Seq[ExternalId[Collection]]): Future[Seq[Id[Collection]]] = {
    redundantDBConnectionCheck(collIds)
    call(Shoebox.internal.getCollectionIdsByExternalIds(collIds.mkString(","))).map { r =>
      r.json.as[Seq[Long]].map(Id[Collection](_))
    }
  }

  def getIndexable(seqNum: SequenceNumber[NormalizedURI], fetchSize: Int): Future[Seq[NormalizedURI]] = {
    call(Shoebox.internal.getIndexable(seqNum, fetchSize), callTimeouts = longTimeout).map { r =>
      Json.fromJson[Seq[NormalizedURI]](r.json).get
    }
  }

  def getIndexableUris(seqNum: SequenceNumber[NormalizedURI], fetchSize: Int): Future[Seq[IndexableUri]] = {
    call(Shoebox.internal.getIndexableUris(seqNum, fetchSize), callTimeouts = longTimeout).map { r =>
      Json.fromJson[Seq[IndexableUri]](r.json).get
    }
  }

  def getScrapedUris(seqNum: SequenceNumber[NormalizedURI], fetchSize: Int): Future[Seq[IndexableUri]] = {
    call(Shoebox.internal.getScrapedUris(seqNum, fetchSize), callTimeouts = longTimeout).map { r =>
      Json.fromJson[Seq[IndexableUri]](r.json).get
    }
  }

  def getUserIndexable(seqNum: SequenceNumber[User], fetchSize: Int): Future[Seq[User]] = {
    call(Shoebox.internal.getUserIndexable(seqNum, fetchSize), callTimeouts = longTimeout).map{ r =>
      r.json.as[JsArray].value.map{ x => Json.fromJson[User](x).get }
    }
  }

  def getHighestUriSeq(): Future[SequenceNumber[NormalizedURI]] = {
    call(Shoebox.internal.getHighestUriSeq()).map{ r =>
      r.json.as(SequenceNumber.format[NormalizedURI])
    }
  }

  def getSessionByExternalId(sessionId: ExternalId[UserSession]): Future[Option[UserSession]] = {
    cacheProvider.userSessionExternalIdCache.get(UserSessionExternalIdKey(sessionId)) match {
      case Some(session) => Promise.successful(Some(session)).future
      case None =>
        call(Shoebox.internal.getSessionByExternalId(sessionId)).map { r =>
          r.json match {
            case jso: JsObject => Json.fromJson[UserSession](jso).asOpt
            case _ => None
          }
        }
    }
  }

  def userChannelFanout(userId: Id[User], msg: JsArray): Seq[Future[Int]] = {
    implicit val userFormatter = Id.format[User]
    val payload = Json.obj("userId" -> userId, "msg" -> msg)
    broadcast(Shoebox.internal.userChannelFanout(), payload).map { futResp =>
      futResp.map { r =>
        r.body.toInt
      }
    }
  }

  def userChannelBroadcastFanout(msg: JsArray): Seq[Future[Int]] = {
    broadcast(Shoebox.internal.userChannelBroadcastFanout(), msg).map { futResp =>
      futResp.map { r =>
        r.body.toInt
      }
    }
  }

  def userChannelCountFanout(): Seq[Future[Int]] = {
    broadcast(Shoebox.internal.userChannelCountFanout()).map { futResp =>
      futResp.map { r =>
        r.body.toInt
      }
    }
  }

  def uriChannelFanout(uri: String, msg: JsArray): Seq[Future[Int]] = {
    val payload = Json.obj("uri" -> uri, "msg" -> msg)
    broadcast(Shoebox.internal.uriChannelFanout(), payload).map { futResp =>
      futResp.map { r =>
        r.body.toInt
      }
    }
  }

  def uriChannelCountFanout(): Seq[Future[Int]] = {
    broadcast(Shoebox.internal.uriChannelCountFanout()).map { futResp =>
      futResp.map { r =>
        r.body.toInt
      }
    }
  }

  def suggestExperts(urisAndKeepers: Seq[(Id[NormalizedURI], Seq[Id[User]])]): Future[Seq[Id[User]]] = {
    val payload = JsArray(urisAndKeepers.map{ case (uri, users) =>
      Json.obj("uri" -> JsNumber(uri.id), "users" -> JsArray(users.map{_.id}.map{JsNumber(_)}) )
    })
    call(Shoebox.internal.suggestExperts(), payload).map{ r =>
      r.json match {
        case jso: JsValue => jso.as[JsArray].value.map{x => x.as[Long]}.map{Id[User](_)}
        case _ => List.empty[Id[User]]
      }
    }
  }

  def logEvent(userId: Id[User], event: JsObject) : Unit = {
    implicit val userFormatter = Id.format[User]
    val payload = Json.obj("userId" -> userId, "event" -> event)
    call(Shoebox.internal.logEvent, payload)
  }

  def createDeepLink(initiator: Id[User], recipient: Id[User], uriId: Id[NormalizedURI], locator: DeepLocator) : Unit = {
    implicit val userFormatter = Id.format[User]
    implicit val uriFormatter = Id.format[NormalizedURI]
    val payload = Json.obj(
      "initiator" -> initiator,
      "recipient" -> recipient,
      "uriId" -> uriId,
      "locator" -> locator.value
    )
    call(Shoebox.internal.createDeepLink, payload)
  }

  def getNormalizedUriUpdates(lowSeq: SequenceNumber[ChangedURI], highSeq: SequenceNumber[ChangedURI]): Future[Seq[(Id[NormalizedURI], NormalizedURI)]] = {
    call(Shoebox.internal.getNormalizedUriUpdates(lowSeq, highSeq)).map{ r =>
      var m = Vector.empty[(Id[NormalizedURI], NormalizedURI)]
      r.json match {
        case jso: JsValue => {
          val rv = jso.as[JsArray].value.foreach{  js =>
            val id = Id[NormalizedURI]((js \ "id").as[Long])
            val uri = Json.fromJson[NormalizedURI](js \ "uri").get
            m = m :+ (id, uri)
          }
          m
        }
        case _ =>  m
      }
    }
  }

  def clickAttribution(clicker: Id[User], uri: Id[NormalizedURI], keepers: ExternalId[User]*): Unit = {
    implicit val userFormatter = Id.format[User]
    implicit val uriFormatter = Id.format[NormalizedURI]
    val payload = Json.obj(
      "clicker" -> JsNumber(clicker.id),
      "uriId" -> JsNumber(uri.id),
      "keepers" -> JsArray(keepers.map(id => JsString(id.id)))
    )
    call(Shoebox.internal.clickAttribution, payload)
  }

  def assignScrapeTasks(zkId:Long, max: Int): Future[Seq[ScrapeRequest]] = {
    call(Shoebox.internal.assignScrapeTasks(zkId, max), callTimeouts = longTimeout, routingStrategy = leaderPriority).map { r =>
      r.json.as[Seq[ScrapeRequest]]
    }
  }

  def getScrapeInfo(uri: NormalizedURI): Future[ScrapeInfo] = {
    call(Shoebox.internal.getScrapeInfo(), Json.toJson(uri)).map { r =>
      r.json.as[ScrapeInfo]
    }
  }

  def saveScrapeInfo(info: ScrapeInfo)(implicit timeout:Int): Future[ScrapeInfo] = {
    call(Shoebox.internal.saveScrapeInfo(), Json.toJson(info), callTimeouts = longTimeout).map { r =>
      r.json.as[ScrapeInfo]
    }
  }

  def savePageInfo(pageInfo:PageInfo)(implicit timeout:Int):Future[PageInfo] = {
    call(Shoebox.internal.savePageInfo(), Json.toJson(pageInfo), callTimeouts = CallTimeouts(responseTimeout = Some(timeout))).map { r =>
      r.json.as[PageInfo]
    }
  }

  @deprecated("Dangerous call. Use updateNormalizedURI instead.","2014-01-30")
  def saveNormalizedURI(uri:NormalizedURI)(implicit timeout:Int): Future[NormalizedURI] = {
    call(Shoebox.internal.saveNormalizedURI(), Json.toJson(uri), callTimeouts = CallTimeouts(responseTimeout = Some(timeout))).map { r =>
      r.json.as[NormalizedURI]
    }
  }

  def updateNormalizedURI(uriId: => Id[NormalizedURI],
                          createdAt: => DateTime,
                          updatedAt: => DateTime,
                          externalId: => ExternalId[NormalizedURI],
                          title: => Option[String],
                          url: => String,
                          urlHash: => UrlHash,
                          state: => State[NormalizedURI],
                          seq: => SequenceNumber[NormalizedURI],
                          screenshotUpdatedAt: => Option[DateTime],
                          restriction: => Option[Restriction],
                          normalization: => Option[Normalization],
                          redirect: => Option[Id[NormalizedURI]],
                          redirectTime: => Option[DateTime])(implicit timeout:Int): Future[Boolean] = {
    import com.keepit.common.strings.OptionWrappedJsObject
    import NormalizedURI._
    val safeUrlHash = Option(urlHash).map(p => Option(p.hash)).flatten
    val safeSeq = Option(seq).map(v => if (v.value == -1L) None else Some(v)).flatten

    val safeJsonParams: Seq[(String, JsValueWrapper)] = Seq(
      "createdAt" -> Option(createdAt),
      "updatedAt" -> Option(updatedAt),
      "externalId" -> Option(externalId),
      "title" -> Option(title),
      "url" -> Option(url),
      "urlHash" -> safeUrlHash,
      "state" -> Option(state),
      "seq" -> safeSeq,
      "screenshotUpdatedAt" -> Option(screenshotUpdatedAt),
      "restriction" -> Option(restriction),
      "normalization" -> Option(normalization),
      "redirect" -> Option(redirect),
      "redirectTime" -> Option(redirectTime)
    )
    val payload = Json.obj(safeJsonParams: _*)
    val stripped = payload.stripJsNulls()
    call(Shoebox.internal.updateNormalizedURI(uriId), stripped, callTimeouts = longTimeout).map { resp =>
      resp.json.asOpt[Boolean].getOrElse(false)
    }
  }

  def recordPermanentRedirect(uri: NormalizedURI, redirect: HttpRedirect)(implicit timeout:Int): Future[NormalizedURI] = {
    call(Shoebox.internal.recordPermanentRedirect(), JsArray(Seq(Json.toJson[NormalizedURI](uri), Json.toJson[HttpRedirect](redirect))), callTimeouts = CallTimeouts(responseTimeout = Some(timeout))).map { r =>
      r.json.as[NormalizedURI]
    }
  }

  def recordScrapedNormalization(uriId: Id[NormalizedURI], uriSignature: Signature, candidateUrl: String, candidateNormalization: Normalization, alternateUrls: Set[String]): Future[Unit] = {
    val payload = Json.obj(
      "id" -> uriId.id,
      "signature" -> uriSignature.toBase64(),
      "url" -> candidateUrl,
      "normalization" -> candidateNormalization,
      "alternateUrls" -> alternateUrls
    )
    call(Shoebox.internal.recordScrapedNormalization(), payload, callTimeouts = longTimeout).imap(_ => {})
  }

  def getProxy(url:String):Future[Option[HttpProxy]] = {
    call(Shoebox.internal.getProxy(url)).map { r =>
      if (r.json == null) None else r.json.asOpt[HttpProxy]
    }
  }

  def getProxyP(url:String):Future[Option[HttpProxy]] = {
    call(Shoebox.internal.getProxyP, Json.toJson(url)).map { r =>
      if (r.json == null) None else r.json.asOpt[HttpProxy]
    }
  }

  def isUnscrapable(url: String, destinationUrl: Option[String]): Future[Boolean] = {
    call(Shoebox.internal.isUnscrapable(url.take(MaxUrlLength), destinationUrl.map(_.take(MaxUrlLength)))).map { r =>
      r.json.as[Boolean]
    }
  }

  def isUnscrapableP(url: String, destinationUrl: Option[String]): Future[Boolean] = {
    val destUrl = if (destinationUrl.isDefined && url == destinationUrl.get) {
      log.info(s"[isUnscrapableP] url==destUrl ${url}; ignored") // todo: fix calling code
      None
    } else destinationUrl map { dUrl =>
      log.info(s"[isUnscrapableP] url($url) != destUrl($dUrl)")
      dUrl
    }
    val payload = JsArray(destUrl match {
      case Some(dUrl) => Seq(Json.toJson(url.take(MaxUrlLength)), Json.toJson(dUrl.take(MaxUrlLength)))
      case None => Seq(Json.toJson(url.take(MaxUrlLength)))
    })
    call(Shoebox.internal.isUnscrapableP, payload, callTimeouts = longTimeout).map { r =>
      r.json.as[Boolean]
    }
  }

  def scraped(uri: NormalizedURI, info: ScrapeInfo): Future[Option[NormalizedURI]] = {
    val payload = Json.obj(
      "uri" -> Json.toJson(uri),
      "info" -> Json.toJson(info)
    )
    call(Shoebox.internal.scraped, payload).map { r =>
      r.json.asOpt[NormalizedURI]
    }
  }

  def scrapeFailed(uri: NormalizedURI, info: ScrapeInfo): Future[Option[NormalizedURI]] = {
    val payload = Json.obj(
      "uri" -> Json.toJson(uri),
      "info" -> Json.toJson(info)
    )
    call(Shoebox.internal.scrapeFailed, payload).map { r =>
      r.json.asOpt[NormalizedURI]
    }
  }

  def getFriendRequestsBySender(senderId: Id[User]): Future[Seq[FriendRequest]] = {
    call(Shoebox.internal.getFriendRequestBySender(senderId)).map{ r =>
      r.json.as[JsArray].value.map{ x => Json.fromJson[FriendRequest](x).get}
    }
  }

  def getUserValue(userId: Id[User], key: String): Future[Option[String]] = {
    cacheProvider.userValueCache.getOrElseFutureOpt(UserValueKey(userId, key)) {
      call(Shoebox.internal.getUserValue(userId, key)).map(_.json.asOpt[String])
    }
  }

  def setUserValue(userId: Id[User], key: String, value: String): Unit = { call(Shoebox.internal.setUserValue(userId, key), JsString(value)) }

  def getUserSegment(userId: Id[User]): Future[UserSegment] = {
    cacheProvider.userSegmentCache.getOrElseFuture(UserSegmentKey(userId)){
      val friendsCount = cacheProvider.userConnCountCache.get(UserConnectionCountKey(userId))
      val bmsCount = cacheProvider.userBookmarkCountCache.get(BookmarkCountKey(Some(userId)))

      (friendsCount, bmsCount) match {
        case (Some(f), Some(bm)) => {
          val segment =  UserSegmentFactory(bm, f)
          Future.successful(segment)
        }
        case _ => call(Shoebox.internal.getUserSegment(userId)).map { x => Json.fromJson[UserSegment](x.json).get }
      }
    }
  }

  def getExtensionVersion(installationId: ExternalId[KifiInstallation]): Future[String] = {
    cacheProvider.extensionVersionCache.getOrElseFuture(ExtensionVersionInstallationIdKey(installationId)) {
      call(Shoebox.internal.getExtensionVersion(installationId)).map(_.json.as[String])
    }
  }

  def triggerRawKeepImport(): Unit = {
    callLeader(Shoebox.internal.triggerRawKeepImport())
  }

  def triggerSocialGraphFetch(socialUserInfoId: Id[SocialUserInfo]): Future[Unit] = {
    callLeader(call = Shoebox.internal.triggerSocialGraphFetch(socialUserInfoId), callTimeouts = CallTimeouts(responseTimeout = Some(300000))).map(_ => ())(ExecutionContext.immediate)
  }

  def getUserConnectionsChanged(seqNum: SequenceNumber[UserConnection], fetchSize: Int): Future[Seq[UserConnection]] = {
    call(Shoebox.internal.getUserConnectionsChanged(seqNum, fetchSize)).map{ r =>
      Json.fromJson[Seq[UserConnection]](r.json).get
    }
  }

  def getSearchFriendsChanged(seq: SequenceNumber[SearchFriend], fetchSize: Int): Future[Seq[SearchFriend]] = {
    call(Shoebox.internal.getSearchFriendsChanged(seq, fetchSize)).map{ r =>
      Json.fromJson[Seq[SearchFriend]](r.json).get
    }
  }

  def isSensitiveURI(uri: String): Future[Boolean] = {
    val payload = Json.obj("uri" -> uri)
    call(Shoebox.internal.isSensitiveURI(), payload).map{ r =>
      Json.fromJson[Boolean](r.json).get
    }
  }

  def updateURIRestriction(id: Id[NormalizedURI], r: Option[Restriction]) = {
    val payload = r match {
      case Some(res) => Json.obj("uriId" -> id, "restriction" -> res)
      case None => Json.obj("uriId" -> id, "restriction" -> JsNull)
    }
    call(Shoebox.internal.updateURIRestriction(), payload).map{ r => }
  }

  def getVerifiedAddressOwners(emailAddresses: Seq[String]): Future[Map[String, Id[User]]] = {
    val payload = Json.obj("addresses" -> emailAddresses)
    implicit val userIdFormat = Id.format[User]
    call(Shoebox.internal.getVerifiedAddressOwners(), payload).map(_.json.as[Map[String, Id[User]]])
  }
<<<<<<< HEAD
=======

  def sendUnreadMessages(threadItems: Seq[ThreadItem], otherParticipants: Set[Id[User]], userId: Id[User], title: String, deepLocator: DeepLocator): Future[Unit] = {
    implicit val userIdFormat = Id.format[User]
    val payload = Json.obj(
      "threadItems" -> threadItems,
      "otherParticipants" -> otherParticipants.toSeq,
      "userId" -> userId,
      "title" -> title,
      "deepLocator" -> deepLocator.value
    )
    call(Shoebox.internal.sendUnreadMessages(), payload).imap(_ => {})
  }
>>>>>>> 784bed00
}<|MERGE_RESOLUTION|>--- conflicted
+++ resolved
@@ -124,10 +124,7 @@
   def isSensitiveURI(uri: String): Future[Boolean]
   def updateURIRestriction(id: Id[NormalizedURI], r: Option[Restriction]): Future[Unit]
   def getVerifiedAddressOwners(emailAddresses: Seq[String]): Future[Map[String, Id[User]]]
-<<<<<<< HEAD
-=======
   def sendUnreadMessages(threadItems: Seq[ThreadItem], otherParticipants: Set[Id[User]], user: Id[User], title: String, deepLocator: DeepLocator): Future[Unit]
->>>>>>> 784bed00
 }
 
 case class ShoeboxCacheProvider @Inject() (
@@ -834,8 +831,6 @@
     implicit val userIdFormat = Id.format[User]
     call(Shoebox.internal.getVerifiedAddressOwners(), payload).map(_.json.as[Map[String, Id[User]]])
   }
-<<<<<<< HEAD
-=======
 
   def sendUnreadMessages(threadItems: Seq[ThreadItem], otherParticipants: Set[Id[User]], userId: Id[User], title: String, deepLocator: DeepLocator): Future[Unit] = {
     implicit val userIdFormat = Id.format[User]
@@ -848,5 +843,4 @@
     )
     call(Shoebox.internal.sendUnreadMessages(), payload).imap(_ => {})
   }
->>>>>>> 784bed00
 }