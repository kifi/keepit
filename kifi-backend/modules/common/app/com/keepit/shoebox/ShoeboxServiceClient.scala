package com.keepit.shoebox

import scala.collection.mutable.ArrayBuffer
import scala.concurrent.ExecutionContext.Implicits.global
import scala.concurrent.Future
import scala.concurrent.Promise
import scala.concurrent.duration._

import com.google.inject.Inject
import com.keepit.common.db.ExternalId
import com.keepit.common.db.Id
import com.keepit.common.db.SequenceNumber
import com.keepit.common.db.State
import com.keepit.common.healthcheck.HealthcheckPlugin
import com.keepit.common.logging.Logging
import com.keepit.common.mail.ElectronicMail
import com.keepit.common.net.HttpClient
import com.keepit.common.routes.Shoebox
import com.keepit.common.service.RequestConsolidator
import com.keepit.common.service.{ServiceClient, ServiceType}
import com.keepit.common.zookeeper._
import com.keepit.model._
import com.keepit.search.ActiveExperimentsCache
import com.keepit.search.ActiveExperimentsKey
import com.keepit.search.ArticleSearchResultFactory
import com.keepit.search.SearchConfigExperiment
import play.api.libs.json._
import com.keepit.social._
import com.keepit.model.UserExperimentUserIdKey
import com.keepit.model.ExperimentType
import play.api.libs.json.JsArray
import com.keepit.model.ExternalUserIdKey
import com.keepit.model.ClickHistoryUserIdKey
import com.keepit.model.SocialUserInfoUserKey
import com.keepit.model.BookmarkUriUserKey
import com.keepit.social.BasicUserUserIdKey
import com.keepit.search.ArticleSearchResult
import com.keepit.model.BrowsingHistoryUserIdKey
import com.keepit.social.SocialId
import com.keepit.model.NormalizedURIKey
import com.keepit.model.UserConnectionIdKey
import play.api.libs.json.JsObject
import com.keepit.model.SocialUserInfoNetworkKey
import com.keepit.model.UserSessionExternalIdKey
import com.keepit.model.UserExternalIdKey

trait ShoeboxServiceClient extends ServiceClient {
  final val serviceType = ServiceType.SHOEBOX
  def getUserOpt(id: ExternalId[User]): Future[Option[User]]
  def getSocialUserInfoByNetworkAndSocialId(id: SocialId, networkType: SocialNetworkType): Future[Option[SocialUserInfo]]
  def getUsers(userIds: Seq[Id[User]]): Future[Seq[User]]
  def getUserIdsByExternalIds(userIds: Seq[ExternalId[User]]): Future[Seq[Id[User]]]
  def getBasicUsers(users: Seq[Id[User]]): Future[Map[Id[User],BasicUser]]
  def reportArticleSearchResult(res: ArticleSearchResult): Unit
  def getNormalizedURI(uriId: Id[NormalizedURI]) : Future[NormalizedURI]
  def getNormalizedURIs(uriIds: Seq[Id[NormalizedURI]]): Future[Seq[NormalizedURI]]
  def getNormalizedURIByURL(url: String): Future[Option[NormalizedURI]]
  def internNormalizedURI(url: String): Future[NormalizedURI]
  def sendMail(email: ElectronicMail): Future[Boolean]
  def sendMailToUser(userId: Id[User], email: ElectronicMail): Future[Boolean]
  def persistServerSearchEvent(metaData: JsObject): Unit
  def getClickHistoryFilter(userId: Id[User]): Future[Array[Byte]]
  def getBrowsingHistoryFilter(userId: Id[User]): Future[Array[Byte]]
  def getPhrasesByPage(page: Int, size: Int): Future[Seq[Phrase]]
  def getBookmarksInCollection(id: Id[Collection]): Future[Seq[Bookmark]]
  def getCollectionsChanged(seqNum: SequenceNumber, fetchSize: Int): Future[Seq[Collection]]
  def getCollectionsByUser(userId: Id[User]): Future[Seq[Collection]]
  def getCollectionIdsByExternalIds(collIds: Seq[ExternalId[Collection]]): Future[Seq[Id[Collection]]]
  def getIndexable(seqNum: Long, fetchSize: Int): Future[Seq[NormalizedURI]]
  def getBookmarks(userId: Id[User]): Future[Seq[Bookmark]]
  def getBookmarksChanged(seqNum: SequenceNumber, fertchSize: Int): Future[Seq[Bookmark]]
  def getBookmarkByUriAndUser(uriId: Id[NormalizedURI], userId: Id[User]): Future[Option[Bookmark]]
  def getCommentsChanged(seqNum: SequenceNumber, fertchSize: Int): Future[Seq[Comment]]
  def getCommentRecipientIds(commentId: Id[Comment]): Future[Seq[Id[User]]]
  def getActiveExperiments: Future[Seq[SearchConfigExperiment]]
  def getExperiments: Future[Seq[SearchConfigExperiment]]
  def getExperiment(id: Id[SearchConfigExperiment]): Future[SearchConfigExperiment]
  def saveExperiment(experiment: SearchConfigExperiment): Future[SearchConfigExperiment]
  def getUserExperiments(userId: Id[User]): Future[Seq[State[ExperimentType]]]
  def getSocialUserInfosByUserId(userId: Id[User]): Future[Seq[SocialUserInfo]]
  def getSessionByExternalId(sessionId: ExternalId[UserSession]): Future[Option[UserSession]]
  def userChannelFanout(userId: Id[User], msg: JsArray): Seq[Future[Int]]
  def userChannelBroadcastFanout(msg: JsArray): Seq[Future[Int]]
  def userChannelCountFanout(): Seq[Future[Int]]
  def uriChannelFanout(uri: String, msg: JsArray): Seq[Future[Int]]
  def uriChannelCountFanout(): Seq[Future[Int]]
  def suggestExperts(urisAndKeepers: Seq[(Id[NormalizedURI], Seq[Id[User]])]): Future[Seq[Id[User]]]
  def getSearchFriends(userId: Id[User]): Future[Set[Id[User]]]
  def getFriends(userId: Id[User]): Future[Set[Id[User]]]
  def logEvent(userId: Id[User], event: JsObject) : Unit
  def createDeepLink(initiator: Id[User], recipient: Id[User], uriId: Id[NormalizedURI], locator: DeepLocator) : Unit
  def sendPushNotification(user: Id[User], extId: String, unvisited: Int, msg: String) : Unit
<<<<<<< HEAD


  //API for Leo to fill in
  def getNormalizedUriUpdates(oldSequenceNumber: Long, newSequenceNumber: Long) : Map[Id[NormalizedURI], NormalizedURI] = Map[Id[NormalizedURI], NormalizedURI]()
=======
  def getNormalizedUriUpdates(lowSeq: Long, highSeq: Long): Future[Map[Id[NormalizedURI], NormalizedURI]]
>>>>>>> bbc6db2d
}

case class ShoeboxCacheProvider @Inject() (
    userExternalIdCache: UserExternalIdCache,
    uriIdCache: NormalizedURICache,
    clickHistoryCache: ClickHistoryUserIdCache,
    browsingHistoryCache: BrowsingHistoryUserIdCache,
    bookmarkUriUserCache: BookmarkUriUserCache,
    basicUserCache: BasicUserUserIdCache,
    activeSearchConfigExperimentsCache: ActiveExperimentsCache,
    userExperimentCache: UserExperimentCache,
    externalUserIdCache: ExternalUserIdCache,
    socialUserNetworkCache: SocialUserInfoNetworkCache,
    socialUserCache: SocialUserInfoUserCache,
    userSessionExternalIdCache: UserSessionExternalIdCache,
    userConnectionsCache: UserConnectionIdCache,
    searchFriendsCache: SearchFriendsCache)

class ShoeboxServiceClientImpl @Inject() (
  override val serviceCluster: ServiceCluster,
  override val port: Int,
  override val httpClient: HttpClient,
  cacheProvider: ShoeboxCacheProvider,
  val healthcheck: HealthcheckPlugin)
    extends ShoeboxServiceClient with Logging{

  // request consolidation
  private[this] val consolidateSearchFriendsReq = new RequestConsolidator[SearchFriendsKey, Set[Id[User]]](ttl = 3 seconds)
  private[this] val consolidateUserConnectionsReq = new RequestConsolidator[UserConnectionIdKey, Set[Id[User]]](ttl = 3 seconds)
  private[this] val consolidateClickHistoryReq = new RequestConsolidator[ClickHistoryUserIdKey, Array[Byte]](ttl = 3 seconds)
  private[this] val consolidateBrowsingHistoryReq = new RequestConsolidator[BrowsingHistoryUserIdKey, Array[Byte]](ttl = 3 seconds)
  private[this] val consolidateGetExperimentsReq = new RequestConsolidator[String, Seq[SearchConfigExperiment]](ttl = 30 seconds)

  def getUserOpt(id: ExternalId[User]): Future[Option[User]] = {
    cacheProvider.userExternalIdCache.getOrElseFutureOpt(UserExternalIdKey(id)) {
      call(Shoebox.internal.getUserOpt(id)).map {r =>
        r.json match {
          case JsNull => None
          case js: JsValue => Some(Json.fromJson[User](js).get)
        }
      }
    }
  }

  def getSocialUserInfoByNetworkAndSocialId(id: SocialId, networkType: SocialNetworkType): Future[Option[SocialUserInfo]] = {
    cacheProvider.socialUserNetworkCache.get(SocialUserInfoNetworkKey(networkType, id)) match {
      case Some(sui) => Promise.successful(Some(sui)).future
      case None => call(Shoebox.internal.getSocialUserInfoByNetworkAndSocialId(id.id, networkType.name)) map { resp =>
        Json.fromJson[SocialUserInfo](resp.json).asOpt
      }
    }
  }

  def getSocialUserInfosByUserId(userId: Id[User]): Future[Seq[SocialUserInfo]] = {
    cacheProvider.socialUserCache.get(SocialUserInfoUserKey(userId)) match {
      case Some(sui) => Promise.successful(sui).future
      case None => call(Shoebox.internal.getSocialUserInfosByUserId(userId)) map { resp =>
        Json.fromJson[Seq[SocialUserInfo]](resp.json).get
      }
    }
  }

  def getBookmarks(userId: Id[User]): Future[Seq[Bookmark]] = {
    call(Shoebox.internal.getBookmarks(userId)).map{ r =>
      r.json.as[JsArray].value.map(js => Json.fromJson[Bookmark](js).get)
    }
  }

  def getBookmarksChanged(seqNum: SequenceNumber, fetchSize: Int): Future[Seq[Bookmark]] = {
    call(Shoebox.internal.getBookmarksChanged(seqNum.value, fetchSize)).map{ r =>
      r.json.as[JsArray].value.map(js => Json.fromJson[Bookmark](js).get)
    }
  }

  def getBookmarkByUriAndUser(uriId: Id[NormalizedURI], userId: Id[User]): Future[Option[Bookmark]] = {
    cacheProvider.bookmarkUriUserCache.getOrElseFutureOpt(BookmarkUriUserKey(uriId, userId)) {
      call(Shoebox.internal.getBookmarkByUriAndUser(uriId, userId)).map { r =>
          Json.fromJson[Option[Bookmark]](r.json).get
      }
    }
  }

  def getCommentsChanged(seqNum: SequenceNumber, fetchSize: Int): Future[Seq[Comment]] = {
    call(Shoebox.internal.getCommentsChanged(seqNum.value, fetchSize)).map{ r =>
      r.json.as[JsArray].value.map(js => Json.fromJson[Comment](js).get)
    }
  }

  def getCommentRecipientIds(commentId: Id[Comment]): Future[Seq[Id[User]]] = {
    call(Shoebox.internal.getCommentRecipientIds(commentId)).map{ r =>
      Json.fromJson[Seq[Long]](r.json).get.map(Id[User](_))
    }
  }


  def sendMail(email: ElectronicMail): Future[Boolean] = {
    call(Shoebox.internal.sendMail(), Json.toJson(email)).map(r => r.body.toBoolean)
  }

  def sendMailToUser(userId: Id[User], email: ElectronicMail): Future[Boolean] = {
    val payload = Json.obj(
      "user" -> userId.id,
      "email" -> Json.toJson(email)
    )
    call(Shoebox.internal.sendMailToUser(), payload).map(r => r.body.toBoolean)
  }

  def getUsers(userIds: Seq[Id[User]]): Future[Seq[User]] = {
    val query = userIds.mkString(",")
    call(Shoebox.internal.getUsers(query)).map { r =>
      Json.fromJson[Seq[User]](r.json).get
    }
  }

  def getUserIdsByExternalIds(userIds: Seq[ExternalId[User]]): Future[Seq[Id[User]]] = {
    val (cachedUsers, needToGetUsers) = userIds.map({ u =>
      u -> cacheProvider.externalUserIdCache.getOrElseOpt(ExternalUserIdKey(u))(None)
    }).foldRight((Seq[Id[User]](), Seq[ExternalId[User]]())) { (uOpt, res) =>
      uOpt._2 match {
        case Some(uid) => (res._1 :+ uid, res._2)
        case None => (res._1, res._2 :+ uOpt._1)
      }
    }
    needToGetUsers match {
      case Seq() => Promise.successful(cachedUsers).future
      case users => call(Shoebox.internal.getUserIdsByExternalIds(needToGetUsers.mkString(","))).map { r =>
        cachedUsers ++ r.json.as[Seq[Long]].map(Id[User](_))
      }
    }
  }

  def getBasicUsers(userIds: Seq[Id[User]]): Future[Map[Id[User],BasicUser]] = {
    var cached = Map.empty[Id[User], BasicUser]
    val needed = new ArrayBuffer[Id[User]]
    userIds.foreach{ userId =>
      cacheProvider.basicUserCache.getOrElseOpt(BasicUserUserIdKey(userId))(None) match {
        case Some(bu) => cached += (userId -> bu)
        case None => needed += userId
      }
    }

    if (needed.isEmpty) {
      Promise.successful(cached).future
    } else {
      val query = needed.map(_.id).mkString(",")
      call(Shoebox.internal.getBasicUsers(query)).map { res =>
        val retrievedUsers = res.json.as[Map[String, BasicUser]]
        cached ++ (retrievedUsers.map(u => Id[User](u._1.toLong) -> u._2))
      }
    }
  }

  def getSearchFriends(userId: Id[User]): Future[Set[Id[User]]] = consolidateSearchFriendsReq(SearchFriendsKey(userId)){ key=>
    cacheProvider.searchFriendsCache.getOrElseFuture(key) {
      call(Shoebox.internal.getSearchFriends(userId)).map {r =>
        r.json.as[JsArray].value.map(jsv => Id[User](jsv.as[Long])).toSet
      }
    }
  }

  def getFriends(userId: Id[User]): Future[Set[Id[User]]] = consolidateUserConnectionsReq(UserConnectionIdKey(userId)){ key=>
    cacheProvider.userConnectionsCache.getOrElseFuture(key) {
      call(Shoebox.internal.getConnectedUsers(userId)).map {r =>
        r.json.as[JsArray].value.map(jsv => Id[User](jsv.as[Long])).toSet
      }
    }
  }

  def reportArticleSearchResult(res: ArticleSearchResult): Unit = {
    call(Shoebox.internal.reportArticleSearchResult, Json.toJson(ArticleSearchResultFactory(res)))
  }

  def getNormalizedURI(uriId: Id[NormalizedURI]) : Future[NormalizedURI] = {
    cacheProvider.uriIdCache.getOrElseFuture(NormalizedURIKey(Id[NormalizedURI](uriId.id))) {
      call(Shoebox.internal.getNormalizedURI(uriId.id)).map(r => Json.fromJson[NormalizedURI](r.json).get)
    }
  }

  def getNormalizedURIs(uriIds: Seq[Id[NormalizedURI]]): Future[Seq[NormalizedURI]] = {
    val query = uriIds.mkString(",")
    call(Shoebox.internal.getNormalizedURIs(query)).map { r =>
      Json.fromJson[Seq[NormalizedURI]](r.json).get
    }
  }

  def getNormalizedURIByURL(url: String): Future[Option[NormalizedURI]] =
    call(Shoebox.internal.getNormalizedURIByURL(), JsString(url)).map { r => r.json match {
      case JsNull => None
      case js: JsValue => Some(Json.fromJson[NormalizedURI](js).get)
    }}

  def internNormalizedURI(url: String): Future[NormalizedURI] = {
    call(Shoebox.internal.internNormalizedURI, JsString(url)).map(r => Json.fromJson[NormalizedURI](r.json).get)
  }

  def getClickHistoryFilter(userId: Id[User]): Future[Array[Byte]] = consolidateClickHistoryReq(ClickHistoryUserIdKey(userId)) { key =>
    cacheProvider.clickHistoryCache.get(key) match {
      case Some(clickHistory) => Promise.successful(clickHistory.filter).future
      case None => call(Shoebox.internal.getClickHistoryFilter(userId)).map(_.body.getBytes)
    }
  }

  def getBrowsingHistoryFilter(userId: Id[User]): Future[Array[Byte]] = consolidateBrowsingHistoryReq(BrowsingHistoryUserIdKey(userId)) { key =>
    cacheProvider.browsingHistoryCache.get(key) match {
      case Some(browsingHistory) => Promise.successful(browsingHistory.filter).future
      case None => call(Shoebox.internal.getBrowsingHistoryFilter(userId)).map(_.body.getBytes)
    }
  }


  def persistServerSearchEvent(metaData: JsObject): Unit ={
     call(Shoebox.internal.persistServerSearchEvent, metaData)
  }

  def getPhrasesByPage(page: Int, size: Int): Future[Seq[Phrase]] = {
    call(Shoebox.internal.getPhrasesByPage(page, size)).map { r =>
      Json.fromJson[Seq[Phrase]](r.json).get
    }
  }

  def getCollectionsChanged(seqNum: SequenceNumber, fetchSize: Int): Future[Seq[Collection]] = {
    call(Shoebox.internal.getCollectionsChanged(seqNum.value, fetchSize)) map { r =>
      Json.fromJson[Seq[Collection]](r.json).get
    }
  }

  def getBookmarksInCollection(collectionId: Id[Collection]): Future[Seq[Bookmark]] = {
    call(Shoebox.internal.getBookmarksInCollection(collectionId)) map { r =>
      Json.fromJson[Seq[Bookmark]](r.json).get
    }
  }

  def getActiveExperiments: Future[Seq[SearchConfigExperiment]] = consolidateGetExperimentsReq("active") { t =>
    cacheProvider.activeSearchConfigExperimentsCache.getOrElseFuture(ActiveExperimentsKey) {
      call(Shoebox.internal.getActiveExperiments).map { r =>
        Json.fromJson[Seq[SearchConfigExperiment]](r.json).get
      }
    }
  }
  def getExperiments: Future[Seq[SearchConfigExperiment]] = {
    call(Shoebox.internal.getExperiments).map{r =>
      Json.fromJson[Seq[SearchConfigExperiment]](r.json).get
    }
  }
  def getExperiment(id: Id[SearchConfigExperiment]): Future[SearchConfigExperiment] = {
    call(Shoebox.internal.getExperiment(id)).map{ r =>
      Json.fromJson[SearchConfigExperiment](r.json).get
    }
  }
  def saveExperiment(experiment: SearchConfigExperiment): Future[SearchConfigExperiment] = {
    call(Shoebox.internal.saveExperiment, Json.toJson(experiment)).map{ r =>
      Json.fromJson[SearchConfigExperiment](r.json).get
    }
  }

  def getUserExperiments(userId: Id[User]): Future[Seq[State[ExperimentType]]] = {
    cacheProvider.userExperimentCache.get(UserExperimentUserIdKey(userId)) match {
      case Some(states) => Promise.successful(states).future
      case None => call(Shoebox.internal.getUserExperiments(userId)).map { r =>
        r.json.as[Set[String]].map(State[ExperimentType](_)).toSeq
      }
    }
  }

  def getCollectionsByUser(userId: Id[User]): Future[Seq[Collection]] = {
    call(Shoebox.internal.getCollectionsByUser(userId)).map { r =>
      Json.fromJson[Seq[Collection]](r.json).get
    }
  }

  def getCollectionIdsByExternalIds(collIds: Seq[ExternalId[Collection]]): Future[Seq[Id[Collection]]] = {
    call(Shoebox.internal.getCollectionIdsByExternalIds(collIds.mkString(","))).map { r =>
      r.json.as[Seq[Long]].map(Id[Collection](_))
    }
  }

  def getIndexable(seqNum: Long, fetchSize: Int): Future[Seq[NormalizedURI]] = {
    call(Shoebox.internal.getIndexable(seqNum, fetchSize)).map { r =>
      Json.fromJson[Seq[NormalizedURI]](r.json).get
    }
  }

  def getSessionByExternalId(sessionId: ExternalId[UserSession]): Future[Option[UserSession]] = {
    cacheProvider.userSessionExternalIdCache.get(UserSessionExternalIdKey(sessionId)) match {
      case Some(session) => Promise.successful(Some(session)).future
      case None =>
        call(Shoebox.internal.getSessionByExternalId(sessionId)).map { r =>
          r.json match {
            case jso: JsObject => Json.fromJson[UserSession](jso).asOpt
            case _ => None
          }
        }
    }
  }

  def userChannelFanout(userId: Id[User], msg: JsArray): Seq[Future[Int]] = {
    implicit val userFormatter = Id.format[User]
    val payload = Json.obj("userId" -> userId, "msg" -> msg)
    broadcast(Shoebox.internal.userChannelFanout(), payload).map { futResp =>
      futResp.map { r =>
        r.body.toInt
      }
    }
  }

  def userChannelBroadcastFanout(msg: JsArray): Seq[Future[Int]] = {
    broadcast(Shoebox.internal.userChannelBroadcastFanout(), msg).map { futResp =>
      futResp.map { r =>
        r.body.toInt
      }
    }
  }

  def userChannelCountFanout(): Seq[Future[Int]] = {
    broadcast(Shoebox.internal.userChannelCountFanout()).map { futResp =>
      futResp.map { r =>
        r.body.toInt
      }
    }
  }

  def uriChannelFanout(uri: String, msg: JsArray): Seq[Future[Int]] = {
    val payload = Json.obj("uri" -> uri, "msg" -> msg)
    broadcast(Shoebox.internal.uriChannelFanout(), payload).map { futResp =>
      futResp.map { r =>
        r.body.toInt
      }
    }
  }

  def uriChannelCountFanout(): Seq[Future[Int]] = {
    broadcast(Shoebox.internal.uriChannelCountFanout()).map { futResp =>
      futResp.map { r =>
        r.body.toInt
      }
    }
  }

  def suggestExperts(urisAndKeepers: Seq[(Id[NormalizedURI], Seq[Id[User]])]): Future[Seq[Id[User]]] = {
    val payload = JsArray(urisAndKeepers.map{ case (uri, users) =>
      Json.obj("uri" -> JsNumber(uri.id), "users" -> JsArray(users.map{_.id}.map{JsNumber(_)}) )
    })
    call(Shoebox.internal.suggestExperts(), payload).map{ r =>
      r.json match {
        case jso: JsValue => jso.as[JsArray].value.map{x => x.as[Long]}.map{Id[User](_)}
        case _ => List.empty[Id[User]]
      }
    }
  }

  def logEvent(userId: Id[User], event: JsObject) : Unit = {
    implicit val userFormatter = Id.format[User]
    val payload = Json.obj("userId" -> userId, "event" -> event)
    call(Shoebox.internal.logEvent, payload)
  }

  def createDeepLink(initiator: Id[User], recipient: Id[User], uriId: Id[NormalizedURI], locator: DeepLocator) : Unit = {
    implicit val userFormatter = Id.format[User]
    implicit val uriFormatter = Id.format[NormalizedURI]
    val payload = Json.obj(
      "initiator" -> initiator,
      "recipient" -> recipient,
      "uriId" -> uriId,
      "locator" -> locator.value
    )
    call(Shoebox.internal.createDeepLink, payload)
  }

  def sendPushNotification(user: Id[User], extId: String, unvisited: Int, msg: String) : Unit = {
    val payload = Json.obj(
      "userId" -> user.id,
      "extId" -> extId,
      "unvisited" -> unvisited,
      "msg" -> msg
    )
    call(Shoebox.internal.sendPushNotification, payload)
  }
  
  def getNormalizedUriUpdates(lowSeq: Long, highSeq: Long): Future[Map[Id[NormalizedURI], NormalizedURI]] = {
    call(Shoebox.internal.getNormalizedUriUpdates(lowSeq, highSeq)).map{ r =>
      var m = Map.empty[Id[NormalizedURI], NormalizedURI]
      r.json match {
        case jso: JsValue => {
          val rv = jso.as[JsArray].value.foreach{  js => 
            val id = Id[NormalizedURI]((js \ "id").as[Long])
            val uri = Json.fromJson[NormalizedURI](js \ "uri").get
            m += id -> uri
          }
          m
        }
        case _ =>  m
      }
    }
  }


}<|MERGE_RESOLUTION|>--- conflicted
+++ resolved
@@ -90,14 +90,7 @@
   def logEvent(userId: Id[User], event: JsObject) : Unit
   def createDeepLink(initiator: Id[User], recipient: Id[User], uriId: Id[NormalizedURI], locator: DeepLocator) : Unit
   def sendPushNotification(user: Id[User], extId: String, unvisited: Int, msg: String) : Unit
-<<<<<<< HEAD
-
-
-  //API for Leo to fill in
-  def getNormalizedUriUpdates(oldSequenceNumber: Long, newSequenceNumber: Long) : Map[Id[NormalizedURI], NormalizedURI] = Map[Id[NormalizedURI], NormalizedURI]()
-=======
   def getNormalizedUriUpdates(lowSeq: Long, highSeq: Long): Future[Map[Id[NormalizedURI], NormalizedURI]]
->>>>>>> bbc6db2d
 }
 
 case class ShoeboxCacheProvider @Inject() (
