--- conflicted
+++ resolved
@@ -149,75 +149,6 @@
     }
   }
 
-<<<<<<< HEAD
-  def getPersonalSearchInfo(userId: Id[User], resultSet: ArticleSearchResult): Future[(Map[Id[User], BasicUser], Seq[PersonalSearchHit])] = {
-    def splitUserByCache(resultSet: ArticleSearchResult) = {
-      val allUsers = resultSet.hits.map(_.users).flatten.distinct
-
-      val (preCachedUsers, neededUsers) = allUsers.foldRight((Map[Id[User], BasicUser](), Set[Id[User]]())) { (uid, resSet) =>
-        cacheProvider.basicUserCache.getOrElseOpt(BasicUserUserIdKey(uid))(None) match {
-          case Some(bu) => (resSet._1 + (uid -> bu), resSet._2)
-          case None => (resSet._1, resSet._2 + uid)
-        }
-      }
-      (preCachedUsers, neededUsers)
-    }
-
-    def getPersonalSearchHitFromCache(uriId: Id[NormalizedURI], userId: Id[User], isMyBookmark: Boolean): Option[PersonalSearchHit] = {
-      (if (isMyBookmark) cacheProvider.bookmarkUriUserCache.get(BookmarkUriUserKey(uriId, userId)) else None) match {
-        case Some(bmk) => {
-          val uri = cacheProvider.uriIdCache.get(NormalizedURIKey(uriId))
-          if (uri == None) None
-          else Some(PersonalSearchHit(uri.get.id.get, uri.get.externalId, bmk.title, bmk.url, bmk.isPrivate))
-        }
-        case None => None
-      }
-    }
-
-    def loadCachedBookmarks(userId: Id[User], resultSet: ArticleSearchResult) = {
-      val personalHits = new Array[PersonalSearchHit](resultSet.hits.size)
-      val indexBuf = ArrayBuffer.empty[Int]
-      val hitBuf = ArrayBuffer.empty[ArticleHit]
-      for (i <- 0 until resultSet.hits.size) {
-        val hit = resultSet.hits(i)
-        getPersonalSearchHitFromCache(hit.uriId, userId, hit.isMyBookmark) match {
-          case Some(personalHit) => personalHits(i) = personalHit
-          case None => { indexBuf.append(i); hitBuf.append(hit) }
-        }
-      }
-      (personalHits, indexBuf, hitBuf)
-    }
-
-    val (preCachedUsers, neededUsers) = splitUserByCache(resultSet)
-    val (allPersonalHits, indexBuf, hitBuf) = loadCachedBookmarks(userId, resultSet)
-
-    if (neededUsers.nonEmpty || resultSet.hits.nonEmpty) {
-      if (neededUsers.size == 0 && hitBuf.size == 0) {
-        log.info("getPersonalSearchInfo: everything is cached!")
-        Promise.successful((preCachedUsers, allPersonalHits.toSeq)).future
-      } else {
-
-        val neededUsersReq = neededUsers.map(_.id).mkString(",")
-        val formattedHits = hitBuf.map(hit => (if (hit.isMyBookmark) 1 else 0) + ":" + hit.uriId).mkString(",")
-
-        call(Shoebox.internal.getPersonalSearchInfo(userId, neededUsersReq, formattedHits)).map { res =>
-          val searchHits = (Json.fromJson[Seq[PersonalSearchHit]](res.json \ "personalSearchHits")).getOrElse(Seq())
-          val neededUsers = (res.json \ "users").as[Map[String, BasicUser]]
-          val allUsers = neededUsers.map(b => Id[User](b._1.toLong) -> b._2) ++ preCachedUsers
-
-          searchHits.zipWithIndex.foreach { x => allPersonalHits(indexBuf(x._2)) = x._1 }
-
-          (allUsers, allPersonalHits.toSeq)
-        }
-      }
-    } else {
-      Promise.successful((Map.empty[Id[User], BasicUser], Nil)).future
-    }
-
-  }
-
-=======
->>>>>>> 46439ff6
   def sendMail(email: ElectronicMail): Future[Boolean] = {
     call(Shoebox.internal.sendMail(), Json.toJson(email)).map(r => r.body.toBoolean)
   }
@@ -292,19 +223,6 @@
     }
   }
 
-<<<<<<< HEAD
-  def getUsersChanged(seqNum: SequenceNumber): Future[Seq[(Id[User], SequenceNumber)]] = {
-    call(Shoebox.internal.getUsersChanged(seqNum.value)).map{ r =>
-      r.json.as[JsArray].value.map{ json =>
-        val id = (json \ "id").as[Long]
-        val seqNum = (json \ "seqNum").as[Long]
-        (Id[User](id), SequenceNumber(seqNum))
-      }
-    }
-  }
-
-=======
->>>>>>> 46439ff6
   def getClickHistoryFilter(userId: Id[User]): Future[Array[Byte]] = consolidateClickHistoryReq(ClickHistoryUserIdKey(userId)) { key =>
     cacheProvider.clickHistoryCache.get(key) match {
       case Some(clickHistory) => Promise.successful(clickHistory.filter).future
@@ -318,6 +236,7 @@
       case None => call(Shoebox.internal.getBrowsingHistoryFilter(userId)).map(_.body.getBytes)
     }
   }
+
 
   def persistServerSearchEvent(metaData: JsObject): Unit ={
      call(Shoebox.internal.persistServerSearchEvent, metaData)
