--- conflicted
+++ resolved
@@ -134,12 +134,7 @@
   def getUserPermissionsByOrgId(orgIds: Set[Id[Organization]], userId: Id[User]): Future[Map[Id[Organization], Set[OrganizationPermission]]]
   def getIntegrationsBySlackChannel(teamId: SlackTeamId, channelId: SlackChannelId): Future[SlackChannelIntegrations]
   def getSourceAttributionForKeeps(keepIds: Set[Id[Keep]]): Future[Map[Id[Keep], SourceAttribution]]
-<<<<<<< HEAD
-  def getUserIdFromSlackUserId(slackUserId: SlackUserId): Future[Option[Id[User]]]
-  def getSlackTeamInfo(slackTeamId: SlackTeamId): Future[Option[(Id[Organization], SlackTeamName)]]
-=======
   def getSlackTeamInfo(slackTeamId: SlackTeamId): Future[Option[InternalSlackTeamInfo]]
->>>>>>> 878b9aca
   // TODO(ryan): kill this once clients stop trying to create discussions through Eliza
   def internKeep(creator: Id[User], users: Set[Id[User]], uriId: Id[NormalizedURI], url: String, title: Option[String], note: Option[String]): Future[CrossServiceKeep]
   def addUsersToKeep(adderId: Id[User], keepId: Id[Keep], newUsers: Set[Id[User]]): Future[Unit]
@@ -860,26 +855,11 @@
     }.imap(_.map { case (SourceAttributionKeepIdKey(keepId), attribution) => keepId -> attribution })
   }
 
-<<<<<<< HEAD
-  def getUserIdFromSlackUserId(slackUserId: SlackUserId): Future[Option[Id[User]]] = {
-    import GetUserIdFromSlackUserId._
-    call(Shoebox.internal.getUserIdFromSlackUserId(slackUserId)).map {
-      _.json.as[Response].userIdOpt
-    }
-  }
-
-  def getSlackTeamInfo(slackTeamId: SlackTeamId): Future[Option[(Id[Organization], SlackTeamName)]] = {
-    import GetSlackTeamInfo._
-    call(Shoebox.internal.getSlackTeamInfo(slackTeamId)).map {
-      _.json.asOpt[Response].map {
-        case Response(orgId: Id[Organization], teamName: SlackTeamName) => (orgId, teamName)
-=======
   def getSlackTeamInfo(slackTeamId: SlackTeamId): Future[Option[InternalSlackTeamInfo]] = {
     import GetSlackTeamInfo._
     call(Shoebox.internal.getSlackTeamInfo(slackTeamId)).map {
       _.json.asOpt[Response].map {
         case Response(teamInfo) => teamInfo
->>>>>>> 878b9aca
       }
     }
   }
@@ -908,11 +888,7 @@
   }
 
   object GetSlackTeamInfo {
-<<<<<<< HEAD
-    case class Response(orgId: Id[Organization], teamName: SlackTeamName)
-=======
     case class Response(teamInfo: InternalSlackTeamInfo)
->>>>>>> 878b9aca
     implicit val responseFormat: Format[Response] = Json.format[Response]
   }
 }