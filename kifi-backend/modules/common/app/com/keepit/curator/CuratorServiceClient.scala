package com.keepit.curator

import com.keepit.common.service.{ ServiceClient, ServiceType }
import com.keepit.common.zookeeper.ServiceCluster
import com.keepit.common.healthcheck.AirbrakeNotifier
import com.keepit.common.net.{ HttpClient, CallTimeouts }
import com.keepit.common.routes.Curator
import com.keepit.common.db.Id
import com.keepit.model._
import com.keepit.curator.model.RecommendationInfo

import scala.concurrent.Future
import play.api.libs.json._
import play.api.libs.concurrent.Execution.Implicits.defaultContext

trait CuratorServiceClient extends ServiceClient {
  final val serviceType = ServiceType.CURATOR

  def adHocRecos(userId: Id[User], n: Int, scoreCoefficientsUpdate: UriRecommendationScores): Future[Seq[RecommendationInfo]]
  def updateUriRecommendationFeedback(userId: Id[User], uriId: Id[NormalizedURI], feedback: UriRecommendationFeedback): Future[Boolean]
<<<<<<< HEAD
  def triggerEmail(code: String): Future[String]
  def triggerEmailToUser(code: String, userId: Id[User]): Future[String]
=======
  def updateUriRecommendationUserInteraction(userId: Id[User], uriId: Id[NormalizedURI], interaction: UriRecommendationUserInteraction): Future[Boolean]
>>>>>>> 49cfc7bd

}

class CuratorServiceClientImpl(
    override val serviceCluster: ServiceCluster,
    override val httpClient: HttpClient,
    val airbrakeNotifier: AirbrakeNotifier) extends CuratorServiceClient {

  val longTimeout = CallTimeouts(responseTimeout = Some(30000), maxWaitTime = Some(3000), maxJsonParseTime = Some(10000))

  def adHocRecos(userId: Id[User], n: Int, scoreCoefficientsUpdate: UriRecommendationScores): Future[Seq[RecommendationInfo]] = {
    call(Curator.internal.adHocRecos(userId, n), body = Json.toJson(scoreCoefficientsUpdate), callTimeouts = longTimeout).map { response =>
      response.json.as[Seq[RecommendationInfo]]
    }
  }

  def updateUriRecommendationFeedback(userId: Id[User], uriId: Id[NormalizedURI], feedback: UriRecommendationFeedback): Future[Boolean] = {
    call(Curator.internal.updateUriRecommendationFeedback(userId, uriId), body = Json.toJson(feedback), callTimeouts = longTimeout).map(response =>
      response.json.as[Boolean]
    )
  }

<<<<<<< HEAD
  def triggerEmail(code: String) = {
    call(Curator.internal.triggerEmail(code), callTimeouts = longTimeout).map { response =>
      response.json.as[String]
    }
  }

  def triggerEmailToUser(code: String, userId: Id[User]) = {
    call(Curator.internal.triggerEmailToUser(code, userId), callTimeouts = longTimeout).map { response =>
      response.json.as[String]
    }
=======
  def updateUriRecommendationUserInteraction(userId: Id[User], uriId: Id[NormalizedURI], interaction: UriRecommendationUserInteraction): Future[Boolean] = {
    call(Curator.internal.updateUriRecommendationUserInteraction(userId, uriId), body = Json.toJson(interaction)).map(response =>
      response.json.as[Boolean]
    )
>>>>>>> 49cfc7bd
  }
}<|MERGE_RESOLUTION|>--- conflicted
+++ resolved
@@ -18,12 +18,9 @@
 
   def adHocRecos(userId: Id[User], n: Int, scoreCoefficientsUpdate: UriRecommendationScores): Future[Seq[RecommendationInfo]]
   def updateUriRecommendationFeedback(userId: Id[User], uriId: Id[NormalizedURI], feedback: UriRecommendationFeedback): Future[Boolean]
-<<<<<<< HEAD
   def triggerEmail(code: String): Future[String]
   def triggerEmailToUser(code: String, userId: Id[User]): Future[String]
-=======
   def updateUriRecommendationUserInteraction(userId: Id[User], uriId: Id[NormalizedURI], interaction: UriRecommendationUserInteraction): Future[Boolean]
->>>>>>> 49cfc7bd
 
 }
 
@@ -46,7 +43,6 @@
     )
   }
 
-<<<<<<< HEAD
   def triggerEmail(code: String) = {
     call(Curator.internal.triggerEmail(code), callTimeouts = longTimeout).map { response =>
       response.json.as[String]
@@ -57,11 +53,11 @@
     call(Curator.internal.triggerEmailToUser(code, userId), callTimeouts = longTimeout).map { response =>
       response.json.as[String]
     }
-=======
+  }
+
   def updateUriRecommendationUserInteraction(userId: Id[User], uriId: Id[NormalizedURI], interaction: UriRecommendationUserInteraction): Future[Boolean] = {
     call(Curator.internal.updateUriRecommendationUserInteraction(userId, uriId), body = Json.toJson(interaction)).map(response =>
       response.json.as[Boolean]
     )
->>>>>>> 49cfc7bd
   }
 }