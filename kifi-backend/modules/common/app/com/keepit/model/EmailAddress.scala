--- conflicted
+++ resolved
@@ -26,15 +26,8 @@
   def withVerificationCode(now: DateTime) = this.copy(
     lastVerificationSent = Some(now),
     verificationCode = Some(new BigInteger(128, EmailAddressObject.random).toString(36)))
-<<<<<<< HEAD
   def verified: Boolean = state == EmailAddressStates.VERIFIED
-=======
-
-  def isTestEmail(): Boolean = address match {
-    case EmailAddressObject.TestEmailPattern(_) => true
-    case _ => false
-  }
->>>>>>> 6f53212b
+  def isTestEmail(): Boolean = EmailAddressObject.TestEmailPattern.pattern.matcher(address).matches
 }
 
 object EmailAddressObject {
