--- conflicted
+++ resolved
@@ -82,10 +82,7 @@
 }
 
 sealed abstract class OrganizationRole(val value: String, val priority: Int) extends Ordered[OrganizationRole] {
-<<<<<<< HEAD
-  // need to reverse this if 0 is going to be the highest priority.
-=======
->>>>>>> 51b980f2
+  // reverse compare to ensure that 0 is highest priority
   override def compare(that: OrganizationRole): Int = that.priority compare priority
 }
 
