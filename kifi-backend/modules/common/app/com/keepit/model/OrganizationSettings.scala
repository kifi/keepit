--- conflicted
+++ resolved
@@ -163,15 +163,9 @@
     val settings: Set[FeatureSetting] = Set(ADMINS, MEMBERS)
   }
 
-<<<<<<< HEAD
-  case object VerifyToJoin extends Feature with FeatureWithPermissions {
-    val value = OrganizationPermission.VERIFY_TO_JOIN.value
-    val permission = OrganizationPermission.VERIFY_TO_JOIN
-=======
   case object JoinByVerifying extends Feature with FeatureWithPermissions {
     val value = OrganizationPermission.JOIN_BY_VERIFYING.value
     val permission = OrganizationPermission.JOIN_BY_VERIFYING
->>>>>>> c49b436f
     val settings: Set[FeatureSetting] = Set(DISABLED, NONMEMBERS)
   }
 }