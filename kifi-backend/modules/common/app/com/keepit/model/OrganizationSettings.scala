package com.keepit.model

import com.keepit.common.json.{ EnumFormat, TraversableFormat }
import com.keepit.common.reflection.Enumerator
import com.keepit.model.Feature.InvalidSettingForFeatureException
import play.api.libs.json._

case class OrganizationSettings(kvs: Map[Feature, FeatureSetting]) {
  def features: Set[Feature] = kvs.keySet
  def settingFor(f: Feature): Option[FeatureSetting] = kvs.get(f)

  def withFeatureSetTo(fs: (Feature, FeatureSetting)): OrganizationSettings = setAll(Map(fs._1 -> fs._2))
  def setAll(newKvs: Map[Feature, FeatureSetting]): OrganizationSettings = this.copy(kvs = kvs ++ newKvs)
  def overwriteWith(that: OrganizationSettings): OrganizationSettings = this.setAll(that.kvs)

  def extraPermissionsFor(roleOpt: Option[OrganizationRole]): Set[OrganizationPermission] = kvs.collect {
    case (feature: FeatureWithPermissions, setting: FeatureSetting) => feature.extraPermissionsFor(roleOpt, setting)
  }.toSet.flatten

  def diff(that: OrganizationSettings): Set[Feature] = {
    this.kvs.collect {
      case (feature, setting) if that.kvs(feature) != setting => feature
    }.toSet
  }
}

object OrganizationSettings {
  val empty = OrganizationSettings(Map.empty)

  private def settingReadsByFeature(f: Feature): Reads[FeatureSetting] = f.settingReads
  private val featureMapReads: Reads[Map[Feature, FeatureSetting]] = TraversableFormat.safeConditionalObjectReads[Feature, FeatureSetting](Feature.reads, settingReadsByFeature)
  val dbFormat: Format[OrganizationSettings] = Format(
    Reads { jsv => jsv.validate[Map[Feature, FeatureSetting]](featureMapReads).map(OrganizationSettings(_)) },
    Writes { os => Json.toJson(os.kvs.map { case (f, s) => f.value -> s.value }) }
  )

  val siteFormat = dbFormat
}

case class OrganizationSettingsWithEditability(settings: OrganizationSettings, editableFeatures: Set[Feature])
object OrganizationSettingsWithEditability {
  implicit val writes: Writes[OrganizationSettingsWithEditability] = Writes { orgSWE =>
    JsObject(orgSWE.settings.kvs.map {
      case (feature, setting) => feature.value -> Json.obj("setting" -> setting.value, "editable" -> orgSWE.editableFeatures.contains(feature))
    }.toSeq)
  }
}

sealed trait Feature {
  val value: String
  def settings: Set[FeatureSetting]

  private def toSetting(x: String): FeatureSetting = settings.find(_.value == x).getOrElse(throw new InvalidSettingForFeatureException(this, x))
  def settingReads: Reads[FeatureSetting] = Reads { j => j.validate[String].map(toSetting) }
}
sealed trait FeatureWithPermissions {
  val permission: OrganizationPermission

  def affectedRoles(setting: FeatureSetting): Set[Option[OrganizationRole]] = setting match {
    case FeatureSetting.NONMEMBERS => OrganizationRole.nonMemberSet
    case FeatureSetting.MEMBERS => OrganizationRole.memberSet
    case FeatureSetting.ADMINS => OrganizationRole.adminSet
    case FeatureSetting.ANYONE => OrganizationRole.totalSet
    case _ => Set.empty
  }
  def extraPermissionsFor(roleOpt: Option[OrganizationRole], setting: FeatureSetting): Set[OrganizationPermission] = {
    if (affectedRoles(setting).contains(roleOpt)) Set(permission) else Set.empty
  }
}

sealed abstract class FeatureSetting(val value: String)
object FeatureSetting {
  case object DISABLED extends FeatureSetting("disabled")
  case object NONMEMBERS extends FeatureSetting("nonmembers")
  case object MEMBERS extends FeatureSetting("members")
  case object ADMINS extends FeatureSetting("admins")
  case object ANYONE extends FeatureSetting("anyone")
}

object Feature extends Enumerator[Feature] {
  case class InvalidSettingForFeatureException(feature: Feature, str: String) extends Exception(s""""$str" is not a valid setting for feature ${feature.value}""")
  case class FeatureNotFoundException(featureStr: String) extends Exception(s"""Feature "$featureStr" not found""")

  val ALL: Set[Feature] = _all.toSet

  def get(str: String): Option[Feature] = ALL.find(_.value == str)
  def apply(str: String): Feature = get(str).getOrElse(throw new FeatureNotFoundException(str))

  val format: Format[Feature] = Format(
    EnumFormat.reads(get, ALL.map(_.value)),
    Writes { x => JsString(x.value) }
  )

  implicit val writes = Writes(format.writes)
  val reads = Reads(format.reads)
  implicit val safeSetReads = TraversableFormat.safeSetReads[Feature](reads)

  import FeatureSetting._
  case object PublishLibraries extends Feature with FeatureWithPermissions {
    val value = OrganizationPermission.PUBLISH_LIBRARIES.value
    val permission = OrganizationPermission.PUBLISH_LIBRARIES
    val settings: Set[FeatureSetting] = Set(DISABLED, ADMINS, MEMBERS)
  }

  case object InviteMembers extends Feature with FeatureWithPermissions {
    val value = OrganizationPermission.INVITE_MEMBERS.value
    val permission = OrganizationPermission.INVITE_MEMBERS
    val settings: Set[FeatureSetting] = Set(DISABLED, ADMINS, MEMBERS)
  }

  case object GroupMessaging extends Feature with FeatureWithPermissions {
    val value = OrganizationPermission.GROUP_MESSAGING.value
    val permission = OrganizationPermission.GROUP_MESSAGING
    val settings: Set[FeatureSetting] = Set(DISABLED, ADMINS, MEMBERS)
  }

  case object ForceEditLibraries extends Feature with FeatureWithPermissions {
    val value = OrganizationPermission.FORCE_EDIT_LIBRARIES.value
    val permission = OrganizationPermission.FORCE_EDIT_LIBRARIES
    val settings: Set[FeatureSetting] = Set(DISABLED, ADMINS)
  }

  case object ViewOrganization extends Feature with FeatureWithPermissions {
    val value = OrganizationPermission.VIEW_ORGANIZATION.value
    val permission = OrganizationPermission.VIEW_ORGANIZATION
    val settings: Set[FeatureSetting] = Set(MEMBERS, ANYONE)
  }

  case object ViewMembers extends Feature with FeatureWithPermissions {
    val value = OrganizationPermission.VIEW_MEMBERS.value
    val permission = OrganizationPermission.VIEW_MEMBERS
    val settings: Set[FeatureSetting] = Set(DISABLED, ADMINS, MEMBERS, ANYONE)
  }

  case object RemoveLibraries extends Feature with FeatureWithPermissions {
    val value = OrganizationPermission.REMOVE_LIBRARIES.value
    val permission = OrganizationPermission.REMOVE_LIBRARIES
    val settings: Set[FeatureSetting] = Set(ADMINS, MEMBERS)
  }

  case object CreateSlackIntegration extends Feature with FeatureWithPermissions {
    val value = OrganizationPermission.CREATE_SLACK_INTEGRATION.value
    val permission = OrganizationPermission.CREATE_SLACK_INTEGRATION
    val settings: Set[FeatureSetting] = Set(DISABLED, ADMINS, MEMBERS)
  }

  case object EditOrganization extends Feature with FeatureWithPermissions {
    val value = OrganizationPermission.EDIT_ORGANIZATION.value
    val permission = OrganizationPermission.EDIT_ORGANIZATION
    val settings: Set[FeatureSetting] = Set(DISABLED, ADMINS, MEMBERS)
  }

  case object ExportKeeps extends Feature with FeatureWithPermissions {
    val value = OrganizationPermission.EXPORT_KEEPS.value
    val permission = OrganizationPermission.EXPORT_KEEPS
    val settings: Set[FeatureSetting] = Set(DISABLED, ADMINS, MEMBERS)
  }

  case object ViewSettings extends Feature with FeatureWithPermissions {
    val value = OrganizationPermission.VIEW_SETTINGS.value
    val permission = OrganizationPermission.VIEW_SETTINGS
    val settings: Set[FeatureSetting] = Set(ADMINS, MEMBERS)
  }

<<<<<<< HEAD
  case object VerifyToJoin extends Feature with FeatureWithPermissions {
    val value = OrganizationPermission.VERIFY_TO_JOIN.value
    val permission = OrganizationPermission.VERIFY_TO_JOIN
    val settings: Set[FeatureSetting] = Set(DISABLED, ANYONE)
=======
  case object JoinByVerifying extends Feature with FeatureWithPermissions {
    val value = OrganizationPermission.JOIN_BY_VERIFYING.value
    val permission = OrganizationPermission.JOIN_BY_VERIFYING
    val settings: Set[FeatureSetting] = Set(DISABLED, NONMEMBERS)
>>>>>>> cebc90c4
  }
}<|MERGE_RESOLUTION|>--- conflicted
+++ resolved
@@ -162,16 +162,9 @@
     val settings: Set[FeatureSetting] = Set(ADMINS, MEMBERS)
   }
 
-<<<<<<< HEAD
-  case object VerifyToJoin extends Feature with FeatureWithPermissions {
-    val value = OrganizationPermission.VERIFY_TO_JOIN.value
-    val permission = OrganizationPermission.VERIFY_TO_JOIN
-    val settings: Set[FeatureSetting] = Set(DISABLED, ANYONE)
-=======
   case object JoinByVerifying extends Feature with FeatureWithPermissions {
     val value = OrganizationPermission.JOIN_BY_VERIFYING.value
     val permission = OrganizationPermission.JOIN_BY_VERIFYING
     val settings: Set[FeatureSetting] = Set(DISABLED, NONMEMBERS)
->>>>>>> cebc90c4
   }
 }