--- conflicted
+++ resolved
@@ -25,11 +25,7 @@
   def withId(id: Id[ScrapeInfo]) = this.copy(id = Some(id))
   def withUpdateTime(now: DateTime) = this
   def withState(state: State[ScrapeInfo]) = {
-<<<<<<< HEAD
-    log.info(s"[withState($id, $uriId, $destinationUrl)] ${this.state} => ${state.toString.toUpperCase}; nextScrape(not set)=${this.nextScrape}")
-=======
     log.debug(s"[withState($id, $uriId, $destinationUrl)] ${this.state} => ${state.toString.toUpperCase}; nextScrape(not set)=${this.nextScrape}")
->>>>>>> 90ddfc66
     this.copy(state = state)
   }
 
@@ -40,11 +36,7 @@
       case ScrapeInfoStates.INACTIVE => copy(state = state, nextScrape = END_OF_TIME) // never scrape when switched to INACTIVE
       case ScrapeInfoStates.PENDING => copy(state = state, nextScrape = currentDateTime) // TODO: add & use updatedAt
     }
-<<<<<<< HEAD
-    log.info(s"[withStateAndNextScrape($id, $uriId, $destinationUrl)] ${curState} => ${res.state.toString.toUpperCase}; ${curNS} => ${res.nextScrape}")
-=======
     log.debug(s"[withStateAndNextScrape($id, $uriId, $destinationUrl)] ${curState} => ${res.state.toString.toUpperCase}; ${curNS} => ${res.nextScrape}")
->>>>>>> 90ddfc66
     res
   }
 
