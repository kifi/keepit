package com.keepit.model

import scala.concurrent.duration._

import org.joda.time.DateTime

import com.keepit.common.cache._
import com.keepit.common.logging.AccessLog
import com.keepit.common.db._
import com.keepit.common.time._

import play.api.libs.functional.syntax._
import play.api.libs.json._

case class User(
  id: Option[Id[User]] = None,
  createdAt: DateTime = currentDateTime,
  updatedAt: DateTime = currentDateTime,
  externalId: ExternalId[User] = ExternalId(),
  firstName: String,
  lastName: String,
  primaryEmailId: Option[Id[EmailAddress]] = None,
  state: State[User] = UserStates.ACTIVE,
  pictureName: Option[String] = None, // denormalized UserPicture.name
  userPictureId: Option[Id[UserPicture]] = None,
  seq: SequenceNumber = SequenceNumber.ZERO,
  primaryEmailId: Option[Id[EmailAddress]] = None
) extends ModelWithExternalId[User] {
  def withId(id: Id[User]) = this.copy(id = Some(id))
  def withUpdateTime(now: DateTime) = this.copy(updatedAt = now)
  def withName(firstName: String, lastName: String) = copy(firstName = firstName, lastName = lastName)
  def withExternalId(id: ExternalId[User]) = copy(externalId = id)
  def withState(state: State[User]) = copy(state = state)
}

object User {
  implicit val userPicIdFormat = Id.format[UserPicture]
<<<<<<< HEAD
  implicit val primaryEmailIdFormat = Id.format[EmailAddress]
=======
  implicit val emailAddressIdFormat = Id.format[EmailAddress]
>>>>>>> 00f308a3
  implicit val format = (
    (__ \ 'id).formatNullable(Id.format[User]) and
    (__ \ 'createdAt).format(DateTimeJsonFormat) and
    (__ \ 'updatedAt).format(DateTimeJsonFormat) and
    (__ \ 'externalId).format(ExternalId.format[User]) and
    (__ \ 'firstName).format[String] and
    (__ \ 'lastName).format[String] and
    (__ \ 'primaryEmailId).formatNullable[Id[EmailAddress]] and
    (__ \ 'state).format(State.format[User]) and
    (__ \ 'pictureName).formatNullable[String] and
    (__ \ 'userPictureId).formatNullable[Id[UserPicture]] and
    (__ \ 'seq).format(SequenceNumber.sequenceNumberFormat) and
    (__ \ 'primaryEmailId).formatNullable[Id[EmailAddress]]
  )(User.apply, unlift(User.unapply))

  val brackets = "[<>]".r
  def sanitizeName(str: String) = brackets.replaceAllIn(str, "")
}

case class UserExternalIdKey(externalId: ExternalId[User]) extends Key[User] {
  override val version = 5
  val namespace = "user_by_external_id"
  def toKey(): String = externalId.id
}

class UserExternalIdCache(stats: CacheStatistics, accessLog: AccessLog, innermostPluginSettings: (FortyTwoCachePlugin, Duration), innerToOuterPluginSettings: (FortyTwoCachePlugin, Duration)*)
  extends JsonCacheImpl[UserExternalIdKey, User](stats, accessLog, innermostPluginSettings, innerToOuterPluginSettings:_*)

case class UserIdKey(id: Id[User]) extends Key[User] {
  override val version = 6
  val namespace = "user_by_id"
  def toKey(): String = id.id.toString
}

class UserIdCache(stats: CacheStatistics, accessLog: AccessLog, innermostPluginSettings: (FortyTwoCachePlugin, Duration), innerToOuterPluginSettings: (FortyTwoCachePlugin, Duration)*)
  extends JsonCacheImpl[UserIdKey, User](stats, accessLog, innermostPluginSettings, innerToOuterPluginSettings:_*)

case class ExternalUserIdKey(id: ExternalId[User]) extends Key[Id[User]] {
  override val version = 5
  val namespace = "user_id_by_external_id"
  def toKey(): String = id.id.toString
}

class ExternalUserIdCache(stats: CacheStatistics, accessLog: AccessLog, innermostPluginSettings: (FortyTwoCachePlugin, Duration), innerToOuterPluginSettings: (FortyTwoCachePlugin, Duration)*)
  extends JsonCacheImpl[ExternalUserIdKey, Id[User]](stats, accessLog, innermostPluginSettings, innerToOuterPluginSettings:_*)(Id.format[User])

object UserStates extends States[User] {
  val PENDING = State[User]("pending")
  val BLOCKED = State[User]("blocked")
  val INCOMPLETE_SIGNUP = State[User]("incomplete_signup")
}
<|MERGE_RESOLUTION|>--- conflicted
+++ resolved
@@ -19,7 +19,6 @@
   externalId: ExternalId[User] = ExternalId(),
   firstName: String,
   lastName: String,
-  primaryEmailId: Option[Id[EmailAddress]] = None,
   state: State[User] = UserStates.ACTIVE,
   pictureName: Option[String] = None, // denormalized UserPicture.name
   userPictureId: Option[Id[UserPicture]] = None,
@@ -35,11 +34,7 @@
 
 object User {
   implicit val userPicIdFormat = Id.format[UserPicture]
-<<<<<<< HEAD
-  implicit val primaryEmailIdFormat = Id.format[EmailAddress]
-=======
   implicit val emailAddressIdFormat = Id.format[EmailAddress]
->>>>>>> 00f308a3
   implicit val format = (
     (__ \ 'id).formatNullable(Id.format[User]) and
     (__ \ 'createdAt).format(DateTimeJsonFormat) and
@@ -47,7 +42,6 @@
     (__ \ 'externalId).format(ExternalId.format[User]) and
     (__ \ 'firstName).format[String] and
     (__ \ 'lastName).format[String] and
-    (__ \ 'primaryEmailId).formatNullable[Id[EmailAddress]] and
     (__ \ 'state).format(State.format[User]) and
     (__ \ 'pictureName).formatNullable[String] and
     (__ \ 'userPictureId).formatNullable[Id[UserPicture]] and
@@ -78,7 +72,7 @@
   extends JsonCacheImpl[UserIdKey, User](stats, accessLog, innermostPluginSettings, innerToOuterPluginSettings:_*)
 
 case class ExternalUserIdKey(id: ExternalId[User]) extends Key[Id[User]] {
-  override val version = 5
+  override val version = 4
   val namespace = "user_id_by_external_id"
   def toKey(): String = id.id.toString
 }
