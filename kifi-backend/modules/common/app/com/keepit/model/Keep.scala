--- conflicted
+++ resolved
@@ -43,11 +43,7 @@
     participantsHash: ParticipantsHash = ParticipantsHash.EMPTY) extends ModelWithExternalId[Keep] with ModelWithPublicId[Keep] with ModelWithState[Keep] with ModelWithSeqNumber[Keep] {
 
   def withPrimary(newPrimary: Boolean) = this.copy(isPrimary = newPrimary)
-<<<<<<< HEAD
-  def sanitizeForDelete: Keep = copy(title = None, state = KeepStates.INACTIVE, isPrimary = false, librariesHash = LibrariesHash.EMPTY, participantsHash = ParticipantsHash.EMPTY, note = None)
-=======
-  def sanitizeForDelete: Keep = copy(title = None, note = None, state = KeepStates.INACTIVE, isPrimary = false, librariesHash = LibrariesHash.EMPTY, participantsHash = ParticipantsHash.EMPTY)
->>>>>>> 18059937
+  def sanitizeForDelete: Keep = copy(title = None, note = None, state = KeepStates.INACTIVE, isPrimary = false, librariesHash = LibrariesHash.EMPTY, participantsHash = ParticipantsHash.EMPTY, note = None)
 
   def clean(): Keep = copy(title = title.map(_.trimAndRemoveLineBreaks()))
 
