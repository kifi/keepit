package com.keepit.model

import com.keepit.common.cache.{ JsonCacheImpl, FortyTwoCachePlugin, Key, CacheStatistics }
import com.keepit.common.logging.AccessLog
import com.keepit.common.db._
import com.keepit.common.time._
import org.joda.time.DateTime
import play.api.mvc.QueryStringBindable
import scala.concurrent.duration._
import com.keepit.common.json.TraversableFormat
import play.api.libs.json._

case class UserExperiment(
    id: Option[Id[UserExperiment]] = None,
    createdAt: DateTime = currentDateTime,
    updatedAt: DateTime = currentDateTime,
    userId: Id[User],
    experimentType: ExperimentType,
    state: State[UserExperiment] = UserExperimentStates.ACTIVE) extends ModelWithState[UserExperiment] {
  def withId(id: Id[UserExperiment]) = this.copy(id = Some(id))
  def withUpdateTime(now: DateTime) = this.copy(updatedAt = now)
  def withState(state: State[UserExperiment]) = this.copy(state = state)
  def isActive: Boolean = this.state == UserExperimentStates.ACTIVE
}

final case class ExperimentType(value: String) {
  override def toString = value
}

object ExperimentType {

  implicit val format: Format[ExperimentType] = Format(
    __.read[String].map(ExperimentType(_)),
    new Writes[ExperimentType] { def writes(o: ExperimentType) = JsString(o.value) }
  )

  implicit def queryStringBinder[T](implicit stringBinder: QueryStringBindable[String]) = new QueryStringBindable[ExperimentType] {
    override def bind(key: String, params: Map[String, Seq[String]]): Option[Either[String, ExperimentType]] = {
      stringBinder.bind(key, params) map {
        case Right(value) => Right(ExperimentType(value))
        case _ => Left("Unable to bind a ExperimentType")
      }
    }
    override def unbind(key: String, experimentType: ExperimentType): String = {
      stringBinder.unbind(key, experimentType.value)
    }
  }

  val ADMIN = ExperimentType("admin")
  val AUTO_GEN = ExperimentType("autogen")
  val FAKE = ExperimentType("fake")
  val BYPASS_ABUSE_CHECKS = ExperimentType("bypass_abuse_checks")
  val VISITED = ExperimentType("visited")
  val NO_SEARCH_EXPERIMENTS = ExperimentType("no search experiments")
  val DEMO = ExperimentType("demo")
  val EXTENSION_LOGGING = ExperimentType("extension_logging")
  val SHOW_HIT_SCORES = ExperimentType("show_hit_scores")
  val SHOW_DISCUSSIONS = ExperimentType("show_discussions")
  val MOBILE_REDIRECT = ExperimentType("mobile_redirect")
  val DELIGHTED_SURVEY_PERMANENT = ExperimentType("permanent_delighted_survey")
  val SPECIAL_CURATOR = ExperimentType("special_curator")
  val LIBRARIES = ExperimentType("libraries")
  val SEND_DIGEST_EMAIL_ON_REFRESH = ExperimentType("send_digest_email_on_refresh")
  val GRAPH_BASED_PEOPLE_TO_INVITE = ExperimentType("graph_based_people_to_invite")
  val NEW_KEEP_NOTIFICATIONS = ExperimentType("new_keep_notifications")
  val CORTEX_NEW_MODEL = ExperimentType("cortex_new_model")
  val CURATOR_DIVERSE_TOPIC_RECOS = ExperimentType("curator_diverse_topic_recos")
  val NEW_PUBLIC_FEED = ExperimentType("new_public_feed")

  val PROFILES_BETA = ExperimentType("profiles_beta")
  val TWITTER_BETA = ExperimentType("twitter_beta")
  val ACTIVITY_EMAIL = ExperimentType("activity_email")
  val ALL_KEEPS_VIEW = ExperimentType("all_keeps_view")
  val EXPLICIT_SOCIAL_POSTING = ExperimentType("explicit_social_posting")
  val RELATED_PAGE_INFO = ExperimentType("related_page_info")
  val NEXT_GEN_RECOS = ExperimentType("next_gen_recos")
  val RECO_FASTLANE = ExperimentType("reco_fastlane")
  val RECO_SUBSAMPLE = ExperimentType("reco_subsample")
  val APPLY_RECO_FEEDBACK = ExperimentType("apply_reco_feedback")
<<<<<<< HEAD
  val ROVER_CONTENT = ExperimentType("rover_content")
=======
  val KEEP_NOTES = ExperimentType("keep_notes")
>>>>>>> 7f06067c

  val _ALL = ADMIN :: AUTO_GEN :: FAKE :: BYPASS_ABUSE_CHECKS :: VISITED :: NO_SEARCH_EXPERIMENTS ::
    DEMO :: EXTENSION_LOGGING :: SHOW_HIT_SCORES :: SHOW_DISCUSSIONS ::
    MOBILE_REDIRECT :: DELIGHTED_SURVEY_PERMANENT :: SPECIAL_CURATOR :: LIBRARIES :: SEND_DIGEST_EMAIL_ON_REFRESH ::
    GRAPH_BASED_PEOPLE_TO_INVITE :: NEW_KEEP_NOTIFICATIONS :: CORTEX_NEW_MODEL :: CURATOR_DIVERSE_TOPIC_RECOS ::
    NEW_PUBLIC_FEED :: PROFILES_BETA :: TWITTER_BETA :: ACTIVITY_EMAIL :: ALL_KEEPS_VIEW :: EXPLICIT_SOCIAL_POSTING :: RELATED_PAGE_INFO :: NEXT_GEN_RECOS ::
<<<<<<< HEAD
    RECO_FASTLANE :: RECO_SUBSAMPLE :: APPLY_RECO_FEEDBACK :: ROVER_CONTENT :: Nil
=======
    RECO_FASTLANE :: RECO_SUBSAMPLE :: APPLY_RECO_FEEDBACK :: KEEP_NOTES :: Nil
>>>>>>> 7f06067c

  private val _ALL_MAP: Map[String, ExperimentType] = _ALL.map(e => e.value -> e).toMap

  def get(str: String): ExperimentType = _ALL_MAP(str.toLowerCase.trim)

  def getUserStatus(experiments: Set[ExperimentType]): String = {
    if (experiments.contains(FAKE)) FAKE.value
    else if (experiments.contains(ADMIN)) ADMIN.value
    else "standard"
  }
}

object UserExperimentStates extends States[UserExperiment] {
  implicit val formatter = State.format[ExperimentType]
}

case class UserExperimentUserIdKey(userId: Id[User]) extends Key[Seq[ExperimentType]] {
  override val version = 3
  val namespace = "user_experiment_user_id"
  def toKey(): String = userId.id.toString
}

class UserExperimentCache(stats: CacheStatistics, accessLog: AccessLog, innermostPluginSettings: (FortyTwoCachePlugin, Duration), innerToOuterPluginSettings: (FortyTwoCachePlugin, Duration)*)
  extends JsonCacheImpl[UserExperimentUserIdKey, Seq[ExperimentType]](stats, accessLog, innermostPluginSettings, innerToOuterPluginSettings: _*)(TraversableFormat.seq[ExperimentType])

case object AllFakeUsersKey extends Key[Set[Id[User]]] {
  override val version = 2
  val namespace = "fake_users"
  def toKey(): String = "all"
}

class AllFakeUsersCache(stats: CacheStatistics, accessLog: AccessLog, innermostPluginSettings: (FortyTwoCachePlugin, Duration), innerToOuterPluginSettings: (FortyTwoCachePlugin, Duration)*)
    extends JsonCacheImpl[AllFakeUsersKey.type, Set[Id[User]]](stats, accessLog, innermostPluginSettings, innerToOuterPluginSettings: _*)(TraversableFormat.set(Id.format[User])) {
}<|MERGE_RESOLUTION|>--- conflicted
+++ resolved
@@ -77,22 +77,15 @@
   val RECO_FASTLANE = ExperimentType("reco_fastlane")
   val RECO_SUBSAMPLE = ExperimentType("reco_subsample")
   val APPLY_RECO_FEEDBACK = ExperimentType("apply_reco_feedback")
-<<<<<<< HEAD
+  val KEEP_NOTES = ExperimentType("keep_notes")
   val ROVER_CONTENT = ExperimentType("rover_content")
-=======
-  val KEEP_NOTES = ExperimentType("keep_notes")
->>>>>>> 7f06067c
 
   val _ALL = ADMIN :: AUTO_GEN :: FAKE :: BYPASS_ABUSE_CHECKS :: VISITED :: NO_SEARCH_EXPERIMENTS ::
     DEMO :: EXTENSION_LOGGING :: SHOW_HIT_SCORES :: SHOW_DISCUSSIONS ::
     MOBILE_REDIRECT :: DELIGHTED_SURVEY_PERMANENT :: SPECIAL_CURATOR :: LIBRARIES :: SEND_DIGEST_EMAIL_ON_REFRESH ::
     GRAPH_BASED_PEOPLE_TO_INVITE :: NEW_KEEP_NOTIFICATIONS :: CORTEX_NEW_MODEL :: CURATOR_DIVERSE_TOPIC_RECOS ::
     NEW_PUBLIC_FEED :: PROFILES_BETA :: TWITTER_BETA :: ACTIVITY_EMAIL :: ALL_KEEPS_VIEW :: EXPLICIT_SOCIAL_POSTING :: RELATED_PAGE_INFO :: NEXT_GEN_RECOS ::
-<<<<<<< HEAD
-    RECO_FASTLANE :: RECO_SUBSAMPLE :: APPLY_RECO_FEEDBACK :: ROVER_CONTENT :: Nil
-=======
-    RECO_FASTLANE :: RECO_SUBSAMPLE :: APPLY_RECO_FEEDBACK :: KEEP_NOTES :: Nil
->>>>>>> 7f06067c
+    RECO_FASTLANE :: RECO_SUBSAMPLE :: APPLY_RECO_FEEDBACK :: KEEP_NOTES :: ROVER_CONTENT :: Nil
 
   private val _ALL_MAP: Map[String, ExperimentType] = _ALL.map(e => e.value -> e).toMap
 
