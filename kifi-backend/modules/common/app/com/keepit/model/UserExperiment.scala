--- conflicted
+++ resolved
@@ -46,20 +46,11 @@
   val SHOW_DISCUSSIONS = ExperimentType("show_discussions")
   val MOBILE_REDIRECT = ExperimentType("mobile_redirect")
   val HELPRANK = ExperimentType("helprank")
-<<<<<<< HEAD
-  val IGNORE_VERSION_TIME_TRAVEL = ExperimentType("ignore_version_time_travel")
-=======
-  val WHO_KEPT_MY_KEEP = ExperimentType("who_kept_my_keep")
->>>>>>> 2cb6d083
   val GUIDE = ExperimentType("guide")
 
   val _ALL = ADMIN :: AUTO_GEN :: FAKE :: NO_SEARCH_EXPERIMENTS :: NOT_SENSITIVE ::
     CAN_MESSAGE_ALL_USERS :: DEMO :: EXTENSION_LOGGING :: SHOW_HIT_SCORES :: SHOW_DISCUSSIONS ::
-<<<<<<< HEAD
-    MOBILE_REDIRECT :: HELPRANK :: IGNORE_VERSION_TIME_TRAVEL :: GUIDE :: Nil
-=======
-    MOBILE_REDIRECT :: HELPRANK :: WHO_KEPT_MY_KEEP :: GUIDE :: Nil
->>>>>>> 2cb6d083
+    MOBILE_REDIRECT :: HELPRANK :: GUIDE :: Nil
 
   val _ALL_MAP: Map[String, ExperimentType] = _ALL map { e => e.value -> e } toMap
 
