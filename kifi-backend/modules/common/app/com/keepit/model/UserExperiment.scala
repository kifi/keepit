--- conflicted
+++ resolved
@@ -82,12 +82,8 @@
     MOBILE_REDIRECT :: DELIGHTED_SURVEY_PERMANENT :: SPECIAL_CURATOR ::
     GRAPH_BASED_PEOPLE_TO_INVITE :: CORTEX_NEW_MODEL :: CURATOR_DIVERSE_TOPIC_RECOS ::
     ACTIVITY_EMAIL :: ALL_KEEPS_VIEW :: EXPLICIT_SOCIAL_POSTING :: RELATED_PAGE_INFO :: NEXT_GEN_RECOS ::
-<<<<<<< HEAD
     RECO_FASTLANE :: RECO_SUBSAMPLE :: APPLY_RECO_FEEDBACK :: PLAIN_EMAIL :: ORGANIZATION :: SEARCH_LAB ::
     NEW_NOTIFS_SYSTEM :: Nil
-=======
-    RECO_FASTLANE :: RECO_SUBSAMPLE :: APPLY_RECO_FEEDBACK :: PLAIN_EMAIL :: SEARCH_LAB :: Nil
->>>>>>> 3eed6424
 
   // only the ExperimentTypes in this list will be tracked as user properties in analytics
   val _TRACK_FOR_ANALYTICS = Set(EXPLICIT_SOCIAL_POSTING, RELATED_PAGE_INFO, ACTIVITY_EMAIL)
