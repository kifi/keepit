--- conflicted
+++ resolved
@@ -68,21 +68,14 @@
   val NEW_PUBLIC_FEED = ExperimentType("new_public_feed")
   val PROFILES_BETA = ExperimentType("profiles_beta")
   val TWITTER_BETA = ExperimentType("twitter_beta")
-<<<<<<< HEAD
+  val ACTIVITY_EMAIL = ExperimentType("activity_email")
   val PREFIX_SEARCH = ExperimentType("prefix_search")
-=======
-  val ACTIVITY_EMAIL = ExperimentType("activity_email")
->>>>>>> 54dccaf7
 
   val _ALL = ADMIN :: AUTO_GEN :: FAKE :: VISITED :: NO_SEARCH_EXPERIMENTS ::
     CAN_MESSAGE_ALL_USERS :: DEMO :: EXTENSION_LOGGING :: SHOW_HIT_SCORES :: SHOW_DISCUSSIONS ::
     MOBILE_REDIRECT :: DELIGHTED_SURVEY_PERMANENT :: SPECIAL_CURATOR :: LIBRARIES :: SEND_DIGEST_EMAIL_ON_REFRESH ::
     GRAPH_BASED_PEOPLE_TO_INVITE :: NEW_KEEP_NOTIFICATIONS :: CORTEX_NEW_MODEL :: CURATOR_DIVERSE_TOPIC_RECOS ::
-<<<<<<< HEAD
-    NEW_PUBLIC_FEED :: PROFILES_BETA :: TWITTER_BETA :: PREFIX_SEARCH :: Nil
-=======
-    NEW_PUBLIC_FEED :: PROFILES_BETA :: TWITTER_BETA :: ACTIVITY_EMAIL :: Nil
->>>>>>> 54dccaf7
+    NEW_PUBLIC_FEED :: PROFILES_BETA :: TWITTER_BETA :: ACTIVITY_EMAIL :: PREFIX_SEARCH :: Nil
 
   private val _ALL_MAP: Map[String, ExperimentType] = _ALL.map(e => e.value -> e).toMap
 
