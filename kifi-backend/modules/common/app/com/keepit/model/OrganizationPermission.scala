package com.keepit.model

import play.api.libs.json._
import play.api.libs.functional.syntax._

sealed abstract class OrganizationPermission(val value: String)

object OrganizationPermission {
  case object VIEW_ORGANIZATION extends OrganizationPermission("view_organization")
  case object EDIT_ORGANIZATION extends OrganizationPermission("edit_organization")
  case object VIEW_MEMBERS extends OrganizationPermission("view_members")
  case object INVITE_MEMBERS extends OrganizationPermission("invite_members")
  case object MODIFY_MEMBERS extends OrganizationPermission("modify_members")
  case object REMOVE_MEMBERS extends OrganizationPermission("remove_members")
  case object ADD_LIBRARIES extends OrganizationPermission("add_libraries")
  case object PUBLISH_LIBRARIES extends OrganizationPermission("publish_libraries")
  case object REMOVE_LIBRARIES extends OrganizationPermission("remove_libraries")
  case object FORCE_EDIT_LIBRARIES extends OrganizationPermission("force_edit_libraries")
  case object GROUP_MESSAGING extends OrganizationPermission("group_messaging")
  case object MOVE_ORG_LIBRARIES extends OrganizationPermission("move_org_libraries")
  case object EXPORT_KEEPS extends OrganizationPermission("export_keeps")
<<<<<<< HEAD
=======
  case object CREATE_SLACK_INTEGRATION extends OrganizationPermission("create_slack_integration")
>>>>>>> 651e50c7

  def all: Set[OrganizationPermission] = Set(
    VIEW_ORGANIZATION,
    VIEW_MEMBERS,
    EDIT_ORGANIZATION,
    INVITE_MEMBERS,
    MODIFY_MEMBERS,
    REMOVE_MEMBERS,
    ADD_LIBRARIES,
    PUBLISH_LIBRARIES,
    REMOVE_LIBRARIES,
    FORCE_EDIT_LIBRARIES,
    GROUP_MESSAGING,
    MOVE_ORG_LIBRARIES,
<<<<<<< HEAD
    EXPORT_KEEPS
=======
    EXPORT_KEEPS,
    CREATE_SLACK_INTEGRATION
>>>>>>> 651e50c7
  )

  def orgPermissionsToLibraryPermissions: Map[OrganizationPermission, LibraryPermission] = Map(
    PUBLISH_LIBRARIES -> LibraryPermission.PUBLISH_LIBRARY,
    REMOVE_LIBRARIES -> LibraryPermission.DELETE_LIBRARY,
    MOVE_ORG_LIBRARIES -> LibraryPermission.MOVE_LIBRARY,
<<<<<<< HEAD
    FORCE_EDIT_LIBRARIES -> LibraryPermission.EDIT_LIBRARY,
    EXPORT_KEEPS -> LibraryPermission.EXPORT_KEEPS
=======
    FORCE_EDIT_LIBRARIES -> LibraryPermission.EDIT_LIBRARY
>>>>>>> 651e50c7
  )

  def toLibraryPermissionOpt(orgPermission: OrganizationPermission): Option[LibraryPermission] = orgPermissionsToLibraryPermissions.get(orgPermission)

  implicit val format: Format[OrganizationPermission] =
    Format(__.read[String].map(OrganizationPermission(_)), new Writes[OrganizationPermission] {
      def writes(o: OrganizationPermission) = JsString(o.value)
    })

  def apply(str: String): OrganizationPermission = {
    str match {
      case VIEW_ORGANIZATION.value => VIEW_ORGANIZATION
      case VIEW_MEMBERS.value => VIEW_MEMBERS
      case EDIT_ORGANIZATION.value => EDIT_ORGANIZATION
      case INVITE_MEMBERS.value => INVITE_MEMBERS
      case MODIFY_MEMBERS.value => MODIFY_MEMBERS
      case REMOVE_MEMBERS.value => REMOVE_MEMBERS
      case ADD_LIBRARIES.value => ADD_LIBRARIES
      case PUBLISH_LIBRARIES.value => PUBLISH_LIBRARIES
      case REMOVE_LIBRARIES.value => REMOVE_LIBRARIES
      case "edit_libraries" => FORCE_EDIT_LIBRARIES // for temp backwards compatibility
      case FORCE_EDIT_LIBRARIES.value => FORCE_EDIT_LIBRARIES
      case GROUP_MESSAGING.value => GROUP_MESSAGING
      case MOVE_ORG_LIBRARIES.value => MOVE_ORG_LIBRARIES
      case EXPORT_KEEPS.value => EXPORT_KEEPS
<<<<<<< HEAD
=======
      case CREATE_SLACK_INTEGRATION.value => CREATE_SLACK_INTEGRATION
>>>>>>> 651e50c7
    }
  }

}
case class BasePermissions(permissionsMap: PermissionsMap) {
  def forRole(role: OrganizationRole): Set[OrganizationPermission] = permissionsMap(Some(role))
  def forNonmember: Set[OrganizationPermission] = permissionsMap(None)

  def withPermissions(roleAndPermissions: (Option[OrganizationRole], Set[OrganizationPermission])*): BasePermissions =
    this.copy(permissionsMap overwriteWith PermissionsMap(roleAndPermissions.toMap))

  // Return a BasePermissions where "role" has added and removed permissions
  def modified(roleOpt: Option[OrganizationRole], added: Set[OrganizationPermission], removed: Set[OrganizationPermission]): BasePermissions =
    this.copy(permissionsMap ++ PermissionsMap.just(roleOpt -> added) -- PermissionsMap.just(roleOpt -> removed))

  def applyPermissionsDiff(pdiff: PermissionsDiff): BasePermissions =
    this.copy(permissionsMap ++ pdiff.added -- pdiff.removed)

  def addPermission(kv: (Option[OrganizationRole], OrganizationPermission)) =
    this.applyPermissionsDiff(PermissionsDiff(added = PermissionsMap.just(kv._1 -> Set(kv._2))))

  def removePermission(kv: (Option[OrganizationRole], OrganizationPermission)) =
    this.applyPermissionsDiff(PermissionsDiff(removed = PermissionsMap.just(kv._1 -> Set(kv._2))))

  def diff(that: BasePermissions): PermissionsDiff = PermissionsDiff(added = this.permissionsMap -- that.permissionsMap, that.permissionsMap -- this.permissionsMap)
}
object BasePermissions {
  def apply(pm: Map[Option[OrganizationRole], Set[OrganizationPermission]]): BasePermissions = BasePermissions(PermissionsMap(pm))
  def apply(kvs: (Option[OrganizationRole], Set[OrganizationPermission])*): BasePermissions = BasePermissions(PermissionsMap(kvs.toMap))
  implicit val format: Format[BasePermissions] =
    Format(__.read[PermissionsMap].map(BasePermissions(_)), new Writes[BasePermissions] {
      def writes(bp: BasePermissions) = Json.toJson(bp.permissionsMap)
    })
}

case class PermissionsDiff(added: PermissionsMap = PermissionsMap.empty, removed: PermissionsMap = PermissionsMap.empty)
object PermissionsDiff {
  val empty = PermissionsDiff()
  implicit val format: Format[PermissionsDiff] = (
    (__ \ 'add).formatNullable[PermissionsMap] and
    (__ \ 'remove).formatNullable[PermissionsMap]
  )(PermissionsDiff.fromOptions, PermissionsDiff.toOptions)

  def justAdd(kvs: (Option[OrganizationRole], Set[OrganizationPermission])*): PermissionsDiff = PermissionsDiff(added = PermissionsMap(kvs.toMap))
  def justRemove(kvs: (Option[OrganizationRole], Set[OrganizationPermission])*): PermissionsDiff = PermissionsDiff(removed = PermissionsMap(kvs.toMap))

  def fromOptions(addedOpt: Option[PermissionsMap], removedOpt: Option[PermissionsMap]): PermissionsDiff =
    PermissionsDiff(addedOpt.getOrElse(PermissionsMap.empty), removedOpt.getOrElse(PermissionsMap.empty))

  def toOptions(pdiff: PermissionsDiff): (Option[PermissionsMap], Option[PermissionsMap]) =
    (if (pdiff.added.isEmpty) None else Some(pdiff.added),
      if (pdiff.removed.isEmpty) None else Some(pdiff.removed))
}

case class PermissionsMap(pm: Map[Option[OrganizationRole], Set[OrganizationPermission]]) {
  def ++(that: PermissionsMap) = {
    val allKeys = pm.keySet ++ that.pm.keySet
    val newPM = allKeys.map { k => k -> (find(k) ++ that.find(k)) }.toMap
    PermissionsMap(newPM)
  }
  def --(that: PermissionsMap) = {
    val allKeys = pm.keySet ++ that.pm.keySet
    val newPM = allKeys.map { k => k -> (find(k) -- that.find(k)) }.toMap
    PermissionsMap(newPM)
  }
  def overwriteWith(that: PermissionsMap) = {
    PermissionsMap(pm ++ that.pm)
  }

  def find(roleOpt: Option[OrganizationRole]): Set[OrganizationPermission] = pm.getOrElse(roleOpt, Set.empty)
  def apply(roleOpt: Option[OrganizationRole]) = find(roleOpt)
  def isEmpty: Boolean = pm.isEmpty
}
object PermissionsMap {
  val empty: PermissionsMap = PermissionsMap(Map.empty[Option[OrganizationRole], Set[OrganizationPermission]])
  def just(kvs: (Option[OrganizationRole], Set[OrganizationPermission])*): PermissionsMap = PermissionsMap(kvs.toMap)
  implicit val format: Format[PermissionsMap] = new Format[PermissionsMap] {
    def reads(json: JsValue): JsResult[PermissionsMap] = {
      json.validate[JsObject].map { obj =>
        val pm = (for ((k, v) <- obj.value) yield {
          val roleOpt = if (k == "none") None else Some(OrganizationRole(k))
          val permissions = v.as[Set[OrganizationPermission]]
          roleOpt -> permissions
        }).toMap
        PermissionsMap(pm)
      }
    }
    def writes(permissionsMap: PermissionsMap): JsValue = {
      val jsonMap = for ((roleOpt, permissions) <- permissionsMap.pm) yield {
        val k = roleOpt.map(_.value).getOrElse("none")
        val v = Json.toJson(permissions)
        k -> v
      }
      JsObject(jsonMap.toSeq)
    }
  }
}<|MERGE_RESOLUTION|>--- conflicted
+++ resolved
@@ -19,10 +19,7 @@
   case object GROUP_MESSAGING extends OrganizationPermission("group_messaging")
   case object MOVE_ORG_LIBRARIES extends OrganizationPermission("move_org_libraries")
   case object EXPORT_KEEPS extends OrganizationPermission("export_keeps")
-<<<<<<< HEAD
-=======
   case object CREATE_SLACK_INTEGRATION extends OrganizationPermission("create_slack_integration")
->>>>>>> 651e50c7
 
   def all: Set[OrganizationPermission] = Set(
     VIEW_ORGANIZATION,
@@ -37,24 +34,17 @@
     FORCE_EDIT_LIBRARIES,
     GROUP_MESSAGING,
     MOVE_ORG_LIBRARIES,
-<<<<<<< HEAD
-    EXPORT_KEEPS
-=======
     EXPORT_KEEPS,
     CREATE_SLACK_INTEGRATION
->>>>>>> 651e50c7
   )
 
   def orgPermissionsToLibraryPermissions: Map[OrganizationPermission, LibraryPermission] = Map(
     PUBLISH_LIBRARIES -> LibraryPermission.PUBLISH_LIBRARY,
     REMOVE_LIBRARIES -> LibraryPermission.DELETE_LIBRARY,
     MOVE_ORG_LIBRARIES -> LibraryPermission.MOVE_LIBRARY,
-<<<<<<< HEAD
     FORCE_EDIT_LIBRARIES -> LibraryPermission.EDIT_LIBRARY,
-    EXPORT_KEEPS -> LibraryPermission.EXPORT_KEEPS
-=======
+    EXPORT_KEEPS -> LibraryPermission.EXPORT_KEEPS,
     FORCE_EDIT_LIBRARIES -> LibraryPermission.EDIT_LIBRARY
->>>>>>> 651e50c7
   )
 
   def toLibraryPermissionOpt(orgPermission: OrganizationPermission): Option[LibraryPermission] = orgPermissionsToLibraryPermissions.get(orgPermission)
@@ -80,10 +70,7 @@
       case GROUP_MESSAGING.value => GROUP_MESSAGING
       case MOVE_ORG_LIBRARIES.value => MOVE_ORG_LIBRARIES
       case EXPORT_KEEPS.value => EXPORT_KEEPS
-<<<<<<< HEAD
-=======
       case CREATE_SLACK_INTEGRATION.value => CREATE_SLACK_INTEGRATION
->>>>>>> 651e50c7
     }
   }
 
