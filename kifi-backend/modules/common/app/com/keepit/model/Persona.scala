package com.keepit.model

import com.keepit.common.db._
import com.keepit.common.time._
import com.kifi.macros.json
import org.joda.time.DateTime
import play.api.libs.functional.syntax._
import play.api.libs.json._

case class Persona(
    id: Option[Id[Persona]] = None,
    createdAt: DateTime = currentDateTime,
    updatedAt: DateTime = currentDateTime,
    name: PersonaName,
    state: State[Persona] = PersonaStates.ACTIVE,
    displayName: String,
    displayNamePlural: String,
    iconPath: String,
    activeIconPath: String) extends ModelWithState[Persona] {
  def withId(id: Id[Persona]): Persona = copy(id = Some(id))
  def withUpdateTime(now: DateTime): Persona = copy(updatedAt = now)
}

object Persona {
  implicit val personaIdFormat = Id.format[Persona]
  implicit val format = (
    (__ \ 'id).formatNullable(Id.format[Persona]) and
    (__ \ 'createdAt).format(DateTimeJsonFormat) and
    (__ \ 'updatedAt).format(DateTimeJsonFormat) and
    (__ \ 'name).format[PersonaName] and
    (__ \ 'state).format(State.format[Persona]) and
    (__ \ 'displayName).format[String] and
    (__ \ 'displayNamePlural).format[String] and
    (__ \ 'iconPath).format[String] and
    (__ \ 'activeIconPath).format[String]
  )(Persona.apply, unlift(Persona.unapply))

  val libraryNames: Map[PersonaName, String] = Map(
    PersonaName.DEVELOPER -> "Developer Resources",
    PersonaName.TECHIE -> "Techie Picks",
    PersonaName.ENTREPRENEUR -> "Entrepreneurial Articles",
    PersonaName.ARTIST -> "Artistic Ideas",
    PersonaName.FOODIE -> "Favorite Foods",
    PersonaName.SCIENCE_BUFF -> "Scientific Picks",
    PersonaName.FASHIONISTA -> "Fabulous Fashion",
    PersonaName.HEALTH_NUT -> "Healthy Habits",
    PersonaName.STUDENT -> "Student Resources",
    PersonaName.INVESTOR -> "Investing Ideas",
    PersonaName.TRAVELER -> "Travel Tips",
    PersonaName.GAMER -> "Gaming Guides",
    PersonaName.PARENT -> "Parenting Gems",
    PersonaName.ANIMAL_LOVER -> "Animal Antics",
    PersonaName.DEEP_THINKER -> "Deep Thoughts")

  val names: Set[PersonaName] = libraryNames.keySet

  val keeps: Map[PersonaName, PersonaKeep] = Map(
    PersonaName.DEVELOPER -> PersonaKeep(
      title = "Good Tech Lead, Bad Tech Lead",
      url = "https://medium.com/@jliszka/good-tech-lead-bad-tech-lead-948b2b806d86",
      image = PersonaKeepImageInfo("//d1dwdv9wd966qu.cloudfront.net/img/guide/sampleCode_480x496.c4766ec.png", 480, 496),
      noun = "blog post",
      query = "tech+lead",
      matches = createMatchJson(Seq((5,4),(10,4),(20,4), (25,4)), Seq((33,4),(38,4),(48,4),(53,4))),
      track = "techLeadDeveloperPersona"
    ),
    PersonaName.TECHIE -> PersonaKeep(
      title = "The Mind Behind Tesla, SpaceX, and SolarCity",
      url = "http://www.ted.com/talks/elon_musk_the_mind_behind_tesla_spacex_solarcity",
      image = PersonaKeepImageInfo("//d1dwdv9wd966qu.cloudfront.net/img/guide/superintelMachines_480x486.8a5cca9.png", 480, 486),
      noun = "video",
      query = "elon+musk",
      matches = createMatchJson(Seq(), Seq((25,4),(30,4))),
      track = "elonMuskTechiePersona"
    ),
    PersonaName.ENTREPRENEUR -> PersonaKeep(
      title = "11 Famous Entrepreneurs Share How They Overcame Their Biggest Failure",
      url = "http://www.fastcompany.com/3029883/bottom-line/11-famous-entrepreneurs-share-how-they-overcame-their-biggest-failure",
      image = PersonaKeepImageInfo("//d1dwdv9wd966qu.cloudfront.net/img/guide/entrepreneurFail_480x496.69e55bb.png", 480, 496),
      noun = "blog post",
      query = "entrepreneurship",
      matches = createMatchJson(Seq((10, 13)), Seq((57, 13))),
      track = "biggestFailureEntrepreneurPersona"
    ),
    PersonaName.ARTIST -> PersonaKeep(
<<<<<<< HEAD
      title = "Psychedelic Science",
      url = "https://www.ted.com/talks/fabian_oefner_psychedelic_science",
      image = PersonaKeepImageInfo("//d1dwdv9wd966qu.cloudfront.net/img/guide/louvre_480x510.06af404.png", 480, 510),
      noun = "article",
      query = "psychedelic+art",
      matches = createMatchJson(Seq(), Seq()),
      track = "louvreArtistPersona"
=======
      title = "My wish: Use art to turn the world inside out",
      url = "https://www.ted.com/talks/jr_s_ted_prize_wish_use_art_to_turn_the_world_inside_out",
      image = PersonaKeepImageInfo("//d1dwdv9wd966qu.cloudfront.net/img/guide/louvre_480x510.06af404.png", 480 ,510),
      noun = "video",
      query = "art",
      matches = createMatchJson(Seq((13,3)), Seq((50,3))),
      track = "tedArtArtistPersona"
>>>>>>> 27fcd61c
    ),
    PersonaName.FOODIE -> PersonaKeep(
      title = "The Beginner’s Guide to Dim Sum",
      url = "http://luckypeach.com/the-beginners-field-guide-to-dim-sum/",
      image = PersonaKeepImageInfo("//d1dwdv9wd966qu.cloudfront.net/img/guide/dimsum_480x486.1cf8744.png", 480, 486),
      noun = "page",
      query = "dim+sum",
      matches = createMatchJson(Seq((24, 3), (28, 3)), Seq((51, 3), (55, 3))),
      track = "dimSumFoodiePersona"
    ),
    PersonaName.SCIENCE_BUFF -> PersonaKeep(
      title = "How the Universe Made the Stuff That Made Us",
      url = "http://nautil.us/blog/how-the-universe-made-the-stuff-that-made-us",
      image = PersonaKeepImageInfo("//d1dwdv9wd966qu.cloudfront.net/img/guide/universeMade_480x510.fe3bb0a.png", 480, 510),
      noun = "article",
      query = "universe",
      matches = createMatchJson(Seq((8, 8)), Seq((30, 8))),
      track = "universeSciencePersona"
    ),
    PersonaName.FASHIONISTA -> PersonaKeep(
      title = "Isaac Mizrahi on Fashion & Creativity",
      url = "http://www.ted.com/talks/isaac_mizrahi_on_fashion_and_creativity?language=en",
      image = PersonaKeepImageInfo("//d1dwdv9wd966qu.cloudfront.net/img/guide/isaacMizrah_480x450.a2aa7b4.png", 480, 450),
      noun = "video",
      query = "isaac+mizrahi",
      matches = createMatchJson(Seq((0, 5), (6, 7)), Seq((25, 5), (31, 7))),
      track = "isaacMizrahiFashionPersona"
    ),
    PersonaName.HEALTH_NUT -> PersonaKeep(
      title = "Where does the fat go when you lose it?",
      url = "http://www.washingtonpost.com/news/to-your-health/wp/2014/12/16/where-does-the-fat-go-when-you-lose-it-hint-the-fat-fairy-is-not-involved/",
      image = PersonaKeepImageInfo("//d1dwdv9wd966qu.cloudfront.net/img/guide/fatFairy_480x500.c54da4d.png", 480, 500),
      noun = "article",
      query = "losing+fat",
      matches = createMatchJson(Seq((15, 3), (31, 4)), Seq((79, 3), (95, 4), (112, 3))),
      track = "fatFairyHealthPersona"
    ),
    PersonaName.STUDENT -> PersonaKeep(
      title = "This Diagram Shows Cornell's Revolutionary Method For Taking Notes",
      url = "http://www.businessinsider.com/cornell-perfect-way-to-take-notes-2014-12",
      image = PersonaKeepImageInfo("//d1dwdv9wd966qu.cloudfront.net/img/guide/cornellNotes_480x528.ea34a6e.png", 480, 528),
      noun = "article",
      query = "cornell+note+taking",
      matches = createMatchJson(Seq((19, 7), (54, 6), (61, 5)), Seq((31, 7), (54, 4), (59, 5))),
      track = "cornellNotesStudentPersona"
    ),
    PersonaName.INVESTOR -> PersonaKeep(
      title = "The Power of a Zero-Sum Budget",
      url = "http://lifehacker.com/the-power-of-a-zero-sum-budget-1443100021",
      image = PersonaKeepImageInfo("//d1dwdv9wd966qu.cloudfront.net/img/guide/zeroSumBudget_480x450.559f05a.png", 480, 450),
      noun = "article",
      query = "zero+sum+budget",
      matches = createMatchJson(Seq((15, 4), (20, 3), (24, 6)), Seq((37, 4), (42, 3), (46, 6))),
      track = "zeroSumInvestorPersona"
    ),
    PersonaName.TRAVELER -> PersonaKeep(
      title = "Lessons Learned From Visiting Every Country in the World",
      url = "http://www.fluentin3months.com/8-lessons-learned-from-visiting-every-country-in-the-world/",
      image = PersonaKeepImageInfo("//d1dwdv9wd966qu.cloudfront.net/img/guide/travelCountries_480x500.4c50408.png", 480, 500),
      noun = "blog post",
      query = "visit+every+country",
      matches = createMatchJson(Seq((21, 5), (30, 5), (36, 7)), Seq((54, 5), (63, 5), (69, 7))),
      track = "visitEveryCountryTravelerPersona"
    ),
    PersonaName.GAMER -> PersonaKeep(
      title = "The Board Game of the Alpha Nerds",
      url = "http://fivethirtyeight.com/features/designing-the-best-board-game-on-the-planet/",
      image = PersonaKeepImageInfo("//d1dwdv9wd966qu.cloudfront.net/img/guide/boardGame_480x492.48e7e65.png", 480, 492),
      noun = "blog post",
      query = "board+games",
      matches = createMatchJson(Seq((5, 5), (11, 4)), Seq((55, 5), (61, 4))),
      track = "alphaNerdGamerPersona"
    ),
    PersonaName.PARENT -> PersonaKeep(
      title = "Should You Teach Your Kids to Share",
      url = "http://www.popsugar.com/moms/Should-You-Teach-Kids-Share-27333250",
      image = PersonaKeepImageInfo("//d1dwdv9wd966qu.cloudfront.net/img/guide/shareKids_480x446.c976f3c.png", 480, 446),
      noun = "blog post",
      query = "kids+and+sharing",
      matches = createMatchJson(Seq((22, 4), (30, 5)), Seq((46, 4), (51, 5))),
      track = "shareKidsParentPersona"
    ),
    PersonaName.ANIMAL_LOVER -> PersonaKeep(
      title = "What Can We Learn From How Animals Cope?",
      url = "http://ideas.ted.com/animal_madness/",
      image = PersonaKeepImageInfo("//d1dwdv9wd966qu.cloudfront.net/img/guide/geolocatingCat_480x480.631b510.png", 480, 480),
      noun = "article",
      query = "how+animals+cope",
      matches = createMatchJson(Seq((23,3),(27,7),(35,4)), Seq((21,6))),
      track = "copingAnimalLoverPersona"
    ),
    PersonaName.DEEP_THINKER -> PersonaKeep(
      title = "What happened to Downtime?",
      url = "http://99u.com/articles/6947/what-happened-to-downtime-the-extinction-of-deep-thinking-sacred-space",
      image = PersonaKeepImageInfo("//d1dwdv9wd966qu.cloudfront.net/img/guide/downtime_480x488.a4b4da2.png", 480, 488),
      noun = "blog post",
      query = "downtime",
      matches = createMatchJson(Seq((17, 8)), Seq((46, 8))),
      track = "downtimeDeepThinkerPersona"
    )
  )

  // each ordered pair (x, y) indicates to extension to bold starting at index x for length y
  private def createMatchJson(titleBolding: Seq[(Int, Int)], urlBolding: Seq[(Int, Int)]): JsObject = {
    val titleList = titleBolding.map { pair => Seq(pair._1, pair._2) }
    val urlList = urlBolding.map { pair => Seq(pair._1, pair._2) }
    Json.obj("title" -> Json.toJson(titleList), "url" -> Json.toJson(urlList))
  }

  // if for whatever reason, a default persona keep is not found, use this one
  val defaultKeep = PersonaKeep(
    url = "http://www.ted.com/talks/steve_jobs_how_to_live_before_you_die",
    image = PersonaKeepImageInfo("//d1dwdv9wd966qu.cloudfront.net/img/guide/ted_jobs.7878954.jpg", 480, 425),
    noun = "video",
    query = "steve+jobs",
    title = "Steve Jobs: How to live before you die | Talk Video | TED.com",
    matches = Json.obj("title" -> Json.toJson(Seq(Seq(0, 5), Seq(6, 4))), "url" -> Json.toJson(Seq(Seq(25, 5), Seq(31, 4)))),
    track = "steveJobsSpeech")

}

sealed abstract class PersonaName(val value: String)

object PersonaName {
  implicit def format[T]: Format[PersonaName] =
    Format(__.read[String].map(PersonaName(_)), new Writes[PersonaName] { def writes(o: PersonaName) = JsString(o.value) })

  case object DEVELOPER extends PersonaName("developer")
  case object TECHIE extends PersonaName("techie")
  case object ENTREPRENEUR extends PersonaName("entrepreneur")
  case object ARTIST extends PersonaName("artist")
  case object FOODIE extends PersonaName("foodie")
  case object SCIENCE_BUFF extends PersonaName("science_buff")
  case object FASHIONISTA extends PersonaName("fashionista")
  case object HEALTH_NUT extends PersonaName("health_nut")
  case object STUDENT extends PersonaName("student")
  case object INVESTOR extends PersonaName("investor")
  case object TRAVELER extends PersonaName("traveler")
  case object GAMER extends PersonaName("gamer")
  case object PARENT extends PersonaName("parent")
  case object ANIMAL_LOVER extends PersonaName("animal_lover")
  case object DEEP_THINKER extends PersonaName("deep_thinker")

  def apply(str: String) = {
    str.toLowerCase match {
      case DEVELOPER.value => DEVELOPER
      case TECHIE.value => TECHIE
      case ENTREPRENEUR.value => ENTREPRENEUR
      case ARTIST.value => ARTIST
      case FOODIE.value => FOODIE
      case SCIENCE_BUFF.value => SCIENCE_BUFF
      case FASHIONISTA.value => FASHIONISTA
      case HEALTH_NUT.value => HEALTH_NUT
      case STUDENT.value => STUDENT
      case INVESTOR.value => INVESTOR
      case TRAVELER.value => TRAVELER
      case GAMER.value => GAMER
      case PARENT.value => PARENT
      case ANIMAL_LOVER.value => ANIMAL_LOVER
      case DEEP_THINKER.value => DEEP_THINKER
    }
  }

}

object PersonaStates extends States[Persona]

@json case class PersonaKeepImageInfo(
  url: String, // absolute or relative to https://www.kifi.com
  width: Int, // image's natural dimensions; will be displayed at half size (for hi-res displays)
  height: Int)

@json case class PersonaKeep( // for keeper FTUE
  url: String,
  image: PersonaKeepImageInfo,
  noun: String,
  query: String,
  title: String,
  matches: JsObject,
  track: String)<|MERGE_RESOLUTION|>--- conflicted
+++ resolved
@@ -83,15 +83,6 @@
       track = "biggestFailureEntrepreneurPersona"
     ),
     PersonaName.ARTIST -> PersonaKeep(
-<<<<<<< HEAD
-      title = "Psychedelic Science",
-      url = "https://www.ted.com/talks/fabian_oefner_psychedelic_science",
-      image = PersonaKeepImageInfo("//d1dwdv9wd966qu.cloudfront.net/img/guide/louvre_480x510.06af404.png", 480, 510),
-      noun = "article",
-      query = "psychedelic+art",
-      matches = createMatchJson(Seq(), Seq()),
-      track = "louvreArtistPersona"
-=======
       title = "My wish: Use art to turn the world inside out",
       url = "https://www.ted.com/talks/jr_s_ted_prize_wish_use_art_to_turn_the_world_inside_out",
       image = PersonaKeepImageInfo("//d1dwdv9wd966qu.cloudfront.net/img/guide/louvre_480x510.06af404.png", 480 ,510),
@@ -99,7 +90,6 @@
       query = "art",
       matches = createMatchJson(Seq((13,3)), Seq((50,3))),
       track = "tedArtArtistPersona"
->>>>>>> 27fcd61c
     ),
     PersonaName.FOODIE -> PersonaKeep(
       title = "The Beginner’s Guide to Dim Sum",
