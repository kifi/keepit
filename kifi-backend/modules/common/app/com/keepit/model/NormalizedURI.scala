package com.keepit.model

import com.keepit.common.db._
import com.keepit.common.time._
import com.keepit.common.logging.Logging
import com.keepit.common.cache._
import org.joda.time.DateTime
import scala.concurrent.duration._
import com.keepit.common.net.URINormalizer
import java.security.MessageDigest
import org.apache.commons.codec.binary.Base64
import scala.Some
import com.keepit.common.strings._

case class URISearchResults(uri: NormalizedURI, score: Float)

case class NormalizedURI (
  id: Option[Id[NormalizedURI]] = None,
  createdAt: DateTime = currentDateTime,
  updatedAt: DateTime = currentDateTime,
  externalId: ExternalId[NormalizedURI] = ExternalId(),
  title: Option[String] = None,
  url: String,
  urlHash: UrlHash,
  state: State[NormalizedURI] = NormalizedURIStates.ACTIVE,
  seq: SequenceNumber = SequenceNumber.ZERO
) extends ModelWithExternalId[NormalizedURI] with Logging {
  def withId(id: Id[NormalizedURI]): NormalizedURI = copy(id = Some(id))
  def withUpdateTime(now: DateTime): NormalizedURI = copy(updatedAt = now)

  def withState(state: State[NormalizedURI]) = copy(state = state)
  def withTitle(title: String) = if (title.isEmpty()) this else copy(title = Some(title))
}

<<<<<<< HEAD
@ImplementedBy(classOf[NormalizedURIRepoImpl])
trait NormalizedURIRepo extends DbRepo[NormalizedURI] with ExternalIdColumnDbFunction[NormalizedURI] {
  def allActive()(implicit session: RSession): Seq[NormalizedURI]
  def getByState(state: State[NormalizedURI], limit: Int = -1)(implicit session: RSession): Seq[NormalizedURI]
  def getByUri(url: String)(implicit session: RSession): Option[NormalizedURI]
  def getIndexable(sequenceNumber: SequenceNumber, limit: Int = -1)(implicit session: RSession): Seq[NormalizedURI]
}

=======
>>>>>>> 9b34cbaf
import com.keepit.serializer.NormalizedURISerializer.normalizedURISerializer // Required implicit value

case class UrlHash(hash: String) extends AnyVal

case class NormalizedURIKey(id: Id[NormalizedURI]) extends Key[NormalizedURI] {
  override val version = 2
  val namespace = "uri_by_id"
  def toKey(): String = id.id.toString
}

case class NormalizedURIUrlHashKey(urlHash: UrlHash) extends Key[NormalizedURI] {
  override val version = 0
  val namespace = "uri_by_hash"
  def toKey(): String = urlHash.hash
}

class NormalizedURICache(innermostPluginSettings: (FortyTwoCachePlugin, Duration), innerToOuterPluginSettings: (FortyTwoCachePlugin, Duration)*)
  extends JsonCacheImpl[NormalizedURIKey, NormalizedURI](innermostPluginSettings, innerToOuterPluginSettings:_*)

<<<<<<< HEAD
class NormalizedURIUrlHashCache(innermostPluginSettings: (FortyTwoCachePlugin, Duration), innerToOuterPluginSettings: (FortyTwoCachePlugin, Duration)*)
  extends JsonCacheImpl[NormalizedURIUrlHashKey, NormalizedURI](innermostPluginSettings, innerToOuterPluginSettings:_*)

@Singleton
class NormalizedURIRepoImpl @Inject() (
  val db: DataBaseComponent,
  val clock: Clock,
  idCache: NormalizedURICache,
  urlHashCache: NormalizedURIUrlHashCache,
  scrapeRepoProvider: Provider[ScrapeInfoRepo])
    extends DbRepo[NormalizedURI] with NormalizedURIRepo with ExternalIdColumnDbFunction[NormalizedURI] {
  import FortyTwoTypeMappers._
  import scala.slick.lifted.Query
  import db.Driver.Implicit._
  import DBSession._

  private val sequence = db.getSequence("normalized_uri_sequence")

  override val table = new RepoTable[NormalizedURI](db, "normalized_uri") with ExternalIdColumn[NormalizedURI] {
    def title = column[String]("title")
    def url = column[String]("url", O.NotNull)
    def urlHash = column[UrlHash]("url_hash", O.NotNull)
    def seq = column[SequenceNumber]("seq", O.NotNull)
    def * = id.? ~ createdAt ~ updatedAt ~ externalId ~ title.? ~ url ~ urlHash ~ state ~ seq <> (NormalizedURI,
        NormalizedURI.unapply _)
  }

  def getIndexable(sequenceNumber: SequenceNumber, limit: Int = -1)(implicit session: RSession): Seq[NormalizedURI] = {
    val q = (for (f <- table if f.seq > sequenceNumber) yield f).sortBy(_.seq)
    (if (limit >= 0) q.take(limit) else q).list
  }

  override def invalidateCache(uri: NormalizedURI)(implicit session: RSession) = {
    uri.id map {id => idCache.set(NormalizedURIKey(id), uri)}
    urlHashCache.set(NormalizedURIUrlHashKey(NormalizedURIFactory.hashUrl(uri.url)), uri)
    uri
  }

  override def get(id: Id[NormalizedURI])(implicit session: RSession): NormalizedURI = {
    idCache.getOrElse(NormalizedURIKey(id)) {
      (for(f <- table if f.id is id) yield f).first
    }
  }

  def allActive()(implicit session: RSession): Seq[NormalizedURI] =
    (for(f <- table if f.state === NormalizedURIStates.ACTIVE) yield f).list

  override def save(uri: NormalizedURI)(implicit session: RWSession): NormalizedURI = {
    val num = sequence.incrementAndGet()
    val saved = super.save(uri.copy(seq = num))

    lazy val scrapeRepo = scrapeRepoProvider.get
    if (uri.state == NormalizedURIStates.INACTIVE || uri.state == NormalizedURIStates.ACTIVE) {
      // If uri.state is ACTIVE or INACTIVE, we do not want an ACTIVE ScrapeInfo record for it
      scrapeRepo.getByUri(saved.id.get) match {
        case Some(scrapeInfo) if scrapeInfo.state == ScrapeInfoStates.ACTIVE =>
          scrapeRepo.save(scrapeInfo.withState(ScrapeInfoStates.INACTIVE))
        case _ => // do nothing
      }
    } else {
      // Otherwise, ensure that ScrapeInfo has an active record for it.
      scrapeRepo.getByUri(saved.id.get) match {
        case Some(scrapeInfo) if scrapeInfo.state == ScrapeInfoStates.INACTIVE =>
          scrapeRepo.save(scrapeInfo.withState(ScrapeInfoStates.ACTIVE))
        case Some(scrapeInfo) => // do nothing
        case None =>
          scrapeRepo.save(ScrapeInfo(uriId = saved.id.get))
      }
    }

    saved
  }

  def getByState(state: State[NormalizedURI], limit: Int = -1)(implicit session: RSession): Seq[NormalizedURI] = {
    val limited = {
      val q = (for (t <- table if t.state === state) yield t)
      limit match {
        case some if some > 0 => q.take(some)
        case _ => q
      }
    }
    limited.list
  }

  def getByUri(url: String)(implicit session: RSession): Option[NormalizedURI] = {
    val normalizedUri = NormalizedURIFactory.normalize(url)
    val hash = NormalizedURIFactory.hashUrl(normalizedUri)
    urlHashCache.getOrElseOpt(NormalizedURIUrlHashKey(hash)) {
      (for (t <- table if t.urlHash === hash) yield t).firstOption
    }
  }
}


object NormalizedURIFactory {

  def apply(url: String): NormalizedURI =
    apply(title = None, url = url, state = NormalizedURIStates.ACTIVE)

  def apply(url: String, state: State[NormalizedURI]): NormalizedURI =
    apply(title = None, url = url, state = state)

  def apply(title: String, url: String): NormalizedURI =
    NormalizedURIFactory(title = Some(title), url = url, state = NormalizedURIStates.ACTIVE)

  def apply(title: String, url: String, state: State[NormalizedURI]): NormalizedURI =
    NormalizedURIFactory(title = Some(title), url = url, state = state)

  def apply(title: Option[String], url: String, state: State[NormalizedURI]): NormalizedURI = {
    val normalized = normalize(url)
    if (normalized.size > URLFactory.MAX_URL_SIZE) throw new Exception(s"url size is ${normalized.size} which exceeds ${URLFactory.MAX_URL_SIZE}: $normalized")
    NormalizedURI(title = title, url = normalized, urlHash = hashUrl(normalized), state = state)
  }

  def normalize(url: String) = URINormalizer.normalize(url)

  def hashUrl(normalizedUrl: String): UrlHash = {
    val binaryHash = MessageDigest.getInstance("MD5").digest(normalizedUrl)
    UrlHash(new String(new Base64().encode(binaryHash), UTF8))
  }
}

=======
>>>>>>> 9b34cbaf
object NormalizedURIStates extends States[NormalizedURI] {
  val SCRAPED	= State[NormalizedURI]("scraped")
  val SCRAPE_FAILED = State[NormalizedURI]("scrape_failed")
  val UNSCRAPABLE = State[NormalizedURI]("unscrapable")
  val SCRAPE_WANTED = State[NormalizedURI]("scrape_wanted")

  type Transitions = Map[State[NormalizedURI], Set[State[NormalizedURI]]]

  val ALL_TRANSITIONS: Transitions = Map(
      (ACTIVE -> Set(SCRAPE_WANTED)),
      (SCRAPE_WANTED -> Set(SCRAPED, SCRAPE_FAILED, UNSCRAPABLE, INACTIVE)),
      (SCRAPED -> Set(SCRAPE_WANTED, INACTIVE)),
      (SCRAPE_FAILED -> Set(SCRAPE_WANTED, INACTIVE)),
      (UNSCRAPABLE -> Set(SCRAPE_WANTED, INACTIVE)),
      (INACTIVE -> Set(SCRAPE_WANTED, ACTIVE, INACTIVE)))

  val ADMIN_TRANSITIONS: Transitions = Map(
      (ACTIVE -> Set.empty),
      (SCRAPED -> Set(ACTIVE)),
      (SCRAPE_FAILED -> Set(ACTIVE)),
      (UNSCRAPABLE -> Set(ACTIVE)),
      (INACTIVE -> Set.empty))

  def transitionByAdmin[T](transition: (State[NormalizedURI], Set[State[NormalizedURI]]))(f:State[NormalizedURI]=>T) = {
    f(validate(transition, ADMIN_TRANSITIONS))
  }

  def findNextState(transition: (State[NormalizedURI], Set[State[NormalizedURI]])) = validate(transition, ALL_TRANSITIONS)

  private def validate(transition: (State[NormalizedURI], Set[State[NormalizedURI]]), transitions: Transitions): State[NormalizedURI] = {
    transition match {
      case (from, to) =>
        transitions.get(from) match {
          case Some(possibleStates) =>
            (possibleStates intersect to).headOption.getOrElse(throw new StateException("invalid transition: %s -> %s".format(from, to)))
          case None => throw new StateException("no such state: %s".format(from))
        }
    }
  }
}

object NormalizedURIFactory {

  def apply(url: String): NormalizedURI =
    apply(title = None, url = url, state = NormalizedURIStates.ACTIVE)

  def apply(url: String, state: State[NormalizedURI]): NormalizedURI =
    apply(title = None, url = url, state = state)

  def apply(title: String, url: String): NormalizedURI =
    NormalizedURIFactory(title = Some(title), url = url, state = NormalizedURIStates.ACTIVE)

  def apply(title: String, url: String, state: State[NormalizedURI]): NormalizedURI =
    NormalizedURIFactory(title = Some(title), url = url, state = state)

  def apply(title: Option[String], url: String, state: State[NormalizedURI]): NormalizedURI = {
    val normalized = normalize(url)
    if (normalized.size > URLFactory.MAX_URL_SIZE) throw new Exception(s"url size is ${normalized.size} which exceeds ${URLFactory.MAX_URL_SIZE}: $normalized")
    NormalizedURI(title = title, url = normalized, urlHash = hashUrl(normalized), state = state)
  }

  def normalize(url: String) = URINormalizer.normalize(url)

  def hashUrl(normalizedUrl: String): String = {
    val binaryHash = MessageDigest.getInstance("MD5").digest(normalizedUrl)
    new String(new Base64().encode(binaryHash), UTF8)
  }
}<|MERGE_RESOLUTION|>--- conflicted
+++ resolved
@@ -32,17 +32,6 @@
   def withTitle(title: String) = if (title.isEmpty()) this else copy(title = Some(title))
 }
 
-<<<<<<< HEAD
-@ImplementedBy(classOf[NormalizedURIRepoImpl])
-trait NormalizedURIRepo extends DbRepo[NormalizedURI] with ExternalIdColumnDbFunction[NormalizedURI] {
-  def allActive()(implicit session: RSession): Seq[NormalizedURI]
-  def getByState(state: State[NormalizedURI], limit: Int = -1)(implicit session: RSession): Seq[NormalizedURI]
-  def getByUri(url: String)(implicit session: RSession): Option[NormalizedURI]
-  def getIndexable(sequenceNumber: SequenceNumber, limit: Int = -1)(implicit session: RSession): Seq[NormalizedURI]
-}
-
-=======
->>>>>>> 9b34cbaf
 import com.keepit.serializer.NormalizedURISerializer.normalizedURISerializer // Required implicit value
 
 case class UrlHash(hash: String) extends AnyVal
@@ -62,131 +51,6 @@
 class NormalizedURICache(innermostPluginSettings: (FortyTwoCachePlugin, Duration), innerToOuterPluginSettings: (FortyTwoCachePlugin, Duration)*)
   extends JsonCacheImpl[NormalizedURIKey, NormalizedURI](innermostPluginSettings, innerToOuterPluginSettings:_*)
 
-<<<<<<< HEAD
-class NormalizedURIUrlHashCache(innermostPluginSettings: (FortyTwoCachePlugin, Duration), innerToOuterPluginSettings: (FortyTwoCachePlugin, Duration)*)
-  extends JsonCacheImpl[NormalizedURIUrlHashKey, NormalizedURI](innermostPluginSettings, innerToOuterPluginSettings:_*)
-
-@Singleton
-class NormalizedURIRepoImpl @Inject() (
-  val db: DataBaseComponent,
-  val clock: Clock,
-  idCache: NormalizedURICache,
-  urlHashCache: NormalizedURIUrlHashCache,
-  scrapeRepoProvider: Provider[ScrapeInfoRepo])
-    extends DbRepo[NormalizedURI] with NormalizedURIRepo with ExternalIdColumnDbFunction[NormalizedURI] {
-  import FortyTwoTypeMappers._
-  import scala.slick.lifted.Query
-  import db.Driver.Implicit._
-  import DBSession._
-
-  private val sequence = db.getSequence("normalized_uri_sequence")
-
-  override val table = new RepoTable[NormalizedURI](db, "normalized_uri") with ExternalIdColumn[NormalizedURI] {
-    def title = column[String]("title")
-    def url = column[String]("url", O.NotNull)
-    def urlHash = column[UrlHash]("url_hash", O.NotNull)
-    def seq = column[SequenceNumber]("seq", O.NotNull)
-    def * = id.? ~ createdAt ~ updatedAt ~ externalId ~ title.? ~ url ~ urlHash ~ state ~ seq <> (NormalizedURI,
-        NormalizedURI.unapply _)
-  }
-
-  def getIndexable(sequenceNumber: SequenceNumber, limit: Int = -1)(implicit session: RSession): Seq[NormalizedURI] = {
-    val q = (for (f <- table if f.seq > sequenceNumber) yield f).sortBy(_.seq)
-    (if (limit >= 0) q.take(limit) else q).list
-  }
-
-  override def invalidateCache(uri: NormalizedURI)(implicit session: RSession) = {
-    uri.id map {id => idCache.set(NormalizedURIKey(id), uri)}
-    urlHashCache.set(NormalizedURIUrlHashKey(NormalizedURIFactory.hashUrl(uri.url)), uri)
-    uri
-  }
-
-  override def get(id: Id[NormalizedURI])(implicit session: RSession): NormalizedURI = {
-    idCache.getOrElse(NormalizedURIKey(id)) {
-      (for(f <- table if f.id is id) yield f).first
-    }
-  }
-
-  def allActive()(implicit session: RSession): Seq[NormalizedURI] =
-    (for(f <- table if f.state === NormalizedURIStates.ACTIVE) yield f).list
-
-  override def save(uri: NormalizedURI)(implicit session: RWSession): NormalizedURI = {
-    val num = sequence.incrementAndGet()
-    val saved = super.save(uri.copy(seq = num))
-
-    lazy val scrapeRepo = scrapeRepoProvider.get
-    if (uri.state == NormalizedURIStates.INACTIVE || uri.state == NormalizedURIStates.ACTIVE) {
-      // If uri.state is ACTIVE or INACTIVE, we do not want an ACTIVE ScrapeInfo record for it
-      scrapeRepo.getByUri(saved.id.get) match {
-        case Some(scrapeInfo) if scrapeInfo.state == ScrapeInfoStates.ACTIVE =>
-          scrapeRepo.save(scrapeInfo.withState(ScrapeInfoStates.INACTIVE))
-        case _ => // do nothing
-      }
-    } else {
-      // Otherwise, ensure that ScrapeInfo has an active record for it.
-      scrapeRepo.getByUri(saved.id.get) match {
-        case Some(scrapeInfo) if scrapeInfo.state == ScrapeInfoStates.INACTIVE =>
-          scrapeRepo.save(scrapeInfo.withState(ScrapeInfoStates.ACTIVE))
-        case Some(scrapeInfo) => // do nothing
-        case None =>
-          scrapeRepo.save(ScrapeInfo(uriId = saved.id.get))
-      }
-    }
-
-    saved
-  }
-
-  def getByState(state: State[NormalizedURI], limit: Int = -1)(implicit session: RSession): Seq[NormalizedURI] = {
-    val limited = {
-      val q = (for (t <- table if t.state === state) yield t)
-      limit match {
-        case some if some > 0 => q.take(some)
-        case _ => q
-      }
-    }
-    limited.list
-  }
-
-  def getByUri(url: String)(implicit session: RSession): Option[NormalizedURI] = {
-    val normalizedUri = NormalizedURIFactory.normalize(url)
-    val hash = NormalizedURIFactory.hashUrl(normalizedUri)
-    urlHashCache.getOrElseOpt(NormalizedURIUrlHashKey(hash)) {
-      (for (t <- table if t.urlHash === hash) yield t).firstOption
-    }
-  }
-}
-
-
-object NormalizedURIFactory {
-
-  def apply(url: String): NormalizedURI =
-    apply(title = None, url = url, state = NormalizedURIStates.ACTIVE)
-
-  def apply(url: String, state: State[NormalizedURI]): NormalizedURI =
-    apply(title = None, url = url, state = state)
-
-  def apply(title: String, url: String): NormalizedURI =
-    NormalizedURIFactory(title = Some(title), url = url, state = NormalizedURIStates.ACTIVE)
-
-  def apply(title: String, url: String, state: State[NormalizedURI]): NormalizedURI =
-    NormalizedURIFactory(title = Some(title), url = url, state = state)
-
-  def apply(title: Option[String], url: String, state: State[NormalizedURI]): NormalizedURI = {
-    val normalized = normalize(url)
-    if (normalized.size > URLFactory.MAX_URL_SIZE) throw new Exception(s"url size is ${normalized.size} which exceeds ${URLFactory.MAX_URL_SIZE}: $normalized")
-    NormalizedURI(title = title, url = normalized, urlHash = hashUrl(normalized), state = state)
-  }
-
-  def normalize(url: String) = URINormalizer.normalize(url)
-
-  def hashUrl(normalizedUrl: String): UrlHash = {
-    val binaryHash = MessageDigest.getInstance("MD5").digest(normalizedUrl)
-    UrlHash(new String(new Base64().encode(binaryHash), UTF8))
-  }
-}
-
-=======
->>>>>>> 9b34cbaf
 object NormalizedURIStates extends States[NormalizedURI] {
   val SCRAPED	= State[NormalizedURI]("scraped")
   val SCRAPE_FAILED = State[NormalizedURI]("scrape_failed")
@@ -250,8 +114,8 @@
 
   def normalize(url: String) = URINormalizer.normalize(url)
 
-  def hashUrl(normalizedUrl: String): String = {
+  def hashUrl(normalizedUrl: String): UrlHash = {
     val binaryHash = MessageDigest.getInstance("MD5").digest(normalizedUrl)
-    new String(new Base64().encode(binaryHash), UTF8)
+    UrlHash(new String(new Base64().encode(binaryHash), UTF8))
   }
 }