package com.keepit.model

import java.net.URLEncoder
import javax.crypto.spec.IvParameterSpec

import com.keepit.common.crypto.{ ModelWithPublicId, ModelWithPublicIdCompanion }
import com.keepit.common.db._
import com.keepit.common.strings._
import com.keepit.common.time._
import com.kifi.macros.json
import org.apache.commons.lang3.RandomStringUtils
import org.joda.time.DateTime
import play.api.libs.functional.syntax._
import play.api.libs.json._

case class Organization(
    id: Option[Id[Organization]] = None,
    createdAt: DateTime = currentDateTime,
    updatedAt: DateTime = currentDateTime,
    state: State[Organization] = OrganizationStates.ACTIVE,
    seq: SequenceNumber[Organization] = SequenceNumber.ZERO,
    name: String,
    description: Option[String] = None,
    ownerId: Id[User],
    handle: Option[PrimaryOrganizationHandle],
    basePermissions: BasePermissions = Organization.defaultBasePermissions) extends ModelWithPublicId[Organization] with ModelWithState[Organization] with ModelWithSeqNumber[Organization] {

  override def withId(id: Id[Organization]): Organization = this.copy(id = Some(id))
  override def withUpdateTime(now: DateTime): Organization = this.copy(updatedAt = now)
  def withState(newState: State[Organization]): Organization = this.copy(state = newState)
  def withName(newName: String): Organization = this.copy(name = newName)
  def withBasePermissions(newBasePermissions: BasePermissions): Organization = this.copy(basePermissions = newBasePermissions)

  def getNonmemberPermissions = basePermissions.forNonmember
  def getRolePermissions(role: OrganizationRole) = basePermissions.forRole(role)

  def newMembership(userId: Id[User], role: OrganizationRole): OrganizationMembership = {
    OrganizationMembership(organizationId = id.get, userId = userId, role = role, permissions = getRolePermissions(role))
  }

  def modifiedMembership(membership: OrganizationMembership, newRole: OrganizationRole): OrganizationMembership =
    membership.copy(role = newRole, permissions = getRolePermissions(newRole))

<<<<<<< HEAD
  def toIngestableOrganization = IngestableOrganization(id, state, seq)
=======
  def sanitizeForDelete = this.copy(
    state = OrganizationStates.INACTIVE,
    name = RandomStringUtils.randomAlphanumeric(20),
    description = None
  )
>>>>>>> 72e3622f
}

object Organization extends ModelWithPublicIdCompanion[Organization] {
  implicit val primaryHandleFormat = PrimaryOrganizationHandle.jsonAnnotationFormat

  protected val publicIdPrefix = "o"
  protected val publicIdIvSpec = new IvParameterSpec(Array(62, 91, 74, 34, 82, -77, 19, -35, -118, 3, 112, -59, -70, 94, 101, -115))

  val defaultBasePermissions: BasePermissions =
    BasePermissions(Map(
      None -> Set(OrganizationPermission.VIEW_ORGANIZATION),

      Some(OrganizationRole.OWNER) -> OrganizationPermission.all,

      Some(OrganizationRole.MEMBER) -> Set(
        OrganizationPermission.VIEW_ORGANIZATION,
        OrganizationPermission.ADD_LIBRARIES
      )
    ))

  implicit val format: Format[Organization] = (
    (__ \ 'id).formatNullable[Id[Organization]] and
    (__ \ 'createdAt).format[DateTime] and
    (__ \ 'updatedAt).format[DateTime] and
    (__ \ 'state).format(State.format[Organization]) and
    (__ \ 'seq).format(SequenceNumber.format[Organization]) and
    (__ \ 'name).format[String] and
    (__ \ 'description).formatNullable[String] and
    (__ \ 'ownerId).format(Id.format[User]) and
    (__ \ 'handle).formatNullable[PrimaryOrganizationHandle] and
    (__ \ 'basePermissions).format[BasePermissions]
  )(Organization.apply, unlift(Organization.unapply))

  def applyFromDbRow(
    id: Option[Id[Organization]],
    createdAt: DateTime,
    updatedAt: DateTime,
    state: State[Organization],
    seq: SequenceNumber[Organization],
    name: String,
    description: Option[String],
    ownerId: Id[User],
    organizationHandle: Option[OrganizationHandle],
    normalizedOrganizationHandle: Option[OrganizationHandle],
    basePermissions: BasePermissions) = {
    val primaryOrganizationHandle = for {
      original <- organizationHandle
      normalized <- normalizedOrganizationHandle
    } yield PrimaryOrganizationHandle(original, normalized)
    Organization(id, createdAt, updatedAt, state, seq, name, description, ownerId, primaryOrganizationHandle, basePermissions)
  }

  def unapplyToDbRow(org: Organization) = {
    Some((org.id,
      org.createdAt,
      org.updatedAt,
      org.state,
      org.seq,
      org.name,
      org.description,
      org.ownerId,
      org.handle.map(_.original),
      org.handle.map(_.normalized),
      org.basePermissions))
  }
}

case class IngestableOrganization(id: Option[Id[Organization]], state: State[Organization], seq: SequenceNumber[Organization])

object IngestableOrganization {
  implicit val format = Json.format[IngestableOrganization]
}

object OrganizationStates extends States[Organization]

@json
case class OrganizationHandle(value: String) extends AnyVal {
  def urlEncoded: String = URLEncoder.encode(value, UTF8)
}

@json
case class PrimaryOrganizationHandle(original: OrganizationHandle, normalized: OrganizationHandle)

case class BasePermissions(permissionsMap: Map[Option[OrganizationRole], Set[OrganizationPermission]]) {
  def forRole(role: OrganizationRole): Set[OrganizationPermission] = permissionsMap(Some(role))
  def forNonmember: Set[OrganizationPermission] = permissionsMap(None)

  // Return a BasePermissions where "role" has added and removed permissions
  def modified(role: OrganizationRole, added: Set[OrganizationPermission], removed: Set[OrganizationPermission]): BasePermissions =
    BasePermissions(permissionsMap.updated(Some(role), forRole(role) ++ added -- removed))
}

object BasePermissions {
  implicit val format: Format[BasePermissions] = new Format[BasePermissions] {
    def reads(json: JsValue): JsResult[BasePermissions] = {
      json.validate[JsObject].map { obj =>
        val permissionsMap = (for ((k, v) <- obj.value) yield {
          val roleOpt = if (k == "none") None else Some(OrganizationRole(k))
          val permissions = v.as[Set[OrganizationPermission]]
          roleOpt -> permissions
        }).toMap
        BasePermissions(permissionsMap)
      }
    }
    def writes(bp: BasePermissions): JsValue = {
      val jsonMap = for ((roleOpt, permissions) <- bp.permissionsMap) yield {
        val k = roleOpt.map(_.value).getOrElse("none")
        val v = Json.toJson(permissions)
        k -> v
      }
      JsObject(jsonMap.toSeq)
    }
  }
}<|MERGE_RESOLUTION|>--- conflicted
+++ resolved
@@ -41,15 +41,13 @@
   def modifiedMembership(membership: OrganizationMembership, newRole: OrganizationRole): OrganizationMembership =
     membership.copy(role = newRole, permissions = getRolePermissions(newRole))
 
-<<<<<<< HEAD
   def toIngestableOrganization = IngestableOrganization(id, state, seq)
-=======
+
   def sanitizeForDelete = this.copy(
     state = OrganizationStates.INACTIVE,
     name = RandomStringUtils.randomAlphanumeric(20),
     description = None
   )
->>>>>>> 72e3622f
 }
 
 object Organization extends ModelWithPublicIdCompanion[Organization] {
