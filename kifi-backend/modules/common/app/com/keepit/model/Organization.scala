package com.keepit.model

import java.net.URLEncoder
import javax.crypto.spec.IvParameterSpec

import com.keepit.common.cache.{ CacheStatistics, FortyTwoCachePlugin, JsonCacheImpl, Key }
import com.keepit.common.crypto.{ ModelWithPublicId, ModelWithPublicIdCompanion, PublicId }
import com.keepit.common.db._
import com.keepit.common.logging.AccessLog
import com.keepit.common.store.ImagePath
import com.keepit.common.strings._
import com.keepit.common.time._
import com.keepit.model.OrganizationPermission
import com.keepit.model.OrganizationPermission._
import com.kifi.macros.json
import org.apache.commons.lang3.RandomStringUtils
import org.joda.time.DateTime
import play.api.libs.functional.syntax._
import play.api.libs.json._
import play.api.mvc.PathBindable

import scala.concurrent.duration.Duration
import scala.util.Try

case class Organization(
    id: Option[Id[Organization]] = None,
    createdAt: DateTime = currentDateTime,
    updatedAt: DateTime = currentDateTime,
    state: State[Organization] = OrganizationStates.ACTIVE,
    seq: SequenceNumber[Organization] = SequenceNumber.ZERO,
    name: String,
    description: Option[String],
    ownerId: Id[User],
    primaryHandle: Option[PrimaryOrganizationHandle],
    site: Option[String],
    basePermissions: BasePermissions = Organization.defaultBasePermissions) extends ModelWithPublicId[Organization] with ModelWithState[Organization] with ModelWithSeqNumber[Organization] {

  override def withId(id: Id[Organization]): Organization = this.copy(id = Some(id))
  override def withUpdateTime(now: DateTime): Organization = this.copy(updatedAt = now)
  def withState(newState: State[Organization]): Organization = this.copy(state = newState)
  def withName(newName: String): Organization = this.copy(name = newName)
  def withDescription(newDescription: Option[String]): Organization = this.copy(description = newDescription)
  def withOwner(newOwner: Id[User]): Organization = this.copy(ownerId = newOwner)
  def applyPermissionsDiff(pdiff: PermissionsDiff): Organization = {
    this.copy(basePermissions = basePermissions.applyPermissionsDiff(pdiff))
  }
  def withSite(newSite: Option[String]): Organization = this.copy(site = newSite)
  def hiddenFromNonmembers: Organization = {
    this.copy(basePermissions = basePermissions.removePermission(None -> VIEW_ORGANIZATION))
  }

  def abbreviatedName = this.name.abbreviate(33)

  def getNonmemberPermissions = basePermissions.forNonmember
  def getRolePermissions(role: OrganizationRole) = basePermissions.forRole(role)

  def newMembership(userId: Id[User], role: OrganizationRole): OrganizationMembership = {
    OrganizationMembership(organizationId = id.get, userId = userId, role = role, permissions = getRolePermissions(role))
  }

  def modifiedMembership(membership: OrganizationMembership, newRole: OrganizationRole): OrganizationMembership =
    membership.copy(role = newRole, permissions = getRolePermissions(newRole))

  def handle: OrganizationHandle = {
    primaryHandle match {
      case Some(h) => h.original
      case None => throw Organization.UndefinedOrganizationHandleException(this) // rare occurrence, .handle should be safe to use
    }
  }

  def toIngestableOrganization = IngestableOrganization(id, state, seq, name, description, ownerId, Try(this.handle).toOption)

  def isActive: Boolean = state == OrganizationStates.ACTIVE
  def isInactive: Boolean = state == OrganizationStates.INACTIVE
  def sanitizeForDelete = this.copy(
    state = OrganizationStates.INACTIVE,
    name = RandomStringUtils.randomAlphanumeric(20),
    primaryHandle = None,
    basePermissions = Organization.totallyInvisiblePermissions,
    description = None
  )
}

object Organization extends ModelWithPublicIdCompanion[Organization] {
  implicit val primaryHandleFormat = PrimaryOrganizationHandle.jsonAnnotationFormat

  protected val publicIdPrefix = "o"
  protected val publicIdIvSpec = new IvParameterSpec(Array(62, 91, 74, 34, 82, -77, 19, -35, -118, 3, 112, -59, -70, 94, 101, -115))

  val defaultBasePermissions: BasePermissions =
    BasePermissions(
      None -> Set(VIEW_ORGANIZATION, VIEW_MEMBERS),
      Some(OrganizationRole.ADMIN) -> Set(
        VIEW_ORGANIZATION,
        EDIT_ORGANIZATION,
        VIEW_MEMBERS,
        INVITE_MEMBERS,
        MODIFY_MEMBERS,
        REMOVE_MEMBERS,
        ADD_LIBRARIES,
<<<<<<< HEAD
        REMOVE_LIBRARIES,
        GROUP_MESSAGING,
        MOVE_ORG_LIBRARIES
=======
        VIEW_MEMBERS,
        REMOVE_LIBRARIES,
        GROUP_MESSAGING,
        MOVE_ORG_LIBRARIES,
        PUBLISH_LIBRARIES
>>>>>>> 651e50c7
      ),
      Some(OrganizationRole.MEMBER) -> Set(
        VIEW_ORGANIZATION,
        ADD_LIBRARIES,
        REMOVE_LIBRARIES,
<<<<<<< HEAD
        VIEW_MEMBERS,
        INVITE_MEMBERS,
        GROUP_MESSAGING,
        MOVE_ORG_LIBRARIES
=======
        INVITE_MEMBERS,
        VIEW_MEMBERS,
        GROUP_MESSAGING,
        MOVE_ORG_LIBRARIES,
        PUBLISH_LIBRARIES
>>>>>>> 651e50c7
      )
    )
  val totallyInvisiblePermissions: BasePermissions =
    BasePermissions(OrganizationRole.allOpts.map(_ -> Set.empty[OrganizationPermission]).toMap)

  implicit val format: Format[Organization] = (
    (__ \ 'id).formatNullable[Id[Organization]] and
    (__ \ 'createdAt).format[DateTime] and
    (__ \ 'updatedAt).format[DateTime] and
    (__ \ 'state).format(State.format[Organization]) and
    (__ \ 'seq).format(SequenceNumber.format[Organization]) and
    (__ \ 'name).format[String] and
    (__ \ 'description).formatNullable[String] and
    (__ \ 'ownerId).format(Id.format[User]) and
    (__ \ 'handle).formatNullable[PrimaryOrganizationHandle] and
    (__ \ 'site).formatNullable[String] and
    (__ \ 'basePermissions).format[BasePermissions]
  )(Organization.apply, unlift(Organization.unapply))

  def applyFromDbRow(
    id: Option[Id[Organization]],
    createdAt: DateTime,
    updatedAt: DateTime,
    state: State[Organization],
    seq: SequenceNumber[Organization],
    name: String,
    description: Option[String],
    ownerId: Id[User],
    organizationHandle: Option[OrganizationHandle],
    normalizedOrganizationHandle: Option[OrganizationHandle],
    site: Option[String],
    basePermissions: BasePermissions) = {
    val primaryOrganizationHandle = for {
      original <- organizationHandle
      normalized <- normalizedOrganizationHandle
    } yield PrimaryOrganizationHandle(original, normalized)
    Organization(id, createdAt, updatedAt, state, seq, name, description, ownerId, primaryOrganizationHandle, site, basePermissions)
  }

  def unapplyToDbRow(org: Organization) = {
    Some((org.id,
      org.createdAt,
      org.updatedAt,
      org.state,
      org.seq,
      org.name,
      org.description,
      org.ownerId,
      org.primaryHandle.map(_.original),
      org.primaryHandle.map(_.normalized),
      org.site,
      org.basePermissions))
  }

  case class UndefinedOrganizationHandleException(org: Organization) extends Exception(s"no handle found for $org")
}

case class IngestableOrganization(id: Option[Id[Organization]], state: State[Organization], seq: SequenceNumber[Organization], name: String, description: Option[String], ownerId: Id[User], handle: Option[OrganizationHandle])

object IngestableOrganization {
  implicit val format = (
    (__ \ 'id).formatNullable[Id[Organization]] and
    (__ \ 'state).format[State[Organization]] and
    (__ \ 'seq).format[SequenceNumber[Organization]] and
    (__ \ 'name).format[String] and
    (__ \ 'description).formatNullable[String] and
    (__ \ 'ownerId).format[Id[User]] and
    (__ \ 'handle).formatNullable[OrganizationHandle]
  )(IngestableOrganization.apply _, unlift(IngestableOrganization.unapply))
}

object OrganizationStates extends States[Organization]

@json
case class OrganizationHandle(value: String) extends AnyVal {
  def urlEncoded: String = URLEncoder.encode(value, UTF8)
}

object OrganizationHandle {
  implicit def pathBinder = new PathBindable[OrganizationHandle] {
    override def bind(key: String, value: String): Either[String, OrganizationHandle] = Right(OrganizationHandle(value))
    override def unbind(key: String, handle: OrganizationHandle): String = handle.value
  }
}

@json
case class PrimaryOrganizationHandle(original: OrganizationHandle, normalized: OrganizationHandle)

// BasicOrganization should ONLY contain public information. No internal ids.
case class BasicOrganization(
    orgId: PublicId[Organization],
    ownerId: ExternalId[User],
    handle: OrganizationHandle,
    name: String,
    description: Option[String],
    avatarPath: ImagePath) {

  def abbreviatedName = this.name.abbreviate(33)

}

object BasicOrganization {
  implicit val defaultFormat = (
    (__ \ 'id).format[PublicId[Organization]] and
    (__ \ 'ownerId).format[ExternalId[User]] and
    (__ \ 'handle).format[OrganizationHandle] and
    (__ \ 'name).format[String] and
    (__ \ 'description).formatNullable[String] and
    (__ \ 'avatarPath).format[ImagePath]
  )(BasicOrganization.apply, unlift(BasicOrganization.unapply))
}

@json
case class OrgTrackingValues(
  libraryCount: Int,
  keepCount: Int,
  inviteCount: Int,
  collabLibCount: Int)

case class OrganizationKey(id: Id[Organization]) extends Key[Organization] {
  override val version = 4
  val namespace = "organization_by_id"
  def toKey(): String = id.id.toString
}

class OrganizationCache(stats: CacheStatistics, accessLog: AccessLog, innermostPluginSettings: (FortyTwoCachePlugin, Duration), innerToOuterPluginSettings: (FortyTwoCachePlugin, Duration)*)
  extends JsonCacheImpl[OrganizationKey, Organization](stats, accessLog, innermostPluginSettings, innerToOuterPluginSettings: _*)

case class PrimaryOrgForUserKey(id: Id[User]) extends Key[Id[Organization]] {
  override val version = 1
  val namespace = "primary_org_user"
  def toKey(): String = id.id.toString
}

class PrimaryOrgForUserCache(stats: CacheStatistics, accessLog: AccessLog, innermostPluginSettings: (FortyTwoCachePlugin, Duration), innerToOuterPluginSettings: (FortyTwoCachePlugin, Duration)*)
  extends JsonCacheImpl[PrimaryOrgForUserKey, Id[Organization]](stats, accessLog, innermostPluginSettings, innerToOuterPluginSettings: _*)

case class OrgTrackingValuesKey(id: Id[Organization]) extends Key[OrgTrackingValues] {
  override val version = 1
  val namespace = "org_tracking_values"
  def toKey(): String = id.id.toString
}

class OrgTrackingValuesCache(stats: CacheStatistics, accessLog: AccessLog, innermostPluginSettings: (FortyTwoCachePlugin, Duration), innerToOuterPluginSettings: (FortyTwoCachePlugin, Duration)*)
  extends JsonCacheImpl[OrgTrackingValuesKey, OrgTrackingValues](stats, accessLog, innermostPluginSettings, innerToOuterPluginSettings: _*)

case class BasicOrganizationIdKey(id: Id[Organization]) extends Key[BasicOrganization] {
  override val version = 2
  val namespace = "basic_org_by_id"
  def toKey(): String = id.id.toString
}

class BasicOrganizationIdCache(stats: CacheStatistics, accessLog: AccessLog, innermostPluginSettings: (FortyTwoCachePlugin, Duration), innerToOuterPluginSettings: (FortyTwoCachePlugin, Duration)*)
  extends JsonCacheImpl[BasicOrganizationIdKey, BasicOrganization](stats, accessLog, innermostPluginSettings, innerToOuterPluginSettings: _*)<|MERGE_RESOLUTION|>--- conflicted
+++ resolved
@@ -10,7 +10,6 @@
 import com.keepit.common.store.ImagePath
 import com.keepit.common.strings._
 import com.keepit.common.time._
-import com.keepit.model.OrganizationPermission
 import com.keepit.model.OrganizationPermission._
 import com.kifi.macros.json
 import org.apache.commons.lang3.RandomStringUtils
@@ -98,34 +97,20 @@
         MODIFY_MEMBERS,
         REMOVE_MEMBERS,
         ADD_LIBRARIES,
-<<<<<<< HEAD
-        REMOVE_LIBRARIES,
-        GROUP_MESSAGING,
-        MOVE_ORG_LIBRARIES
-=======
-        VIEW_MEMBERS,
         REMOVE_LIBRARIES,
         GROUP_MESSAGING,
         MOVE_ORG_LIBRARIES,
         PUBLISH_LIBRARIES
->>>>>>> 651e50c7
       ),
       Some(OrganizationRole.MEMBER) -> Set(
         VIEW_ORGANIZATION,
         ADD_LIBRARIES,
         REMOVE_LIBRARIES,
-<<<<<<< HEAD
         VIEW_MEMBERS,
         INVITE_MEMBERS,
         GROUP_MESSAGING,
-        MOVE_ORG_LIBRARIES
-=======
-        INVITE_MEMBERS,
-        VIEW_MEMBERS,
-        GROUP_MESSAGING,
         MOVE_ORG_LIBRARIES,
         PUBLISH_LIBRARIES
->>>>>>> 651e50c7
       )
     )
   val totallyInvisiblePermissions: BasePermissions =
