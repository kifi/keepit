--- conflicted
+++ resolved
@@ -45,20 +45,18 @@
   def modifiedMembership(membership: OrganizationMembership, newRole: OrganizationRole): OrganizationMembership =
     membership.copy(role = newRole, permissions = getRolePermissions(newRole))
 
-<<<<<<< HEAD
   def getHandle: OrganizationHandle = {
     handle match {
       case Some(h) => h.original
       case None => throw Organization.UndefinedOrganizationHandleException(this)
     }
   }
-=======
+
   def sanitizeForDelete = this.copy(
     state = OrganizationStates.INACTIVE,
     name = RandomStringUtils.randomAlphanumeric(20),
     description = None
   )
->>>>>>> cc70b95c
 }
 
 object Organization extends ModelWithPublicIdCompanion[Organization] {
