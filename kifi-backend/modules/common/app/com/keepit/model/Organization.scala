--- conflicted
+++ resolved
@@ -45,16 +45,14 @@
   def modifiedMembership(membership: OrganizationMembership, newRole: OrganizationRole): OrganizationMembership =
     membership.copy(role = newRole, permissions = getRolePermissions(newRole))
 
-<<<<<<< HEAD
   def getHandle: OrganizationHandle = {
     handle match {
       case Some(h) => h.original
       case None => throw Organization.UndefinedOrganizationHandleException(this)
     }
   }
-=======
+
   def toIngestableOrganization = IngestableOrganization(id, state, seq)
->>>>>>> 13d63fd7
 
   def sanitizeForDelete = this.copy(
     state = OrganizationStates.INACTIVE,
