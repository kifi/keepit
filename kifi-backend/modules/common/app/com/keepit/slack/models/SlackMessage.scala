package com.keepit.slack.models

import com.keepit.common.db.Id
import com.keepit.common.reflection.Enumerator
import com.keepit.model.KeepAttributionType._
import com.keepit.model.Library
import org.joda.time.DateTime
import play.api.libs.functional.syntax._
import play.api.libs.json._
import com.kifi.macros.json

import scala.util.{ Failure, Success, Try }

@json case class SlackUserId(value: String)
@json case class SlackUsername(value: String)

object SlackUsername {
  val slackbot = SlackUsername("slackbot")
  val kifibot = SlackUsername("kifi-bot")
  val doNotIngest = Set(slackbot, kifibot)
}

@json case class SlackTeamId(value: String)
@json case class SlackTeamName(value: String)
@json case class SlackTeamDomain(value: String)

@json case class SlackChannelId(value: String) // broad sense, can be channel, group or DM
@json case class SlackChannelName(value: String) // broad sense, can be channel, group or DM
@json case class SlackChannel(id: SlackChannelId, name: SlackChannelName)

@json case class SlackAccessToken(token: String)

@json case class SlackMessageTimestamp(value: String) extends Ordered[SlackMessageTimestamp] { // channel-specific timestamp
  def compare(that: SlackMessageTimestamp) = value compare that.value
  def toDateTime: DateTime = Try {
    new DateTime(value.split('.').head.toLong * 1000) // "The bit before the . is a unix timestamp, the bit after is a sequence to guarantee uniqueness."
  }.getOrElse(throw new Exception(s"Could not parse a date-time out of $value"))
}

@json case class SlackMessageType(value: String)

case class SlackAttachment(
  fallback: Option[String],
  color: Option[String],
  pretext: Option[String],
  service: Option[String],
  author: Option[SlackAttachment.Author],
  title: Option[SlackAttachment.Title],
  text: Option[String],
  fields: Seq[SlackAttachment.Field],
  fromUrl: Option[String],
  imageUrl: Option[String],
  thumbUrl: Option[String])

object SlackAttachment {
  case class Author(name: String, link: Option[String], icon: Option[String])
  case class Title(value: String, link: Option[String])
  @json case class Field(title: String, value: String, short: Boolean)

  def fromTitleAndImage(title: Title, thumbUrl: Option[String], color: String) = SlackAttachment(
    fallback = None,
    color = Some(color),
    pretext = None,
    service = None,
    author = None,
    title = Some(title),
    text = None,
    fields = Seq.empty,
    fromUrl = None,
    imageUrl = None,
    thumbUrl = thumbUrl
  )

  def minimal(fallback: String, text: String) = SlackAttachment(
    fallback = Some(fallback),
    color = None,
    pretext = None,
    service = None,
    author = None,
    title = None,
    text = Some(text),
    fields = Seq.empty,
    fromUrl = None,
    imageUrl = None,
    thumbUrl = None
  )

  def applyFromSlack(
    fallback: Option[String],
    color: Option[String],
    pretext: Option[String],
    service: Option[String],
    authorName: Option[String],
    authorLink: Option[String],
    authorIcon: Option[String],
    titleValue: Option[String],
    titleLink: Option[String],
    text: Option[String],
    fields: Option[Seq[SlackAttachment.Field]],
    fromUrl: Option[String],
    imageUrl: Option[String],
    thumbUrl: Option[String]): SlackAttachment = {
    val author = authorName.map(Author(_, authorLink, authorIcon))
    val title = titleValue.map(Title(_, titleLink))
    SlackAttachment(fallback, color, pretext, service, author, title, text, fields.getOrElse(Seq.empty), fromUrl, imageUrl, thumbUrl)
  }

  def unapplyToSlack(attachment: SlackAttachment) = Some((
    attachment.fallback: Option[String],
    attachment.color: Option[String],
    attachment.pretext: Option[String],
    attachment.service: Option[String],
    attachment.author.map(_.name): Option[String],
    attachment.author.flatMap(_.link): Option[String],
    attachment.author.flatMap(_.icon): Option[String],
    attachment.title.map(_.value): Option[String],
    attachment.title.flatMap(_.link): Option[String],
    attachment.text: Option[String],
    Some(attachment.fields).filter(_.nonEmpty): Option[Seq[SlackAttachment.Field]],
    attachment.fromUrl: Option[String],
    attachment.imageUrl: Option[String],
    attachment.thumbUrl: Option[String]
  ))

  implicit val format: Format[SlackAttachment] = (
    (__ \ "fallback").formatNullable[String] and
    (__ \ "color").formatNullable[String] and
    (__ \ "pretext").formatNullable[String] and
    (__ \ "service_name").formatNullable[String] and
    (__ \ "author_name").formatNullable[String] and
    (__ \ "author_link").formatNullable[String] and
    (__ \ "author_icon").formatNullable[String] and
    (__ \ "title").formatNullable[String] and
    (__ \ "title_link").formatNullable[String] and
    (__ \ "text").formatNullable[String] and
    (__ \ "fields").formatNullable[Seq[SlackAttachment.Field]] and
    (__ \ "from_url").formatNullable[String] and
    (__ \ "image_url").formatNullable[String] and
    (__ \ "image_thumb").formatNullable[String]
  )(applyFromSlack, unlift(unapplyToSlack))
}

case class SlackMessage(
  messageType: SlackMessageType,
  userId: SlackUserId,
  username: SlackUsername,
  timestamp: SlackMessageTimestamp,
  channel: SlackChannel,
  text: String,
  attachments: Seq[SlackAttachment],
  permalink: String)

object SlackMessage {
  implicit val slackFormat = (
    (__ \ "type").format[SlackMessageType] and
    (__ \ "user").format[SlackUserId] and
    (__ \ "username").format[SlackUsername] and
    (__ \ "ts").format[SlackMessageTimestamp] and
    (__ \ "channel").format[SlackChannel] and
    (__ \ "text").format[String] and
    (__ \ "attachments").formatNullable[Seq[SlackAttachment]].inmap[Seq[SlackAttachment]](_.getOrElse(Seq.empty), Some(_).filter(_.nonEmpty)) and
    (__ \ "permalink").format[String]
  )(apply, unlift(unapply))

}

<<<<<<< HEAD
sealed abstract class SlackCommand(val value: String)
object SlackCommand extends Enumerator[SlackCommand] {
  case class UnknownSlackCommandException(command: String) extends Exception(s"Unknown Slack command: $command")

  case object Kifi extends SlackCommand("/kifi")
  def all = _all

  def fromString(commandStr: String): Try[SlackCommand] = {
    all.collectFirst {
      case command if command.value equalsIgnoreCase commandStr => Success(command)
    } getOrElse Failure(UnknownSlackCommandException(commandStr))
  }

  implicit val format = Format[SlackCommand](
    Reads(_.validate[String].flatMap(command => SlackCommand.fromString(command).map(JsSuccess(_)).recover { case error => JsError(error.getMessage) }.get)),
    Writes(command => JsString(command.value))
  )
}
case class SlackCommandRequest(
  token: SlackAccessToken,
  teamId: SlackTeamId,
  teamDomain: SlackTeamDomain,
  channelId: SlackChannelId,
  channelName: SlackChannelName,
  userId: SlackUserId,
  username: SlackUsername,
  command: SlackCommand,
  text: String,
  responseUrl: String)

object SlackCommandRequest {
  implicit val slackReads = (
    (__ \ "token").read[SlackAccessToken] and
    (__ \ "team_id").read[SlackTeamId] and
    (__ \ "team_domain").read[SlackTeamDomain] and
    (__ \ "channel_id").read[SlackChannelId] and
    (__ \ "channel_name").read[SlackChannelName] and
    (__ \ "user_id").read[SlackUserId] and
    (__ \ "user_name").read[SlackUsername] and
    (__ \ "command").read[SlackCommand] and
    (__ \ "text").read[String] and
    (__ \ "response_url").read[String]
  )(apply _)
}

case class SlackCommandResponse(
  responseType: SlackCommandResponse.ResponseType,
  text: String,
  attachments: Seq[SlackAttachment])

object SlackCommandResponse {
  sealed abstract class ResponseType(val value: String)
  object ResponseType {
    case object InChannel extends ResponseType("in_channel")
    case object Ephemeral extends ResponseType("ephemeral")
    implicit val writes = Writes[ResponseType](responseType => JsString(responseType.value))
  }

  implicit val slackWrites = (
    (__ \ "response_type").write[ResponseType] and
    (__ \ "text").write[String] and
    (__ \ "attachments").write[Seq[SlackAttachment]]
  )(unlift(unapply))
}

@json
case class SlackChannelToLibrarySummary(
  teamId: SlackTeamId,
  channelId: SlackChannelId,
  libraryId: Id[Library],
  on: Boolean,
  lastMessageTimestamp: Option[SlackMessageTimestamp])
=======
@json
case class SlackReaction(value: String)
object SlackReaction {
  val checkMark = SlackReaction("heavy_check_mark")
}
>>>>>>> 64bcc0ac
<|MERGE_RESOLUTION|>--- conflicted
+++ resolved
@@ -164,7 +164,12 @@
 
 }
 
-<<<<<<< HEAD
+@json
+case class SlackReaction(value: String)
+object SlackReaction {
+  val checkMark = SlackReaction("heavy_check_mark")
+}
+
 sealed abstract class SlackCommand(val value: String)
 object SlackCommand extends Enumerator[SlackCommand] {
   case class UnknownSlackCommandException(command: String) extends Exception(s"Unknown Slack command: $command")
@@ -183,6 +188,7 @@
     Writes(command => JsString(command.value))
   )
 }
+
 case class SlackCommandRequest(
   token: SlackAccessToken,
   teamId: SlackTeamId,
@@ -236,11 +242,4 @@
   channelId: SlackChannelId,
   libraryId: Id[Library],
   on: Boolean,
-  lastMessageTimestamp: Option[SlackMessageTimestamp])
-=======
-@json
-case class SlackReaction(value: String)
-object SlackReaction {
-  val checkMark = SlackReaction("heavy_check_mark")
-}
->>>>>>> 64bcc0ac
+  lastMessageTimestamp: Option[SlackMessageTimestamp])