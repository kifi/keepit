package com.keepit.slack.models

import com.keepit.common.cache.{ JsonCacheImpl, FortyTwoCachePlugin, CacheStatistics, Key }
import com.keepit.common.db.Id
import com.keepit.common.logging.AccessLog
import com.keepit.common.reflection.Enumerator
import com.keepit.model.KeepAttributionType._
import com.keepit.model.{ LibrarySpace, Keep, Library }
import com.keepit.rover.model.BasicImages
import org.joda.time.DateTime
import play.api.libs.functional.syntax._
import play.api.libs.json._
import com.kifi.macros.json

import scala.concurrent.duration.Duration
import scala.util.{ Failure, Success, Try }

object KifiSlackApp {
  val SLACK_CLIENT_ID = "2348051170.15031499078"
  val SLACK_CLIENT_SECRET = "ad688ad730192eabe0bdc6675975f3fc"
  val SLACK_COMMAND_TOKEN = SlackCommandToken("g4gyK5XEFCDm4RqgsyjGKPCD")
}

@json case class SlackTimestamp(value: String) extends Ordered[SlackTimestamp] { // channel-specific timestamp
  def compare(that: SlackTimestamp) = value compare that.value
  def toDateTime: DateTime = Try {
    new DateTime(value.split('.').head.toLong * 1000) // "The bit before the . is a unix timestamp, the bit after is a sequence to guarantee uniqueness."
  }.getOrElse(throw new Exception(s"Could not parse a date-time out of $value"))
}

@json case class SlackMessageType(value: String)

case class SlackAttachment(
    fallback: Option[String] = None,
    color: Option[String] = None,
    pretext: Option[String] = None,
    service: Option[String] = None,
    author: Option[SlackAttachment.Author] = None,
    title: Option[SlackAttachment.Title] = None,
    text: Option[String] = None,
    fields: Seq[SlackAttachment.Field] = Seq.empty,
    fromUrl: Option[String] = None,
    imageUrl: Option[String] = None,
    thumbUrl: Option[String] = None,
    markdownIn: Option[Set[String]] = None) {
  def withFullMarkdown = this.copy(markdownIn = Some(Set("text")))
}

object SlackAttachment {
  case class Author(name: String, link: Option[String], icon: Option[String])
  case class Title(value: String, link: Option[String])
  @json case class Field(title: String, value: JsValue, short: Option[Boolean])

  def applyFromSlack(
    fallback: Option[String],
    color: Option[String],
    pretext: Option[String],
    service: Option[String],
    authorName: Option[String],
    authorLink: Option[String],
    authorIcon: Option[String],
    titleValue: Option[String],
    titleLink: Option[String],
    text: Option[String],
    fields: Option[Seq[SlackAttachment.Field]],
    fromUrl: Option[String],
    imageUrl: Option[String],
    thumbUrl: Option[String],
    markdownIn: Option[Set[String]]): SlackAttachment = {
    val author = authorName.map(Author(_, authorLink, authorIcon))
    val title = titleValue.map(Title(_, titleLink))
    SlackAttachment(fallback, color, pretext, service, author, title, text, fields.getOrElse(Seq.empty), fromUrl, imageUrl, thumbUrl, markdownIn)
  }

  def unapplyToSlack(attachment: SlackAttachment) = Some((
    attachment.fallback: Option[String],
    attachment.color: Option[String],
    attachment.pretext: Option[String],
    attachment.service: Option[String],
    attachment.author.map(_.name): Option[String],
    attachment.author.flatMap(_.link): Option[String],
    attachment.author.flatMap(_.icon): Option[String],
    attachment.title.map(_.value): Option[String],
    attachment.title.flatMap(_.link): Option[String],
    attachment.text: Option[String],
    Some(attachment.fields).filter(_.nonEmpty): Option[Seq[SlackAttachment.Field]],
    attachment.fromUrl: Option[String],
    attachment.imageUrl: Option[String],
    attachment.thumbUrl: Option[String],
    attachment.markdownIn: Option[Set[String]]
  ))

  implicit val format: Format[SlackAttachment] = (
    (__ \ 'fallback).formatNullable[String] and
    (__ \ 'color).formatNullable[String] and
    (__ \ 'pretext).formatNullable[String] and
    (__ \ 'service_name).formatNullable[String] and
    (__ \ 'author_name).formatNullable[String] and
    (__ \ 'author_link).formatNullable[String] and
    (__ \ 'author_icon).formatNullable[String] and
    (__ \ 'title).formatNullable[String] and
    (__ \ 'title_link).formatNullable[String] and
    (__ \ 'text).formatNullable[String] and
    (__ \ 'fields).formatNullable[Seq[SlackAttachment.Field]] and
    (__ \ 'from_url).formatNullable[String] and
    (__ \ 'image_url).formatNullable[String] and
    (__ \ 'thumb_url).formatNullable[String] and
    (__ \ 'mrkdwn_in).formatNullable[Set[String]]
  )(applyFromSlack, unlift(unapplyToSlack))
}

case class SlackMessage(
  messageType: SlackMessageType,
  userId: SlackUserId,
  username: SlackUsername,
  timestamp: SlackTimestamp,
  channel: SlackChannelIdAndName,
  text: String,
  attachments: Seq[SlackAttachment],
  permalink: String)

object SlackMessage {
  implicit val slackFormat = (
    (__ \ "type").format[SlackMessageType] and
    (__ \ "user").format[SlackUserId] and
    (__ \ "username").format[SlackUsername] and
    (__ \ "ts").format[SlackTimestamp] and
    (__ \ "channel").format[SlackChannelIdAndName] and
    (__ \ "text").format[String] and
    (__ \ "attachments").formatNullable[Seq[SlackAttachment]].inmap[Seq[SlackAttachment]](_.getOrElse(Seq.empty), Some(_).filter(_.nonEmpty)) and
    (__ \ "permalink").format[String]
  )(apply, unlift(unapply))

}

@json
case class SlackReaction(value: String)
object SlackReaction {
  val checkMark = SlackReaction("heavy_check_mark")
}

case class SlackEmoji(value: String)
object SlackEmoji {
  val bee = SlackEmoji(":bee:")
  val constructionWorker = SlackEmoji(":construction_worker:")
  val fireworks = SlackEmoji(":fireworks:")
  val gear = SlackEmoji(":gear:")
  val magnifyingGlass = SlackEmoji(":mag_right:")
<<<<<<< HEAD
=======
  val rocket = SlackEmoji(":rocket:")
>>>>>>> 959848f0
  val star = SlackEmoji(":star:")
}

sealed abstract class SlackCommand(val value: String)
object SlackCommand extends Enumerator[SlackCommand] {
  case class UnknownSlackCommandException(command: String) extends Exception(s"Unknown Slack command: $command")

  case object Kifi extends SlackCommand("/kifi")
  def all = _all

  def fromString(commandStr: String): Try[SlackCommand] = {
    all.collectFirst {
      case command if command.value equalsIgnoreCase commandStr => Success(command)
    } getOrElse Failure(UnknownSlackCommandException(commandStr))
  }

  implicit val format = Format[SlackCommand](
    Reads(_.validate[String].flatMap(command => SlackCommand.fromString(command).map(JsSuccess(_)).recover { case error => JsError(error.getMessage) }.get)),
    Writes(command => JsString(command.value))
  )
}

@json
case class SlackCommandToken(value: String)

case class SlackCommandRequest(
  token: SlackCommandToken,
  teamId: SlackTeamId,
  teamDomain: SlackTeamDomain,
  channelId: SlackChannelId,
  channelName: SlackChannelName,
  userId: SlackUserId,
  username: SlackUsername,
  command: SlackCommand,
  text: String,
  responseUrl: String)

object SlackCommandRequest {
  implicit val slackReads = (
    (__ \ "token").read[SlackCommandToken] and
    (__ \ "team_id").read[SlackTeamId] and
    (__ \ "team_domain").read[SlackTeamDomain] and
    (__ \ "channel_id").read[SlackChannelId] and
    (__ \ "channel_name").read[SlackChannelName] and
    (__ \ "user_id").read[SlackUserId] and
    (__ \ "user_name").read[SlackUsername] and
    (__ \ "command").read[SlackCommand] and
    (__ \ "text").read[String] and
    (__ \ "response_url").read[String]
  )(apply _)

  case class InvalidSlackCommandRequest(commandForm: Map[String, Seq[String]], missingKey: String) extends Exception(s"Invalid Slack command request, $missingKey not found: $commandForm")

  def fromSlack(commandForm: Map[String, Seq[String]]): Try[SlackCommandRequest] = Try {

    def get(key: String): String = commandForm.get(key).flatMap(_.headOption).getOrElse { throw new InvalidSlackCommandRequest(commandForm, key) }

    SlackCommandRequest(
      SlackCommandToken(get("token")),
      SlackTeamId(get("team_id")),
      SlackTeamDomain(get("team_domain")),
      SlackChannelId(get("channel_id")),
      SlackChannelName(get("channel_name")),
      SlackUserId(get("user_id")),
      SlackUsername(get("user_name")),
      SlackCommand.fromString(get("command")).get,
      get("text"),
      get("response_url")
    )
  }
}

case class SlackCommandResponse(
  responseType: SlackCommandResponse.ResponseType,
  text: String,
  attachments: Seq[SlackAttachment])

object SlackCommandResponse {
  sealed abstract class ResponseType(val value: String)
  object ResponseType {
    case object InChannel extends ResponseType("in_channel")
    case object Ephemeral extends ResponseType("ephemeral")
    implicit val writes = Writes[ResponseType](responseType => JsString(responseType.value))
  }

  implicit val slackWrites = (
    (__ \ "response_type").write[ResponseType] and
    (__ \ "text").write[String] and
    (__ \ "attachments").write[Seq[SlackAttachment]]
  )(unlift(unapply))
}

@json
case class SlackChannelIntegrations(
  teamId: SlackTeamId,
  channelId: SlackChannelId,
  allLibraries: Set[Id[Library]],
  toLibraries: Set[Id[Library]],
  fromLibraries: Set[Id[Library]],
  spaces: Map[Id[Library], Set[LibrarySpace]] // there's currently no unique constraint on (teamId: SlackTeamId, channelId: SlackChannelId, libraryId: Id[Library])
  )

object SlackChannelIntegrations {
  def none(teamId: SlackTeamId, channelId: SlackChannelId) = SlackChannelIntegrations(teamId, channelId, Set.empty, Set.empty, Set.empty, Map.empty)
}

case class SlackChannelIntegrationsKey(teamId: SlackTeamId, channelId: SlackChannelId) extends Key[SlackChannelIntegrations] {
  override val version = 2
  val namespace = "slack_channel_integrations"
  def toKey(): String = s"${teamId.value}-${channelId.value}"
}

class SlackChannelIntegrationsCache(stats: CacheStatistics, accessLog: AccessLog, innermostPluginSettings: (FortyTwoCachePlugin, Duration), innerToOuterPluginSettings: (FortyTwoCachePlugin, Duration)*)
  extends JsonCacheImpl[SlackChannelIntegrationsKey, SlackChannelIntegrations](stats, accessLog, innermostPluginSettings, innerToOuterPluginSettings: _*)<|MERGE_RESOLUTION|>--- conflicted
+++ resolved
@@ -146,10 +146,7 @@
   val fireworks = SlackEmoji(":fireworks:")
   val gear = SlackEmoji(":gear:")
   val magnifyingGlass = SlackEmoji(":mag_right:")
-<<<<<<< HEAD
-=======
   val rocket = SlackEmoji(":rocket:")
->>>>>>> 959848f0
   val star = SlackEmoji(":star:")
 }
 
