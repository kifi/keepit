package com.keepit.eliza

import com.google.inject.Inject
import com.keepit.common.cache.TransactionalCaching.Implicits.directCacheAccess
import com.keepit.common.core._
import com.keepit.common.db.{Id, SequenceNumber}
import com.keepit.common.healthcheck.AirbrakeNotifier
import com.keepit.common.json.TraversableFormat
import com.keepit.common.json.TupleFormat._
import com.keepit.common.logging.Logging
import com.keepit.common.net.{CallTimeouts, HttpClient}
import com.keepit.common.routes.Eliza
import com.keepit.common.service.{ServiceClient, ServiceType}
import com.keepit.common.store.S3UserPictureConfig
import com.keepit.common.zookeeper.ServiceCluster
import com.keepit.discussion.{CrossServiceMessage, Discussion, Message}
import com.keepit.eliza.model._
import com.keepit.model._
import com.keepit.notify.model.event.NotificationEvent
import com.keepit.notify.model.{GroupingNotificationKind, Recipient}
import com.keepit.search.index.message.ThreadContent
import com.kifi.macros.json
import org.joda.time.DateTime
import play.api.libs.functional.syntax._
import play.api.libs.json._
import com.keepit.eliza.ElizaServiceClient._

import scala.concurrent.{ExecutionContext, Future}
import scala.util.Try

sealed case class LibraryPushNotificationCategory(name: String)
sealed case class UserPushNotificationCategory(name: String)
sealed case class SimplePushNotificationCategory(name: String)
sealed case class OrgPushNotificationCategory(name: String)

object SimplePushNotificationCategory {
  val PersonaUpdate = SimplePushNotificationCategory("PersonaUpdate")
  val HailMerryUpdate = SimplePushNotificationCategory("HailMerryUpdate")
  val OrganizationInvitation = SimplePushNotificationCategory("OrganizationInvitation")
}

object UserPushNotificationCategory {
  val UserConnectionRequest = UserPushNotificationCategory("UserConnectionRequest")
  val UserConnectionAccepted = UserPushNotificationCategory("UserConnectionAccepted")
  val ContactJoined = UserPushNotificationCategory("ContactJoined")
  val NewLibraryFollower = UserPushNotificationCategory("NewLibraryFollower")
  val NewLibraryCollaborator = UserPushNotificationCategory("NewLibraryCollaborator")
  val LibraryInviteAccepted = UserPushNotificationCategory("LibraryInviteAccepted")
  val NewOrganizationMember = UserPushNotificationCategory("NewOrganizationMember")
}

object LibraryPushNotificationCategory {
  val LibraryChanged = LibraryPushNotificationCategory("LibraryChanged")
  val LibraryInvitation = LibraryPushNotificationCategory("LibraryInvitation")
}

object OrgPushNotificationCategory {

  val OrganizationInvitation = OrgPushNotificationCategory("OrganizationInvitation")

  implicit val format = new Format[OrgPushNotificationCategory] {
    def reads(json: JsValue) = json.as[String] match {
      case OrganizationInvitation.name => JsSuccess(OrganizationInvitation)
    }
    def writes(o: OrgPushNotificationCategory) = JsString(o.name)
  }
}

case class PushNotificationExperiment(name: String)
object PushNotificationExperiment {
  val Experiment1 = PushNotificationExperiment("Experiment1")
  val Experiment2 = PushNotificationExperiment("Experiment2")
  val All = Seq(Experiment1, Experiment2)
  implicit val format = Json.format[PushNotificationExperiment]
}

case class OrgPushNotificationRequest( // pretty bare right now, add org-specific fields as needed
  userId: Id[User],
  message: String,
  pushNotificationExperiment: PushNotificationExperiment,
  category: OrgPushNotificationCategory,
  force: Boolean = false)
object OrgPushNotificationRequest {
  implicit val format: Format[OrgPushNotificationRequest] = (
    (__ \ 'userId).format[Id[User]] and
    (__ \ 'message).format[String] and
    (__ \ 'pushNotificationExperiment).format[PushNotificationExperiment] and
    (__ \ 'category).format[OrgPushNotificationCategory] and
    (__ \ 'force).format[Boolean]
  )(OrgPushNotificationRequest.apply, unlift(OrgPushNotificationRequest.unapply))
}

trait ElizaServiceClient extends ServiceClient {
  final val serviceType = ServiceType.ELIZA
  def sendToUserNoBroadcast(userId: Id[User], data: JsArray): Future[Unit]
  def sendToUser(userId: Id[User], data: JsArray): Future[Unit]
  def sendToAllUsers(data: JsArray): Unit

  def flush(userId: Id[User]): Future[Unit]

  def sendUserPushNotification(userId: Id[User], message: String, recipient: User, pushNotificationExperiment: PushNotificationExperiment, category: UserPushNotificationCategory): Future[Int]
  def sendLibraryPushNotification(userId: Id[User], message: String, libraryId: Id[Library], libraryUrl: String, pushNotificationExperiment: PushNotificationExperiment, category: LibraryPushNotificationCategory, force: Boolean = false): Future[Int]
  def sendGeneralPushNotification(userId: Id[User], message: String, pushNotificationExperiment: PushNotificationExperiment, category: SimplePushNotificationCategory, force: Boolean = false): Future[Int]
  def sendOrgPushNotification(request: OrgPushNotificationRequest): Future[Int]

  def connectedClientCount: Future[Seq[Int]]
  def sendNotificationEvent(event: NotificationEvent): Future[Unit]
  def completeNotification[N <: NotificationEvent, G](kind: GroupingNotificationKind[N, G], params: G, recipient: Recipient): Future[Boolean]
  def getThreadContentForIndexing(sequenceNumber: SequenceNumber[ThreadContent], maxBatchSize: Long): Future[Seq[ThreadContent]]
  def getUserThreadStats(userId: Id[User]): Future[UserThreadStats]
  def getNonUserThreadMuteInfo(publicId: String): Future[Option[(String, Boolean)]]
  def setNonUserThreadMuteState(publicId: String, muted: Boolean): Future[Boolean]
  def keepAttribution(userId: Id[User], uriId: Id[NormalizedURI]): Future[Seq[Id[User]]]
  def checkUrisDiscussed(userId: Id[User], uriIds: Seq[Id[NormalizedURI]]): Future[Seq[Boolean]]

  //migration
  def importThread(data: JsObject): Unit

  def getRenormalizationSequenceNumber(): Future[SequenceNumber[ChangedURI]]
  def getUnreadNotifications(userId: Id[User], howMany: Int): Future[Seq[UserThreadView]]
  def getSharedThreadsForGroupByWeek(users: Seq[Id[User]]): Future[Seq[GroupThreadStats]]
  def getAllThreadsForGroupByWeek(users: Seq[Id[User]]): Future[Seq[GroupThreadStats]]
  def getParticipantsByThreadExtId(threadExtId: String): Future[Set[Id[User]]]

  // Discussion cross-service methods
  def getCrossServiceMessages(msgIds: Set[Id[Message]]): Future[Map[Id[Message], CrossServiceMessage]]
  def getDiscussionsForKeeps(keepIds: Set[Id[Keep]]): Future[Map[Id[Keep], Discussion]]
  def markKeepsAsReadForUser(userId: Id[User], lastSeenByKeep: Map[Id[Keep], Id[Message]]): Future[Map[Id[Keep], Int]]
  def sendMessageOnKeep(userId: Id[User], text: String, keepId: Id[Keep]): Future[Message]
  def getMessagesOnKeep(keepId: Id[Keep], fromIdOpt: Option[Id[Message]], limit: Int): Future[Seq[Message]]
  def editMessage(msgId: Id[Message], newText: String): Future[Message]
  def deleteMessage(msgId: Id[Message]): Future[Unit]
<<<<<<< HEAD

  def keepHasThreadWithAccessToken(keepId: Id[Keep], accessToken: String): Future[Boolean]

  def rpbGetThreads(limit: Int): Future[RPBGetThreads.Response]
  def rpbConnectKeeps(connections: Map[Long, Id[Keep]]): Future[Unit]
=======
  def getMessagesChanged(seqNum: SequenceNumber[Message], fetchSize: Int): Future[Seq[CrossServiceMessage]]
>>>>>>> a138e28b
}

class ElizaServiceClientImpl @Inject() (
  val airbrakeNotifier: AirbrakeNotifier,
  val httpClient: HttpClient,
  val serviceCluster: ServiceCluster,
  implicit val defaultContext: ExecutionContext,
  userThreadStatsForUserIdCache: UserThreadStatsForUserIdCache)
    extends ElizaServiceClient with Logging {

  def sendUserPushNotification(userId: Id[User], message: String, recipient: User, pushNotificationExperiment: PushNotificationExperiment, category: UserPushNotificationCategory): Future[Int] = {
    val payload = Json.obj("userId" -> userId, "message" -> message, "recipientId" -> recipient.externalId, "username" -> recipient.username.value, "pictureUrl" -> Json.toJson(recipient.pictureName.getOrElse(S3UserPictureConfig.defaultName)), "pushNotificationExperiment" -> pushNotificationExperiment, "category" -> category.name)
    call(Eliza.internal.sendUserPushNotification(), payload, callTimeouts = longTimeout).map { response =>
      response.body.toInt
    }
  }

  def sendLibraryPushNotification(userId: Id[User], message: String, libraryId: Id[Library], libraryUrl: String, pushNotificationExperiment: PushNotificationExperiment, category: LibraryPushNotificationCategory, force: Boolean = false): Future[Int] = {
    val payload = Json.obj("userId" -> userId, "message" -> message, "libraryId" -> libraryId, "libraryUrl" -> libraryUrl, "pushNotificationExperiment" -> pushNotificationExperiment, "category" -> category.name, "force" -> force)
    call(Eliza.internal.sendLibraryPushNotification, payload, callTimeouts = longTimeout).map { response =>
      response.body.toInt
    }
  }

  def sendGeneralPushNotification(userId: Id[User], message: String, pushNotificationExperiment: PushNotificationExperiment, category: SimplePushNotificationCategory, force: Boolean = false): Future[Int] = {
    val payload = Json.obj("userId" -> userId, "message" -> message, "pushNotificationExperiment" -> pushNotificationExperiment, "category" -> category.name, "force" -> force)
    call(Eliza.internal.sendGeneralPushNotification, payload, callTimeouts = longTimeout).map { response =>
      response.body.toInt
    }
  }

  def sendOrgPushNotification(request: OrgPushNotificationRequest): Future[Int] = {
    call(Eliza.internal.sendOrgPushNotification, Json.toJson(request), callTimeouts = longTimeout).map(response => response.body.toInt)
  }

  def sendToUserNoBroadcast(userId: Id[User], data: JsArray): Future[Unit] = {
    val payload = Json.obj("userId" -> userId, "data" -> data)
    Future.sequence(broadcast(Eliza.internal.sendToUserNoBroadcast, payload).values).map(_ => ())
  }

  def sendToUser(userId: Id[User], data: JsArray): Future[Unit] = {
    val payload = Json.obj("userId" -> userId, "data" -> data)
    call(Eliza.internal.sendToUser, payload).map(_ => ())
  }

  def sendToAllUsers(data: JsArray): Unit = {
    broadcast(Eliza.internal.sendToAllUsers, data)
  }

  def flush(userId: Id[User]): Future[Unit] = {
    val payload = Json.obj("userId" -> userId, "data" -> Json.arr("flush"))
    call(Eliza.internal.sendToUser, payload).map(_ => ())
  }

  def connectedClientCount: Future[Seq[Int]] = {
    Future.sequence(broadcast(Eliza.internal.connectedClientCount).values.toSeq).map { respSeq =>
      respSeq.map { resp => resp.body.toInt }
    }
  }

  val longTimeout = CallTimeouts(responseTimeout = Some(10000), maxWaitTime = Some(10000), maxJsonParseTime = Some(10000))

  def sendNotificationEvent(event: NotificationEvent): Future[Unit] = {
    val payload = Json.toJson(event)
    call(Eliza.internal.sendNotificationEvent(), payload).imap(_ => ())
  }

  def completeNotification[N <: NotificationEvent, G](kind: GroupingNotificationKind[N, G], params: G, recipient: Recipient): Future[Boolean] = {
    val groupIdentifier = kind.gid.serialize(params)
    val payload = Json.obj(
      "recipient" -> recipient,
      "kind" -> kind,
      "groupIdentifier" -> groupIdentifier
    )
    call(Eliza.internal.completeNotification(), payload).map { resp =>
       Json.parse(resp.body).as[Boolean]
    }
  }

  def getThreadContentForIndexing(sequenceNumber: SequenceNumber[ThreadContent], maxBatchSize: Long): Future[Seq[ThreadContent]] = {
    call(Eliza.internal.getThreadContentForIndexing(sequenceNumber, maxBatchSize), callTimeouts = longTimeout)
      .map { response =>
        val json = Json.parse(response.body).as[JsArray]
        json.value.map(_.as[ThreadContent])
      }
  }

  def getUserThreadStats(userId: Id[User]): Future[UserThreadStats] = {
    userThreadStatsForUserIdCache.get(UserThreadStatsForUserIdKey(userId)) map { s => Future.successful(s) } getOrElse {
      call(Eliza.internal.getUserThreadStats(userId)).map { response =>
        Json.parse(response.body).as[UserThreadStats]
      }
    }
  }

  def getNonUserThreadMuteInfo(publicId: String): Future[Option[(String, Boolean)]] = {
    call(Eliza.internal.getNonUserThreadMuteInfo(publicId), callTimeouts = longTimeout).map { response =>
      Json.parse(response.body).asOpt[(String, Boolean)]
    }
  }

  def setNonUserThreadMuteState(publicId: String, muted: Boolean): Future[Boolean] = {
    call(Eliza.internal.setNonUserThreadMuteState(publicId, muted), callTimeouts = longTimeout).map { response =>
      Json.parse(response.body).as[Boolean]
    }
  }

  def checkUrisDiscussed(userId: Id[User], uriIds: Seq[Id[NormalizedURI]]): Future[Seq[Boolean]] = {
    call(Eliza.internal.checkUrisDiscussed(userId), body = Json.toJson(uriIds), attempts = 2, callTimeouts = longTimeout).map { r =>
      r.json.as[Seq[Boolean]]
    }
  }

  //migration
  def importThread(data: JsObject): Unit = {
    call(Eliza.internal.importThread, data)
  }

  def getRenormalizationSequenceNumber(): Future[SequenceNumber[ChangedURI]] = call(Eliza.internal.getRenormalizationSequenceNumber).map(_.json.as(SequenceNumber.format[ChangedURI]))

  def keepAttribution(userId: Id[User], uriId: Id[NormalizedURI]): Future[Seq[Id[User]]] = {
    call(Eliza.internal.keepAttribution(userId, uriId)).map { response =>
      Json.parse(response.body).as[Seq[Id[User]]]
    }
  }

  def getUnreadNotifications(userId: Id[User], howMany: Int): Future[Seq[UserThreadView]] = {
    call(Eliza.internal.getUnreadNotifications(userId, howMany)).map { response =>
      Json.parse(response.body).as[Seq[UserThreadView]]
    }
  }

  def getSharedThreadsForGroupByWeek(users: Seq[Id[User]]): Future[Seq[GroupThreadStats]] = {
    call(Eliza.internal.getSharedThreadsForGroupByWeek, body = Json.toJson(users)).map { response =>
      response.json.as[Seq[GroupThreadStats]]
    }
  }

  def getAllThreadsForGroupByWeek(users: Seq[Id[User]]): Future[Seq[GroupThreadStats]] = {
    call(Eliza.internal.getAllThreadsForGroupByWeek, body = Json.toJson(users)).map { response =>
      response.json.as[Seq[GroupThreadStats]]
    }
  }

  def getParticipantsByThreadExtId(threadExtId: String): Future[Set[Id[User]]] = {
    call(Eliza.internal.getParticipantsByThreadExtId(threadExtId)).map { response =>
      response.json.as[Set[Id[User]]]
    }
  }

  def getCrossServiceMessages(msgIds: Set[Id[Message]]): Future[Map[Id[Message], CrossServiceMessage]] = {
    import GetCrossServiceMessages._
    val request = Request(msgIds)
    val x = implicitly[Format[Request]]
    call(Eliza.internal.getCrossServiceMessages, body = Json.toJson(request)).map { response =>
      response.json.as[Response].msgs
    }
  }
  def getDiscussionsForKeeps(keepIds: Set[Id[Keep]]): Future[Map[Id[Keep], Discussion]] = {
    import GetDiscussionsForKeeps._
    val request = Request(keepIds)
    call(Eliza.internal.getDiscussionsForKeeps, body = Json.toJson(request)).map { response =>
      response.json.as[Response].discussions
    }
  }

  def markKeepsAsReadForUser(userId: Id[User], lastSeenByKeep: Map[Id[Keep], Id[Message]]): Future[Map[Id[Keep], Int]] = {
    import MarkKeepsAsReadForUser._
    val request = Request(userId, lastSeenByKeep)
    call(Eliza.internal.markKeepsAsReadForUser(), body = Json.toJson(request)).map { response =>
      response.json.as[Response].unreadCount
    }
  }
  def sendMessageOnKeep(userId: Id[User], text: String, keepId: Id[Keep]): Future[Message] = {
    import SendMessageOnKeep._
    val request = Request(userId, text, keepId)
    call(Eliza.internal.sendMessageOnKeep(), body = Json.toJson(request)).map { response =>
      response.json.as[Response].msg
    }
  }
  def getMessagesOnKeep(keepId: Id[Keep], fromIdOpt: Option[Id[Message]], limit: Int): Future[Seq[Message]] = {
    import GetMessagesOnKeep._
    val request = Request(keepId, fromIdOpt, limit)
    call(Eliza.internal.getMessagesOnKeep, body = Json.toJson(request)).map { response =>
      response.json.as[Response].msgs
    }
  }
  def editMessage(msgId: Id[Message], newText: String): Future[Message] = {
    import EditMessage._
    val request = Request(msgId, newText)
    call(Eliza.internal.editMessage(), body = Json.toJson(request)).map { response =>
      response.json.as[Response].msg
    }
  }
  def deleteMessage(msgId: Id[Message]): Future[Unit] = {
    import DeleteMessage._
    val request = Request(msgId)
    call(Eliza.internal.deleteMessage(), body = Json.toJson(request)).map { response =>
      Unit
    }
  }

<<<<<<< HEAD
  def keepHasThreadWithAccessToken(keepId: Id[Keep], accessToken: String): Future[Boolean] = {
    call(Eliza.internal.keepHasAccessToken(keepId, accessToken)).map { response =>
      (response.json \ "hasToken").as[Boolean]
    }
  }

  // TODO(ryan): delete this morass
  def rpbGetThreads(limit: Int): Future[RPBGetThreads.Response] = {
    import RPBGetThreads._
    val request = Request(limit)
    call(Eliza.internal.rpbGetThreads, body = Json.toJson(request)).map { response =>
      response.json.as[Response]
    }
  }
  def rpbConnectKeeps(connections: Map[Long, Id[Keep]]): Future[Unit] = {
    import RPBConnectKeeps._
    val request = Request(connections)
    call(Eliza.internal.rpbConnectKeeps(), body = Json.toJson(request)).map { response =>
      Unit
    }
=======
  def getMessagesChanged(seqNum: SequenceNumber[Message], fetchSize: Int): Future[Seq[CrossServiceMessage]] = {
    call(Eliza.internal.getMessagesChanged(seqNum, fetchSize)).map { _.json.as[Seq[CrossServiceMessage]] }
>>>>>>> a138e28b
  }
}

object ElizaServiceClient {
  object GetCrossServiceMessages {
    case class Request(msgIds: Set[Id[Message]])
    case class Response(msgs: Map[Id[Message], CrossServiceMessage])
    implicit val requestFormat: Format[Request] = Json.format[Request]
    implicit val responseFormat: Format[Response] = Json.format[Response]
  }
  object GetDiscussionsForKeeps {
    case class Request(keepIds: Set[Id[Keep]])
    case class Response(discussions: Map[Id[Keep], Discussion])
    implicit val requestFormat: Format[Request] = Json.format[Request]
    implicit val responseFormat: Format[Response] = Json.format[Response]
  }
  object MarkKeepsAsReadForUser {
    case class Request(userId: Id[User], lastSeen: Map[Id[Keep], Id[Message]])
    case class Response(unreadCount: Map[Id[Keep], Int])
    implicit val requestFormat: Format[Request] = Json.format[Request]
    implicit val responseFormat: Format[Response] = Json.format[Response]
  }
  object SendMessageOnKeep {
    case class Request(userId: Id[User], text: String, keepId: Id[Keep])
    case class Response(msg: Message)
    implicit val requestFormat: Format[Request] = Json.format[Request]
    implicit val responseFormat: Format[Response] = Json.format[Response]
  }
  object GetMessagesOnKeep {
    case class Request(keepId: Id[Keep], fromIdOpt: Option[Id[Message]], limit: Int)
    case class Response(msgs: Seq[Message])
    implicit val requestFormat: Format[Request] = Json.format[Request]
    implicit val responseFormat: Format[Response] = Json.format[Response]
  }
  object EditMessage {
    case class Request(msgId: Id[Message], newText: String)
    case class Response(msg: Message)
    implicit val requestFormat: Format[Request] = Json.format[Request]
    implicit val responseFormat: Format[Response] = Json.format[Response]
  }
  object DeleteMessage {
    case class Request(msgId: Id[Message])
    implicit val requestFormat: Format[Request] = Format(
      Reads { j => j.validate[Long].map(n => Request(Id(n))) },
      Writes { o => JsNumber(o.msgId.id) }
    )
  }
}<|MERGE_RESOLUTION|>--- conflicted
+++ resolved
@@ -130,15 +130,9 @@
   def getMessagesOnKeep(keepId: Id[Keep], fromIdOpt: Option[Id[Message]], limit: Int): Future[Seq[Message]]
   def editMessage(msgId: Id[Message], newText: String): Future[Message]
   def deleteMessage(msgId: Id[Message]): Future[Unit]
-<<<<<<< HEAD
 
   def keepHasThreadWithAccessToken(keepId: Id[Keep], accessToken: String): Future[Boolean]
-
-  def rpbGetThreads(limit: Int): Future[RPBGetThreads.Response]
-  def rpbConnectKeeps(connections: Map[Long, Id[Keep]]): Future[Unit]
-=======
   def getMessagesChanged(seqNum: SequenceNumber[Message], fetchSize: Int): Future[Seq[CrossServiceMessage]]
->>>>>>> a138e28b
 }
 
 class ElizaServiceClientImpl @Inject() (
@@ -341,31 +335,13 @@
     }
   }
 
-<<<<<<< HEAD
   def keepHasThreadWithAccessToken(keepId: Id[Keep], accessToken: String): Future[Boolean] = {
     call(Eliza.internal.keepHasAccessToken(keepId, accessToken)).map { response =>
       (response.json \ "hasToken").as[Boolean]
     }
   }
-
-  // TODO(ryan): delete this morass
-  def rpbGetThreads(limit: Int): Future[RPBGetThreads.Response] = {
-    import RPBGetThreads._
-    val request = Request(limit)
-    call(Eliza.internal.rpbGetThreads, body = Json.toJson(request)).map { response =>
-      response.json.as[Response]
-    }
-  }
-  def rpbConnectKeeps(connections: Map[Long, Id[Keep]]): Future[Unit] = {
-    import RPBConnectKeeps._
-    val request = Request(connections)
-    call(Eliza.internal.rpbConnectKeeps(), body = Json.toJson(request)).map { response =>
-      Unit
-    }
-=======
   def getMessagesChanged(seqNum: SequenceNumber[Message], fetchSize: Int): Future[Seq[CrossServiceMessage]] = {
     call(Eliza.internal.getMessagesChanged(seqNum, fetchSize)).map { _.json.as[Seq[CrossServiceMessage]] }
->>>>>>> a138e28b
   }
 }
 
