package com.keepit.eliza

import com.keepit.common.crypto.PublicId
import com.keepit.model._
import com.keepit.common.db.{ ExternalId, SequenceNumber, Id }
import com.keepit.common.service.{ ServiceClient, ServiceType }
import com.keepit.common.logging.Logging
import com.keepit.common.routes.Eliza
import com.keepit.common.healthcheck.AirbrakeNotifier
import com.keepit.common.net.{ CallTimeouts, HttpClient }
import com.keepit.common.zookeeper.ServiceCluster
import com.keepit.search.index.message.ThreadContent
import com.keepit.common.cache.TransactionalCaching.Implicits.directCacheAccess

import scala.collection.mutable
import scala.concurrent.{ ExecutionContext, Future }

import play.api.libs.json.{ JsString, JsValue, JsArray, Json, JsObject }

import com.google.inject.Inject
import com.google.inject.util.Providers
import com.keepit.eliza.model.{ UserThreadView, MessageHandle, UserThreadStatsForUserIdKey, UserThreadStatsForUserIdCache, UserThreadStats }

import akka.actor.Scheduler
import com.keepit.common.json.TupleFormat._

sealed case class PushNotificationCategory(name: String)
object PushNotificationCategory {
  val LibraryChanged = PushNotificationCategory("LibraryChanged")
  val UserConnectionRequest = PushNotificationCategory("UserConnectionRequest")
  val PersonaUpdate = PushNotificationCategory("PersonaUpdate")
  implicit val format = Json.format[PushNotificationCategory]
}
case class PushNotificationExperiment(name: String)
object PushNotificationExperiment {
  val Experiment1 = PushNotificationExperiment("Experiment1")
  val Experiment2 = PushNotificationExperiment("Experiment2")
  val All = Seq(Experiment1, Experiment2)
  implicit val format = Json.format[PushNotificationExperiment]
}

trait ElizaServiceClient extends ServiceClient {
  final val serviceType = ServiceType.ELIZA
  def sendToUserNoBroadcast(userId: Id[User], data: JsArray): Unit
  def sendToUser(userId: Id[User], data: JsArray): Unit
  def sendToAllUsers(data: JsArray): Unit

<<<<<<< HEAD
  def sendUserPushNotification(userId: Id[User], message: String, recipientUserId: ExternalId[User], username: Username, pictureUrl: String, pushNotificationExperiment: PushNotificationExperiment): Future[Int]
=======
  def sendUserPushNotification(userId: Id[User], message: String, recipient: User, pushNotificationExperiment: PushNotificationExperiment): Future[Int]
>>>>>>> 311f1b0a
  def sendLibraryPushNotification(userId: Id[User], message: String, libraryId: Id[Library], libraryUrl: String, pushNotificationExperiment: PushNotificationExperiment): Future[Int]
  def sendGeneralPushNotification(userId: Id[User], message: String, pushNotificationExperiment: PushNotificationExperiment): Future[Int]

  def connectedClientCount: Future[Seq[Int]]

  def sendGlobalNotification(userIds: Set[Id[User]], title: String, body: String, linkText: String, linkUrl: String, imageUrl: String, sticky: Boolean, category: NotificationCategory, unread: Boolean = true, extra: Option[JsObject] = None): Future[Id[MessageHandle]]

  def unsendNotification(messageHandle: Id[MessageHandle]): Unit

  def getThreadContentForIndexing(sequenceNumber: SequenceNumber[ThreadContent], maxBatchSize: Long): Future[Seq[ThreadContent]]

  def getUserThreadStats(userId: Id[User]): Future[UserThreadStats]

  def getNonUserThreadMuteInfo(publicId: String): Future[Option[(String, Boolean)]]

  def setNonUserThreadMuteState(publicId: String, muted: Boolean): Future[Boolean]

  def keepAttribution(userId: Id[User], uriId: Id[NormalizedURI]): Future[Seq[Id[User]]]

  def checkUrisDiscussed(userId: Id[User], uriIds: Seq[Id[NormalizedURI]]): Future[Seq[Boolean]]

  //migration
  def importThread(data: JsObject): Unit

  def getRenormalizationSequenceNumber(): Future[SequenceNumber[ChangedURI]]

  def getUnreadNotifications(userId: Id[User], howMany: Int): Future[Seq[UserThreadView]]
}

class ElizaServiceClientImpl @Inject() (
  val airbrakeNotifier: AirbrakeNotifier,
  val httpClient: HttpClient,
  val serviceCluster: ServiceCluster,
  implicit val defaultContext: ExecutionContext,
  userThreadStatsForUserIdCache: UserThreadStatsForUserIdCache)
    extends ElizaServiceClient with Logging {

<<<<<<< HEAD
  def sendUserPushNotification(userId: Id[User], message: String, recipientUserId: ExternalId[User], username: Username, pictureUrl: String, pushNotificationExperiment: PushNotificationExperiment): Future[Int] = {
=======
  def sendUserPushNotification(userId: Id[User], message: String, recipient: User, pushNotificationExperiment: PushNotificationExperiment): Future[Int] = {
>>>>>>> 311f1b0a
    implicit val userFormatter = Id.format[User]
    val payload = Json.obj("userId" -> userId, "message" -> message, "recipientUserId" -> recipient.id.get, "username" -> recipient.username.value, "pictureUrl" -> recipient.pictureName, "pushNotificationExperiment" -> pushNotificationExperiment)
    call(Eliza.internal.sendUserPushNotification(), payload).map { response =>
      response.body.toInt
    }
  }

  def sendLibraryPushNotification(userId: Id[User], message: String, libraryId: Id[Library], libraryUrl: String, pushNotificationExperiment: PushNotificationExperiment): Future[Int] = {
    implicit val userFormatter = Id.format[User]
    implicit val libraryFormatter = Id.format[Library]
    val payload = Json.obj("userId" -> userId, "message" -> message, "libraryId" -> libraryId, "libraryUrl" -> libraryUrl, "pushNotificationExperiment" -> pushNotificationExperiment)
    call(Eliza.internal.sendLibraryPushNotification, payload).map { response =>
      response.body.toInt
    }
  }

  def sendGeneralPushNotification(userId: Id[User], message: String, pushNotificationExperiment: PushNotificationExperiment): Future[Int] = {
    implicit val userFormatter = Id.format[User]
    val payload = Json.obj("userId" -> userId, "message" -> message, "pushNotificationExperiment" -> pushNotificationExperiment)
    call(Eliza.internal.sendGeneralPushNotification, payload).map { response =>
      response.body.toInt
    }
  }

  def sendToUserNoBroadcast(userId: Id[User], data: JsArray): Unit = {
    implicit val userFormatter = Id.format[User]
    val payload = Json.obj("userId" -> userId, "data" -> data)
    broadcast(Eliza.internal.sendToUserNoBroadcast, payload)
  }

  def sendToUser(userId: Id[User], data: JsArray): Unit = {
    implicit val userFormatter = Id.format[User]
    val payload = Json.obj("userId" -> userId, "data" -> data)
    call(Eliza.internal.sendToUser, payload)
  }

  def sendToAllUsers(data: JsArray): Unit = {
    broadcast(Eliza.internal.sendToAllUsers, data)
  }

  def connectedClientCount: Future[Seq[Int]] = {
    Future.sequence(broadcast(Eliza.internal.connectedClientCount).values.toSeq).map { respSeq =>
      respSeq.map { resp => resp.body.toInt }
    }
  }

  def sendGlobalNotification(userIds: Set[Id[User]], title: String, body: String, linkText: String, linkUrl: String, imageUrl: String, sticky: Boolean, category: NotificationCategory, unread: Boolean = true, extra: Option[JsObject]): Future[Id[MessageHandle]] = {
    implicit val userFormatter = Id.format[User]
    val payload = Json.obj(
      "userIds" -> userIds.toSeq,
      "title" -> title,
      "body" -> body,
      "linkText" -> linkText,
      "linkUrl" -> linkUrl,
      "imageUrl" -> imageUrl,
      "sticky" -> sticky,
      "category" -> category,
      "unread" -> unread,
      "extra" -> extra
    )
    call(Eliza.internal.sendGlobalNotification, payload).map { response =>
      Id[MessageHandle](response.body.toLong)
    }
  }

  val longTimeout = CallTimeouts(responseTimeout = Some(10000), maxWaitTime = Some(10000), maxJsonParseTime = Some(10000))

  def unsendNotification(messageHandle: Id[MessageHandle]): Unit = {
    //yes, we really want this one to get through. considering pushing the message to SQS later on.
    call(Eliza.internal.unsendNotification(messageHandle), attempts = 6, callTimeouts = longTimeout)
  }

  def getThreadContentForIndexing(sequenceNumber: SequenceNumber[ThreadContent], maxBatchSize: Long): Future[Seq[ThreadContent]] = {
    call(Eliza.internal.getThreadContentForIndexing(sequenceNumber, maxBatchSize), callTimeouts = longTimeout)
      .map { response =>
        val json = Json.parse(response.body).as[JsArray]
        json.value.map(_.as[ThreadContent])
      }
  }

  def getUserThreadStats(userId: Id[User]): Future[UserThreadStats] = {
    userThreadStatsForUserIdCache.get(UserThreadStatsForUserIdKey(userId)) map { s => Future.successful(s) } getOrElse {
      call(Eliza.internal.getUserThreadStats(userId)).map { response =>
        Json.parse(response.body).as[UserThreadStats]
      }
    }
  }

  def getNonUserThreadMuteInfo(publicId: String): Future[Option[(String, Boolean)]] = {
    call(Eliza.internal.getNonUserThreadMuteInfo(publicId), callTimeouts = longTimeout).map { response =>
      Json.parse(response.body).asOpt[(String, Boolean)]
    }
  }

  def setNonUserThreadMuteState(publicId: String, muted: Boolean): Future[Boolean] = {
    call(Eliza.internal.setNonUserThreadMuteState(publicId, muted), callTimeouts = longTimeout).map { response =>
      Json.parse(response.body).as[Boolean]
    }
  }

  def checkUrisDiscussed(userId: Id[User], uriIds: Seq[Id[NormalizedURI]]): Future[Seq[Boolean]] = {
    call(Eliza.internal.checkUrisDiscussed(userId), body = Json.toJson(uriIds)).map { r =>
      r.json.as[Seq[Boolean]]
    }
  }

  //migration
  def importThread(data: JsObject): Unit = {
    call(Eliza.internal.importThread, data)
  }

  def getRenormalizationSequenceNumber(): Future[SequenceNumber[ChangedURI]] = call(Eliza.internal.getRenormalizationSequenceNumber).map(_.json.as(SequenceNumber.format[ChangedURI]))

  def keepAttribution(userId: Id[User], uriId: Id[NormalizedURI]): Future[Seq[Id[User]]] = {
    call(Eliza.internal.keepAttribution(userId, uriId)).map { response =>
      Json.parse(response.body).as[Seq[Id[User]]]
    }
  }

  def getUnreadNotifications(userId: Id[User], howMany: Int): Future[Seq[UserThreadView]] = {
    call(Eliza.internal.getUnreadNotifications(userId, howMany)).map { response =>
      Json.parse(response.body).as[Seq[UserThreadView]]
    }
  }
}<|MERGE_RESOLUTION|>--- conflicted
+++ resolved
@@ -45,11 +45,7 @@
   def sendToUser(userId: Id[User], data: JsArray): Unit
   def sendToAllUsers(data: JsArray): Unit
 
-<<<<<<< HEAD
-  def sendUserPushNotification(userId: Id[User], message: String, recipientUserId: ExternalId[User], username: Username, pictureUrl: String, pushNotificationExperiment: PushNotificationExperiment): Future[Int]
-=======
   def sendUserPushNotification(userId: Id[User], message: String, recipient: User, pushNotificationExperiment: PushNotificationExperiment): Future[Int]
->>>>>>> 311f1b0a
   def sendLibraryPushNotification(userId: Id[User], message: String, libraryId: Id[Library], libraryUrl: String, pushNotificationExperiment: PushNotificationExperiment): Future[Int]
   def sendGeneralPushNotification(userId: Id[User], message: String, pushNotificationExperiment: PushNotificationExperiment): Future[Int]
 
@@ -87,13 +83,9 @@
   userThreadStatsForUserIdCache: UserThreadStatsForUserIdCache)
     extends ElizaServiceClient with Logging {
 
-<<<<<<< HEAD
-  def sendUserPushNotification(userId: Id[User], message: String, recipientUserId: ExternalId[User], username: Username, pictureUrl: String, pushNotificationExperiment: PushNotificationExperiment): Future[Int] = {
-=======
   def sendUserPushNotification(userId: Id[User], message: String, recipient: User, pushNotificationExperiment: PushNotificationExperiment): Future[Int] = {
->>>>>>> 311f1b0a
-    implicit val userFormatter = Id.format[User]
-    val payload = Json.obj("userId" -> userId, "message" -> message, "recipientUserId" -> recipient.id.get, "username" -> recipient.username.value, "pictureUrl" -> recipient.pictureName, "pushNotificationExperiment" -> pushNotificationExperiment)
+    implicit val userFormatter = Id.format[User]
+    val payload = Json.obj("userId" -> userId, "message" -> message, "recipientId" -> recipient.externalId, "username" -> recipient.username.value, "pictureUrl" -> recipient.pictureName, "pushNotificationExperiment" -> pushNotificationExperiment)
     call(Eliza.internal.sendUserPushNotification(), payload).map { response =>
       response.body.toInt
     }
