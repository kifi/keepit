package com.keepit.eliza

import com.google.inject.Inject
import com.keepit.common.cache.TransactionalCaching.Implicits.directCacheAccess
import com.keepit.common.core._
import com.keepit.common.db.{Id, SequenceNumber}
import com.keepit.common.healthcheck.AirbrakeNotifier
import com.keepit.common.json.{TraversableFormat, TupleFormat}
import com.keepit.common.json.TupleFormat._
import com.keepit.common.logging.Logging
import com.keepit.common.mail.EmailAddress
import com.keepit.common.net.{CallTimeouts, HttpClient}
import com.keepit.common.routes.Eliza
import com.keepit.common.service.{ServiceClient, ServiceType}
import com.keepit.common.store.S3UserPictureConfig
import com.keepit.common.util.MapHelpers
import com.keepit.common.zookeeper.ServiceCluster
import com.keepit.discussion.{CrossServiceKeepActivity, MessageSource, CrossServiceMessage, Discussion, Message}
import com.keepit.eliza.ElizaServiceClient.{GetInitialRecipientsByKeepId, GetMessagesOnKeep, SendMessageOnKeep, MarkKeepsAsReadForUser, GetElizaKeepStream, GetEmailParticipantsForKeep, GetCrossServiceKeepActivity, GetChangedMessagesFromKeeps, GetMessageCountsForKeeps, EditMessage, DeleteMessage, EditParticipantsOnKeep, GetDiscussionsForKeeps, GetCrossServiceMessages}
import com.keepit.eliza.model._
import com.keepit.model._
import com.keepit.notify.model.event.NotificationEvent
import com.keepit.notify.model.{GroupingNotificationKind, Recipient}
import com.keepit.search.index.message.ThreadContent
import org.joda.time.DateTime
import play.api.libs.functional.syntax._
import play.api.libs.json._

import scala.concurrent.{ExecutionContext, Future}

sealed case class LibraryPushNotificationCategory(name: String)
sealed case class UserPushNotificationCategory(name: String)
sealed case class SimplePushNotificationCategory(name: String)
sealed case class OrgPushNotificationCategory(name: String)

object SimplePushNotificationCategory {
  val PersonaUpdate = SimplePushNotificationCategory("PersonaUpdate")
  val HailMerryUpdate = SimplePushNotificationCategory("HailMerryUpdate")
  val OrganizationInvitation = SimplePushNotificationCategory("OrganizationInvitation")
}

object UserPushNotificationCategory {
  val UserConnectionRequest = UserPushNotificationCategory("UserConnectionRequest")
  val UserConnectionAccepted = UserPushNotificationCategory("UserConnectionAccepted")
  val ContactJoined = UserPushNotificationCategory("ContactJoined")
  val NewLibraryFollower = UserPushNotificationCategory("NewLibraryFollower")
  val NewLibraryCollaborator = UserPushNotificationCategory("NewLibraryCollaborator")
  val LibraryInviteAccepted = UserPushNotificationCategory("LibraryInviteAccepted")
  val NewOrganizationMember = UserPushNotificationCategory("NewOrganizationMember")
}

object LibraryPushNotificationCategory {
  val LibraryChanged = LibraryPushNotificationCategory("LibraryChanged")
  val LibraryInvitation = LibraryPushNotificationCategory("LibraryInvitation")
}

object OrgPushNotificationCategory {

  val OrganizationInvitation = OrgPushNotificationCategory("OrganizationInvitation")

  implicit val format = new Format[OrgPushNotificationCategory] {
    def reads(json: JsValue) = json.as[String] match {
      case OrganizationInvitation.name => JsSuccess(OrganizationInvitation)
    }
    def writes(o: OrgPushNotificationCategory) = JsString(o.name)
  }
}

case class PushNotificationExperiment(name: String)
object PushNotificationExperiment {
  val Experiment1 = PushNotificationExperiment("Experiment1")
  val Experiment2 = PushNotificationExperiment("Experiment2")
  val All = Seq(Experiment1, Experiment2)
  implicit val format = Json.format[PushNotificationExperiment]
}

case class OrgPushNotificationRequest( // pretty bare right now, add org-specific fields as needed
  userId: Id[User],
  message: String,
  pushNotificationExperiment: PushNotificationExperiment,
  category: OrgPushNotificationCategory,
  force: Boolean = false)
object OrgPushNotificationRequest {
  implicit val format: Format[OrgPushNotificationRequest] = (
    (__ \ 'userId).format[Id[User]] and
    (__ \ 'message).format[String] and
    (__ \ 'pushNotificationExperiment).format[PushNotificationExperiment] and
    (__ \ 'category).format[OrgPushNotificationCategory] and
    (__ \ 'force).format[Boolean]
  )(OrgPushNotificationRequest.apply, unlift(OrgPushNotificationRequest.unapply))
}

trait ElizaServiceClient extends ServiceClient {
  final val serviceType = ServiceType.ELIZA
  def sendToUserNoBroadcast(userId: Id[User], data: JsArray): Future[Unit]
  def sendToUser(userId: Id[User], data: JsArray): Future[Unit]
  def sendToAllUsers(data: JsArray): Unit

  def flush(userId: Id[User]): Future[Unit]

  def sendUserPushNotification(userId: Id[User], message: String, recipient: User, pushNotificationExperiment: PushNotificationExperiment, category: UserPushNotificationCategory): Future[Int]
  def sendLibraryPushNotification(userId: Id[User], message: String, libraryId: Id[Library], libraryUrl: String, pushNotificationExperiment: PushNotificationExperiment, category: LibraryPushNotificationCategory, force: Boolean = false): Future[Int]
  def sendGeneralPushNotification(userId: Id[User], message: String, pushNotificationExperiment: PushNotificationExperiment, category: SimplePushNotificationCategory, force: Boolean = false): Future[Int]
  def sendOrgPushNotification(request: OrgPushNotificationRequest): Future[Int]

  def connectedClientCount: Future[Seq[Int]]
  def sendNotificationEvents(events: Seq[NotificationEvent]): Future[Unit]
  def sendNotificationEvent(event: NotificationEvent): Future[Unit] = sendNotificationEvents(Seq(event))
  def completeNotification[N <: NotificationEvent, G](kind: GroupingNotificationKind[N, G], params: G, recipient: Recipient): Future[Boolean]
  def getThreadContentForIndexing(sequenceNumber: SequenceNumber[ThreadContent], maxBatchSize: Long): Future[Seq[ThreadContent]]
  def getUserThreadStats(userId: Id[User]): Future[UserThreadStats]
  def getNonUserThreadMuteInfo(publicId: String): Future[Option[(String, Boolean)]]
  def setNonUserThreadMuteState(publicId: String, muted: Boolean): Future[Boolean]
  def keepAttribution(userId: Id[User], uriId: Id[NormalizedURI]): Future[Seq[Id[User]]]
  def checkUrisDiscussed(userId: Id[User], uriIds: Seq[Id[NormalizedURI]]): Future[Seq[Boolean]]
  def areUsersOnline(users: Seq[Id[User]]): Future[Map[Id[User], Boolean]]

  //migration
  def importThread(data: JsObject): Unit

  def getRenormalizationSequenceNumber(): Future[SequenceNumber[ChangedURI]]
  def getUnreadNotifications(userId: Id[User], howMany: Int): Future[Seq[UserThreadView]]
  def getSharedThreadsForGroupByWeek(users: Seq[Id[User]]): Future[Seq[GroupThreadStats]]
  def getAllThreadsForGroupByWeek(users: Seq[Id[User]]): Future[Seq[GroupThreadStats]]
  def getParticipantsByThreadExtId(threadExtId: String): Future[Set[Id[User]]]
  def getInitialRecipientsByKeepId(keepIds: Set[Id[Keep]]): Future[Map[Id[Keep], KeepConnections]]

  // Discussion cross-service methods
  def getCrossServiceMessages(msgIds: Set[Id[Message]]): Future[Map[Id[Message], CrossServiceMessage]]
  def getDiscussionsForKeeps(keepIds: Set[Id[Keep]], maxMessagesShown: Int): Future[Map[Id[Keep], Discussion]]
  def getCrossServiceKeepActivity(keepIds: Set[Id[Keep]], eventsBefore: Option[DateTime], maxEventsPerKeep: Int): Future[Map[Id[Keep], CrossServiceKeepActivity]]
  def getEmailParticipantsForKeeps(keepIds: Set[Id[Keep]]): Future[Map[Id[Keep], Map[EmailAddress, (Id[User], DateTime)]]]
  def markKeepsAsReadForUser(userId: Id[User], lastSeenByKeep: Map[Id[Keep], Id[Message]]): Future[Map[Id[Keep], Int]]
  def sendMessageOnKeep(userId: Id[User], text: String, keepId: Id[Keep], source: Option[MessageSource]): Future[Message]
  def getMessagesOnKeep(keepId: Id[Keep], fromIdOpt: Option[Id[Message]], limit: Int): Future[Seq[Message]]
  def getChangedMessagesFromKeeps(keepIds: Set[Id[Keep]], seq: SequenceNumber[Message]): Future[Seq[CrossServiceMessage]]
  def getMessageCountsForKeeps(keepIds: Set[Id[Keep]]): Future[Map[Id[Keep], Int]]
  def getElizaKeepStream(userId: Id[User], limit: Int, beforeId: Option[Id[Keep]], filter: ElizaFeedFilter): Future[Map[Id[Keep], DateTime]]
  def editMessage(msgId: Id[Message], newText: String): Future[Message]
  def deleteMessage(msgId: Id[Message]): Future[Unit]
  def saveKeepEvent(keepId: Id[Keep], userId: Id[User], event: KeepEvent, source: Option[KeepEventSourceKind]): Future[Unit]

  def keepHasThreadWithAccessToken(keepId: Id[Keep], accessToken: String): Future[Boolean]
  def editParticipantsOnKeep(keepId: Id[Keep], editor: Id[User], newUsers: Set[Id[User]], newLibraries: Set[Id[Library]], source: Option[KeepEventSourceKind]): Future[Set[Id[User]]]
  def getMessagesChanged(seqNum: SequenceNumber[Message], fetchSize: Int): Future[Seq[CrossServiceMessage]]
  def convertNonUserThreadToUserThread(userId: Id[User], accessToken: String): Future[(Option[EmailAddress], Option[Id[User]])]
}

class ElizaServiceClientImpl @Inject() (
  val airbrakeNotifier: AirbrakeNotifier,
  val httpClient: HttpClient,
  val serviceCluster: ServiceCluster,
  implicit val defaultContext: ExecutionContext,
  userThreadStatsForUserIdCache: UserThreadStatsForUserIdCache)
    extends ElizaServiceClient with Logging {

  def sendUserPushNotification(userId: Id[User], message: String, recipient: User, pushNotificationExperiment: PushNotificationExperiment, category: UserPushNotificationCategory): Future[Int] = {
    val payload = Json.obj("userId" -> userId, "message" -> message, "recipientId" -> recipient.externalId, "username" -> recipient.username.value, "pictureUrl" -> Json.toJson(recipient.pictureName.getOrElse(S3UserPictureConfig.defaultName)), "pushNotificationExperiment" -> pushNotificationExperiment, "category" -> category.name)
    call(Eliza.internal.sendUserPushNotification(), payload, callTimeouts = longTimeout).map { response =>
      response.body.toInt
    }
  }

  def sendLibraryPushNotification(userId: Id[User], message: String, libraryId: Id[Library], libraryUrl: String, pushNotificationExperiment: PushNotificationExperiment, category: LibraryPushNotificationCategory, force: Boolean = false): Future[Int] = {
    val payload = Json.obj("userId" -> userId, "message" -> message, "libraryId" -> libraryId, "libraryUrl" -> libraryUrl, "pushNotificationExperiment" -> pushNotificationExperiment, "category" -> category.name, "force" -> force)
    call(Eliza.internal.sendLibraryPushNotification, payload, callTimeouts = longTimeout).map { response =>
      response.body.toInt
    }
  }

  def sendGeneralPushNotification(userId: Id[User], message: String, pushNotificationExperiment: PushNotificationExperiment, category: SimplePushNotificationCategory, force: Boolean = false): Future[Int] = {
    val payload = Json.obj("userId" -> userId, "message" -> message, "pushNotificationExperiment" -> pushNotificationExperiment, "category" -> category.name, "force" -> force)
    call(Eliza.internal.sendGeneralPushNotification, payload, callTimeouts = longTimeout).map { response =>
      response.body.toInt
    }
  }

  def sendOrgPushNotification(request: OrgPushNotificationRequest): Future[Int] = {
    call(Eliza.internal.sendOrgPushNotification, Json.toJson(request), callTimeouts = longTimeout).map(response => response.body.toInt)
  }

  def sendToUserNoBroadcast(userId: Id[User], data: JsArray): Future[Unit] = {
    val payload = Json.obj("userId" -> userId, "data" -> data)
    Future.sequence(broadcast(Eliza.internal.sendToUserNoBroadcast, payload).values).map(_ => ())
  }

  def sendToUser(userId: Id[User], data: JsArray): Future[Unit] = {
    val payload = Json.obj("userId" -> userId, "data" -> data)
    call(Eliza.internal.sendToUser, payload).map(_ => ())
  }

  def sendToAllUsers(data: JsArray): Unit = {
    broadcast(Eliza.internal.sendToAllUsers, data)
  }

  def flush(userId: Id[User]): Future[Unit] = {
    val payload = Json.obj("userId" -> userId, "data" -> Json.arr("flush"))
    call(Eliza.internal.sendToUser, payload).map(_ => ())
  }

  def connectedClientCount: Future[Seq[Int]] = {
    Future.sequence(broadcast(Eliza.internal.connectedClientCount).values.toSeq).map { respSeq =>
      respSeq.map { resp => resp.body.toInt }
    }
  }

  val longTimeout = CallTimeouts(responseTimeout = Some(10000), maxWaitTime = Some(10000), maxJsonParseTime = Some(10000))

  def sendNotificationEvents(events: Seq[NotificationEvent]): Future[Unit] = {
    val payload = Json.toJson(events)
    call(Eliza.internal.sendNotificationEvents(), payload).imap(_ => ())
  }

  def completeNotification[N <: NotificationEvent, G](kind: GroupingNotificationKind[N, G], params: G, recipient: Recipient): Future[Boolean] = {
    val groupIdentifier = kind.gid.serialize(params)
    val payload = Json.obj(
      "recipient" -> recipient,
      "kind" -> kind,
      "groupIdentifier" -> groupIdentifier
    )
    call(Eliza.internal.completeNotification(), payload).map { resp =>
       Json.parse(resp.body).as[Boolean]
    }
  }

  def getThreadContentForIndexing(sequenceNumber: SequenceNumber[ThreadContent], maxBatchSize: Long): Future[Seq[ThreadContent]] = {
    call(Eliza.internal.getThreadContentForIndexing(sequenceNumber, maxBatchSize), callTimeouts = longTimeout)
      .map { response =>
        val json = Json.parse(response.body).as[JsArray]
        json.value.map(_.as[ThreadContent])
      }
  }

  def getUserThreadStats(userId: Id[User]): Future[UserThreadStats] = {
    userThreadStatsForUserIdCache.get(UserThreadStatsForUserIdKey(userId)) map { s => Future.successful(s) } getOrElse {
      call(Eliza.internal.getUserThreadStats(userId)).map { response =>
        Json.parse(response.body).as[UserThreadStats]
      }
    }
  }

  def getNonUserThreadMuteInfo(publicId: String): Future[Option[(String, Boolean)]] = {
    call(Eliza.internal.getNonUserThreadMuteInfo(publicId), callTimeouts = longTimeout).map { response =>
      Json.parse(response.body).asOpt[(String, Boolean)]
    }
  }

  def setNonUserThreadMuteState(publicId: String, muted: Boolean): Future[Boolean] = {
    call(Eliza.internal.setNonUserThreadMuteState(publicId, muted), callTimeouts = longTimeout).map { response =>
      Json.parse(response.body).as[Boolean]
    }
  }

  def checkUrisDiscussed(userId: Id[User], uriIds: Seq[Id[NormalizedURI]]): Future[Seq[Boolean]] = {
    call(Eliza.internal.checkUrisDiscussed(userId), body = Json.toJson(uriIds), attempts = 2, callTimeouts = longTimeout).map { r =>
      r.json.as[Seq[Boolean]]
    }
  }

  def areUsersOnline(users: Seq[Id[User]]): Future[Map[Id[User], Boolean]] = {
    if (users.isEmpty) Future.successful(Map.empty)
    else Future.sequence(broadcast(Eliza.internal.areUsersOnline(users)).values.toSeq).map { responses =>
      val machineResponses = responses.map(_.json.as[Map[Id[User], Boolean]])
      MapHelpers.unionsWith[Id[User], Boolean](_ || _)(machineResponses)
    }
  }

  //migration
  def importThread(data: JsObject): Unit = {
    call(Eliza.internal.importThread, data)
  }

  def getRenormalizationSequenceNumber(): Future[SequenceNumber[ChangedURI]] = call(Eliza.internal.getRenormalizationSequenceNumber).map(_.json.as(SequenceNumber.format[ChangedURI]))

  def keepAttribution(userId: Id[User], uriId: Id[NormalizedURI]): Future[Seq[Id[User]]] = {
    call(Eliza.internal.keepAttribution(userId, uriId)).map { response =>
      Json.parse(response.body).as[Seq[Id[User]]]
    }
  }

  def getUnreadNotifications(userId: Id[User], howMany: Int): Future[Seq[UserThreadView]] = {
    call(Eliza.internal.getUnreadNotifications(userId, howMany)).map { response =>
      Json.parse(response.body).as[Seq[UserThreadView]]
    }
  }

  def getSharedThreadsForGroupByWeek(users: Seq[Id[User]]): Future[Seq[GroupThreadStats]] = {
    call(Eliza.internal.getSharedThreadsForGroupByWeek, body = Json.toJson(users)).map { response =>
      response.json.as[Seq[GroupThreadStats]]
    }
  }

  def getAllThreadsForGroupByWeek(users: Seq[Id[User]]): Future[Seq[GroupThreadStats]] = {
    call(Eliza.internal.getAllThreadsForGroupByWeek, body = Json.toJson(users)).map { response =>
      response.json.as[Seq[GroupThreadStats]]
    }
  }

  def getParticipantsByThreadExtId(threadExtId: String): Future[Set[Id[User]]] = {
    call(Eliza.internal.getParticipantsByThreadExtId(threadExtId)).map { response =>
      response.json.as[Set[Id[User]]]
    }
  }

  def getCrossServiceMessages(msgIds: Set[Id[Message]]): Future[Map[Id[Message], CrossServiceMessage]] = {
    import GetCrossServiceMessages._
    val request = Request(msgIds)
    val x = implicitly[Format[Request]]
    call(Eliza.internal.getCrossServiceMessages, body = Json.toJson(request)).map { response =>
      response.json.as[Response].msgs
    }
  }

  def getDiscussionsForKeeps(keepIds: Set[Id[Keep]], maxMessagesShown: Int): Future[Map[Id[Keep], Discussion]] = {
    import GetDiscussionsForKeeps._
    val request = Request(keepIds, maxMessagesShown)
    call(Eliza.internal.getDiscussionsForKeeps, body = Json.toJson(request)).map { response =>
      response.json.as[Response].discussions
    }
  }

  def getCrossServiceKeepActivity(keepIds: Set[Id[Keep]], eventsBefore: Option[DateTime], maxEventsPerKeep: Int): Future[Map[Id[Keep], CrossServiceKeepActivity]] = {
    import GetCrossServiceKeepActivity._
    val request = Request(keepIds, eventsBefore, maxEventsPerKeep)
    call(Eliza.internal.getCrossServiceKeepActivity, body = Json.toJson(request)).map { response =>
      response.json.as[Response].activityByKeep
    }
  }

  def getEmailParticipantsForKeeps(keepIds: Set[Id[Keep]]): Future[Map[Id[Keep], Map[EmailAddress, (Id[User], DateTime)]]] = {
    import GetEmailParticipantsForKeep._
    val request = Request(keepIds)
    call(Eliza.internal.getEmailParticipantsForKeeps(), body = Json.toJson(request)).map { response =>
      response.json.as[Response].emailParticipantsByKeepId
    }
  }

  def getElizaKeepStream(userId: Id[User], limit: Int, beforeId: Option[Id[Keep]], filter: ElizaFeedFilter): Future[Map[Id[Keep], DateTime]] = {
    import GetElizaKeepStream._
    call(Eliza.internal.getElizaKeepStream(userId, limit, beforeId, filter)).map { response =>
      response.json.as[Response].lastActivityByKeepId
    }
  }

  def markKeepsAsReadForUser(userId: Id[User], lastSeenByKeep: Map[Id[Keep], Id[Message]]): Future[Map[Id[Keep], Int]] = {
    import MarkKeepsAsReadForUser._
    val request = Request(userId, lastSeenByKeep)
    call(Eliza.internal.markKeepsAsReadForUser(), body = Json.toJson(request)).map { response =>
      response.json.as[Response].unreadCount
    }
  }
  def sendMessageOnKeep(userId: Id[User], text: String, keepId: Id[Keep], sourceOpt: Option[MessageSource]): Future[Message] = {
    import SendMessageOnKeep._
    val source = sourceOpt.getOrElse { airbrakeNotifier.notify(s"[messageSource] $userId sent a message on $keepId with no source"); MessageSource.UNKNOWN }
    val request = Request(userId, text, keepId, source)
    call(Eliza.internal.sendMessageOnKeep(), body = Json.toJson(request)).map { response =>
      response.json.as[Response].msg
    }
  }
  def getMessagesOnKeep(keepId: Id[Keep], fromIdOpt: Option[Id[Message]], limit: Int): Future[Seq[Message]] = {
    import GetMessagesOnKeep._
    val request = Request(keepId, fromIdOpt, limit)
    call(Eliza.internal.getMessagesOnKeep, body = Json.toJson(request)).map { response =>
      response.json.as[Response].msgs
    }
  }
  def getChangedMessagesFromKeeps(keepIds: Set[Id[Keep]], seq: SequenceNumber[Message]): Future[Seq[CrossServiceMessage]] = {
    import GetChangedMessagesFromKeeps._
    val request = Request(keepIds, seq)
    if (request.keepIds.isEmpty) Future.successful(Seq.empty)
    else call(Eliza.internal.getChangedMessagesFromKeeps, body = Json.toJson(request)).map { response =>
      response.json.as[Response].msgs
    }
  }
  def getMessageCountsForKeeps(keepIds: Set[Id[Keep]]): Future[Map[Id[Keep], Int]] = {
    import GetMessageCountsForKeeps._
    val request = Request(keepIds)
    call(Eliza.internal.getMessageCountsForKeeps, body = Json.toJson(request)).map {
      _.json.as[Response].countByKeepId
    }
  }
  def editMessage(msgId: Id[Message], newText: String): Future[Message] = {
    import EditMessage._
    val request = Request(msgId, newText)
    call(Eliza.internal.editMessage(), body = Json.toJson(request)).map { response =>
      response.json.as[Response].msg
    }
  }
  def deleteMessage(msgId: Id[Message]): Future[Unit] = {
    import DeleteMessage._
    val request = Request(msgId)
    call(Eliza.internal.deleteMessage(), body = Json.toJson(request)).map { response =>
      Unit
    }
  }
  def editParticipantsOnKeep(keepId: Id[Keep], editor: Id[User], newUsers: Set[Id[User]], newLibraries: Set[Id[Library]], source: Option[KeepEventSourceKind]): Future[Set[Id[User]]] = {
    import EditParticipantsOnKeep._
    val request = Request(keepId, editor, newUsers, newLibraries, source)
    call(Eliza.internal.editParticipantsOnKeep(), body = Json.toJson(request)).map { response =>
      response.json.as[Response].users
    }
  }
  def keepHasThreadWithAccessToken(keepId: Id[Keep], accessToken: String): Future[Boolean] = {
    call(Eliza.internal.keepHasAccessToken(keepId, accessToken)).map { response =>
      log.info(s"[keepAccessToken] keepId=$keepId, accessToken=$accessToken, hasToken=${(response.json \ "hasToken").as[Boolean]}")
      (response.json \ "hasToken").as[Boolean]
    }
  }
  def getMessagesChanged(seqNum: SequenceNumber[Message], fetchSize: Int): Future[Seq[CrossServiceMessage]] = {
    call(Eliza.internal.getMessagesChanged(seqNum, fetchSize)).map { _.json.as[Seq[CrossServiceMessage]] }
  }
  def convertNonUserThreadToUserThread(userId: Id[User], accessToken: String): Future[(Option[EmailAddress], Option[Id[User]])] = {
    call(Eliza.internal.convertNonUserThreadToUserThread(userId: Id[User], accessToken: String)).map { res =>
      val emailAddressOpt = (res.json \ "emailAddress").asOpt[EmailAddress] // none if no email found
      val addedByOpt = (res.json \ "addedBy").asOpt[Id[User]] // none if no NonUserThread found for accessToken
      (emailAddressOpt, addedByOpt)
    }
  }

<<<<<<< HEAD
  def getInitialRecipientsByKeepId(keepIds: Set[Id[Keep]]): Future[Map[Id[Keep], KeepConnections]] = {
    import GetInitialRecipientsByKeepId._
    call(Eliza.internal.getInitialRecipientsByKeepId, body = Json.toJson(Request(keepIds))).map {
      _.json.as[Response].connections
    }
=======
  def saveKeepEvent(keepId: Id[Keep], userId: Id[User], event: KeepEvent, source: Option[KeepEventSourceKind]): Future[Unit] = {
    import com.keepit.eliza.ElizaServiceClient.SaveKeepEvent._
    val request = Request(keepId, userId, event)
    call(Eliza.internal.saveKeepEvent, body = Json.toJson(request)).map(_ => ())
>>>>>>> 036e1ae4
  }
}

object ElizaServiceClient {
  object GetCrossServiceMessages {
    case class Request(msgIds: Set[Id[Message]])
    case class Response(msgs: Map[Id[Message], CrossServiceMessage])
    implicit val requestFormat: Format[Request] = Json.format[Request]
    implicit val responseFormat: Format[Response] = Json.format[Response]
  }
  object GetDiscussionsForKeeps {
    case class Request(keepIds: Set[Id[Keep]], maxMessagesShown: Int)
    case class Response(discussions: Map[Id[Keep], Discussion])
    implicit val requestFormat: Format[Request] = Json.format[Request]
    implicit val responseFormat: Format[Response] = Json.format[Response]
  }
  
  object GetCrossServiceKeepActivity {
    case class Request(keepIds: Set[Id[Keep]], eventsBefore: Option[DateTime], maxEventsPerKeep: Int)
    case class Response(activityByKeep: Map[Id[Keep], CrossServiceKeepActivity])
    implicit val requestFormat: Format[Request] = Json.format[Request]
    implicit val responseFormat: Format[Response] = Json.format[Response]
  }

  object GetEmailParticipantsForKeep {
    case class Request(keepIds: Set[Id[Keep]])
    case class Response(emailParticipantsByKeepId: Map[Id[Keep], Map[EmailAddress, (Id[User], DateTime)]])
    implicit val requestFormat: Format[Request] = Json.format[Request]
    implicit val responseFormat: Format[Response] = {
      implicit val tupleFormat: Format[(Id[User], DateTime)] = TupleFormat.tuple2Format[Id[User], DateTime]
      implicit val emailMapFormat: Format[Map[EmailAddress, (Id[User], DateTime)]] = TraversableFormat.mapFormat(_.address, EmailAddress.validate(_).toOption)
      Json.format[Response]
    }
  }

  object MarkKeepsAsReadForUser {
    case class Request(userId: Id[User], lastSeen: Map[Id[Keep], Id[Message]])
    case class Response(unreadCount: Map[Id[Keep], Int])
    implicit val requestFormat: Format[Request] = Json.format[Request]
    implicit val responseFormat: Format[Response] = Json.format[Response]
  }
  object SendMessageOnKeep {
    case class Request(userId: Id[User], text: String, keepId: Id[Keep], source: MessageSource)
    case class Response(msg: Message)
    implicit val requestFormat: Format[Request] = Json.format[Request]
    implicit val responseFormat: Format[Response] = Json.format[Response]
  }
  object GetMessagesOnKeep {
    case class Request(keepId: Id[Keep], fromIdOpt: Option[Id[Message]], limit: Int)
    case class Response(msgs: Seq[Message])
    implicit val requestFormat: Format[Request] = Json.format[Request]
    implicit val responseFormat: Format[Response] = Json.format[Response]
  }
  object GetMessageCountsForKeeps {
    case class Request(keepIds: Set[Id[Keep]])
    case class Response(countByKeepId: Map[Id[Keep], Int])
    implicit val requestFormat: Format[Request] = Json.format[Request]
    implicit val responseFormat: Format[Response] = Json.format[Response]
  }
  object GetChangedMessagesFromKeeps {
    // TODO(ryan): consider adding a `limit` or `fetchSize` here to prevent us from crashing Eliza
    case class Request(keepIds: Set[Id[Keep]], seq: SequenceNumber[Message])
    case class Response(msgs: Seq[CrossServiceMessage])
    implicit val requestFormat: Format[Request] = Json.format[Request]
    implicit val responseFormat: Format[Response] = Json.format[Response]
  }
  object GetElizaKeepStream {
    case class Response(lastActivityByKeepId: Map[Id[Keep], DateTime])
    implicit val responseFormat: Format[Response] = Json.format[Response]
  }
  object EditMessage {
    case class Request(msgId: Id[Message], newText: String)
    case class Response(msg: Message)
    implicit val requestFormat: Format[Request] = Json.format[Request]
    implicit val responseFormat: Format[Response] = Json.format[Response]
  }
  object DeleteMessage {
    case class Request(msgId: Id[Message])
    implicit val requestFormat: Format[Request] = Format(
      Reads { j => j.validate[Long].map(n => Request(Id(n))) },
      Writes { o => JsNumber(o.msgId.id) }
    )
  }
  object EditParticipantsOnKeep {
    case class Request(keepId: Id[Keep], editor: Id[User], newUsers: Set[Id[User]], newLibraries: Set[Id[Library]], source: Option[KeepEventSourceKind])
    case class Response(users: Set[Id[User]])
    implicit val requestFormat: Format[Request] = Json.format[Request]
    implicit val responseFormat: Format[Response] = Json.format[Response]
  }

<<<<<<< HEAD
  object GetInitialRecipientsByKeepId {
    case class Request(keepIds: Set[Id[Keep]])
    case class Response(connections: Map[Id[Keep], KeepConnections])
    implicit val requestFormat: Format[Request] = Json.format[Request]
    implicit val responseFormat: Format[Response] = Json.format[Response]
=======
  object SaveKeepEvent {
    case class Request(keepId: Id[Keep], userId: Id[User], event: KeepEvent)
    implicit val requestFormat: Format[Request] = Json.format[Request]
>>>>>>> 036e1ae4
  }
}<|MERGE_RESOLUTION|>--- conflicted
+++ resolved
@@ -417,18 +417,17 @@
     }
   }
 
-<<<<<<< HEAD
   def getInitialRecipientsByKeepId(keepIds: Set[Id[Keep]]): Future[Map[Id[Keep], KeepConnections]] = {
     import GetInitialRecipientsByKeepId._
     call(Eliza.internal.getInitialRecipientsByKeepId, body = Json.toJson(Request(keepIds))).map {
       _.json.as[Response].connections
     }
-=======
+  }
+
   def saveKeepEvent(keepId: Id[Keep], userId: Id[User], event: KeepEvent, source: Option[KeepEventSourceKind]): Future[Unit] = {
     import com.keepit.eliza.ElizaServiceClient.SaveKeepEvent._
     val request = Request(keepId, userId, event)
     call(Eliza.internal.saveKeepEvent, body = Json.toJson(request)).map(_ => ())
->>>>>>> 036e1ae4
   }
 }
 
@@ -519,16 +518,15 @@
     implicit val responseFormat: Format[Response] = Json.format[Response]
   }
 
-<<<<<<< HEAD
   object GetInitialRecipientsByKeepId {
     case class Request(keepIds: Set[Id[Keep]])
     case class Response(connections: Map[Id[Keep], KeepConnections])
     implicit val requestFormat: Format[Request] = Json.format[Request]
     implicit val responseFormat: Format[Response] = Json.format[Response]
-=======
+  }
+
   object SaveKeepEvent {
     case class Request(keepId: Id[Keep], userId: Id[User], event: KeepEvent)
     implicit val requestFormat: Format[Request] = Json.format[Request]
->>>>>>> 036e1ae4
   }
 }