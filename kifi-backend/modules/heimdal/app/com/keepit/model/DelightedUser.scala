--- conflicted
+++ resolved
@@ -11,11 +11,7 @@
     updatedAt: DateTime = currentDateTime,
     delightedExtUserId: String, // Assigned by Delighted
     userId: Id[User],
-<<<<<<< HEAD
-    email: EmailAddress) extends Model[DelightedUser] {
-=======
     email: Option[EmailAddress]) extends Model[DelightedUser] {
->>>>>>> 258e40fc
   def withId(id: Id[DelightedUser]) = this.copy(id = Some(id))
   def withUpdateTime(now: DateTime) = this.copy(updatedAt = now)
 }