package com.keepit.common.cache

import com.keepit.eliza.model.UserThreadStatsForUserIdCache
import com.keepit.heimdal.{ OrganizationMessageCountCache, SearchHitReportCache }
import com.keepit.model.cache.UserSessionViewExternalIdCache
import com.keepit.model.helprank.{ UriReKeepCountCache, UriDiscoveryCountCache }
import com.keepit.model.{ AnonymousEventDescriptorNameCache, UserEventDescriptorNameCache, SystemEventDescriptorNameCache, NonUserEventDescriptorNameCache }
import com.keepit.shoebox.model.KeepImagesCache

import scala.concurrent.duration._
import com.keepit.common.logging.AccessLog
import com.google.inject.{ Provides, Singleton }
import com.keepit.model._
import com.keepit.social.BasicUserUserIdCache
import com.keepit.search.ActiveExperimentsCache
import com.keepit.common.usersegment.UserSegmentCache

case class HeimdalCacheModule(cachePluginModules: CachePluginModule*) extends CacheModule(cachePluginModules: _*) {

  @Singleton
  @Provides
  def playCacheApi(stats: CacheStatistics, accessLog: AccessLog, innerRepo: InMemoryCachePlugin, outerRepo: FortyTwoCachePlugin) =
    new PlayCacheApi(stats, accessLog, (innerRepo, 1 second), (outerRepo, 1 hour))

  @Singleton
  @Provides
  def basicUserUserIdCache(stats: CacheStatistics, accessLog: AccessLog, innerRepo: InMemoryCachePlugin, outerRepo: FortyTwoCachePlugin) =
    new BasicUserUserIdCache(stats, accessLog, (innerRepo, 5 minutes), (outerRepo, 7 days))

  @Singleton
  @Provides
  def bookmarkUriUserCache(stats: CacheStatistics, accessLog: AccessLog, outerRepo: FortyTwoCachePlugin) =
    new KeepUriUserCache(stats, accessLog, (outerRepo, 7 days))

  @Singleton
  @Provides
  def bookmarkCountCache(stats: CacheStatistics, accessLog: AccessLog, outerRepo: FortyTwoCachePlugin) =
    new KeepCountCache(stats, accessLog, (outerRepo, 1 day))

  @Singleton
  @Provides
  def normalizedURICache(stats: CacheStatistics, accessLog: AccessLog, outerRepo: FortyTwoCachePlugin) =
    new NormalizedURICache(stats, accessLog, (outerRepo, 7 days))

  @Singleton
  @Provides
  def socialUserInfoUserCache(stats: CacheStatistics, accessLog: AccessLog, outerRepo: FortyTwoCachePlugin) =
    new SocialUserInfoUserCache(stats, accessLog, (outerRepo, 30 days))

  @Singleton
  @Provides
  def socialUserInfoNetworkCache(stats: CacheStatistics, accessLog: AccessLog, innerRepo: InMemoryCachePlugin, outerRepo: FortyTwoCachePlugin) =
    new SocialUserInfoNetworkCache(stats, accessLog, (innerRepo, 10 minutes), (outerRepo, 30 days))

  @Singleton
  @Provides
  def userExternalIdCache(stats: CacheStatistics, accessLog: AccessLog, innerRepo: InMemoryCachePlugin, outerRepo: FortyTwoCachePlugin) =
    new UserExternalIdCache(stats, accessLog, (innerRepo, 10 minutes), (outerRepo, 30 days))

  @Singleton
  @Provides
  def userSessionExternalIdCache(stats: CacheStatistics, accessLog: AccessLog, innerRepo: InMemoryCachePlugin, outerRepo: FortyTwoCachePlugin) =
    new UserSessionViewExternalIdCache(stats, accessLog, (innerRepo, 10 minutes), (outerRepo, 3 days))

  @Singleton
  @Provides
  def externalUserIdCache(stats: CacheStatistics, accessLog: AccessLog, outerRepo: FortyTwoCachePlugin) =
    new ExternalUserIdCache(stats, accessLog, (outerRepo, 24 hours))

  @Singleton
  @Provides
  def userIdCache(stats: CacheStatistics, accessLog: AccessLog, innerRepo: InMemoryCachePlugin, outerRepo: FortyTwoCachePlugin) =
    new UserIdCache(stats, accessLog, (innerRepo, 10 minutes), (outerRepo, 7 days))

  @Singleton
  @Provides
  def userExperimentCache(stats: CacheStatistics, accessLog: AccessLog, innerRepo: InMemoryCachePlugin, outerRepo: FortyTwoCachePlugin) =
    new UserExperimentCache(stats, accessLog, (innerRepo, 10 minutes), (outerRepo, 7 days))

  @Singleton
  @Provides
  def userConnectionIdCache(stats: CacheStatistics, accessLog: AccessLog, innerRepo: InMemoryCachePlugin, outerRepo: FortyTwoCachePlugin) =
    new UserConnectionIdCache(stats, accessLog, (innerRepo, 10 seconds), (outerRepo, 7 days))

  @Singleton
  @Provides
  def userConnectionCountCache(stats: CacheStatistics, accessLog: AccessLog, innerRepo: InMemoryCachePlugin, outerRepo: FortyTwoCachePlugin) =
    new UserConnectionCountCache(stats, accessLog, (innerRepo, 10 seconds), (outerRepo, 7 days))

  @Singleton
  @Provides
  def searchFriendsCache(stats: CacheStatistics, accessLog: AccessLog, innerRepo: InMemoryCachePlugin, outerRepo: FortyTwoCachePlugin) =
    new SearchFriendsCache(stats, accessLog, (innerRepo, 10 seconds), (outerRepo, 7 days))

  @Singleton
  @Provides
  def activeExperimentsCache(stats: CacheStatistics, accessLog: AccessLog, innerRepo: InMemoryCachePlugin, outerRepo: FortyTwoCachePlugin) =
    new ActiveExperimentsCache(stats, accessLog, (innerRepo, 5 minutes), (outerRepo, 7 days))

  @Singleton
  @Provides
  def normalizedURIUrlHashCache(stats: CacheStatistics, accessLog: AccessLog, innerRepo: InMemoryCachePlugin, outerRepo: FortyTwoCachePlugin) =
    new NormalizedURIUrlHashCache(stats, accessLog, (outerRepo, 30 days))

  @Provides
  @Singleton
  def systemEventDescriptorNameCache(stats: CacheStatistics, accessLog: AccessLog, innerRepo: InMemoryCachePlugin, outerRepo: FortyTwoCachePlugin) =
    new SystemEventDescriptorNameCache(stats, accessLog, (innerRepo, 10 minutes), (outerRepo, 7 days))

  @Provides
  @Singleton
  def userEventDescriptorNameCache(stats: CacheStatistics, accessLog: AccessLog, innerRepo: InMemoryCachePlugin, outerRepo: FortyTwoCachePlugin) =
    new UserEventDescriptorNameCache(stats, accessLog, (innerRepo, 10 minutes), (outerRepo, 7 days))

  @Provides
  @Singleton
  def anonymousEventDescriptorNameCache(stats: CacheStatistics, accessLog: AccessLog, innerRepo: InMemoryCachePlugin, outerRepo: FortyTwoCachePlugin) =
    new AnonymousEventDescriptorNameCache(stats, accessLog, (innerRepo, 10 minutes), (outerRepo, 7 days))

  @Provides
  @Singleton
  def visitorEventDescriptorNameCache(stats: CacheStatistics, accessLog: AccessLog, innerRepo: InMemoryCachePlugin, outerRepo: FortyTwoCachePlugin) =
    new VisitorEventDescriptorNameCache(stats, accessLog, (innerRepo, 10 minutes), (outerRepo, 7 days))

  @Provides
  @Singleton
  def nonUserEventDescriptorNameCache(stats: CacheStatistics, accessLog: AccessLog, innerRepo: InMemoryCachePlugin, outerRepo: FortyTwoCachePlugin) =
    new NonUserEventDescriptorNameCache(stats, accessLog, (innerRepo, 10 minutes), (outerRepo, 7 days))

  @Provides
  @Singleton
  def userValueCache(stats: CacheStatistics, accessLog: AccessLog, innerRepo: InMemoryCachePlugin, outerRepo: FortyTwoCachePlugin) =
    new UserValueCache(stats, accessLog, (innerRepo, 30 minutes), (outerRepo, 30 days))

  @Singleton
  @Provides
  def userSegmentCache(stats: CacheStatistics, accessLog: AccessLog, innerRepo: InMemoryCachePlugin, outerRepo: FortyTwoCachePlugin) =
    new UserSegmentCache(stats, accessLog, (innerRepo, 12 hours), (outerRepo, 1 day))

  @Provides
  @Singleton
  def extensionVersionCache(stats: CacheStatistics, accessLog: AccessLog, innerRepo: InMemoryCachePlugin, outerRepo: FortyTwoCachePlugin) =
    new ExtensionVersionInstallationIdCache(stats, accessLog, (innerRepo, 10 minutes), (outerRepo, 7 days))

  @Singleton
  @Provides
  def probabilisticExperimentGeneratorAllCache(stats: CacheStatistics, accessLog: AccessLog, innerRepo: InMemoryCachePlugin, outerRepo: FortyTwoCachePlugin) =
    new ProbabilisticExperimentGeneratorAllCache(stats, accessLog, (outerRepo, 30 days))

  @Provides @Singleton
  def allFakeUsersCache(stats: CacheStatistics, accessLog: AccessLog, innerRepo: InMemoryCachePlugin, outerRepo: FortyTwoCachePlugin) =
    new AllFakeUsersCache(stats, accessLog, (innerRepo, 5 minutes), (outerRepo, 7 days))

  @Singleton
  @Provides
  def userThreadStatsForUserIdCache(stats: CacheStatistics, accessLog: AccessLog, innerRepo: InMemoryCachePlugin, outerRepo: FortyTwoCachePlugin) =
    new UserThreadStatsForUserIdCache(stats, accessLog, (innerRepo, 1 minute), (outerRepo, 30 days))

  @Singleton
  @Provides
  def kifiHitCache(stats: CacheStatistics, accessLog: AccessLog, outerRepo: FortyTwoCachePlugin) =
    new SearchHitReportCache(stats, accessLog, (outerRepo, 7 days))

  @Singleton
  @Provides
  def uriDiscoveryCountCache(stats: CacheStatistics, accessLog: AccessLog, outerRepo: FortyTwoCachePlugin) =
    new UriDiscoveryCountCache(stats, accessLog, (outerRepo, 7 days))

  @Singleton
  @Provides
  def uriReKeepCountCache(stats: CacheStatistics, accessLog: AccessLog, outerRepo: FortyTwoCachePlugin) =
    new UriReKeepCountCache(stats, accessLog, (outerRepo, 7 days))

  @Provides @Singleton
  def librariesWithWriteAccessCache(stats: CacheStatistics, accessLog: AccessLog, outerRepo: FortyTwoCachePlugin) =
    new LibrariesWithWriteAccessCache(stats, accessLog, (outerRepo, 10 minutes))

  @Provides @Singleton
  def userActivePersonasCache(stats: CacheStatistics, accessLog: AccessLog, innerRepo: InMemoryCachePlugin, outerRepo: FortyTwoCachePlugin) =
    new UserActivePersonasCache(stats, accessLog, (innerRepo, 24 hours), (outerRepo, 14 days))

  @Provides @Singleton
  def keepImagesCache(stats: CacheStatistics, accessLog: AccessLog, innerRepo: InMemoryCachePlugin, outerRepo: FortyTwoCachePlugin) =
    new KeepImagesCache(stats, accessLog, (outerRepo, 30 days))

  @Provides @Singleton
  def primaryOrgForUserCache(stats: CacheStatistics, accessLog: AccessLog, innerRepo: InMemoryCachePlugin, outerRepo: FortyTwoCachePlugin) =
    new PrimaryOrgForUserCache(stats, accessLog, (innerRepo, 1 minutes), (outerRepo, 14 days))

  @Provides @Singleton
  def orgTrackingValuesCache(stats: CacheStatistics, accessLog: AccessLog, innerRepo: InMemoryCachePlugin, outerRepo: FortyTwoCachePlugin) =
    new OrgTrackingValuesCache(stats, accessLog, (innerRepo, 1 minutes), (outerRepo, 14 days))

  @Provides @Singleton
  def basicKeepByIdCache(stats: CacheStatistics, accessLog: AccessLog, innerRepo: InMemoryCachePlugin, outerRepo: FortyTwoCachePlugin) =
    new BasicKeepByIdCache(stats, accessLog, (outerRepo, 14 days))

  @Provides @Singleton
  def organizationMembersCache(stats: CacheStatistics, accessLog: AccessLog, innerRepo: InMemoryCachePlugin, outerRepo: FortyTwoCachePlugin) =
    new OrganizationMembersCache(stats, accessLog, (outerRepo, 14 days))

  @Provides @Singleton
<<<<<<< HEAD
  def organizationMessageCountCache(stats: CacheStatistics, accessLog: AccessLog, innerRepo: InMemoryCachePlugin, outerRepo: FortyTwoCachePlugin) =
    new OrganizationMessageCountCache(stats, accessLog, (innerRepo, 1 minute), (outerRepo, 1 hour))
=======
  def basicOrganizationIdCache(stats: CacheStatistics, accessLog: AccessLog, outerRepo: FortyTwoCachePlugin) =
    new BasicOrganizationIdCache(stats, accessLog, (outerRepo, 7 days))
>>>>>>> c012d089
}<|MERGE_RESOLUTION|>--- conflicted
+++ resolved
@@ -200,11 +200,10 @@
     new OrganizationMembersCache(stats, accessLog, (outerRepo, 14 days))
 
   @Provides @Singleton
-<<<<<<< HEAD
   def organizationMessageCountCache(stats: CacheStatistics, accessLog: AccessLog, innerRepo: InMemoryCachePlugin, outerRepo: FortyTwoCachePlugin) =
     new OrganizationMessageCountCache(stats, accessLog, (innerRepo, 1 minute), (outerRepo, 1 hour))
-=======
+
+  @Provides @Singleton
   def basicOrganizationIdCache(stats: CacheStatistics, accessLog: AccessLog, outerRepo: FortyTwoCachePlugin) =
     new BasicOrganizationIdCache(stats, accessLog, (outerRepo, 7 days))
->>>>>>> c012d089
 }