package com.keepit.heimdal.controllers

import com.keepit.common.controller.HeimdalServiceController
import com.keepit.heimdal.{
  MetricManager, 
  NoContextRestriction, 
  GroupedEventCountMetricDefinition, 
  UserEventType, 
  SpecificEventSet, 
  AllEvents, 
  GroupedUserCountMetricDefinition, 
  ContextRestriction, 
  AnyContextRestriction, 
  NotEqualTo,
  ContextStringData,
  EventGrouping
}
import com.keepit.common.time._

import org.joda.time.DateTime

import play.api.libs.concurrent.Execution.Implicits.defaultContext //Might want to change this to a custom play one

import play.api.mvc.Action
import play.api.libs.json.{Json, JsObject, JsArray}

import com.google.inject.Inject

import views.html


class AnalyticsController @Inject() (metricManager: MetricManager) extends HeimdalServiceController {

  val definedRestrictions = Map[String, ContextRestriction](
    "none" -> NoContextRestriction,
    "noadmins" -> AnyContextRestriction("context.experiment", NotEqualTo(ContextStringData("admin")))
  )

  val adhocHelp = """
    | Returns simple event statistics
    | Usage: http://[184.169.206.118|b08]:9000/internal/heimdal/adhocMetric
    | Options (all optional):
    |   help          Print this message (ignoring all other parameters).
    |   from=$        Where $ is a valid ISO datetime string. Default: one hour ago.
    |   to=$          Where $ is a valid ISO datetime string or "now". Default: "now".
    |   events=$      Where $ is a comma seperated list of the event types to include or "all". Default: "all".
    |   groupBy=$     Where $ is a event field name that the results will be grouped by. Default: no grouping .
    |   breakDown=$   Where $ is 'true' or 'false'. 
    |                 Setting this to 'true' means that if grouping by a field that can have multiple values the events will be broken down into multiple events with one value each. 
    |                 Note that this caused events with the field missing to be ignored (will otherwise show up under 'null').
    |                 Default: "false".
    |   mode=$        Where $ is either "count" or "users". The former counts number of events, the latter counts (and returns, in json mode) distinct users. Default: "count".
    |   fitler=$      Where $ specifies a filter name to exclude certain events. Currently supported: "none", "noadmins". Default: "none".
    |   as=$          Where $ specifies the output format. Currently supported: "pie" (renders a donut chart), "json". Default: "pie".
  """.stripMargin

  val rawHelp = """
    | Returns most recent events
    | Usage: http://[184.169.206.118|b08]:9000/internal/heimdal/rawEvents
    | Options (all optional):
    |   help          Print this message (ignoring all other parameters). 
    |   events=$      Where $ is a comma seperated list of the event types to include or "all". Default: "all".
    |   limit=$       Where $ is the number of events to return. Default: 10.
  """.stripMargin

  // one hour back

  def adhocMetric(from : String, to: String, events: String, groupBy: String, breakDown: String, mode: String, filter: String, as: String) = Action{ request =>
<<<<<<< HEAD
    val doBreakDown = if (breakDown!="false" && groupBy!="_") true else false
    val fromTime = DateTime.parse(from)
    val toTime = if (to=="now") currentDateTime else DateTime.parse(to)
    val eventsToConsider = if (events=="all") AllEvents else SpecificEventSet(events.split(",").map(UserEventType(_)).toSet)
=======
    if (request.queryString.get("help").nonEmpty) Ok(adhocHelp)
    else {
      val doBreakDown = if (breakDown!="false" && groupBy.startsWith("context")) true else false
      val fromTime = if (from=="") currentDateTime.minusHours(1) else DateTime.parse(from)
      val toTime = if (to=="now") currentDateTime else DateTime.parse(to)
      val eventsToConsider = if (events=="all") AllEvents else SpecificEventSet(events.split(",").map(UserEventType(_)).toSet)
>>>>>>> 781e48df

      val contextRestriction  = definedRestrictions(filter)

<<<<<<< HEAD
    val jsonFuture = if (mode=="users") {
      val definition = new GroupedUserCountMetricDefinition(eventsToConsider, contextRestriction, groupBy, doBreakDown)
      metricManager.computeAdHocMteric(fromTime, toTime, definition)
    } else {
      val definition = new GroupedEventCountMetricDefinition(eventsToConsider, contextRestriction, groupBy, doBreakDown)
      metricManager.computeAdHocMteric(fromTime, toTime, definition)
    }

    if (as=="json"){
      Async(jsonFuture.map{ json => Ok(json)})
    } else if (as=="pie") {
      Async(jsonFuture.map{ json =>
        var title = (if (mode=="users") "'Distinct User Count " else "'Event Count ") + s"for Events:$events from $from to $to'" 
        Ok(html.adhocPieChart(Json.stringify(json), title))
      })
    } else {
      Ok("'as' paramter must be either 'pie' or 'json'.")
=======
      val jsonFuture = if (mode=="users") {
        val definition = new GroupedUserCountMetricDefinition(eventsToConsider, contextRestriction, EventGrouping(groupBy), doBreakDown)
        metricManager.computeAdHocMteric(fromTime, toTime, definition)
      } else {
        val definition = new GroupedEventCountMetricDefinition(eventsToConsider, contextRestriction, EventGrouping(groupBy), doBreakDown)
        metricManager.computeAdHocMteric(fromTime, toTime, definition)
      }

      if (as=="json"){
        Async(jsonFuture.map{ json => Ok(json)})
      } else if (as=="pie") {
        Async(jsonFuture.map{ json =>
          var title = (if (mode=="users") "'Distinct User Count " else "'Event Count ") + s"for Events:$events from $from to $to'" 
          Ok(html.adhocPieChart(Json.stringify(json), title))
        })
      } else {
        BadRequest("'as' paramter must be either 'pie' or 'json'.")
      }
>>>>>>> 781e48df
    }
  }

  def rawEvents(events: String, limit: Int) = Action { request =>
    if (request.queryString.get("help").nonEmpty) Ok(rawHelp)
    else {
      val eventsToConsider = if (events=="all") AllEvents else SpecificEventSet(events.split(",").map(UserEventType(_)).toSet)
      Async(metricManager.getLatestRawEvents(eventsToConsider, limit).map(Ok(_)))
    }
  }


}<|MERGE_RESOLUTION|>--- conflicted
+++ resolved
@@ -66,41 +66,15 @@
   // one hour back
 
   def adhocMetric(from : String, to: String, events: String, groupBy: String, breakDown: String, mode: String, filter: String, as: String) = Action{ request =>
-<<<<<<< HEAD
-    val doBreakDown = if (breakDown!="false" && groupBy!="_") true else false
-    val fromTime = DateTime.parse(from)
-    val toTime = if (to=="now") currentDateTime else DateTime.parse(to)
-    val eventsToConsider = if (events=="all") AllEvents else SpecificEventSet(events.split(",").map(UserEventType(_)).toSet)
-=======
     if (request.queryString.get("help").nonEmpty) Ok(adhocHelp)
     else {
       val doBreakDown = if (breakDown!="false" && groupBy.startsWith("context")) true else false
       val fromTime = if (from=="") currentDateTime.minusHours(1) else DateTime.parse(from)
       val toTime = if (to=="now") currentDateTime else DateTime.parse(to)
       val eventsToConsider = if (events=="all") AllEvents else SpecificEventSet(events.split(",").map(UserEventType(_)).toSet)
->>>>>>> 781e48df
 
       val contextRestriction  = definedRestrictions(filter)
 
-<<<<<<< HEAD
-    val jsonFuture = if (mode=="users") {
-      val definition = new GroupedUserCountMetricDefinition(eventsToConsider, contextRestriction, groupBy, doBreakDown)
-      metricManager.computeAdHocMteric(fromTime, toTime, definition)
-    } else {
-      val definition = new GroupedEventCountMetricDefinition(eventsToConsider, contextRestriction, groupBy, doBreakDown)
-      metricManager.computeAdHocMteric(fromTime, toTime, definition)
-    }
-
-    if (as=="json"){
-      Async(jsonFuture.map{ json => Ok(json)})
-    } else if (as=="pie") {
-      Async(jsonFuture.map{ json =>
-        var title = (if (mode=="users") "'Distinct User Count " else "'Event Count ") + s"for Events:$events from $from to $to'" 
-        Ok(html.adhocPieChart(Json.stringify(json), title))
-      })
-    } else {
-      Ok("'as' paramter must be either 'pie' or 'json'.")
-=======
       val jsonFuture = if (mode=="users") {
         val definition = new GroupedUserCountMetricDefinition(eventsToConsider, contextRestriction, EventGrouping(groupBy), doBreakDown)
         metricManager.computeAdHocMteric(fromTime, toTime, definition)
@@ -119,7 +93,6 @@
       } else {
         BadRequest("'as' paramter must be either 'pie' or 'json'.")
       }
->>>>>>> 781e48df
     }
   }
 
