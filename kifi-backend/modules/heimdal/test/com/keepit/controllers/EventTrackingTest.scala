package com.keepit.controllers

import com.google.inject.Injector
import com.keepit.common.actor.FakeActorSystemModule
import com.keepit.common.concurrent.{ WatchableExecutionContext, FakeExecutionContextModule }
import com.keepit.common.db.Id
import com.keepit.common.net.FakeHttpClientModule
import com.keepit.heimdal._
import com.keepit.model._
import com.keepit.social.NonUserKinds
import com.keepit.test.HeimdalTestInjector
import org.specs2.mutable._
import play.api.libs.json.Json

class EventTrackingTest extends Specification with HeimdalTestInjector {

  def modules = {
    Seq(FakeMongoModule(), FakeActorSystemModule(), HeimdalQueueDevModule(), HeimdalServiceTypeModule(), FakeHttpClientModule(), FakeExecutionContextModule())
  }

  def setup()(implicit injector: Injector) = {
    val eventTrackingController = inject[EventTrackingController]

    val testContext = HeimdalContext(Map(
      "testField" -> ContextStringData("Yay!")
    ))
    val userEventRepo = inject[UserEventLoggingRepo].asInstanceOf[FakeUserEventLoggingRepo]
    val systemEventRepo = inject[SystemEventLoggingRepo].asInstanceOf[FakeSystemEventLoggingRepo]
    val anonymousEventRepo = inject[AnonymousEventLoggingRepo].asInstanceOf[FakeAnonymousEventLoggingRepo]
    val visitorEventRepo = inject[VisitorEventLoggingRepo].asInstanceOf[FakeVisitorEventLoggingRepo]
    val nonUserEventRepo = inject[NonUserEventLoggingRepo].asInstanceOf[FakeNonUserEventLoggingRepo]

    (eventTrackingController, userEventRepo, systemEventRepo, anonymousEventRepo, visitorEventRepo, nonUserEventRepo, testContext)
  }

  "Event Tracking Controller" should {

    "store correctly" in {
      withInjector(modules: _*) { implicit injector =>
        val (eventTrackingController, userEventRepo, systemEventRepo, anonymousEventRepo, visitorEventRepo, nonUserEventRepo, testContext) = setup()
        val userEvent: HeimdalEvent = UserEvent(Id(1), testContext, EventType("user_test_event"))
        userEventRepo.eventCount() === 0
        eventTrackingController.trackInternalEvent(Json.toJson(userEvent))
        inject[WatchableExecutionContext].drain()
        userEventRepo.eventCount() === 1
        userEventRepo.lastEvent.context.data("testField").asInstanceOf[ContextStringData].value === "Yay!"

        val systemEvent: HeimdalEvent = SystemEvent(testContext, EventType("system_test_event"))
        systemEventRepo.eventCount() === 0
        eventTrackingController.trackInternalEvent(Json.toJson(systemEvent))
        inject[WatchableExecutionContext].drain()

        systemEventRepo.eventCount() === 1
        systemEventRepo.lastEvent.context.data("testField").asInstanceOf[ContextStringData].value === "Yay!"

        val anonymousEvent: HeimdalEvent = AnonymousEvent(testContext, EventType("anonymous_test_event"))
        anonymousEventRepo.eventCount() === 0
        eventTrackingController.trackInternalEvent(Json.toJson(anonymousEvent))
        inject[WatchableExecutionContext].drain()

        anonymousEventRepo.eventCount() === 1
        anonymousEventRepo.lastEvent.context.data("testField").asInstanceOf[ContextStringData].value === "Yay!"

        val visitorEvent: HeimdalEvent = VisitorEvent(testContext, EventType("visitor_test_event"))
        visitorEventRepo.eventCount() === 0
        eventTrackingController.trackInternalEvent(Json.toJson(visitorEvent))
        inject[WatchableExecutionContext].drain()

        visitorEventRepo.eventCount() === 1
        visitorEventRepo.lastEvent.context.data("testField").asInstanceOf[ContextStringData].value === "Yay!"

        val nonUserEvent: HeimdalEvent = NonUserEvent("non_user@join.com", NonUserKinds.email, testContext, EventType("non_user_test_event"))
        nonUserEventRepo.eventCount() === 0
        eventTrackingController.trackInternalEvent(Json.toJson(nonUserEvent))
        inject[WatchableExecutionContext].drain()

        nonUserEventRepo.eventCount() === 1
        nonUserEventRepo.lastEvent.context.data("testField").asInstanceOf[ContextStringData].value === "Yay!"
      }
    }

    "store array" in {
      withInjector(modules: _*) { implicit injector =>
        val (eventTrackingController, userEventRepo, systemEventRepo, anonymousEventRepo, visitorEventRepo, nonUserEventRepo, testContext) = setup()
        val events: Array[HeimdalEvent] = Array(
          UserEvent(Id(1), testContext, EventType("test_event")),
          UserEvent(Id(2), testContext, EventType("user_test_event")),
          UserEvent(Id(3), testContext, EventType("user_test_event")),
          UserEvent(Id(4), testContext, EventType("user_test_event")),
          SystemEvent(testContext, EventType("system_test_event")),
          AnonymousEvent(testContext, EventType("anonymous_test_event")),
          VisitorEvent(testContext, EventType("visitor_test_event")),
          NonUserEvent("non_user@join.com", NonUserKinds.email, testContext, EventType("non_user_test_event"))
        )
        userEventRepo.eventCount() === 0
        systemEventRepo.eventCount() === 0
        anonymousEventRepo.eventCount() === 0
        nonUserEventRepo.eventCount() === 0
        eventTrackingController.trackInternalEvents(Json.toJson(events))
        inject[WatchableExecutionContext].drain()

        //this test is failing sporadicly
<<<<<<< HEAD
        //        userEventRepo.eventCount() === 4
        //        userEventRepo.events(0).userId === Id(1)
        //        userEventRepo.events(1).userId === Id(2)
        //        userEventRepo.events(2).userId === Id(3)
        //        userEventRepo.events(3).userId === Id(4)
=======
        //userEventRepo.eventCount() === 4
        //userEventRepo.events(0).userId === Id(1)
        //userEventRepo.events(1).userId === Id(2)
        //userEventRepo.events(2).userId === Id(3)
        //userEventRepo.events(3).userId === Id(4)
>>>>>>> 62caa3ac

        systemEventRepo.eventCount() === 1
        systemEventRepo.events(0).eventType === EventType("system_test_event")

        anonymousEventRepo.eventCount() === 1
        anonymousEventRepo.events(0).eventType === EventType("anonymous_test_event")

        visitorEventRepo.eventCount() === 1
        visitorEventRepo.events(0).eventType === EventType("visitor_test_event")

        nonUserEventRepo.eventCount === 1
        nonUserEventRepo.events(0).eventType === EventType("non_user_test_event")
      }
    }

  }

}<|MERGE_RESOLUTION|>--- conflicted
+++ resolved
@@ -100,19 +100,11 @@
         inject[WatchableExecutionContext].drain()
 
         //this test is failing sporadicly
-<<<<<<< HEAD
-        //        userEventRepo.eventCount() === 4
-        //        userEventRepo.events(0).userId === Id(1)
-        //        userEventRepo.events(1).userId === Id(2)
-        //        userEventRepo.events(2).userId === Id(3)
-        //        userEventRepo.events(3).userId === Id(4)
-=======
         //userEventRepo.eventCount() === 4
         //userEventRepo.events(0).userId === Id(1)
         //userEventRepo.events(1).userId === Id(2)
         //userEventRepo.events(2).userId === Id(3)
         //userEventRepo.events(3).userId === Id(4)
->>>>>>> 62caa3ac
 
         systemEventRepo.eventCount() === 1
         systemEventRepo.events(0).eventType === EventType("system_test_event")
