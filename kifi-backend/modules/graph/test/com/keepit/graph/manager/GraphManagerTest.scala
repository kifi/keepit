package com.keepit.graph.manager

import com.keepit.common.db.{ Id, SequenceNumber }
import com.keepit.common.service.IpAddress
import com.keepit.graph.GraphTestHelper
import com.keepit.graph.model._
import com.keepit.graph.simple.{ SimpleGraphTestModule }
import com.keepit.graph.test.GraphTestInjector
import com.keepit.graph.utils.NeighborQuerier
import com.keepit.model.{ LibraryStates, Library }
import org.specs2.mutable.Specification

class GraphManagerTest extends Specification with GraphTestInjector with GraphTestHelper with NeighborQuerier {
  "graph ingestion" should {
    "correctly ingest data" in {
      withInjector(SimpleGraphTestModule()) { implicit injector =>
        val manager = inject[GraphManager]
        manager.update(allUpdates: _*)

        manager.readOnly { reader =>
          val v = reader.getNewVertexReader()
          v.moveTo(VertexDataId[UserReader](1))

          // user connections
          var nbs = getNeighbors(v, (UserReader, UserReader, EmptyEdgeReader), true)
          nbs.map { x: VertexId => x.asId[UserReader].id } === Set(42)

          v.moveTo(VertexDataId[UserReader](42))
          nbs = getNeighbors(v, (UserReader, UserReader, EmptyEdgeReader), true)
          nbs.map { x: VertexId => x.asId[UserReader].id } === Set(1, 2, 3, 43)

          // user keeps
          nbs = getNeighbors(v, (UserReader, KeepReader, TimestampEdgeReader), true)
          nbs.map { x: VertexId => x.asId[KeepReader].id } === Set(5)

          v.moveTo(VertexDataId[UserReader](43))
          nbs = getNeighbors(v, (UserReader, KeepReader, TimestampEdgeReader), true)
          nbs.map { x: VertexId => x.asId[KeepReader].id } === Set(1, 2, 3, 4)

          // user libraries
          v.moveTo(VertexDataId[UserReader](1))
          nbs = getNeighbors(v, (UserReader, LibraryReader, EmptyEdgeReader), true)
          nbs.map { x: VertexId => x.asId[LibraryReader].id } === Set(1, 2)

<<<<<<< HEAD
          // user to org
          nbs = getNeighbors(v, (UserReader, OrganizationReader, TimestampEdgeReader), true)
          nbs.map { x: VertexId => x.asId[OrganizationReader].id } === Set(1)

          // org to users
          v.moveTo(VertexDataId[OrganizationReader](1))
          nbs = getNeighbors(v, (OrganizationReader, UserReader, TimestampEdgeReader), true)
=======
          // user to ip address
          nbs = getNeighbors(v, (UserReader, IpAddressReader, TimestampEdgeReader), true)
          nbs.map { x: VertexId => x.asId[IpAddressReader].id } === Set(IpAddress.ipToLong(ipAddress1))

          // ip address to users
          v.moveTo(VertexDataId[IpAddressReader](ipAddress1))
          nbs = getNeighbors(v, (IpAddressReader, UserReader, TimestampEdgeReader), true)
>>>>>>> dc079eaa
          nbs.map { x: VertexId => x.asId[UserReader].id } === Set(1, 2)

          // library to users
          v.moveTo(VertexDataId[LibraryReader](1))
          nbs = getNeighbors(v, (LibraryReader, UserReader, EmptyEdgeReader), true)
          nbs.map { x: VertexId => x.asId[UserReader].id } === Set(1, 2)

          // library to keeps
          nbs = getNeighbors(v, (LibraryReader, KeepReader, EmptyEdgeReader), true)
          nbs.map { x: VertexId => x.asId[KeepReader].id } === Set(1, 2, 3, 4, 5)

          // keep to uris
          v.moveTo(VertexDataId[KeepReader](1))
          nbs = getNeighbors(v, (KeepReader, UriReader, EmptyEdgeReader), true)
          nbs.map { x: VertexId => x.asId[UriReader].id } === Set(1)
        }

        val libUpdate = LibraryGraphUpdate(libId = Id[Library](1), state = LibraryStates.INACTIVE, libSeq = SequenceNumber[Library](10))
        manager.update(libUpdate)
        manager.readOnly { reader =>
          val v = reader.getNewVertexReader()
          v.hasVertex(VertexId(Id[Library](1))) === false

          v.moveTo(VertexDataId[UserReader](1))
          val nbs = getNeighbors(v, (UserReader, LibraryReader, EmptyEdgeReader), true)
          nbs.map { x: VertexId => x.asId[LibraryReader].id } === Set(2)
        }

      }
    }
  }

}<|MERGE_RESOLUTION|>--- conflicted
+++ resolved
@@ -3,6 +3,7 @@
 import com.keepit.common.db.{ Id, SequenceNumber }
 import com.keepit.common.service.IpAddress
 import com.keepit.graph.GraphTestHelper
+import com.keepit.graph.model.OrganizationReader.IpAddressReader
 import com.keepit.graph.model._
 import com.keepit.graph.simple.{ SimpleGraphTestModule }
 import com.keepit.graph.test.GraphTestInjector
@@ -42,7 +43,6 @@
           nbs = getNeighbors(v, (UserReader, LibraryReader, EmptyEdgeReader), true)
           nbs.map { x: VertexId => x.asId[LibraryReader].id } === Set(1, 2)
 
-<<<<<<< HEAD
           // user to org
           nbs = getNeighbors(v, (UserReader, OrganizationReader, TimestampEdgeReader), true)
           nbs.map { x: VertexId => x.asId[OrganizationReader].id } === Set(1)
@@ -50,7 +50,7 @@
           // org to users
           v.moveTo(VertexDataId[OrganizationReader](1))
           nbs = getNeighbors(v, (OrganizationReader, UserReader, TimestampEdgeReader), true)
-=======
+
           // user to ip address
           nbs = getNeighbors(v, (UserReader, IpAddressReader, TimestampEdgeReader), true)
           nbs.map { x: VertexId => x.asId[IpAddressReader].id } === Set(IpAddress.ipToLong(ipAddress1))
@@ -58,7 +58,6 @@
           // ip address to users
           v.moveTo(VertexDataId[IpAddressReader](ipAddress1))
           nbs = getNeighbors(v, (IpAddressReader, UserReader, TimestampEdgeReader), true)
->>>>>>> dc079eaa
           nbs.map { x: VertexId => x.asId[UserReader].id } === Set(1, 2)
 
           // library to users
