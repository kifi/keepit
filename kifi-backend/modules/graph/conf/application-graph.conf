--- conflicted
+++ resolved
@@ -1,7 +1,4 @@
-<<<<<<< HEAD
-=======
 # Used in dev and test mode when a full configuration is needed.
 
->>>>>>> 7e27f8be
 include classpath("application-dev.conf")
 include "graph.conf"
