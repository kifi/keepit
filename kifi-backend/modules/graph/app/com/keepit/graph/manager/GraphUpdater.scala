package com.keepit.graph.manager

import com.keepit.common.logging.Logging
import com.keepit.graph.model._
import com.google.inject.Inject
import com.keepit.model._
import com.keepit.social.SocialNetworks
import com.keepit.cortex.models.lda.LDATopic

trait GraphUpdater {
  def apply(update: GraphUpdate)(implicit writer: GraphWriter): Unit
}

class GraphUpdaterImpl @Inject() () extends GraphUpdater with Logging {
  def apply(update: GraphUpdate)(implicit writer: GraphWriter): Unit = update match {
    case userGraphUpdate: UserGraphUpdate => processUserGraphUpdate(userGraphUpdate)
    case userConnectionGraphUpdate: UserConnectionGraphUpdate => processUserConnectionGraphUpdate(userConnectionGraphUpdate)
    case socialUserInfoGraphUpdate: SocialUserInfoGraphUpdate => processSocialUserInfoGraphUpdate(socialUserInfoGraphUpdate)
    case socialConnectionGraphUpdate: SocialConnectionGraphUpdate => processSocialConnectionGraphUpdate(socialConnectionGraphUpdate)
    case keepGraphUpdate: KeepGraphUpdate => processKeepGraphUpdate(keepGraphUpdate)
    case ldaUpdate: SparseLDAGraphUpdate => processLDAUpdate(ldaUpdate)
    case ldaCleanOldVersion: LDAOldVersionCleanupGraphUpdate => processLDACleanup(ldaCleanOldVersion)
    case uriUpdate: NormalizedUriGraphUpdate => processNormalizedUriGraphUpdate(uriUpdate)
    case emailAccountUpdate: EmailAccountGraphUpdate => processEmailAccountGraphUpdate(emailAccountUpdate)
    case emailContactUpdate: EmailContactGraphUpdate => processEmailContactGraphUpdate(emailContactUpdate)
    case libUpdate: LibraryGraphUpdate => processLibraryGraphUpdate(libUpdate)
    case libMemUpdate: LibraryMembershipGraphUpdate => processLibraryMembershipGraphUpdate(libMemUpdate)
<<<<<<< HEAD
    case orgUpdate: OrganizationGraphUpdate => processOrganizationGraphUpdate(orgUpdate)
    case orgMemUpdate: OrganizationMembershipGraphUpdate => processOrganizationMembershipGraphUpdate(orgMemUpdate)
=======
    case userIpAddressUpdate: UserIpAddressGraphUpdate => processUserIpAddressGraphUpdate(userIpAddressUpdate)
>>>>>>> dc079eaa
  }

  private def processUserGraphUpdate(update: UserGraphUpdate)(implicit writer: GraphWriter) = update.state match {
    case UserStates.ACTIVE => writer.saveVertex(UserData(update.userId))
    case _ => writer.removeVertexIfExists(update.userId)
  }

  private def processUserConnectionGraphUpdate(update: UserConnectionGraphUpdate)(implicit writer: GraphWriter) = update.state match {
    case UserConnectionStates.UNFRIENDED | UserConnectionStates.INACTIVE =>
      writer.removeEdgeIfExists(update.firstUserId, update.secondUserId, EmptyEdgeReader)
      writer.removeEdgeIfExists(update.secondUserId, update.firstUserId, EmptyEdgeReader)
    case UserConnectionStates.ACTIVE =>
      writer.saveVertex(UserData(update.firstUserId))
      writer.saveVertex(UserData(update.secondUserId))
      writer.saveEdge(update.firstUserId, update.secondUserId, EmptyEdgeData)
      writer.saveEdge(update.secondUserId, update.firstUserId, EmptyEdgeData)
  }

  private def processSocialUserInfoGraphUpdate(update: SocialUserInfoGraphUpdate)(implicit writer: GraphWriter) = update.network match {
    case SocialNetworks.FACEBOOK =>
      val facebookAccountVertex = FacebookAccountData(update.socialUserId)
      writer.saveVertex(facebookAccountVertex)
      update.userId.foreach { userId =>
        val userVertex = UserData(userId)
        writer.saveVertex(userVertex)
        writer.saveEdge(facebookAccountVertex.id, userVertex.id, EmptyEdgeData)
        writer.saveEdge(userVertex.id, facebookAccountVertex.id, EmptyEdgeData)
      }

    case SocialNetworks.LINKEDIN =>
      val linkedInAccountVertex = LinkedInAccountData(update.socialUserId)
      writer.saveVertex(linkedInAccountVertex)
      update.userId.foreach { userId =>
        val userVertex = UserData(userId)
        writer.saveVertex(userVertex)
        writer.saveEdge(linkedInAccountVertex.id, userVertex.id, EmptyEdgeData)
        writer.saveEdge(userVertex.id, linkedInAccountVertex.id, EmptyEdgeData)
      }
    case _ => // ignore
  }

  private def processSocialConnectionGraphUpdate(update: SocialConnectionGraphUpdate)(implicit writer: GraphWriter) = update.network match {
    case SocialNetworks.FACEBOOK =>
      val firstFacebookUserVertexId: VertexDataId[FacebookAccountReader] = update.firstSocialUserId
      val secondFacebookUserVertexId: VertexDataId[FacebookAccountReader] = update.secondSocialUserId
      update.state match {
        case SocialConnectionStates.INACTIVE =>
          writer.removeEdgeIfExists(firstFacebookUserVertexId, secondFacebookUserVertexId, EmptyEdgeReader)
          writer.removeEdgeIfExists(secondFacebookUserVertexId, firstFacebookUserVertexId, EmptyEdgeReader)
        case SocialConnectionStates.ACTIVE =>
          writer.saveVertex(FacebookAccountData(firstFacebookUserVertexId))
          writer.saveVertex(FacebookAccountData(secondFacebookUserVertexId))
          writer.saveEdge(firstFacebookUserVertexId, secondFacebookUserVertexId, EmptyEdgeData)
          writer.saveEdge(secondFacebookUserVertexId, firstFacebookUserVertexId, EmptyEdgeData)
      }

    case SocialNetworks.LINKEDIN =>
      val firstLinkedInUserVertexId: VertexDataId[LinkedInAccountReader] = update.firstSocialUserId
      val secondLinkedInUserVertexId: VertexDataId[LinkedInAccountReader] = update.secondSocialUserId
      update.state match {
        case SocialConnectionStates.INACTIVE =>
          writer.removeEdgeIfExists(firstLinkedInUserVertexId, secondLinkedInUserVertexId, EmptyEdgeReader)
          writer.removeEdgeIfExists(secondLinkedInUserVertexId, firstLinkedInUserVertexId, EmptyEdgeReader)
        case SocialConnectionStates.ACTIVE =>
          writer.saveVertex(LinkedInAccountData(firstLinkedInUserVertexId))
          writer.saveVertex(LinkedInAccountData(secondLinkedInUserVertexId))
          writer.saveEdge(firstLinkedInUserVertexId, secondLinkedInUserVertexId, EmptyEdgeData)
          writer.saveEdge(secondLinkedInUserVertexId, firstLinkedInUserVertexId, EmptyEdgeData)
      }

    case _ => // ignore
  }

  private def processKeepGraphUpdate(update: KeepGraphUpdate)(implicit writer: GraphWriter) = {
    val keepVertexId: VertexDataId[KeepReader] = update.id
    val uriVertexId: VertexDataId[UriReader] = update.uriId
    val userVertexId: VertexDataId[UserReader] = update.userId
    val libVertexId: VertexDataId[LibraryReader] = update.libId

    writer.removeVertexIfExists(keepVertexId) // build the vertex and its neighbors from empty state. (e.g. LibraryId can change, this removes old links)

    update.state match {

      case KeepStates.ACTIVE if update.source != KeepSource.default =>
        writer.saveVertex(KeepData(keepVertexId))
        writer.saveVertex(UriData(uriVertexId))
        writer.saveVertex(UserData(userVertexId))
        writer.saveVertex(LibraryData(libVertexId))

        writer.saveEdge(userVertexId, keepVertexId, TimestampEdgeData(update.createdAt.getMillis()))
        writer.saveEdge(uriVertexId, keepVertexId, TimestampEdgeData(update.createdAt.getMillis()))

        writer.saveEdge(keepVertexId, userVertexId, EmptyEdgeData)
        writer.saveEdge(keepVertexId, uriVertexId, EmptyEdgeData)

        writer.saveEdge(libVertexId, keepVertexId, EmptyEdgeData)
        writer.saveEdge(keepVertexId, libVertexId, EmptyEdgeData)

      case _ => // do nothing

    }
  }

  private def processLDAUpdate(update: SparseLDAGraphUpdate)(implicit writer: GraphWriter) = {

    def removeOldURITopicsIfExists(uriVertexId: VertexDataId[UriReader], numTopics: Int): Unit = {
      (0 until numTopics).foreach { i =>
        val topicId = LDATopicId(update.modelVersion, LDATopic(i))
        writer.removeEdgeIfExists(uriVertexId, topicId, WeightedEdgeReader)
        writer.removeEdgeIfExists(topicId, uriVertexId, WeightedEdgeReader)
      }
    }

    val uriVertexId: VertexDataId[UriReader] = update.uriFeatures.uriId
    removeOldURITopicsIfExists(uriVertexId, update.uriFeatures.features.dimension)

    val uriData = UriData(uriVertexId)

    update.uriFeatures.features.topics foreach {
      case (topic, score) =>
        val topicId = LDATopicId(update.modelVersion, topic)
        val topicVertexId: VertexDataId[LDATopicReader] = topicId
        writer.saveVertex(LDATopicData(topicVertexId))
        writer.saveVertex(uriData)
        writer.saveEdge(uriVertexId, topicVertexId, WeightedEdgeData(score))
        writer.saveEdge(topicVertexId, uriVertexId, WeightedEdgeData(score))
    }
  }

  private def processLDACleanup(ldaCleanOldVersion: LDAOldVersionCleanupGraphUpdate)(implicit writer: GraphWriter) = {
    val LDAOldVersionCleanupGraphUpdate(version, numTopics) = ldaCleanOldVersion
    log.info(s"start cleaning LDA old version: version = ${version}, numTopics = ${numTopics}")
    (0 until numTopics).foreach { i =>
      val topicId = LDATopicId(version, LDATopic(i))
      writer.removeVertexIfExists(topicId)
    }
    log.info(s"done with cleaning LDA old version")
  }

  private def processNormalizedUriGraphUpdate(update: NormalizedUriGraphUpdate)(implicit writer: GraphWriter) = update.state match {
    case NormalizedURIStates.INACTIVE | NormalizedURIStates.REDIRECTED => writer.removeVertexIfExists(update.id)
    case _ => writer.saveVertex(UriData(update.id))
  }

  private def processEmailAccountGraphUpdate(update: EmailAccountGraphUpdate)(implicit writer: GraphWriter) = {
    writer.saveVertex(EmailAccountData(update.emailAccountId))
    update.userId.foreach { userId => // todo(Léo): once we have a more aggressive email verification policy, ignore unverified accounts
      writer.saveVertex(UserData(userId))
      writer.saveEdge(userId, update.emailAccountId, EmptyEdgeData)
      writer.saveEdge(update.emailAccountId, userId, EmptyEdgeData)
    }
  }

  private def processEmailContactGraphUpdate(update: EmailContactGraphUpdate)(implicit writer: GraphWriter) = {
    if (update.deleted || update.hidden) {
      writer.removeEdgeIfExists(update.abookId, update.emailAccountId, EmptyEdgeReader)
      writer.removeEdgeIfExists(update.emailAccountId, update.abookId, EmptyEdgeReader)
    } else {

      writer.saveVertex(AddressBookData(update.abookId))
      writer.saveVertex(UserData(update.userId))
      writer.saveVertex(EmailAccountData(update.emailAccountId))

      writer.saveEdge(update.userId, update.abookId, EmptyEdgeData)
      writer.saveEdge(update.abookId, update.userId, EmptyEdgeData)

      writer.saveEdge(update.emailAccountId, update.abookId, EmptyEdgeData)
      writer.saveEdge(update.abookId, update.emailAccountId, EmptyEdgeData)
    }
  }

  private def processLibraryGraphUpdate(update: LibraryGraphUpdate)(implicit writer: GraphWriter) = update.state match {
    case LibraryStates.ACTIVE => writer.saveVertex(LibraryData(update.libId))
    case _ => writer.removeVertexIfExists(update.libId)
  }

  private def processLibraryMembershipGraphUpdate(update: LibraryMembershipGraphUpdate)(implicit writer: GraphWriter) = update.state match {
    case LibraryMembershipStates.ACTIVE =>
      writer.saveVertex(UserData(update.userId))
      writer.saveVertex(LibraryData(update.libId))
      writer.saveEdge(update.userId, update.libId, EmptyEdgeData)
      writer.saveEdge(update.libId, update.userId, EmptyEdgeData)
    case _ =>
      writer.removeEdgeIfExists(update.userId, update.libId, EmptyEdgeReader)
      writer.removeEdgeIfExists(update.libId, update.userId, EmptyEdgeReader)
  }

<<<<<<< HEAD
  private def processOrganizationGraphUpdate(update: OrganizationGraphUpdate)(implicit writer: GraphWriter) = update.state match {
    case OrganizationStates.INACTIVE =>
      writer.removeVertexIfExists(update.orgId)
    case OrganizationStates.ACTIVE =>
      writer.saveVertex(OrganizationData(update.orgId))
  }

  private def processOrganizationMembershipGraphUpdate(update: OrganizationMembershipGraphUpdate)(implicit writer: GraphWriter) = update.state match {
    case OrganizationMembershipStates.INACTIVE =>
      writer.removeEdgeIfExists(update.userId, update.orgId, TimestampEdgeReader)
      writer.removeEdgeIfExists(update.orgId, update.userId, TimestampEdgeReader)
    case OrganizationMembershipStates.ACTIVE =>
      writer.saveVertex(OrganizationData(update.orgId))
      writer.saveVertex(UserData(update.userId))
      writer.saveEdge(update.userId, update.orgId, TimestampEdgeData(update.createdAt.getMillis))
      writer.saveEdge(update.orgId, update.userId, TimestampEdgeData(update.createdAt.getMillis))
=======
  private def processUserIpAddressGraphUpdate(update: UserIpAddressGraphUpdate)(implicit writer: GraphWriter) = {
    writer.saveVertex(IpAddressData(update.ipAddress))
    writer.saveVertex(UserData(update.userId))
    writer.saveEdge(update.userId, update.ipAddress, TimestampEdgeData(update.updatedAt.getMillis))
    writer.saveEdge(update.ipAddress, update.userId, TimestampEdgeData(update.updatedAt.getMillis))
>>>>>>> dc079eaa
  }
}<|MERGE_RESOLUTION|>--- conflicted
+++ resolved
@@ -25,12 +25,9 @@
     case emailContactUpdate: EmailContactGraphUpdate => processEmailContactGraphUpdate(emailContactUpdate)
     case libUpdate: LibraryGraphUpdate => processLibraryGraphUpdate(libUpdate)
     case libMemUpdate: LibraryMembershipGraphUpdate => processLibraryMembershipGraphUpdate(libMemUpdate)
-<<<<<<< HEAD
     case orgUpdate: OrganizationGraphUpdate => processOrganizationGraphUpdate(orgUpdate)
     case orgMemUpdate: OrganizationMembershipGraphUpdate => processOrganizationMembershipGraphUpdate(orgMemUpdate)
-=======
     case userIpAddressUpdate: UserIpAddressGraphUpdate => processUserIpAddressGraphUpdate(userIpAddressUpdate)
->>>>>>> dc079eaa
   }
 
   private def processUserGraphUpdate(update: UserGraphUpdate)(implicit writer: GraphWriter) = update.state match {
@@ -218,7 +215,6 @@
       writer.removeEdgeIfExists(update.libId, update.userId, EmptyEdgeReader)
   }
 
-<<<<<<< HEAD
   private def processOrganizationGraphUpdate(update: OrganizationGraphUpdate)(implicit writer: GraphWriter) = update.state match {
     case OrganizationStates.INACTIVE =>
       writer.removeVertexIfExists(update.orgId)
@@ -235,12 +231,12 @@
       writer.saveVertex(UserData(update.userId))
       writer.saveEdge(update.userId, update.orgId, TimestampEdgeData(update.createdAt.getMillis))
       writer.saveEdge(update.orgId, update.userId, TimestampEdgeData(update.createdAt.getMillis))
-=======
+  }
+
   private def processUserIpAddressGraphUpdate(update: UserIpAddressGraphUpdate)(implicit writer: GraphWriter) = {
     writer.saveVertex(IpAddressData(update.ipAddress))
     writer.saveVertex(UserData(update.userId))
     writer.saveEdge(update.userId, update.ipAddress, TimestampEdgeData(update.updatedAt.getMillis))
     writer.saveEdge(update.ipAddress, update.userId, TimestampEdgeData(update.updatedAt.getMillis))
->>>>>>> dc079eaa
   }
 }