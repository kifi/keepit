package com.keepit.graph.model

import com.keepit.common.reflection.CompanionTypeSystem
import play.api.libs.json._
import com.keepit.cortex.core.ModelVersion
import com.keepit.cortex.models.lda.{ LDATopic, DenseLDA }
import com.keepit.graph.manager.LDATopicId

sealed trait VertexDataReader { self =>
  type V >: self.type <: VertexDataReader
  def instance: V = self
  def kind: VertexKind[V]
  def id: VertexDataId[V]
}

object VertexDataReader {
  // Binary Helpers
  def apply(rawDataReader: RawDataReader): Map[VertexKind[_ <: VertexDataReader], VertexDataReader] = {
    VertexKind.all.map { vertexKind => vertexKind -> vertexKind(rawDataReader) }.toMap
  }

  // Json Helpers
  implicit val writes: Writes[VertexDataReader] = Writes[VertexDataReader](vertexDataReader => Json.obj(
    "header" -> vertexDataReader.kind.header.toInt,
    "data" -> vertexDataReader.kind.writes.writes(vertexDataReader.instance)
  ))
  implicit val readsAsVertexData: Reads[VertexData[_ <: VertexDataReader]] = Reads(json =>
    (json \ "header").validate[Int].flatMap[VertexData[_ <: VertexDataReader]] { header =>
      VertexKind(header.toByte).readsAsVertexData.reads(json \ "data")
    }
  )
}

sealed trait VertexKind[V <: VertexDataReader] {
  implicit def kind: VertexKind[V] = this

  // Binary Helpers
  def header: Byte
  def apply(rawDataReader: RawDataReader): V
  def id(id: Long): VertexDataId[V] = VertexDataId[V](id)

  // Json helpers
  val code: String = toString.stripSuffix("Reader")
  implicit val idFormat: Format[VertexDataId[V]] = VertexDataId.format[V]
  def writes: Writes[V]
  def readsAsVertexData: Reads[VertexData[V]]
}

object VertexKind {
  type VertexType = VertexKind[_ <: VertexDataReader]
  val all: Set[VertexType] = CompanionTypeSystem[VertexDataReader, VertexKind[_ <: VertexDataReader]]("V")

  private val byHeader: Map[Byte, VertexType] = {
    require(all.forall(_.header > 0), "VertexKind headers must be positive.")
    require(all.size == all.map(_.header).size, "Duplicate VertexKind headers.")
    all.map { vertexKind => vertexKind.header -> vertexKind }.toMap
  }
  def apply(header: Byte): VertexType = byHeader(header)

  private val byCode: Map[String, VertexType] = {
    require(all.size == all.map(_.code).size, "Duplicate VertexKind codes.")
    all.map { vertexKind => vertexKind.code -> vertexKind }.toMap
  }
  def apply(code: String): VertexType = byCode(code)
}

trait UserReader extends VertexDataReader {
  type V = UserReader
  def kind = UserReader
}
case object UserReader extends VertexKind[UserReader] {
  val header = 1.toByte
  def apply(rawDataReader: RawDataReader): UserReader = ???
  implicit val writes = Writes[UserReader](reader => Json.obj("id" -> reader.id))
  implicit val readsAsVertexData = Reads[VertexData[UserReader]] { json => (json \ "id").validate.map(UserData(_)) }
}

trait UriReader extends VertexDataReader {
  type V = UriReader
  def kind = UriReader
}
case object UriReader extends VertexKind[UriReader] {
  val header = 2.toByte
  def apply(rawDataReader: RawDataReader): UriReader = ???
  implicit val writes = Writes[UriReader](reader => Json.obj("id" -> reader.id))
  implicit val readsAsVertexData = Reads[VertexData[UriReader]] { json => (json \ "id").validate.map(UriData(_)) }
}

trait TagReader extends VertexDataReader {
  type V = TagReader
  def kind = TagReader
}
case object TagReader extends VertexKind[TagReader] {
  val header = 3.toByte
  def apply(rawDataReader: RawDataReader): TagReader = ???
  implicit val writes = Writes[TagReader](reader => Json.obj("id" -> reader.id))
  implicit val readsAsVertexData = Reads[VertexData[TagReader]] { json => (json \ "id").validate.map(TagData(_)) }
}

trait DiscussionReader extends VertexDataReader {
  type V = DiscussionReader
  def kind = DiscussionReader
}
case object DiscussionReader extends VertexKind[DiscussionReader] {
  val header = 4.toByte
  def apply(rawDataReader: RawDataReader): DiscussionReader = ???
  implicit val writes = Writes[DiscussionReader](reader => Json.obj("id" -> reader.id))
  implicit val readsAsVertexData = Reads[VertexData[DiscussionReader]] { json => (json \ "id").validate.map(DiscussionData(_)) }
}

trait FacebookAccountReader extends VertexDataReader {
  type V = FacebookAccountReader
  def kind = FacebookAccountReader
}
case object FacebookAccountReader extends VertexKind[FacebookAccountReader] {
  val header = 5.toByte
  def apply(rawDataReader: RawDataReader): FacebookAccountReader = ???
  implicit val writes = Writes[FacebookAccountReader](reader => Json.obj("id" -> reader.id))
  implicit val readsAsVertexData = Reads[VertexData[FacebookAccountReader]] { json => (json \ "id").validate.map(FacebookAccountData(_)) }
}

trait LinkedInAccountReader extends VertexDataReader {
  type V = LinkedInAccountReader
  def kind = LinkedInAccountReader
}
case object LinkedInAccountReader extends VertexKind[LinkedInAccountReader] {
  val header = 6.toByte
  def apply(rawDataReader: RawDataReader): LinkedInAccountReader = ???
  implicit val writes = Writes[LinkedInAccountReader](reader => Json.obj("id" -> reader.id))
  implicit val readsAsVertexData = Reads[VertexData[LinkedInAccountReader]] { json => (json \ "id").validate.map(LinkedInAccountData(_)) }
}

trait LDATopicReader extends VertexDataReader {
  type V = LDATopicReader
  def kind = LDATopicReader

  def version(): ModelVersion[DenseLDA] = LDATopicId.versionFromLong(id.id)
  def topic(): LDATopic = LDATopicId.topicFromLong(id.id)
}
case object LDATopicReader extends VertexKind[LDATopicReader] {
  val header = 7.toByte
  def apply(rawDataReader: RawDataReader): LDATopicReader = ???
  implicit val writes = Writes[LDATopicReader](reader => Json.obj("id" -> reader.id))
  implicit val readsAsVertexData = Reads[VertexData[LDATopicReader]] { json => (json \ "id").validate.map(LDATopicData(_)) }
}

trait KeepReader extends VertexDataReader {
  type V = KeepReader
  def kind = KeepReader
}
case object KeepReader extends VertexKind[KeepReader] {
  val header = 8.toByte
  def apply(rawDataReader: RawDataReader): KeepReader = ???
  implicit val writes = Writes[KeepReader](reader => Json.obj("id" -> reader.id))
  implicit val readsAsVertexData = Reads[VertexData[KeepReader]] { json => (json \ "id").validate.map(KeepData(_)) }
}

trait EmailAccountReader extends VertexDataReader {
  type V = EmailAccountReader
  def kind = EmailAccountReader
}
case object EmailAccountReader extends VertexKind[EmailAccountReader] {
  val header = 9.toByte
  def apply(rawDataReader: RawDataReader): EmailAccountReader = ???
  implicit val writes = Writes[EmailAccountReader](reader => Json.obj("id" -> reader.id))
  implicit val readsAsVertexData = Reads[VertexData[EmailAccountReader]] { json => (json \ "id").validate.map(EmailAccountData(_)) }
}

trait AddressBookReader extends VertexDataReader {
  type V = AddressBookReader
  def kind = AddressBookReader
}
case object AddressBookReader extends VertexKind[AddressBookReader] {
  val header = 10.toByte
  def apply(rawDataReader: RawDataReader): AddressBookReader = ???
  implicit val writes = Writes[AddressBookReader](reader => Json.obj("id" -> reader.id))
  implicit val readsAsVertexData = Reads[VertexData[AddressBookReader]] { json => (json \ "id").validate.map(AddressBookData(_)) }
}

trait LibraryReader extends VertexDataReader {
  type V = LibraryReader
  def kind = LibraryReader
}

case object LibraryReader extends VertexKind[LibraryReader] {
  val header = 11.toByte
  def apply(rawDataReader: RawDataReader): LibraryReader = ???
  implicit val writes = Writes[LibraryReader](reader => Json.obj("id" -> reader.id))
  implicit val readsAsVertexData = Reads[VertexData[LibraryReader]] { json => (json \ "id").validate.map(LibraryData(_)) }
}

<<<<<<< HEAD
trait OrganizationReader extends VertexDataReader {
  type V = OrganizationReader
  def kind = OrganizationReader
}

case object OrganizationReader extends VertexKind[OrganizationReader] {
  val header = 13.toByte
  def apply(rawDataReader: RawDataReader): OrganizationReader = ???
  implicit val writes = Writes[OrganizationReader](reader => Json.obj("id" -> reader.id))
  implicit val readsAsVertexData = Reads[VertexData[OrganizationReader]] { json => (json \ "id").validate.map(OrganizationData(_)) }
=======
trait IpAddressReader extends VertexDataReader {
  type V = IpAddressReader
  def kind = IpAddressReader
}

case object IpAddressReader extends VertexKind[IpAddressReader] {
  val header = 12.toByte
  def apply(rawDataReader: RawDataReader): IpAddressReader = ???
  implicit val writes = Writes[IpAddressReader](reader => Json.obj("id" -> reader.id))
  implicit val readsAsVertexData = Reads[VertexData[IpAddressReader]] { json => (json \ "id").validate.map(IpAddressData(_)) }
>>>>>>> dc079eaa
}<|MERGE_RESOLUTION|>--- conflicted
+++ resolved
@@ -189,7 +189,6 @@
   implicit val readsAsVertexData = Reads[VertexData[LibraryReader]] { json => (json \ "id").validate.map(LibraryData(_)) }
 }
 
-<<<<<<< HEAD
 trait OrganizationReader extends VertexDataReader {
   type V = OrganizationReader
   def kind = OrganizationReader
@@ -200,7 +199,7 @@
   def apply(rawDataReader: RawDataReader): OrganizationReader = ???
   implicit val writes = Writes[OrganizationReader](reader => Json.obj("id" -> reader.id))
   implicit val readsAsVertexData = Reads[VertexData[OrganizationReader]] { json => (json \ "id").validate.map(OrganizationData(_)) }
-=======
+
 trait IpAddressReader extends VertexDataReader {
   type V = IpAddressReader
   def kind = IpAddressReader
@@ -211,5 +210,4 @@
   def apply(rawDataReader: RawDataReader): IpAddressReader = ???
   implicit val writes = Writes[IpAddressReader](reader => Json.obj("id" -> reader.id))
   implicit val readsAsVertexData = Reads[VertexData[IpAddressReader]] { json => (json \ "id").validate.map(IpAddressData(_)) }
->>>>>>> dc079eaa
 }