package com.keepit.graph.model

import com.keepit.common.reflection.CompanionTypeSystem
import play.api.libs.json._


sealed trait VertexDataReader { self =>
  type V >: self.type <: VertexDataReader
  def instance: V = self
  def kind: VertexKind[V]
  def id: VertexDataId[V]
}

object VertexDataReader {
  // Binary Helpers
  def apply(rawDataReader: RawDataReader): Map[VertexKind[_ <: VertexDataReader], VertexDataReader] = {
    VertexKind.all.map { vertexKind => vertexKind -> vertexKind(rawDataReader) }.toMap
  }

  // Json Helpers
  implicit val writes: Writes[VertexDataReader] = Writes[VertexDataReader](vertexDataReader => Json.obj(
    "header" -> vertexDataReader.kind.header.toInt,
    "data" -> vertexDataReader.kind.writes.writes(vertexDataReader.instance)
  ))
  implicit val readsAsVertexData: Reads[VertexData[_ <: VertexDataReader]] = Reads(json =>
    (json \ "header").validate[Int].flatMap[VertexData[_ <: VertexDataReader]] { header =>
      VertexKind(header.toByte).readsAsVertexData.reads(json \ "data")
    }
  )
}

sealed trait VertexKind[V <: VertexDataReader] {
  implicit def kind: VertexKind[V] = this

  // Binary Helpers
  def header: Byte
  def apply(rawDataReader: RawDataReader): V

  // Json helpers
  implicit def idFormat: Format[VertexDataId[V]] = VertexDataId.format[V]
  def writes: Writes[V]
  def readsAsVertexData: Reads[VertexData[V]]
}

object VertexKind {
  val all: Set[VertexKind[_ <: VertexDataReader]] = CompanionTypeSystem[VertexDataReader, VertexKind[_ <: VertexDataReader]]("V")
  private val byHeader: Map[Byte, VertexKind[_ <: VertexDataReader]] = {
    require(all.forall(_.header > 0), "VertexKind headers must be positive.")
    require(all.size == all.map(_.header).size, "Duplicate VertexKind headers.")
    all.map { vertexKind => vertexKind.header -> vertexKind }.toMap
  }
  def apply(header: Byte): VertexKind[_ <: VertexDataReader] = byHeader(header)
}

trait UserReader extends VertexDataReader {
  type V = UserReader
  def kind = UserReader
}
case object UserReader extends VertexKind[UserReader] {
  val header = 1.toByte
  def apply(rawDataReader: RawDataReader): UserReader = ???
  implicit val writes = Writes[UserReader](reader => Json.obj("id" -> reader.id))
  implicit val readsAsVertexData = Reads[VertexData[UserReader]] { json => (json \ "id").validate.map(UserData(_)) }
}

trait UriReader extends VertexDataReader {
  type V = UriReader
  def kind = UriReader
}
case object UriReader extends VertexKind[UriReader] {
  val header = 2.toByte
  def apply(rawDataReader: RawDataReader): UriReader = ???
  implicit val writes = Writes[UriReader](reader => Json.obj("id" -> reader.id))
  implicit val readsAsVertexData = Reads[VertexData[UriReader]] { json => (json \ "id").validate.map(UriData(_)) }
}

trait TagReader extends VertexDataReader {
  type V = TagReader
  def kind = TagReader
}
case object TagReader extends VertexKind[TagReader] {
  val header = 3.toByte
  def apply(rawDataReader: RawDataReader): TagReader = ???
  implicit val writes = Writes[TagReader](reader => Json.obj("id" -> reader.id))
  implicit val readsAsVertexData = Reads[VertexData[TagReader]] { json => (json \ "id").validate.map(TagData(_)) }
}

trait ThreadReader extends VertexDataReader {
  type V = ThreadReader
  def kind = ThreadReader
}
case object ThreadReader extends VertexKind[ThreadReader] {
  val header = 4.toByte
  def apply(rawDataReader: RawDataReader): ThreadReader = ???
  implicit val writes = Writes[ThreadReader](reader => Json.obj("id" -> reader.id))
  implicit val readsAsVertexData = Reads[VertexData[ThreadReader]] { json => (json \ "id").validate.map(ThreadData(_)) }
}

trait FacebookAccountReader extends VertexDataReader {
  type V = FacebookAccountReader
  def kind = FacebookAccountReader
}
case object FacebookAccountReader extends VertexKind[FacebookAccountReader] {
  val header = 5.toByte
  def apply(rawDataReader: RawDataReader): FacebookAccountReader = ???
  implicit val writes = Writes[FacebookAccountReader](reader => Json.obj("id" -> reader.id))
  implicit val readsAsVertexData = Reads[VertexData[FacebookAccountReader]] { json => (json \ "id").validate.map(FacebookAccountData(_)) }
}

trait LinkedInAccountReader extends VertexDataReader {
  type V = LinkedInAccountReader
  def kind = LinkedInAccountReader
}
case object LinkedInAccountReader extends VertexKind[LinkedInAccountReader] {
  val header = 6.toByte
  def apply(rawDataReader: RawDataReader): LinkedInAccountReader = ???
  implicit val writes = Writes[LinkedInAccountReader](reader => Json.obj("id" -> reader.id))
  implicit val readsAsVertexData = Reads[VertexData[LinkedInAccountReader]] { json => (json \ "id").validate.map(LinkedInAccountData(_)) }
}

<<<<<<< HEAD
trait KeepReader extends VertexDataReader {
  type V = KeepReader
  def kind = KeepReader
}
case object KeepReader extends VertexKind[KeepReader] {
  val header = 7.toByte
  def apply(rawDataReader: RawDataReader): KeepReader = ???
  implicit val writes = Writes[KeepReader](reader => Json.obj("id" -> reader.id))
  implicit val readsAsVertexData = Reads[VertexData[KeepReader]] { json => (json \ "id").validate.map(KeepData(_)) }
=======
trait LDATopicReader extends VertexDataReader {
  type V = LDATopicReader
  def kind = LDATopicReader
  def getVersion(): Int
  def getTopicId(): Int
}

case object LDATopicReader extends VertexKind[LDATopicReader]{
  val header = 7.toByte
  def apply(rawDataReader: RawDataReader): LDATopicReader = ???
  implicit val writes = Writes[LDATopicReader](reader => Json.obj("id" -> reader.id))
  implicit val readsAsVertexData = Reads[VertexData[LDATopicReader]] { json => (json \ "id").validate.map(LDATopicData(_)) }
>>>>>>> 9d4fb0ec
}<|MERGE_RESOLUTION|>--- conflicted
+++ resolved
@@ -118,28 +118,26 @@
   implicit val readsAsVertexData = Reads[VertexData[LinkedInAccountReader]] { json => (json \ "id").validate.map(LinkedInAccountData(_)) }
 }
 
-<<<<<<< HEAD
-trait KeepReader extends VertexDataReader {
-  type V = KeepReader
-  def kind = KeepReader
-}
-case object KeepReader extends VertexKind[KeepReader] {
-  val header = 7.toByte
-  def apply(rawDataReader: RawDataReader): KeepReader = ???
-  implicit val writes = Writes[KeepReader](reader => Json.obj("id" -> reader.id))
-  implicit val readsAsVertexData = Reads[VertexData[KeepReader]] { json => (json \ "id").validate.map(KeepData(_)) }
-=======
 trait LDATopicReader extends VertexDataReader {
   type V = LDATopicReader
   def kind = LDATopicReader
   def getVersion(): Int
   def getTopicId(): Int
 }
-
 case object LDATopicReader extends VertexKind[LDATopicReader]{
   val header = 7.toByte
   def apply(rawDataReader: RawDataReader): LDATopicReader = ???
   implicit val writes = Writes[LDATopicReader](reader => Json.obj("id" -> reader.id))
   implicit val readsAsVertexData = Reads[VertexData[LDATopicReader]] { json => (json \ "id").validate.map(LDATopicData(_)) }
->>>>>>> 9d4fb0ec
+}
+
+trait KeepReader extends VertexDataReader {
+  type V = KeepReader
+  def kind = KeepReader
+}
+case object KeepReader extends VertexKind[KeepReader] {
+  val header = 8.toByte
+  def apply(rawDataReader: RawDataReader): KeepReader = ???
+  implicit val writes = Writes[KeepReader](reader => Json.obj("id" -> reader.id))
+  implicit val readsAsVertexData = Reads[VertexData[KeepReader]] { json => (json \ "id").validate.map(KeepData(_)) }
 }