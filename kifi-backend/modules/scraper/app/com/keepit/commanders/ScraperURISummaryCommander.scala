package com.keepit.commanders

import java.awt.image.BufferedImage

<<<<<<< HEAD
import com.keepit.common.logging.Logging
import com.kifi.macros.json
import org.apache.commons.lang3.RandomStringUtils
import org.joda.time.DateTime

import scala.concurrent.Future
import scala.util.{ Failure, Success }

import com.google.inject.{ ImplementedBy, Inject }
import com.keepit.common.healthcheck.AirbrakeNotifier
import com.keepit.common.images.ImageFetcher
import com.keepit.common.store.{ S3ImageConfig, ImageSize, S3URIImageStore }
import com.keepit.model._
import com.keepit.scraper.{ URIPreviewFetchResult, NormalizedURIRef, ShoeboxDbCallbackHelper }
import com.keepit.scraper.embedly.{ EmbedlyImage, EmbedlyClient }

import play.api.libs.concurrent.Execution.Implicits.defaultContext
=======
import com.google.inject.{ ImplementedBy, Inject }
import com.keepit.common.healthcheck.AirbrakeNotifier
import com.keepit.common.images.ImageFetcher
import com.keepit.common.logging.Logging
>>>>>>> 90192e8e
import com.keepit.common.net.URI
import com.keepit.common.performance._
import com.keepit.common.store.S3URIImageStore
import com.keepit.model.{ ImageStoreFailureWithException, ImageInfo, PageInfo, URISummary }
import com.keepit.scraper.embedly.{ EmbedlyClient, EmbedlyImage }
import com.keepit.scraper._
import play.api.libs.concurrent.Execution.Implicits.defaultContext

import scala.concurrent.Future
import scala.util.{ Failure, Success }

@ImplementedBy(classOf[ScraperURISummaryCommanderImpl])
trait ScraperURISummaryCommander {
  // On the way in:
  def fetchAndPersistURIPreview(url: String): Future[Option[URIPreviewFetchResult]]
  // On the way out:
  def fetchFromEmbedly(uri: NormalizedURIRef): Future[Option[URISummary]]
}

class ScraperURISummaryCommanderImpl @Inject() (
    imageFetcher: ImageFetcher,
    embedlyClient: EmbedlyClient,
    s3URIImageStore: S3URIImageStore,
    uriImageStore: S3URIImageStore,
    airbrake: AirbrakeNotifier,
    uriImageCommander: UriImageCommander,
    callback: ShoeboxDbCallbackHelper) extends ScraperURISummaryCommander with Logging {

  def fetchFromEmbedly(nUri: NormalizedURIRef): Future[Option[URISummary]] = {
    fetchPageInfoAndImageInfo(nUri) map {
      case (Some(pageInfo), imageInfoOpt) =>
        callback.savePageInfo(pageInfo) // no wait

        imageInfoOpt match {
          case Some(imageInfo) =>
            callback.saveImageInfo(imageInfo) // no wait

            val urlOpt = imageInfoOpt.flatMap(getS3URL(_, nUri))
            val widthOpt = imageInfoOpt.flatMap(_.width)
            val heightOpt = imageInfoOpt.flatMap(_.height)
            Some(URISummary(urlOpt, pageInfo.title, pageInfo.description, widthOpt, heightOpt))
          case None =>
            Some(URISummary(None, pageInfo.title, pageInfo.description))
        }
      case _ => None
    }
  }

  def fetchAndPersistURIPreview(url: String): Future[Option[URIPreviewFetchResult]] = {
    embedlyClient.getEmbedlyInfo(url).flatMap {
      case Some(embedlyResult) =>
        val primaryImage = embedlyResult.images.find(img => ScraperURISummaryCommander.isValidImage(img))

        val imagesF = primaryImage match {
          case Some(embedlyImage) =>
            log.info(s"[susc] Got ${embedlyImage.url} for $url, fetching, resizing, and persisting.")
            uriImageCommander.processRemoteImage(embedlyImage.url).map {
              case Left(uploadResults) =>
                val sizes = uploadResults.map { upload =>
                  PersistedImageVersion(upload.image.getWidth, upload.image.getHeight, upload.key)
                }
                log.info(s"[susc] Done, uploaded ${uploadResults.length} images: ${sizes}")
                Some(PersistedImageRef(sizes, embedlyImage.caption))
              case Right(failure) =>
                failure match {
                  case f: ImageStoreFailureWithException =>
                    log.error(s"[susc] Failure fetching/persisting image from $url. Reason: ${f.reason}", f.getCause)
                  case f =>
                    log.error(s"[susc] Couldn't fetch/persist image from $url. Reason: ${f.reason}")
                }
                None
            }
          case None => // embedly didn't have any images
            Future.successful(None)
        }
        imagesF.map { images =>
          Option(URIPreviewFetchResult(
            pageUrl = url,
            title = embedlyResult.title,
            description = embedlyResult.description,
            authors = embedlyResult.authors,
            publishedAt = embedlyResult.published,
            safe = embedlyResult.safe,
            lang = embedlyResult.lang,
            faviconUrl = embedlyResult.faviconUrl.collect { case f if f.startsWith("http") => f },
            images = images
          ))
        }

      case None =>
        Future.successful(None)
    }
  }

  // Internal:

  private def fetchPageInfoAndImageInfo(nUri: NormalizedURIRef): Future[(Option[PageInfo], Option[ImageInfo])] = {
    val watch = Stopwatch(s"[embedly] asking for $nUri")
    val fullEmbedlyInfo = embedlyClient.getEmbedlyInfo(nUri.url) flatMap { embedlyInfoOpt =>
      watch.logTimeWith(s"got info: $embedlyInfoOpt") //this could be lots of logging, should remove it after problems resolved

      val summaryOptF = for {
        embedlyInfo <- embedlyInfoOpt
      } yield {
        val imageInfoOptF: Future[Option[ImageInfo]] = {
<<<<<<< HEAD
          if (descriptionOnly) {
            Future.successful(None)
          } else {
            val name = RandomStringUtils.randomAlphanumeric(5)
            val path = s3URIImageStore.getEmbedlyImageKey(nUri.externalId, name, ImageFormat.JPG.value)
            val images = embedlyInfo.buildImageInfo(nUri.id, path, name)
            val nonBlankImages = images.filter { image => image.url.exists(ScraperURISummaryCommander.isValidImageUrl) }

            // todo: Upload nonBlankImages to S3.

            nonBlankImages.headOption match {
              case None =>
                watch.logTimeWith(s"no selected image")
                Future.successful(None)
              case Some(image) =>
                watch.logTimeWith(s"got a selected image : $image")
                val future = fetchAndSaveImage(nUri, image)
                future.onComplete { res =>
                  watch.logTimeWith(s"[success = ${res.isSuccess}}] fetched a selected image for : $image")
                }
                future
            }
=======
          val images = embedlyInfo.buildImageInfo(nUri.id)
          val nonBlankImages = images.filter { image => image.url.exists(ScraperURISummaryCommander.isValidImageUrl) }

          // todo: Upload nonBlankImages to S3.

          nonBlankImages.headOption match {
            case None =>
              watch.logTimeWith(s"no selected image")
              Future.successful(None)
            case Some(image) =>
              watch.logTimeWith(s"got a selected image : $image")
              val future = fetchAndSaveImage(nUri, image)
              future.onComplete { res =>
                watch.logTimeWith(s"[success = ${res.isSuccess}}] fetched a selected image for : $image")
              }
              future
>>>>>>> 90192e8e
          }
        }
        imageInfoOptF map { imageInfoOpt => (Some(embedlyInfo.toPageInfo(nUri.id)), imageInfoOpt) }
      }
      summaryOptF getOrElse Future.successful((None, None))
    }
    fullEmbedlyInfo.onComplete { res =>
      watch.stop()
    }
    fullEmbedlyInfo
  }

  private def fetchAndSaveImage(uri: NormalizedURIRef, imageInfo: ImageInfo): Future[Option[ImageInfo]] = {
    imageInfo.url match {
      case Some(imageUrl) => imageFetcher.fetchRawImage(URI.parse(imageUrl).get) map { rawImageOpt =>
        rawImageOpt flatMap { rawImage => storeImage(imageInfo, rawImage, uri) }
      }
      case None => Future.successful(None)
    }
  }

  /**
   * Stores image to S3
   */
  private def storeImage(info: ImageInfo, image: BufferedImage, nUri: NormalizedURIRef): Option[ImageInfo] = {
    uriImageStore.storeImage(info, image, nUri.externalId) match {
      case Success(result) =>
        val (url, size) = result
        val imageInfoWithUrl = if (info.url.isEmpty) info.copy(url = Some(url), size = Some(size)) else info
        Some(imageInfoWithUrl)
      case Failure(ex) =>
        airbrake.notify(s"Failed to upload URL image to S3: ${ex.getMessage}")
        None
    }
  }

  /**
   * Get S3 url for image info
   */
  private def getS3URL(info: ImageInfo, nUri: NormalizedURIRef): Option[String] = uriImageStore.getImageURL(info, nUri.externalId)

}

object ScraperURISummaryCommander {

  val IMAGE_EXCLUSION_LIST = Seq("/blank.jpg", "/blank.png", "/blank.gif")

  def isValidImage(embedlyImage: EmbedlyImage): Boolean = {
    // If embedly height and width aren't defined, may just be because they haven't fetched the image yet.
    val bigEnough = embedlyImage.height.map(_ > 60).getOrElse(true) && embedlyImage.width.map(_ > 60).getOrElse(true)
    bigEnough && isValidImageUrl(embedlyImage.url)
  }

  def isValidImageUrl(url: String): Boolean = {
    URI.parse(url) match {
      case Success(imageUri) => {
        imageUri.path.exists { path =>
          !IMAGE_EXCLUSION_LIST.exists(path.toLowerCase.endsWith)
        }
      }
      case Failure(imageUrl) => false
    }
  }
}<|MERGE_RESOLUTION|>--- conflicted
+++ resolved
@@ -2,7 +2,6 @@
 
 import java.awt.image.BufferedImage
 
-<<<<<<< HEAD
 import com.keepit.common.logging.Logging
 import com.kifi.macros.json
 import org.apache.commons.lang3.RandomStringUtils
@@ -20,12 +19,7 @@
 import com.keepit.scraper.embedly.{ EmbedlyImage, EmbedlyClient }
 
 import play.api.libs.concurrent.Execution.Implicits.defaultContext
-=======
-import com.google.inject.{ ImplementedBy, Inject }
-import com.keepit.common.healthcheck.AirbrakeNotifier
-import com.keepit.common.images.ImageFetcher
-import com.keepit.common.logging.Logging
->>>>>>> 90192e8e
+
 import com.keepit.common.net.URI
 import com.keepit.common.performance._
 import com.keepit.common.store.S3URIImageStore
@@ -131,31 +125,9 @@
         embedlyInfo <- embedlyInfoOpt
       } yield {
         val imageInfoOptF: Future[Option[ImageInfo]] = {
-<<<<<<< HEAD
-          if (descriptionOnly) {
-            Future.successful(None)
-          } else {
-            val name = RandomStringUtils.randomAlphanumeric(5)
-            val path = s3URIImageStore.getEmbedlyImageKey(nUri.externalId, name, ImageFormat.JPG.value)
-            val images = embedlyInfo.buildImageInfo(nUri.id, path, name)
-            val nonBlankImages = images.filter { image => image.url.exists(ScraperURISummaryCommander.isValidImageUrl) }
-
-            // todo: Upload nonBlankImages to S3.
-
-            nonBlankImages.headOption match {
-              case None =>
-                watch.logTimeWith(s"no selected image")
-                Future.successful(None)
-              case Some(image) =>
-                watch.logTimeWith(s"got a selected image : $image")
-                val future = fetchAndSaveImage(nUri, image)
-                future.onComplete { res =>
-                  watch.logTimeWith(s"[success = ${res.isSuccess}}] fetched a selected image for : $image")
-                }
-                future
-            }
-=======
-          val images = embedlyInfo.buildImageInfo(nUri.id)
+          val name = RandomStringUtils.randomAlphanumeric(5)
+          val path = s3URIImageStore.getEmbedlyImageKey(nUri.externalId, name, ImageFormat.JPG.value)
+          val images = embedlyInfo.buildImageInfo(nUri.id, path, name)
           val nonBlankImages = images.filter { image => image.url.exists(ScraperURISummaryCommander.isValidImageUrl) }
 
           // todo: Upload nonBlankImages to S3.
@@ -171,7 +143,6 @@
                 watch.logTimeWith(s"[success = ${res.isSuccess}}] fetched a selected image for : $image")
               }
               future
->>>>>>> 90192e8e
           }
         }
         imageInfoOptF map { imageInfoOpt => (Some(embedlyInfo.toPageInfo(nUri.id)), imageInfoOpt) }
