--- conflicted
+++ resolved
@@ -136,7 +136,7 @@
         for {
           scrapedURI <- {
             if (ScrapeWorker.DEACTIVATE_SHOEBOX_CALLBACKS) {
-              shoeboxCommander.updateNormalizedURIState(latestUri.id.get, NormalizedURIStates.SCRAPED).map { _ => latestUri.withState(NormalizedURIStates.SCRAPED }
+              shoeboxCommander.updateNormalizedURIState(latestUri.id.get, NormalizedURIStates.SCRAPED).map { _ => latestUri.withState(NormalizedURIStates.SCRAPED) }
             }
             else shoeboxCommander.saveNormalizedUri(updatedUri.withTitle(article.title).withState(NormalizedURIStates.SCRAPED))
           }
@@ -355,35 +355,20 @@
 
   // Watch out: the NormalizedURI may come back as REDIRECTED
   private def processRedirects(uri: NormalizedURI, redirects: Seq[HttpRedirect]): Future[NormalizedURI] = {
-<<<<<<< HEAD
     if (ScrapeWorker.DEACTIVATE_SHOEBOX_CALLBACKS) Future.successful(uri) else {
       @inline def resolveAndRecord(redirects: Seq[HttpRedirect]): Future[NormalizedURI] = {
         val unrestrictedUri = removeRedirectRestriction(uri)
         if (redirects.nonEmpty) {
           log.info(s"Resolving redirects found at uri ${uri.id.get}: ${uri.url}: ${redirects.mkString("\n")}")
         }
-        HttpRedirect.resolve(uri.url, redirects).map { absoluteDestination =>
-          val validRedirect = HttpRedirect(HttpStatus.SC_MOVED_PERMANENTLY, unrestrictedUri.url, absoluteDestination)
+        HttpRedirect.resolve(uri.url, redirects).flatMap(NormalizationCandidateSanitizer.validateCandidateUrl(uri.url, _)).map { validDestination =>
+          val validRedirect = HttpRedirect(HttpStatus.SC_MOVED_PERMANENTLY, unrestrictedUri.url, validDestination)
           log.info(s"Found permanent $validRedirect for $uri")
           shoeboxCommander.recordPermanentRedirect(unrestrictedUri, validRedirect)
         } getOrElse {
           redirects.headOption.foreach(relativeRedirect => log.warn(s"Ignoring relative redirect $relativeRedirect for $uri"))
           Future.successful(unrestrictedUri)
         }
-=======
-    @inline def resolveAndRecord(redirects: Seq[HttpRedirect]): Future[NormalizedURI] = {
-      val unrestrictedUri = removeRedirectRestriction(uri)
-      if (redirects.nonEmpty) {
-        log.info(s"Resolving redirects found at uri ${uri.id.get}: ${uri.url}: ${redirects.mkString("\n")}")
-      }
-      HttpRedirect.resolve(uri.url, redirects).flatMap(NormalizationCandidateSanitizer.validateCandidateUrl(uri.url, _)).map { validDestination =>
-        val validRedirect = HttpRedirect(HttpStatus.SC_MOVED_PERMANENTLY, unrestrictedUri.url, validDestination)
-        log.info(s"Found permanent $validRedirect for $uri")
-        shoeboxCommander.recordPermanentRedirect(unrestrictedUri, validRedirect)
-      } getOrElse {
-        redirects.headOption.foreach(relativeRedirect => log.warn(s"Ignoring relative redirect $relativeRedirect for $uri"))
-        Future.successful(unrestrictedUri)
->>>>>>> 45d69d93
       }
 
       val relevantRedirects = redirects.dropWhile(!_.isLocatedAt(uri.url))
@@ -438,23 +423,14 @@
   }
 
   private def recordScrapedNormalization(uri: NormalizedURI, signature: Signature, destinationUrl: Option[String], canonicalUrl: String, alternateUrls: Set[String]): Future[Unit] = {
-<<<<<<< HEAD
     if (ScrapeWorker.DEACTIVATE_SHOEBOX_CALLBACKS) Future.successful(()) else {
-      def sanitize(candidateUrl: String): Option[String] = URI.sanitize(destinationUrl getOrElse uri.url, candidateUrl).map(_.toString())
+      def sanitize(candidateUrl: String): Option[String] = NormalizationCandidateSanitizer.validateCandidateUrl(destinationUrl getOrElse uri.url, candidateUrl)
       sanitize(canonicalUrl) match {
         case None => Future.successful(())
         case Some(properCanonicalUrl) =>
           val properAlternateUrls = (alternateUrls.flatMap(sanitize) - uri.url - properCanonicalUrl).filterNot(_.length > NormalizedURI.UrlMaxLen).take(3)
           shoeboxCommander.recordScrapedNormalization(uri.id.get, signature, properCanonicalUrl, Normalization.CANONICAL, properAlternateUrls)
       }
-=======
-    def sanitize(candidateUrl: String): Option[String] = NormalizationCandidateSanitizer.validateCandidateUrl(destinationUrl getOrElse uri.url, candidateUrl)
-    sanitize(canonicalUrl) match {
-      case None => Future.successful(())
-      case Some(properCanonicalUrl) =>
-        val properAlternateUrls = (alternateUrls.flatMap(sanitize) - uri.url - properCanonicalUrl).filterNot(_.length > NormalizedURI.UrlMaxLen).take(3)
-        shoeboxCommander.recordScrapedNormalization(uri.id.get, signature, properCanonicalUrl, Normalization.CANONICAL, properAlternateUrls)
->>>>>>> 45d69d93
     }
   }
 
