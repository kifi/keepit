package com.keepit.scraper

import com.google.inject.{ Inject, ImplementedBy }
import com.keepit.common.concurrent.ExecutionContext
import com.keepit.common.logging.Logging
import com.keepit.common.healthcheck.AirbrakeNotifier
import com.keepit.model._
import com.keepit.scraper.extractor._
import com.keepit.scraper.fetcher.HttpFetcher
import com.keepit.search.{ LangDetector, Article, ArticleStore }
import scala.concurrent.duration._
import org.joda.time.Days
import com.keepit.common.time._
import com.keepit.common.net.URI
import org.apache.http.HttpStatus
import scala.util.Success
import com.keepit.learning.porndetector.PornDetectorFactory
import com.keepit.learning.porndetector.SlidingWindowPornDetector
import com.keepit.search.Lang
import com.keepit.shoebox.{ ShoeboxScraperClient, ShoeboxServiceClient }
import scala.concurrent.Future
import com.keepit.common.db.Id
import com.keepit.scraper.embedly.EmbedlyCommander
import com.keepit.common.core._

@ImplementedBy(classOf[ScrapeWorkerImpl])
trait ScrapeWorker {
  def safeProcess(uri: NormalizedURI, info: ScrapeInfo, pageInfoOpt: Option[PageInfo], proxyOpt: Option[HttpProxy]): Future[Option[Article]]
}

class ScrapeWorkerImpl @Inject() (
    airbrake: AirbrakeNotifier,
    config: ScraperConfig,
    schedulerConfig: ScraperSchedulerConfig,
    httpFetcher: HttpFetcher,
    extractorFactory: ExtractorFactory,
    articleStore: ArticleStore,
    pornDetectorFactory: PornDetectorFactory,
    dbHelper: ShoeboxDbCallbacks,
    shoeboxScraperClient: ShoeboxScraperClient,
    shoeboxClient: ShoeboxServiceClient,
    wordCountCache: NormalizedURIWordCountCache,
    uriSummaryCache: URISummaryCache,
    embedlyCommander: EmbedlyCommander) extends ScrapeWorker with Logging {

  implicit val myConfig = config
  implicit val scheduleConfig = schedulerConfig
  implicit val fj = ExecutionContext.fj
  val awaitTTL = (myConfig.syncAwaitTimeout seconds)

  def safeProcess(uri: NormalizedURI, info: ScrapeInfo, pageInfoOpt: Option[PageInfo], proxyOpt: Option[HttpProxy]): Future[Option[Article]] = {
    process(uri, info, pageInfoOpt, proxyOpt) recoverWith {
      case t: Throwable =>
        airbrake.notify(t)
        recordScrapeFailure(uri) flatMap { _ =>
          dbHelper.saveScrapeInfo(info.withFailure()) map { _ => None }
        }
    }
  }

  private def recordScrapeFailure(uri: NormalizedURI): Future[Unit] = {
    dbHelper.getNormalizedUri(uri).flatMap { latestUriOpt =>
      latestUriOpt match {
        case None => Future.successful[Unit]()
        case Some(latestUri) =>
          if (latestUri.state != NormalizedURIStates.INACTIVE && latestUri.state != NormalizedURIStates.REDIRECTED) {
            dbHelper.updateNormalizedURIState(latestUri.id.get, NormalizedURIStates.SCRAPE_FAILED)
          } else Future.successful[Unit]()
      }
    }
  }

  private def shouldUpdateScreenshot(uri: NormalizedURI) = {
    uri.screenshotUpdatedAt exists { update =>
      Days.daysBetween(currentDateTime.withTimeAtStartOfDay, update.withTimeAtStartOfDay).getDays >= 5
    }
  }

  private def needReIndex(latestUri: NormalizedURI, redirectProcessedUri: NormalizedURI, article: Article, signature: Signature, info: ScrapeInfo): Boolean = {
    def titleChanged = latestUri.title != Option(article.title)
    def restrictionChanged = latestUri.restriction != redirectProcessedUri.restriction
    def scrapeFailed = latestUri.state == NormalizedURIStates.SCRAPE_FAILED
    def activeURI = latestUri.state == NormalizedURIStates.ACTIVE
    def signatureChanged = signature.similarTo(Signature(info.signature)) < (1.0d - config.changeThreshold * (schedulerConfig.intervalConfig.minInterval / info.interval))

    titleChanged || restrictionChanged || scrapeFailed || activeURI || signatureChanged
  }

  private def updateWordCountCache(uriId: Id[NormalizedURI], article: Option[Article]) = {
    import com.keepit.common.cache.TransactionalCaching.Implicits.directCacheAccess

    val count = article match {
      case Some(a) => a.content.split(" ").count(!_.isEmpty)
      case None => -1
    }

    log.info(s"updating wordCount cache for uriId = $uriId, word count = $count")
    wordCountCache.set(NormalizedURIWordCountKey(uriId), count)

    uriSummaryCache.get(URISummaryKey(uriId)) match {
      case Some(summary) => uriSummaryCache.set(URISummaryKey(uriId), summary.copy(wordCount = Some(count)))
      case None =>
    }
  }
<<<<<<< HEAD
  private val shortenedUrls = Set("bit.ly", "goo.gl", "owl.ly", "deck.ly", "su.pr", "lnk.co", "fur.ly", "ow.ly", "owl.ly", "tinyurl.com", "is.gd", "v.gd", "t.co", "linkd.in", "urls.im", "tnw.to", "instagr.am", "spr.ly", "nyp.st", "rww.to", "itun.es", "youtu.be", "spoti.fi", "j.mp", "amzn.to", "lnkd.in", "rww.to", "trib.al", "fb.me")
=======
  private val shortenedUrls = Set("bit.ly", "goo.gl", "owl.ly", "deck.ly", "su.pr", "lnk.co", "fur.ly", "ow.ly", "owl.ly", "tinyurl.com", "is.gd", "v.gd", "t.co", "linkd.in", "urls.im", "tnw.to", "instagr.am", "spr.ly", "nyp.st", "rww.to", "itun.es", "youtu.be", "spoti.fi", "j.mp", "amzn.to", "lnkd.in", "rww.to", "trib.al", "fb.me", "buff.ly")
>>>>>>> 1d0287d5
  private def handleSuccessfulScraped(latestUri: NormalizedURI, scraped: Scraped, info: ScrapeInfo, pageInfoOpt: Option[PageInfo]): Future[Option[Article]] = {

    // This is bad. This whole function could likely be replaced with one call to shoebox signaling that a
    // scrape has happened. Excellent cleanup task for anyone learning scraper architecture.

    @inline def postProcess(scrapedURI: NormalizedURI, article: Article, signature: Signature): Future[Option[String]] = {
      dbHelper.getBookmarksByUriWithoutTitle(scrapedURI.id.get) flatMap { bookmarks =>
        // Update bookmarks that have an empty title. For links that are clearly shortened URLs, fix them.
        val updatedBookmarks = bookmarks.map { bookmark =>
          val isShortenedUrl = URI.parse(bookmark.url).toOption.flatMap(_.host.map(_.name)).exists(shortenedUrls.contains)
          val updatedBookmark = if (isShortenedUrl) {
            bookmark.copy(title = scrapedURI.title, url = scrapedURI.url)
          } else {
            bookmark.copy(title = scrapedURI.title)
          }
          dbHelper.saveBookmark(updatedBookmark)
        }
        Future.sequence(updatedBookmarks) flatMap { updatedBookmarks =>
          article.canonicalUrl.fold(Future.successful())(recordScrapedNormalization(latestUri, signature, _, article.alternateUrls)) flatMap { _ =>
            scrapedURI.id.fold(Future.successful[Option[String]](None))(id => shoeboxScraperClient.getUriImage(id))
          }
        }
      }
    }
    val Scraped(article, signature, redirects) = scraped

    processRedirects(latestUri, redirects) flatMap { updatedUri =>
      if (updatedUri.state == NormalizedURIStates.REDIRECTED || updatedUri.normalization == Some(Normalization.MOVED)) {
        dbHelper.saveScrapeInfo(info.withStateAndNextScrape(ScrapeInfoStates.INACTIVE)) map { _ => None }
      } else if (!needReIndex(latestUri, updatedUri, article, signature, info)) {
        dbHelper.saveScrapeInfo(info.withDocumentUnchanged()) map { _ => None }
      } else {
        articleStore += (latestUri.id.get -> article)
        updateWordCountCache(latestUri.id.get, Some(article))
        for {
          scrapedURI <- dbHelper.saveNormalizedUri(updatedUri.withTitle(article.title).withState(NormalizedURIStates.SCRAPED))
          _ <- dbHelper.saveScrapeInfo(info.withDestinationUrl(article.destinationUrl).withDocumentChanged(signature.toBase64))
          uriImage <- postProcess(scrapedURI, article, signature)
        } yield {
          log.info(s"[handleSuccessfulScraped] scrapedURI=${scrapedURI.toShortString} uriImage=${uriImage}")
          Some(article)
        }
      }
    }
  }

  private def handleNotScrapable(latestUri: NormalizedURI, notScrapable: NotScrapable, info: ScrapeInfo): Future[Option[Article]] = {
    val NotScrapable(destinationUrl, redirects) = notScrapable

    val unscrapableUriF = {
      dbHelper.saveScrapeInfo(info.withDestinationUrl(destinationUrl).withDocumentUnchanged()) flatMap { _ =>
        processRedirects(latestUri, redirects) flatMap { updatedUri =>
          if (updatedUri.state == NormalizedURIStates.REDIRECTED || updatedUri.normalization == Some(Normalization.MOVED))
            Future.successful(updatedUri)
          else {
            dbHelper.updateNormalizedURIState(updatedUri.id.get, NormalizedURIStates.UNSCRAPABLE) map { _ =>
              updatedUri.withState(NormalizedURIStates.UNSCRAPABLE)
            }
          }
        }
      }
    }
    unscrapableUriF map { unscrapableURI =>
      log.info(s"[handleNotScrapable] unscrapableURI=${unscrapableURI}")
      updateWordCountCache(unscrapableURI.id.get, None)
      None
    }
  }

  private def handleNotModified(url: String, info: ScrapeInfo): Future[Option[Article]] = {
    dbHelper.saveScrapeInfo(info.withDocumentUnchanged()) map { _ => None }
  }

  private def handleScrapeError(latestUri: NormalizedURI, error: Error, info: ScrapeInfo): Future[Option[Article]] = {
    val Error(httpStatus, msg) = error
    // store a fallback article in a store map
    val article = Article(
      id = latestUri.id.get,
      title = latestUri.title.getOrElse(""),
      description = None,
      author = None,
      publishedAt = None,
      canonicalUrl = None,
      alternateUrls = Set.empty,
      keywords = None,
      media = None,
      content = "",
      scrapedAt = currentDateTime,
      httpContentType = None,
      httpOriginalContentCharset = None,
      state = NormalizedURIStates.SCRAPE_FAILED,
      message = Option(msg),
      titleLang = None,
      contentLang = None,
      destinationUrl = None)
    articleStore += (latestUri.id.get -> article)

    // the article is saved. update the scrape schedule and the state to SCRAPE_FAILED and save
    dbHelper.saveScrapeInfo(info.withFailure()) flatMap { _ =>
      dbHelper.updateNormalizedURIState(latestUri.id.get, NormalizedURIStates.SCRAPE_FAILED) map { _ =>
        log.warn(s"[processURI] Error($httpStatus, $msg); errorURI=(${latestUri.id}, ${latestUri.state}, ${latestUri.url})")
        updateWordCountCache(latestUri.id.get, None)
        None
      }
    }
  }

  private def callEmbedly(uri: NormalizedURI): Unit = {
    embedlyCommander.fetchEmbedlyInfo(uri.id.get, uri.url)
  }

  private def process(uri: NormalizedURI, info: ScrapeInfo, pageInfoOpt: Option[PageInfo], proxyOpt: Option[HttpProxy]): Future[Option[Article]] = {
    val resF = safeFetch(uri, info, proxyOpt) flatMap { scraperResult =>
      dbHelper.getNormalizedUri(uri) flatMap { uriOpt =>
        val articleOpt = uriOpt match {
          case None => Future.successful(None)
          case Some(latestUri) =>
            callEmbedly(latestUri)
            if (latestUri.state == NormalizedURIStates.INACTIVE)
              Future.successful(None)
            else {
              scraperResult match {
                case scraped: Scraped => handleSuccessfulScraped(latestUri, scraped, info, pageInfoOpt)
                case notScrapable: NotScrapable => handleNotScrapable(latestUri, notScrapable, info)
                case NotModified => handleNotModified(latestUri.url, info)
                case error: Error => handleScrapeError(latestUri, error, info)
              }
            }
        }
        articleOpt
      }
    }
    resF
  }

  private def safeFetch(normalizedUri: NormalizedURI, info: ScrapeInfo, proxyOpt: Option[HttpProxy]): Future[ScraperResult] = {
    val scrapeResultFuture = URI.parse(normalizedUri.url) match {
      case Success(uri) =>
        uri.scheme match {
          case Some("file") => Future.successful(Error(-1, "forbidden scheme: %s".format("file")))
          case _ => fetch(normalizedUri, httpFetcher, info, proxyOpt)
        }
      case _ => fetch(normalizedUri, httpFetcher, info, proxyOpt)
    }
    scrapeResultFuture recoverWith {
      case t: Throwable =>
        log.error(s"[fetchArticle] Caught exception: $t; Cause: ${t.getCause}; \nStackTrace:\n${t.getStackTrace.mkString("|")}")
        fetch(normalizedUri, httpFetcher, info, proxyOpt)
    }
  }

  private def getIfModifiedSince(uri: NormalizedURI, info: ScrapeInfo) = {
    if (uri.state == NormalizedURIStates.SCRAPED) {
      info.signature match {
        case "" => None // no signature. this is the first time
        case _ => Some(info.lastScrape)
      }
    } else {
      None
    }
  }

  private def runPornDetectorIfNecessary(normalizedUri: NormalizedURI, content: String, contentLang: Lang): Future[Unit] = {
    isNonSensitive(normalizedUri.url).map { nonSensitive =>
      if (!nonSensitive) {
        if (contentLang == Lang("en") && content.size > 100) {
          val detector = new SlidingWindowPornDetector(pornDetectorFactory())
          detector.isPorn(content.take(100000)) match {
            case true if normalizedUri.restriction == None => dbHelper.updateURIRestriction(normalizedUri.id.get, Some(Restriction.ADULT)) // don't override other restrictions
            case false if normalizedUri.restriction == Some(Restriction.ADULT) => dbHelper.updateURIRestriction(normalizedUri.id.get, None)
            case _ => Future.successful(())
          }
        }
      } else {
        log.debug(s"uri $normalizedUri is exempted from sensitive check!")
        Future.successful(())
      }
    }
  }

  private def fetch(normalizedUri: NormalizedURI, httpFetcher: HttpFetcher, info: ScrapeInfo, proxyOpt: Option[HttpProxy]): Future[ScraperResult] = {
    val url = URI.parse(normalizedUri.url).getOrElse(throw new Exception(s"url can not be parsed for $normalizedUri"))
    val extractor = extractorFactory(url)
    log.debug(s"[fetchArticle] url=${normalizedUri.url} ${extractor.getClass}")
    val ifModifiedSince = getIfModifiedSince(normalizedUri, info)

    httpFetcher.get(url, ifModifiedSince, proxy = proxyOpt) { input => extractor.process(input) } flatMap { fetchStatus =>
      fetchStatus.statusCode match {
        case HttpStatus.SC_OK =>
          dbHelper.isUnscrapableP(url, fetchStatus.destinationUrl) flatMap { unscrapable =>
            if (unscrapable) {
              Future.successful(NotScrapable(fetchStatus.destinationUrl, fetchStatus.redirects))
            } else {
              val content = extractor.getContent
              val title = extractor.getTitle
              val description = extractor.getDescription
              val contentLang = description match {
                case Some(desc) => LangDetector.detect(content + " " + desc)
                case None => LangDetector.detect(content)
              }
              runPornDetectorIfNecessary(normalizedUri, content, contentLang) map { _ =>
                val article: Article = Article(
                  id = normalizedUri.id.get,
                  title = title,
                  description = description,
                  author = extractor.getAuthor,
                  publishedAt = extractor.getPublishedAt,
                  canonicalUrl = extractor.getCanonicalUrl(normalizedUri.url),
                  alternateUrls = extractor.getAlternateUrls,
                  keywords = extractor.getKeywords,
                  media = extractor.getMediaTypeString,
                  content = content,
                  scrapedAt = currentDateTime,
                  httpContentType = extractor.getMetadata("Content-Type"),
                  httpOriginalContentCharset = extractor.getMetadata("Content-Encoding"),
                  state = NormalizedURIStates.SCRAPED,
                  message = None,
                  titleLang = Some(LangDetector.detect(title, contentLang)), // bias detection using content language
                  contentLang = Some(contentLang),
                  destinationUrl = fetchStatus.destinationUrl)
                Scraped(article, extractor.getSignature, fetchStatus.redirects) tap { res =>
                  log.info(s"[fetchArticle] result=(Scraped(dstUrl=${fetchStatus.destinationUrl} redirects=${fetchStatus.redirects}) article=(${article.id}, ${article.title}, content.len=${article.content.length}})")
                }
              }
            }
          }
        case HttpStatus.SC_NOT_MODIFIED =>
          Future.successful(com.keepit.scraper.NotModified)
        case _ =>
          Future.successful(Error(fetchStatus.statusCode, fetchStatus.message.getOrElse("fetch failed")))
      }
    } recover {
      case e: Throwable => {
        log.error(s"[fetchArticle] fetch failed ${normalizedUri.url} $info $httpFetcher;\nException: $e; Cause: ${e.getCause}")
        Error(-1, "fetch failed: %s".format(e.toString))
      }
    }
  }

  // Watch out: the NormalizedURI may come back as REDIRECTED
  private def processRedirects(uri: NormalizedURI, redirects: Seq[HttpRedirect]): Future[NormalizedURI] = {
    @inline def resolve(permanentsRedirects: Seq[HttpRedirect]): Future[NormalizedURI] = {
      HttpRedirect.resolvePermanentRedirects(uri.url, permanentsRedirects).map { absoluteDestination =>
        val validRedirect = HttpRedirect(HttpStatus.SC_MOVED_PERMANENTLY, uri.url, absoluteDestination)
        log.debug(s"Found permanent $validRedirect for $uri")
        dbHelper.recordPermanentRedirect(removeRedirectRestriction(uri), validRedirect)
      } getOrElse {
        permanentsRedirects.headOption.foreach(relative301 => log.warn(s"Ignoring relative permanent $relative301 for $uri"))
        Future.successful(removeRedirectRestriction(uri))
      }
    }

    val filtered = redirects.dropWhile(!_.isLocatedAt(uri.url))

    filtered.headOption match {
      case Some(redirect) if !redirect.isPermanent =>
        Future.successful(updateRedirectRestriction(uri, redirect))
      case Some(redirect) =>
        hasFishy301(uri) flatMap { isFishy =>
          if (isFishy) {
            Future.successful(updateRedirectRestriction(uri, redirect))
          } else resolve(filtered)
        }
      case None => // no redirects
        Future.successful(uri)
    }
  }

  private def removeRedirectRestriction(uri: NormalizedURI): NormalizedURI = uri.restriction match {
    case Some(restriction) if Restriction.redirects.contains(restriction) => uri.copy(restriction = None)
    case _ => uri
  }

  private def updateRedirectRestriction(uri: NormalizedURI, redirect: HttpRedirect): NormalizedURI = {
    val restriction = Restriction.http(redirect.statusCode)
    if (Restriction.redirects.contains(restriction)) uri.copy(restriction = Some(restriction)) else removeRedirectRestriction(uri)
  }

  private def hasFishy301(movedUri: NormalizedURI): Future[Boolean] = {
    if (movedUri.restriction == Some(Restriction.http(301))) {
      Future.successful(true)
    } else {
      dbHelper.getLatestKeep(movedUri.url).map { keepOpt =>
        keepOpt.filter(_.keptAt.isAfter(currentDateTime.minusHours(1))) match {
          case Some(recentKeep) if !KeepSource.bulk.contains(recentKeep.source) =>
            true
          case Some(importedBookmark) =>
            val parsedBookmarkUrl = URI.parse(importedBookmark.url).get
            val isFishy = (parsedBookmarkUrl.toString != movedUri.url) &&
              !httpFetcher.fetch(parsedBookmarkUrl)(httpFetcher.NO_OP).redirects.headOption.exists(_.isPermanent)
            log.info(s"[hasFishy301] ${importedBookmark.uriId} result: $isFishy, ${parsedBookmarkUrl.toString} vs ${movedUri.url}")
            isFishy
          case None =>
            false
        }
      }
    }
  }

  private def recordScrapedNormalization(uri: NormalizedURI, signature: Signature, canonicalUrl: String, alternateUrls: Set[String]): Future[Unit] = {
    sanitize(uri.url, canonicalUrl) match {
      case None => Future.successful(())
      case Some(properCanonicalUrl) =>
        val properAlternateUrls = alternateUrls.flatMap(sanitize(uri.url, _)) - uri.url - properCanonicalUrl
        dbHelper.recordScrapedNormalization(uri.id.get, signature, properCanonicalUrl, Normalization.CANONICAL, properAlternateUrls)
    }
  }

  private def sanitize(baseUrl: String, canonicalUrl: String): Option[String] = {
    val quotedString = """"(.+)"""".r
    val actualTargetUrlOption = Option(canonicalUrl) collect {
      case quotedString(uriString) => uriString
      case uriString if uriString.nonEmpty => uriString
    }
    for {
      actualTargetUrl <- actualTargetUrlOption
      absoluteTargetUrl <- URI.absoluteUrl(baseUrl, actualTargetUrl)
      parsedTargetUri <- URI.safelyParse(absoluteTargetUrl)
    } yield parsedTargetUri.toString()
  }

  private def isNonSensitive(url: String): Future[Boolean] = {
    shoeboxScraperClient.getAllURLPatterns().map { patterns =>
      val pat = patterns.find(rule => url.matches(rule.pattern))
      pat.exists(_.nonSensitive)
    }
  }
}<|MERGE_RESOLUTION|>--- conflicted
+++ resolved
@@ -102,11 +102,7 @@
       case None =>
     }
   }
-<<<<<<< HEAD
-  private val shortenedUrls = Set("bit.ly", "goo.gl", "owl.ly", "deck.ly", "su.pr", "lnk.co", "fur.ly", "ow.ly", "owl.ly", "tinyurl.com", "is.gd", "v.gd", "t.co", "linkd.in", "urls.im", "tnw.to", "instagr.am", "spr.ly", "nyp.st", "rww.to", "itun.es", "youtu.be", "spoti.fi", "j.mp", "amzn.to", "lnkd.in", "rww.to", "trib.al", "fb.me")
-=======
   private val shortenedUrls = Set("bit.ly", "goo.gl", "owl.ly", "deck.ly", "su.pr", "lnk.co", "fur.ly", "ow.ly", "owl.ly", "tinyurl.com", "is.gd", "v.gd", "t.co", "linkd.in", "urls.im", "tnw.to", "instagr.am", "spr.ly", "nyp.st", "rww.to", "itun.es", "youtu.be", "spoti.fi", "j.mp", "amzn.to", "lnkd.in", "rww.to", "trib.al", "fb.me", "buff.ly")
->>>>>>> 1d0287d5
   private def handleSuccessfulScraped(latestUri: NormalizedURI, scraped: Scraped, info: ScrapeInfo, pageInfoOpt: Option[PageInfo]): Future[Option[Article]] = {
 
     // This is bad. This whole function could likely be replaced with one call to shoebox signaling that a
