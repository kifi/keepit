--- conflicted
+++ resolved
@@ -130,11 +130,7 @@
             s3ScreenshotStore.updatePicture(scrapedURI)
           }
 
-<<<<<<< HEAD
-          if (pageInfoOpt.forall(p => Days.daysBetween(currentDateTime, p.updatedAt).getDays >= 5)) {
-=======
           if (shouldUpdateImage(uri, s3ScreenshotStore, scrapedURI, pageInfoOpt)) {
->>>>>>> 8c52c1e9
             s3ScreenshotStore.asyncGetImageUrl(scrapedURI, pageInfoOpt, true) map { res => // todo: updateImage
               log.info(s"[processURI(${uri.id},${uri.url})] (asyncGetImageUrl) imageUrl=$res")
               res
