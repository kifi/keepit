--- conflicted
+++ resolved
@@ -18,64 +18,24 @@
   scrapeProcessor: ScrapeProcessor
 ) extends WebsiteController(actionAuthenticator) with ScraperServiceController with Logging {
 
-<<<<<<< HEAD
-  def getBasicArticle(url:String) = Action.async { request =>
-    val resF = scrapeProcessor.fetchBasicArticle(url, None, None)
-    resF.map { res =>
-      val json = Json.toJson(res)
-      log.info(s"[getBasicArticle($url)] result: ${json}")
+  def getBasicArticle() = Action.async(parse.json) { request =>
+    log.info(s"getBasicArticle body=${request.body}")
+    processBasicArticleRequest(request.body).map { articleOption =>
+      val json = Json.toJson(articleOption)
+      val url = (request.body \ "url").as[String]
+      log.info(s"[getBasicArticle($url})] result: $json")
       Ok(json)
     }
   }
 
-  def getBasicArticleP() = Action.async(parse.json) { request =>
-    log.info(s"getBasicArticleP body=${request.body}")
-    val json = request.body
-    val url = (json \ "url").as[String]
-    val proxyOpt = (json \ "proxy").asOpt[HttpProxy]
-    val resF = scrapeProcessor.fetchBasicArticle(url, proxyOpt, None)
-    resF.map { res =>
-      val json = Json.toJson(res)
-      log.info(s"[getBasicArticleP($url)] result: ${json}")
+  def getSignature() = Action.async(parse.json) { request =>
+    log.info(s"getSignature body=${request.body}")
+    processBasicArticleRequest(request.body).map { articleOption =>
+      val signatureOption = articleOption.map(_.signature)
+      val json = Json.toJson(signatureOption.map(_.toBase64()))
+      val url = (request.body \ "url").as[String]
+      log.info(s"[getSignature($url)] result: ${json}")
       Ok(json)
-    }
-  }
-
-  def getBasicArticleWithExtractor() = Action.async(parse.json) { request =>
-    log.info(s"getBasicArticleP body=${request.body}")
-    val json = request.body
-    val url = (json \ "url").as[String]
-    val proxyOpt = (json \ "proxy").asOpt[HttpProxy]
-    val extractorProviderTypeOpt = (json \ "extractorProviderType").asOpt[String] flatMap { s => ExtractorProviderTypes.ALL.find(_.name == s) }
-    val resF = scrapeProcessor.fetchBasicArticle(url, proxyOpt, extractorProviderTypeOpt)
-    resF.map { res =>
-      val json = Json.toJson(res)
-      log.info(s"[getBasicArticleP($url)] result: ${json}")
-      Ok(json)
-    }
-=======
-  def getBasicArticle() = Action(parse.json) { request =>
-    log.info(s"getBasicArticle body=${request.body}")
-    Async {
-      processBasicArticleRequest(request.body).map { articleOption =>
-        val json = Json.toJson(articleOption)
-        val url = (request.body \ "url").as[String]
-        log.info(s"[getBasicArticle($url})] result: $json")
-        Ok(json)
-      }
-    }
-  }
-
-  def getSignature() = Action(parse.json) { request =>
-    log.info(s"getSignature body=${request.body}")
-    Async {
-      processBasicArticleRequest(request.body).map { articleOption =>
-        val signatureOption = articleOption.map(_.signature)
-        val json = Json.toJson(signatureOption.map(_.toBase64()))
-        val url = (request.body \ "url").as[String]
-        log.info(s"[getSignature($url)] result: ${json}")
-        Ok(json)
-      }
     }
   }
 
@@ -84,7 +44,6 @@
     val proxyOpt = (parameters \ "proxy").asOpt[HttpProxy]
     val extractorProviderTypeOpt = (parameters \ "extractorProviderType").asOpt[String] flatMap { s => ExtractorProviderTypes.ALL.find(_.name == s) }
     scrapeProcessor.fetchBasicArticle(url, proxyOpt, extractorProviderTypeOpt)
->>>>>>> c932e25c
   }
 
   def asyncScrapeWithInfo() = Action.async(parse.json) { request =>
