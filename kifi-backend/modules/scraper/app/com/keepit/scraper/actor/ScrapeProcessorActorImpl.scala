package com.keepit.scraper.actor

import akka.actor.{ ActorSystem, Props }
import akka.pattern.ask
import akka.util.Timeout
import com.google.inject.{ Inject, Provider, Singleton }
import com.keepit.common.concurrent.{ ReactiveLock, ExecutionContext }
import com.keepit.common.healthcheck.AirbrakeNotifier
import com.keepit.common.logging.Logging
import com.keepit.common.net.URI
import com.keepit.common.zookeeper.ServiceDiscovery
import com.keepit.model._
import com.keepit.scraper._
import com.keepit.scraper.extractor._

import scala.concurrent.Future
import scala.concurrent.duration._
import scala.util.{ Failure, Success }

object ScraperMessages {
  // Scrape: pure side-effects; Fetch: returns content (see fetchBasicArticle)
  case class Fetch(url: String, proxyOpt: Option[HttpProxy], extractorProviderTypeOpt: Option[ExtractorProviderType])
  case class Scrape(uri: NormalizedURI, info: ScrapeInfo, pageInfo: Option[PageInfo], proxyOpt: Option[HttpProxy]) {
    override def toString = s"Scrape(uri=${uri.toShortString},info=${info.toShortString})"
  }
  case object QueueSize // informational; pulling
  case object JobAssignments
}

@Singleton
class ScrapeProcessorActorImpl @Inject() (
    airbrake: AirbrakeNotifier,
    config: ScraperConfig,
    sysProvider: Provider[ActorSystem],
    scrapeSupervisorProvider: Provider[ScrapeAgentSupervisor],
    scrapeProcActorProvider: Provider[ScrapeAgent],
    serviceDiscovery: ServiceDiscovery,
    shoeboxCommander: ShoeboxCommander) extends ScrapeProcessor with Logging {

  import ScraperMessages._

  val WARNING_THRESHOLD = 100

  implicit val fj = ExecutionContext.fj
  implicit val timeout = Timeout(15 seconds)

  lazy val system = sysProvider.get
  lazy val actor = system.actorOf(Props(scrapeSupervisorProvider.get), "scraper_supervisor")

  def fetchBasicArticle(url: String, proxyOpt: Option[HttpProxy], extractorProviderTypeOpt: Option[ExtractorProviderType]): Future[Option[BasicArticle]] = {
    actor.ask(Fetch(url, proxyOpt, extractorProviderTypeOpt))(Timeout(15 minutes)).mapTo[Option[BasicArticle]]
  }

  def asyncScrape(uri: NormalizedURI, info: ScrapeInfo, pageInfo: Option[PageInfo], proxyOpt: Option[HttpProxy]): Unit = {
    actor ! Scrape(uri, info, pageInfo, proxyOpt)
  }

  override def status(): Future[Seq[ScrapeJobStatus]] = {
    actor.ask(JobAssignments).mapTo[Seq[ScrapeJobStatus]]
  }

  private[this] def getQueueSize(): Future[Int] = actor.ask(QueueSize).mapTo[Int]

  private[this] val lock = new ReactiveLock(1, Some(100))

  override def pull(): Unit = lock.withLockFuture {
    val futureTask: Future[Unit] = getQueueSize() flatMap { qSize =>
      log.warn(s"[ScrapeProcessorActorImpl.pull] qSize: $qSize")
      if (qSize <= config.pullThreshold) {
        log.info(s"[ScrapeProcessorActorImpl.pull] qSize=$qSize. Let's get some work.")
        val queuedF = serviceDiscovery.thisInstance.map { inst =>
          if (inst.isHealthy) {
            val taskFuture = shoeboxCommander.assignTasks(inst.id.id, 8)
            val queuedFuture = taskFuture map { requests =>
              log.info(s"[ScrapeProcessorActorImpl.pull(${inst.id.id})] assigned (${requests.length}) scraping tasks: ${requests.map(r => s"[uriId=${r.uri.id},infoId=${r.scrapeInfo.id},url=${r.uri.url}]").mkString(",")} ")
              for (sr <- requests) {
                val uri = sr.uri
                URI.parse(uri.url) match {
                  case Success(_) => asyncScrape(uri, sr.scrapeInfo, sr.pageInfoOpt, sr.proxyOpt)
                  case Failure(e) => throw new Exception(s"url can not be parsed for $uri in scrape request $sr", e)
                }
              }
            }
            queuedFuture.onFailure {
              case e =>
                airbrake.notify(s"failed si to parse and queue task", e)
            }
            queuedFuture
          } else {
            log.warn(s"[ScrapeProcessorActorImpl.pull] Instance is not healthy. Returning 0 tasks.")
            Future.successful(())
          }
        }
        queuedF.getOrElse(Future.successful(()))
      } else if (qSize > WARNING_THRESHOLD) {
        airbrake.notify(s"qSize=${qSize} has exceeded threshold=$WARNING_THRESHOLD")
        Future.successful(())
      } else {
        log.info(s"[ScrapeProcessorActorImpl.pull] qSize=${qSize}; Skip a round")
        Future.successful(())
      }
    }
    futureTask.onFailure {
      case e =>
        airbrake.notify(s"Failed to obtain qSize from supervisor", e)
    }
    futureTask
<<<<<<< HEAD
=======
  }
  else {
    log.warn(s"lock waiting size = ${lock.waiting}. ScrapeProcessorActor doing nothing.")
>>>>>>> 2407fccd
  }
}
<|MERGE_RESOLUTION|>--- conflicted
+++ resolved
@@ -105,11 +105,5 @@
         airbrake.notify(s"Failed to obtain qSize from supervisor", e)
     }
     futureTask
-<<<<<<< HEAD
-=======
   }
-  else {
-    log.warn(s"lock waiting size = ${lock.waiting}. ScrapeProcessorActor doing nothing.")
->>>>>>> 2407fccd
-  }
-}
+}