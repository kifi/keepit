--- conflicted
+++ resolved
@@ -1,20 +1,16 @@
 package com.keepit.commander
 
 import com.keepit.commanders.WordCountCommanderImpl
+import com.keepit.common.cache.{ HashMapMemoryCacheModule, ScraperCacheModule }
 import com.keepit.common.db.Id
 import com.keepit.common.time.{ DEFAULT_DATE_TIME_ZONE, currentDateTime }
 import com.keepit.model.NormalizedURIStates._
 import com.keepit.model._
 import com.keepit.scraper.{ BasicArticle, ScrapeProcessor, Signature }
 import com.keepit.scraper.extractor._
-import com.keepit.search.{ Article, ArticleStore, Lang }
-<<<<<<< HEAD
+import com.keepit.search.{ InMemoryArticleStoreImpl, Article, Lang }
 import com.keepit.test.CommonTestInjector
-=======
-import com.keepit.test.{ ScraperApplication }
->>>>>>> 4630bb58
 import org.specs2.mutable.Specification
-
 import scala.concurrent.{ Await, Future }
 import scala.concurrent.duration._
 
@@ -51,12 +47,8 @@
 
   "WordCountCommander" should {
     "get word count" in {
-<<<<<<< HEAD
-      withInjector(TestScraperServiceModule()) { implicit injector =>
-=======
-      running(new ScraperApplication()) {
->>>>>>> 4630bb58
-        val store = inject[ArticleStore]
+      withInjector(ScraperCacheModule(HashMapMemoryCacheModule())) { implicit injector =>
+        val store = new InMemoryArticleStoreImpl()
         val countCache = inject[NormalizedURIWordCountCache]
         val sumCache = inject[URISummaryCache]
         val uids = (1 to 3).map { i => Id[NormalizedURI](i) }
