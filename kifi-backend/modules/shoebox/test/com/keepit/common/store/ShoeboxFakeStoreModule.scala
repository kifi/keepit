package com.keepit.common.store

import com.google.inject.{Singleton, Provides}
import com.keepit.common.analytics.reports.{InMemoryReportStoreImpl, ReportStore}
import com.keepit.model.{User, SocialUserInfo, NormalizedURI}
import scala.concurrent._
import com.amazonaws.services.s3.model.PutObjectResult
import com.keepit.common.db.{Id, ExternalId}
import scala.util.{Success, Try}
import java.io.File

case class ShoeboxFakeStoreModule() extends FakeStoreModule {

  @Provides @Singleton
  def reportStore(): ReportStore = new InMemoryReportStoreImpl()

  @Provides @Singleton
  def s3ScreenshotStore = FakeS3ScreenshotStore()

  @Provides @Singleton
  def s3ImageStore(s3ImageConfig: S3ImageConfig): S3ImageStore = FakeS3ImageStore(s3ImageConfig)

}

case class FakeS3ScreenshotStore() extends S3ScreenshotStore {
  def config: S3ImageConfig = ???
  def getScreenshotUrl(normalizedUri: NormalizedURI): Option[String] = None
  def getScreenshotUrl(normalizedUriOpt: Option[NormalizedURI]): Option[String] = None
  def updatePicture(normalizedUri: NormalizedURI): Future[Option[Seq[Option[PutObjectResult]]]] = Future.successful(None)
}

case class FakeS3ImageStore(val config: S3ImageConfig) extends S3ImageStore {
  def getPictureUrl(w: Int, user: User) =
    promise[String]().success(s"http://cloudfront/${user.id.get}_${w}x${w}").future
  def getPictureUrl(width: Option[Int], user: User, picVersion: String): Future[String] =
    promise[String]().success(s"http://cloudfront/${user.id.get}_${width.getOrElse(100)}x${width.getOrElse(100)}_$picVersion").future

  def uploadPictureFromSocialNetwork(sui: SocialUserInfo, externalId: ExternalId[User], pictureName: String): Future[Seq[(String, Try[PutObjectResult])]] =
    promise[Seq[(String,Try[PutObjectResult])]]().success(Seq()).future
  def uploadPictureFromSocialNetwork(sui: SocialUserInfo, externalId: ExternalId[User]): Future[Seq[(String, Try[PutObjectResult])]] =
    promise[Seq[(String,Try[PutObjectResult])]]().success(Seq()).future

  def uploadTemporaryPicture(file: File): Try[(String, String)] =
    Success("token", "http://cloudfront/token.jpg")

  // Returns Some(urlOfUserPicture) or None
<<<<<<< HEAD
  def copyTempFileToUserPic(userId: Id[User], userExtId: ExternalId[User], token: String): Option[String] = None
=======
  def copyTempFileToUserPic(userId: Id[User], userExtId: ExternalId[User], token: String, cropAttributes: Option[ImageCropAttributes]): Option[String] = None
>>>>>>> 896cde12

}<|MERGE_RESOLUTION|>--- conflicted
+++ resolved
@@ -44,10 +44,6 @@
     Success("token", "http://cloudfront/token.jpg")
 
   // Returns Some(urlOfUserPicture) or None
-<<<<<<< HEAD
-  def copyTempFileToUserPic(userId: Id[User], userExtId: ExternalId[User], token: String): Option[String] = None
-=======
   def copyTempFileToUserPic(userId: Id[User], userExtId: ExternalId[User], token: String, cropAttributes: Option[ImageCropAttributes]): Option[String] = None
->>>>>>> 896cde12
 
 }