--- conflicted
+++ resolved
@@ -11,14 +11,16 @@
 import org.specs2.mutable.Specification
 import com.keepit.common.db.slick.Database
 import scala.math._
+import com.keepit.common.actor.TestActorSystemModule
+import com.keepit.common.store.ShoeboxFakeStoreModule
 import com.google.inject.Injector
-import com.keepit.common.store.ShoeboxFakeStoreModule
-import com.keepit.common.actor.TestActorSystemModule
 
 class TopicUpdaterTest extends Specification with TopicUpdaterTestHelper {
+
+  val topicUpdaterTestModules = Seq(DevTopicModelModule(), ShoeboxFakeStoreModule(), TestActorSystemModule())
   "TopicUpdater" should {
     "correctly update topic tables and be able to reset tables" in {
-      running(new ShoeboxApplication(DevTopicModelModule(), ShoeboxFakeStoreModule(), TestActorSystemModule())) {
+      running(new ShoeboxApplication(topicUpdaterTestModules:_*)) {
         val (users, uris) = setupDB
         val expectedUriToUserEdges = (0 until uris.size).map{ i =>
           (uris(i), List(users(i % users.size)))
@@ -86,18 +88,15 @@
             val userTopic = userTopicRepo.getByUserId(x._1.id.get)
             userTopicHelper.toIntArray(userTopic.get.topic) === topic
           }
-        }
-<<<<<<< HEAD
-      }
-=======
-
-      }}
->>>>>>> d15482b8
+
+        }
+
+      }
     }
 
     "be able to remodel" in {
-      running(new DeprecatedShoeboxApplication().withWordTopicModule()) {
-        withDB(ShoeboxCacheModule(HashMapMemoryCacheModule()), DevTopicModelModule() ){ implicit injector =>
+      running(new ShoeboxApplication(topicUpdaterTestModules:_*)) {
+
         val (users, uris) = setupDB
         val expectedUriToUserEdges = (0 until uris.size).map{ i =>
           (uris(i), List(users(i % users.size)))
@@ -144,8 +143,6 @@
           }
 
         }
-
-        }
       }
     }
 
@@ -154,8 +151,7 @@
 
 
 trait TopicUpdaterTestHelper extends ShoeboxApplicationInjector {
-
-  def setupDB()(implicit injector: Injector) = {
+  def setupDB(implicit injector: Injector) = {
     val (numUser, numUri) = (10, TopicModelGlobal.numTopics)
     db.readWrite { implicit s =>
       val users = (0 until numUser).map{ i => userRepo.save(User(firstName = "user%d".format(i), lastName = "" ))}
