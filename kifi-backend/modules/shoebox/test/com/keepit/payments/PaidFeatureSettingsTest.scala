package com.keepit.payments

import com.google.inject.Injector
import com.keepit.common.concurrent.FakeExecutionContextModule
import com.keepit.common.controller.FakeUserActionsHelper
import com.keepit.common.crypto.{ PublicId, PublicIdConfiguration }
import com.keepit.common.db.ExternalId
import com.keepit.common.db.slick.Database
import com.keepit.controllers.ext.ExtUserController
import com.keepit.controllers.mobile.{ MobileContactsController, MobileUserController, MobileOrganizationMembershipController }
import com.keepit.controllers.website.{ LibraryController, OrganizationMembershipController }
import com.keepit.model.LibrarySpace.UserSpace
import com.keepit.test.ShoeboxTestInjector
import com.keepit.common.actor.TestKitSupport
import com.keepit.commanders.{ KeepExportCommander, OrganizationInviteCommander, LibraryCommander, OrganizationCommander }
import com.keepit.model._
import com.keepit.model.UserFactoryHelper._
import com.keepit.model.PaidPlanFactoryHelper._
import com.keepit.model.PaidAccountFactoryHelper._
import com.keepit.model.OrganizationFactoryHelper._
import com.keepit.model.LibraryFactoryHelper._
import com.keepit.heimdal.HeimdalContext

import org.specs2.mutable.SpecificationLike
import play.api.libs.json.JsObject
import play.api.test.FakeRequest
import play.api.test.Helpers._

import scala.concurrent.{ Future, Await }
import scala.concurrent.duration._

class PaidFeatureSettingsTest extends SpecificationLike with ShoeboxTestInjector {

  val modules = Seq(
    FakeExecutionContextModule()
  )

  implicit val context = HeimdalContext.empty
  implicit def pubIdConfig(implicit injector: Injector) = inject[PublicIdConfiguration]
  private def planManagementCommander(implicit injector: Injector) = inject[PlanManagementCommander]

  def setup()(implicit injector: Injector) = {
    db.readWrite { implicit session =>
      val owner = UserFactory.user().withName("Elon", "Musk").saved
      val member = UserFactory.user().withName("Sergey", "Brin").saved
      val admin = UserFactory.user().withName("Larry", "Page").saved
      val nonMember = UserFactory.user().withName("Jimmy", "John").saved
      val org = OrganizationFactory.organization().withName("Tesla").withOwner(owner).withMembers(Seq(member)).withAdmins(Seq(admin)).saved
      (org, owner, admin, member, nonMember)
    }
  }

  "publish library permissions" should {
    "be configurable" in {
      withDb(modules: _*) { implicit injector =>
        val (org, owner, admin, member, _) = setup()

        val feature = OrganizationPermissionFeature.PublishLibraries

        val (plan, account) = db.readWrite { implicit session =>
          val plan = PaidPlanFactory.paidPlan().saved
          val account = PaidAccountFactory.paidAccount().withOrganization(org.id.get).withPlan(plan.id.get).withSetting(FeatureSetting(feature.name, feature.options.find(_ == "admin").get)).saved
          (plan, account)
        }

        // owner can create public libraries
        val ownerCreateRequest = LibraryInitialValues(name = "Alphabet Soup", slug = "alphabet", visibility = LibraryVisibility.PUBLISHED, space = Some(LibrarySpace(owner.id.get, org.id)))
        val ownerLibResponse = libraryCommander.createLibrary(ownerCreateRequest, owner.id.get)
        ownerLibResponse must beRight

        // admin can create public libraries
        val adminCreateRequest = LibraryInitialValues(name = "Alphabetter Soup", slug = "alphabetter", visibility = LibraryVisibility.PUBLISHED, space = Some(LibrarySpace(admin.id.get, org.id)))
        val adminLibResponse = libraryCommander.createLibrary(adminCreateRequest, admin.id.get)
        adminLibResponse must beRight

        // member cannot create public libraries
        val memberCreateRequest1 = LibraryInitialValues(name = "Alphabest Soup", slug = "alphabest", visibility = LibraryVisibility.PUBLISHED, space = Some(LibrarySpace(member.id.get, org.id)))
        val memberLibResponse1 = libraryCommander.createLibrary(memberCreateRequest1, member.id.get)
        memberLibResponse1 must beLeft

        val memberCreateRequest2 = LibraryInitialValues(name = "Alphabest Soup", slug = "alphabest", visibility = LibraryVisibility.SECRET, space = Some(LibrarySpace(member.id.get, org.id)))
        val memberLibResponse2 = libraryCommander.createLibrary(memberCreateRequest2, member.id.get)
        memberLibResponse2 must beRight
        val library = memberLibResponse2.right.get

        // member cannot modify an org library to be public
        val memberModifyRequest1 = LibraryModifications(visibility = Some(LibraryVisibility.PUBLISHED))
        val memberLibResponse3 = libraryCommander.modifyLibrary(library.id.get, member.id.get, memberModifyRequest1)
        memberLibResponse3 must beLeft

        // admins can alter feature settings
        planManagementCommander.setAccountFeatureSettings(org.id.get, admin.id.get, FeatureSetting.alterSettings(account.featureSettings, Set(FeatureSetting(feature.name, feature.options.find(_ == "member").get))))

        val memberModifyRequest2 = LibraryModifications(visibility = Some(LibraryVisibility.PUBLISHED))
        val memberLibResponse4 = libraryCommander.modifyLibrary(library.id.get, member.id.get, memberModifyRequest2)
        memberLibResponse4 must beRight
      }
    }
  }

  "invite member permissions" should {
    "be configurable" in {
      withDb(modules: _*) { implicit injector =>
        val (org, owner, admin, member, _) = setup()

        val feature = OrganizationPermissionFeature.InviteMembers

        val (plan, account) = db.readWrite { implicit session =>
          val plan = PaidPlanFactory.paidPlan().saved
          val account = PaidAccountFactory.paidAccount().withOrganization(org.id.get).withPlan(plan.id.get).withSetting(FeatureSetting(feature.name, feature.options.find(_ == "admin").get)).saved
          (plan, account)
        }

        val invitees = db.readWrite { implicit session => UserFactory.users(3).saved }

        val orgInviteCommander = inject[OrganizationInviteCommander]
        val ownerInviteRequest = OrganizationInviteSendRequest(org.id.get, owner.id.get, targetEmails = Set.empty, targetUserIds = Set(invitees(0).id.get))
        val ownerInviteResponse = Await.result(orgInviteCommander.inviteToOrganization(ownerInviteRequest), Duration(5, "seconds"))
        ownerInviteResponse must beRight

        val adminInviteRequest = OrganizationInviteSendRequest(org.id.get, admin.id.get, targetEmails = Set.empty, targetUserIds = Set(invitees(1).id.get))
        val adminInviteResponse = Await.result(orgInviteCommander.inviteToOrganization(adminInviteRequest), Duration(5, "seconds"))
        adminInviteResponse must beRight

        val memberInviteRequest1 = OrganizationInviteSendRequest(org.id.get, member.id.get, targetEmails = Set.empty, targetUserIds = Set(invitees(2).id.get))
        val memberInviteResponse1 = Await.result(orgInviteCommander.inviteToOrganization(memberInviteRequest1), Duration(5, "seconds"))
        memberInviteResponse1 must beLeft

        // admins can alter feature settings
        planManagementCommander.setAccountFeatureSettings(org.id.get, admin.id.get, FeatureSetting.alterSettings(account.featureSettings, Set(FeatureSetting(feature.name, feature.options.find(_ == "member").get))))

        val memberInviteRequest2 = OrganizationInviteSendRequest(org.id.get, member.id.get, targetEmails = Set.empty, targetUserIds = Set(invitees(2).id.get))
        val memberInviteResponse2 = Await.result(orgInviteCommander.inviteToOrganization(memberInviteRequest2), Duration(5, "seconds"))
        memberInviteResponse2 must beRight
      }
    }
  }

  "edit library permissions" should {
    "be configurable" in {

      withDb(modules: _*) { implicit injector =>
        val (org, owner, admin, member, _) = setup()

        val feature = OrganizationPermissionFeature.EditLibrary

        val (plan, account) = db.readWrite { implicit session =>
          val plan = PaidPlanFactory.paidPlan().saved
          val account = PaidAccountFactory.paidAccount().withOrganization(org.id.get).withPlan(plan.id.get).withSetting(FeatureSetting(feature.name, feature.options.find(_ == "admin").get)).saved
          (plan, account)
        }

        val library = db.readWrite { implicit session => LibraryFactory.library().withOwner(owner).withOrganization(org).saved }

        val libraryCommander = inject[LibraryCommander]

        val ownerModifyRequest = LibraryModifications(name = Some("Elon's Main Library"))
        val adminModifyRequest = LibraryModifications(name = Some("Larry's Main Library"))
        val memberModifyRequest = LibraryModifications(name = Some("Sergey's Main Library"))

        libraryCommander.modifyLibrary(library.id.get, owner.id.get, ownerModifyRequest) must beRight
        libraryCommander.modifyLibrary(library.id.get, admin.id.get, adminModifyRequest) must beRight
        libraryCommander.modifyLibrary(library.id.get, member.id.get, memberModifyRequest) must beLeft

        planManagementCommander.setAccountFeatureSettings(org.id.get, admin.id.get, FeatureSetting.alterSettings(account.featureSettings, Set(FeatureSetting(feature.name, "member"))))

        libraryCommander.modifyLibrary(library.id.get, member.id.get, memberModifyRequest) must beRight
      }
    }
  }

  "view members permissions" should {
    "be configurable" in {
      withDb(modules: _*) { implicit injector =>
        val (org, owner, admin, member, nonMember) = setup()

        val feature = OrganizationPermissionFeature.ViewMembers

        val (plan, account) = db.readWrite { implicit session =>
          val plan = PaidPlanFactory.paidPlan().saved
          val account = PaidAccountFactory.paidAccount().withOrganization(org.id.get).withPlan(plan.id.get).withSetting(FeatureSetting(feature.name, "member")).saved
          (plan, account)
        }

        val testRoute = com.keepit.controllers.website.routes.OrganizationMembershipController.getMembers(Organization.publicId(org.id.get)).url
        val organizationMembershipController = inject[OrganizationMembershipController]
        val mobileOrganizationMembershipController = inject[MobileOrganizationMembershipController]

        // admins can see the org's members
        inject[FakeUserActionsHelper].setUser(admin)
        val adminRequest = FakeRequest("GET", testRoute)
        val adminResult = organizationMembershipController.getMembers(Organization.publicId(org.id.get), 0, 30)(adminRequest) // 30 is the max limit for this request handler
        status(adminResult) must equalTo(OK)

        // members can see the org's members
        inject[FakeUserActionsHelper].setUser(member)
        val memberRequest = FakeRequest("GET", testRoute)
        val memberResult = organizationMembershipController.getMembers(Organization.publicId(org.id.get), 0, 30)(memberRequest)
        status(memberResult) must equalTo(OK)

        // non-members cannot see the org's members
        inject[FakeUserActionsHelper].setUser(nonMember)
        val nonMemberRequest = FakeRequest("GET", testRoute)
        val nonMemberResult1 = organizationMembershipController.getMembers(Organization.publicId(org.id.get), 0, 30)(nonMemberRequest)
        status(nonMemberResult1) must equalTo(FORBIDDEN)
        (contentAsJson(nonMemberResult1) \ "error").as[String] must equalTo("insufficient_permissions")

        // testing mobile permissions
        val nonMemberMobileResult1 = mobileOrganizationMembershipController.getMembers(Organization.publicId(org.id.get), 0, 30)(nonMemberRequest)
        status(nonMemberMobileResult1) must equalTo(FORBIDDEN)
        (contentAsJson(nonMemberMobileResult1) \ "error").as[String] must equalTo("insufficient_permissions")

        planManagementCommander.setAccountFeatureSettings(org.id.get, admin.id.get, FeatureSetting.alterSettings(account.featureSettings, Set(FeatureSetting(feature.name, "anyone"))))

        val nonMemberResult2 = organizationMembershipController.getMembers(Organization.publicId(org.id.get), 0, 30)(nonMemberRequest)
        status(nonMemberResult2) must equalTo(OK)

        val nonMemberMobileResult2 = mobileOrganizationMembershipController.getMembers(Organization.publicId(org.id.get), 0, 30)(nonMemberRequest)
        status(nonMemberMobileResult2) must equalTo(OK)
      }
    }
  }

  "edit organization permission" should {
    "be configurable" in {
      withDb(modules: _*) { implicit injector =>
        val planManagementCommander = inject[PlanManagementCommander]
        val (org, owner, admin, member, nonMember) = setup()

        val feature = OrganizationPermissionFeature.EditOrganization

        val (plan, account) = db.readWrite { implicit session =>
          val plan = PaidPlanFactory.paidPlan().saved
          val account = PaidAccountFactory.paidAccount().withOrganization(org.id.get).withPlan(plan.id.get).withSetting(FeatureSetting(feature.name, feature.options.find(_ == "admin").get)).saved
          (plan, account)
        }

        val organizationCommander = inject[OrganizationCommander]

        val ownerModifyRequest = OrganizationModifyRequest(owner.id.get, org.id.get, OrganizationModifications(name = Some("Tesla Inc.")))
        val adminModifyRequest = OrganizationModifyRequest(admin.id.get, org.id.get, OrganizationModifications(name = Some("Tesla Enterprises")))
        val memberModifyRequest = OrganizationModifyRequest(member.id.get, org.id.get, OrganizationModifications(name = Some("Tesla United")))

        organizationCommander.modifyOrganization(ownerModifyRequest) must beRight
        organizationCommander.modifyOrganization(adminModifyRequest) must beRight
        val memberResponse = organizationCommander.modifyOrganization(memberModifyRequest)
        memberResponse must beLeft
        memberResponse.left.get must equalTo(OrganizationFail.INSUFFICIENT_PERMISSIONS)

        planManagementCommander.setAccountFeatureSettings(org.id.get, owner.id.get, FeatureSetting.alterSettings(account.featureSettings, Set(FeatureSetting(feature.name, feature.options.find(_ == "member").get))))

        organizationCommander.modifyOrganization(memberModifyRequest) must beRight
      }
    }
  }

  "move org library permission" should {
    "be configurable" in {
      withDb(modules: _*) { implicit injector =>
        val planManagementCommander = inject[PlanManagementCommander]
        val (org, owner, admin, member, nonMember) = setup()

        val feature = OrganizationPermissionFeature.RemoveOrganizationLibraries

        val (plan, account) = db.readWrite { implicit session =>
          val plan = PaidPlanFactory.paidPlan().saved
          val account = PaidAccountFactory.paidAccount().withOrganization(org.id.get).withPlan(plan.id.get).withSetting(FeatureSetting(feature.name, feature.options.find(_ == "disabled").get)).saved
          (plan, account)
        }

        val (ownerLibrary, adminLibrary, memberLibrary) = db.readWrite { implicit session =>
          (LibraryFactory.library().withOwner(owner).withOrganization(org).saved,
            LibraryFactory.library().withOwner(admin).withOrganization(org).saved,
            LibraryFactory.library().withOwner(member).withOrganization(org).saved)
        }

        val libraryCommander = inject[LibraryCommander]

        val ownerModifyRequest = LibraryModifications(space = Some(UserSpace(owner.id.get)))
        val adminModifyRequest = LibraryModifications(space = Some(UserSpace(admin.id.get)))
        val memberModifyRequest = LibraryModifications(space = Some(UserSpace(member.id.get)))

        libraryCommander.modifyLibrary(ownerLibrary.id.get, owner.id.get, ownerModifyRequest) must beLeft
        libraryCommander.modifyLibrary(adminLibrary.id.get, admin.id.get, adminModifyRequest) must beLeft
        libraryCommander.modifyLibrary(memberLibrary.id.get, member.id.get, memberModifyRequest) must beLeft

        planManagementCommander.setAccountFeatureSettings(org.id.get, admin.id.get, FeatureSetting.alterSettings(account.featureSettings, Set(FeatureSetting(feature.name, "admin"))))

        libraryCommander.modifyLibrary(ownerLibrary.id.get, owner.id.get, ownerModifyRequest) must beRight
        libraryCommander.modifyLibrary(adminLibrary.id.get, admin.id.get, adminModifyRequest) must beRight
        libraryCommander.modifyLibrary(memberLibrary.id.get, member.id.get, memberModifyRequest) must beLeft

        planManagementCommander.setAccountFeatureSettings(org.id.get, admin.id.get, FeatureSetting.alterSettings(account.featureSettings, Set(FeatureSetting(feature.name, "member"))))

        libraryCommander.modifyLibrary(memberLibrary.id.get, member.id.get, memberModifyRequest) must beRight
      }
    }
  }

  "create slack integration permission" should {
    "be configurable" in {
      withDb(modules: _*) { implicit injector =>
        val planManagementCommander = inject[PlanManagementCommander]
        val (org, owner, admin, member, nonMember) = setup()

        val createSlackIntegrationFeature = OrganizationPermissionFeature.CreateSlackIntegration
        val forceEditLibrariesFeature = OrganizationPermissionFeature.EditLibrary

        val (plan, account) = db.readWrite { implicit session =>
          val plan = PaidPlanFactory.paidPlan().saved
          val account = PaidAccountFactory.paidAccount().withOrganization(org.id.get).withPlan(plan.id.get).withSettings(Set(
            FeatureSetting(createSlackIntegrationFeature.name, createSlackIntegrationFeature.options.find(_ == "admin").get),
            FeatureSetting(forceEditLibrariesFeature.name, forceEditLibrariesFeature.options.find(_ == "member").get))
          ).saved
          (plan, account)
        }

        val library = db.readWrite { implicit session => LibraryFactory.library().withOwner(owner).withOrganization(org).saved }

        val libraryCommander = inject[LibraryCommander]

        val ownerModifyRequest = LibraryModifications(subscriptions = Some(Seq(LibrarySubscriptionKey("#general", SlackInfo("https://hooks.slack.com/services/kk/kk")))))

        val adminModifyRequest = LibraryModifications(subscriptions = Some(Seq(
          LibrarySubscriptionKey("#general", SlackInfo("https://hooks.slack.com/services/kk/kk")),
          LibrarySubscriptionKey("#eng", SlackInfo("https://hooks.slack.com/services/ok/ok")))))

        val memberModifyRequest = LibraryModifications(subscriptions = Some(Seq(
          LibrarySubscriptionKey("#general", SlackInfo("https://hooks.slack.com/services/kk/kk")),
          LibrarySubscriptionKey("#eng", SlackInfo("https://hooks.slack.com/services/ok/ok")),
          LibrarySubscriptionKey("#product", SlackInfo("https://hooks.slack.com/services/ko/ko")))))

        libraryCommander.modifyLibrary(library.id.get, owner.id.get, ownerModifyRequest) must beRight
        libraryCommander.modifyLibrary(library.id.get, admin.id.get, adminModifyRequest) must beRight
        libraryCommander.modifyLibrary(library.id.get, member.id.get, memberModifyRequest) must beLeft

        planManagementCommander.setAccountFeatureSettings(org.id.get, admin.id.get, FeatureSetting.alterSettings(account.featureSettings, Set(FeatureSetting(createSlackIntegrationFeature.name, "member"))))

        libraryCommander.modifyLibrary(library.id.get, member.id.get, memberModifyRequest) must beRight
      }
    }
  }

<<<<<<< HEAD
  "export keeps permission" should {
=======
  "group messaging permission" should {
>>>>>>> b1e38184
    "be configurable" in {
      withDb(modules: _*) { implicit injector =>
        val planManagementCommander = inject[PlanManagementCommander]
        val (org, owner, admin, member, nonMember) = setup()

<<<<<<< HEAD
        val exportKeeps = OrganizationPermissionFeature.ExportKeeps
=======
        val feature = OrganizationPermissionFeature.GroupMessaging
>>>>>>> b1e38184

        val (plan, account) = db.readWrite { implicit session =>
          val plan = PaidPlanFactory.paidPlan().saved
          val account = PaidAccountFactory.paidAccount().withOrganization(org.id.get).withPlan(plan.id.get).withSetting(
<<<<<<< HEAD
            FeatureSetting(exportKeeps.name, exportKeeps.options.find(_ == "admin").get)
=======
            FeatureSetting(feature.name, feature.options.find(_ == "disabled").get)
>>>>>>> b1e38184
          ).saved
          (plan, account)
        }

<<<<<<< HEAD
        val keepExportCommander = inject[KeepExportCommander]

        val ownerExportRequest = OrganizationKeepExportRequest(owner.id.get, Set(org.id.get))
        val adminExportRequest = OrganizationKeepExportRequest(admin.id.get, Set(org.id.get))
        val memberExportRequest = OrganizationKeepExportRequest(member.id.get, Set(org.id.get))

        Await.result(keepExportCommander.exportKeeps(ownerExportRequest), Duration(3, SECONDS)) must beSuccessfulTry
        Await.result(keepExportCommander.exportKeeps(adminExportRequest), Duration(3, SECONDS)) must beSuccessfulTry
        Await.result(keepExportCommander.exportKeeps(memberExportRequest), Duration(3, SECONDS)) must beFailedTry

        planManagementCommander.setAccountFeatureSettings(org.id.get, admin.id.get, FeatureSetting.alterSettings(account.featureSettings, Set(FeatureSetting(exportKeeps.name, "member"))))

        Await.result(keepExportCommander.exportKeeps(memberExportRequest), Duration(3, SECONDS)) must beSuccessfulTry
=======
        val mobileRoute = com.keepit.controllers.mobile.routes.MobileContactsController.searchForAllContacts(query = None, limit = None).url
        val extRoute = com.keepit.controllers.ext.routes.ExtUserController.searchForContacts(query = None, limit = None).url

        val mobileContactsController = inject[MobileContactsController]
        val extUserController = inject[ExtUserController]

        // nobody can send group messages
        inject[FakeUserActionsHelper].setUser(owner)
        val ownerMobileRequest1 = FakeRequest("GET", mobileRoute)
        val ownerMobileResult1 = mobileContactsController.searchForAllContacts(query = None, limit = None)(ownerMobileRequest1)
        contentAsJson(ownerMobileResult1).as[Seq[JsObject]].forall { obj =>
          !((obj \ "kind").as[String] == "org" && (obj \ "id").as[PublicId[Organization]] != Organization.publicId(org.id.get))
        } must beTrue

        inject[FakeUserActionsHelper].setUser(admin)
        val adminMobileRequest1 = FakeRequest("GET", mobileRoute)
        val adminMobileResult1 = mobileContactsController.searchForAllContacts(query = None, limit = None)(adminMobileRequest1)
        contentAsJson(adminMobileResult1).as[Seq[JsObject]].forall { obj =>
          !((obj \ "kind").as[String] == "org" && (obj \ "id").as[PublicId[Organization]] != Organization.publicId(org.id.get))
        } must beTrue

        inject[FakeUserActionsHelper].setUser(member)
        val memberMobileRequest1 = FakeRequest("GET", mobileRoute)
        val memberMobileResult1 = mobileContactsController.searchForAllContacts(query = None, limit = None)(memberMobileRequest1)
        contentAsJson(memberMobileResult1).as[Seq[JsObject]].forall { obj =>
          !((obj \ "kind").as[String] == "org" && (obj \ "id").as[PublicId[Organization]] != Organization.publicId(org.id.get))
        } must beTrue

        inject[FakeUserActionsHelper].setUser(owner)
        val ownerExtRequest1 = FakeRequest("GET", mobileRoute)
        val ownerExtResult1 = mobileContactsController.searchForAllContacts(query = None, limit = None)(ownerExtRequest1)
        contentAsJson(ownerExtResult1).as[Seq[JsObject]].forall { obj =>
          !((obj \ "kind").as[String] == "org" && (obj \ "id").as[PublicId[Organization]] != Organization.publicId(org.id.get))
        } must beTrue

        inject[FakeUserActionsHelper].setUser(admin)
        val adminExtRequest1 = FakeRequest("GET", mobileRoute)
        val adminExtResult1 = mobileContactsController.searchForAllContacts(query = None, limit = None)(adminExtRequest1)
        contentAsJson(adminExtResult1).as[Seq[JsObject]].forall { obj =>
          !((obj \ "kind").as[String] == "org" && (obj \ "id").as[PublicId[Organization]] != Organization.publicId(org.id.get))
        } must beTrue

        inject[FakeUserActionsHelper].setUser(member)
        val memberExtRequest1 = FakeRequest("GET", mobileRoute)
        val memberExtResult1 = mobileContactsController.searchForAllContacts(query = None, limit = None)(memberExtRequest1)
        contentAsJson(memberExtResult1).as[Seq[JsObject]].forall { obj =>
          !((obj \ "kind").as[String] == "org" && (obj \ "id").as[PublicId[Organization]] != Organization.publicId(org.id.get))
        } must beTrue

        // allow admins to send group messages
        planManagementCommander.setAccountFeatureSettings(org.id.get, admin.id.get, FeatureSetting.alterSettings(account.featureSettings, Set(FeatureSetting(feature.name, "admin"))))

        inject[FakeUserActionsHelper].setUser(owner)
        val ownerMobileRequest2 = FakeRequest("GET", mobileRoute)
        val ownerMobileResult2 = mobileContactsController.searchForAllContacts(query = None, limit = None)(ownerMobileRequest2)
        contentAsJson(ownerMobileResult2).as[Seq[JsObject]].exists { obj =>
          (obj \ "kind").as[String] == "org" && (obj \ "id").as[PublicId[Organization]] == Organization.publicId(org.id.get)
        } must beTrue

        inject[FakeUserActionsHelper].setUser(admin)
        val adminMobileRequest2 = FakeRequest("GET", mobileRoute)
        val adminMobileResult2 = mobileContactsController.searchForAllContacts(query = None, limit = None)(adminMobileRequest2)
        contentAsJson(adminMobileResult2).as[Seq[JsObject]].exists { obj =>
          (obj \ "kind").as[String] == "org" && (obj \ "id").as[PublicId[Organization]] == Organization.publicId(org.id.get)
        } must beTrue

        inject[FakeUserActionsHelper].setUser(member)
        val memberMobileRequest2 = FakeRequest("GET", mobileRoute)
        val memberMobileResult2 = mobileContactsController.searchForAllContacts(query = None, limit = None)(memberMobileRequest2)
        contentAsJson(memberMobileResult2).as[Seq[JsObject]].forall { obj =>
          !((obj \ "kind").as[String] == "org" && (obj \ "id").as[PublicId[Organization]] == Organization.publicId(org.id.get))
        } must beTrue

        inject[FakeUserActionsHelper].setUser(owner)
        val ownerExtRequest2 = FakeRequest("GET", mobileRoute)
        val ownerExtResult2 = mobileContactsController.searchForAllContacts(query = None, limit = None)(ownerExtRequest2)
        contentAsJson(ownerExtResult2).as[Seq[JsObject]].exists { obj =>
          (obj \ "kind").as[String] == "org" && (obj \ "id").as[PublicId[Organization]] == Organization.publicId(org.id.get)
        } must beTrue

        inject[FakeUserActionsHelper].setUser(admin)
        val adminExtRequest2 = FakeRequest("GET", mobileRoute)
        val adminExtResult2 = mobileContactsController.searchForAllContacts(query = None, limit = None)(adminExtRequest2)
        contentAsJson(adminExtResult2).as[Seq[JsObject]].exists { obj =>
          (obj \ "kind").as[String] == "org" && (obj \ "id").as[PublicId[Organization]] == Organization.publicId(org.id.get)
        } must beTrue

        inject[FakeUserActionsHelper].setUser(member)
        val memberExtRequest2 = FakeRequest("GET", mobileRoute)
        val memberExtResult2 = mobileContactsController.searchForAllContacts(query = None, limit = None)(memberExtRequest2)
        contentAsJson(memberExtResult2).as[Seq[JsObject]].forall { obj =>
          !((obj \ "kind").as[String] == "org" && (obj \ "id").as[PublicId[Organization]] == Organization.publicId(org.id.get))
        } must beTrue

        // members can send group messages
        planManagementCommander.setAccountFeatureSettings(org.id.get, admin.id.get, FeatureSetting.alterSettings(account.featureSettings, Set(FeatureSetting(feature.name, "member"))))

        inject[FakeUserActionsHelper].setUser(owner)
        val ownerMobileRequest3 = FakeRequest("GET", mobileRoute)
        val ownerMobileResult3 = mobileContactsController.searchForAllContacts(query = None, limit = None)(ownerMobileRequest3)
        contentAsJson(ownerMobileResult3).as[Seq[JsObject]].exists { obj =>
          (obj \ "kind").as[String] == "org" && (obj \ "id").as[PublicId[Organization]] == Organization.publicId(org.id.get)
        } must beTrue

        inject[FakeUserActionsHelper].setUser(admin)
        val adminMobileRequest3 = FakeRequest("GET", mobileRoute)
        val adminMobileResult3 = mobileContactsController.searchForAllContacts(query = None, limit = None)(adminMobileRequest3)
        contentAsJson(adminMobileResult3).as[Seq[JsObject]].exists { obj =>
          (obj \ "kind").as[String] == "org" && (obj \ "id").as[PublicId[Organization]] == Organization.publicId(org.id.get)
        } must beTrue

        inject[FakeUserActionsHelper].setUser(member)
        val memberMobileRequest3 = FakeRequest("GET", mobileRoute)
        val memberMobileResult3 = mobileContactsController.searchForAllContacts(query = None, limit = None)(memberMobileRequest3)
        contentAsJson(memberMobileResult3).as[Seq[JsObject]].exists { obj =>
          (obj \ "kind").as[String] == "org" && (obj \ "id").as[PublicId[Organization]] == Organization.publicId(org.id.get)
        } must beTrue

        inject[FakeUserActionsHelper].setUser(owner)
        val ownerExtRequest3 = FakeRequest("GET", mobileRoute)
        val ownerExtResult3 = mobileContactsController.searchForAllContacts(query = None, limit = None)(ownerExtRequest3)
        contentAsJson(ownerExtResult3).as[Seq[JsObject]].exists { obj =>
          (obj \ "kind").as[String] == "org" && (obj \ "id").as[PublicId[Organization]] == Organization.publicId(org.id.get)
        } must beTrue

        inject[FakeUserActionsHelper].setUser(admin)
        val adminExtRequest3 = FakeRequest("GET", mobileRoute)
        val adminExtResult3 = mobileContactsController.searchForAllContacts(query = None, limit = None)(adminExtRequest3)
        contentAsJson(adminExtResult3).as[Seq[JsObject]].exists { obj =>
          (obj \ "kind").as[String] == "org" && (obj \ "id").as[PublicId[Organization]] == Organization.publicId(org.id.get)
        } must beTrue

        inject[FakeUserActionsHelper].setUser(member)
        val memberExtRequest3 = FakeRequest("GET", mobileRoute)
        val memberExtResult3 = mobileContactsController.searchForAllContacts(query = None, limit = None)(memberExtRequest3)
        contentAsJson(memberExtResult3).as[Seq[JsObject]].exists { obj =>
          (obj \ "kind").as[String] == "org" && (obj \ "id").as[PublicId[Organization]] == Organization.publicId(org.id.get)
        } must beTrue
>>>>>>> b1e38184
      }
    }
  }

}<|MERGE_RESOLUTION|>--- conflicted
+++ resolved
@@ -36,7 +36,9 @@
   )
 
   implicit val context = HeimdalContext.empty
+
   implicit def pubIdConfig(implicit injector: Injector) = inject[PublicIdConfiguration]
+
   private def planManagementCommander(implicit injector: Injector) = inject[PlanManagementCommander]
 
   def setup()(implicit injector: Injector) = {
@@ -258,7 +260,7 @@
     "be configurable" in {
       withDb(modules: _*) { implicit injector =>
         val planManagementCommander = inject[PlanManagementCommander]
-        val (org, owner, admin, member, nonMember) = setup()
+        val (org, owner, admin, member, _) = setup()
 
         val feature = OrganizationPermissionFeature.RemoveOrganizationLibraries
 
@@ -301,7 +303,7 @@
     "be configurable" in {
       withDb(modules: _*) { implicit injector =>
         val planManagementCommander = inject[PlanManagementCommander]
-        val (org, owner, admin, member, nonMember) = setup()
+        val (org, owner, admin, member, _) = setup()
 
         val createSlackIntegrationFeature = OrganizationPermissionFeature.CreateSlackIntegration
         val forceEditLibrariesFeature = OrganizationPermissionFeature.EditLibrary
@@ -341,35 +343,22 @@
     }
   }
 
-<<<<<<< HEAD
   "export keeps permission" should {
-=======
-  "group messaging permission" should {
->>>>>>> b1e38184
     "be configurable" in {
       withDb(modules: _*) { implicit injector =>
         val planManagementCommander = inject[PlanManagementCommander]
-        val (org, owner, admin, member, nonMember) = setup()
-
-<<<<<<< HEAD
-        val exportKeeps = OrganizationPermissionFeature.ExportKeeps
-=======
-        val feature = OrganizationPermissionFeature.GroupMessaging
->>>>>>> b1e38184
+        val (org, owner, admin, member, _) = setup()
+
+        val feature = OrganizationPermissionFeature.ExportKeeps
 
         val (plan, account) = db.readWrite { implicit session =>
           val plan = PaidPlanFactory.paidPlan().saved
           val account = PaidAccountFactory.paidAccount().withOrganization(org.id.get).withPlan(plan.id.get).withSetting(
-<<<<<<< HEAD
-            FeatureSetting(exportKeeps.name, exportKeeps.options.find(_ == "admin").get)
-=======
-            FeatureSetting(feature.name, feature.options.find(_ == "disabled").get)
->>>>>>> b1e38184
+            FeatureSetting(feature.name, feature.options.find(_ == "admin").get)
           ).saved
           (plan, account)
         }
 
-<<<<<<< HEAD
         val keepExportCommander = inject[KeepExportCommander]
 
         val ownerExportRequest = OrganizationKeepExportRequest(owner.id.get, Set(org.id.get))
@@ -380,10 +369,29 @@
         Await.result(keepExportCommander.exportKeeps(adminExportRequest), Duration(3, SECONDS)) must beSuccessfulTry
         Await.result(keepExportCommander.exportKeeps(memberExportRequest), Duration(3, SECONDS)) must beFailedTry
 
-        planManagementCommander.setAccountFeatureSettings(org.id.get, admin.id.get, FeatureSetting.alterSettings(account.featureSettings, Set(FeatureSetting(exportKeeps.name, "member"))))
+        planManagementCommander.setAccountFeatureSettings(org.id.get, admin.id.get, FeatureSetting.alterSettings(account.featureSettings, Set(FeatureSetting(feature.name, "member"))))
 
         Await.result(keepExportCommander.exportKeeps(memberExportRequest), Duration(3, SECONDS)) must beSuccessfulTry
-=======
+      }
+    }
+  }
+
+  "group messaging permission" should {
+    "be configurable" in {
+      withDb(modules: _*) { implicit injector =>
+        val planManagementCommander = inject[PlanManagementCommander]
+        val (org, owner, admin, member, nonMember) = setup()
+
+        val feature = OrganizationPermissionFeature.GroupMessaging
+
+        val (plan, account) = db.readWrite { implicit session =>
+          val plan = PaidPlanFactory.paidPlan().saved
+          val account = PaidAccountFactory.paidAccount().withOrganization(org.id.get).withPlan(plan.id.get).withSetting(
+            FeatureSetting(feature.name, feature.options.find(_ == "disabled").get)
+          ).saved
+          (plan, account)
+        }
+
         val mobileRoute = com.keepit.controllers.mobile.routes.MobileContactsController.searchForAllContacts(query = None, limit = None).url
         val extRoute = com.keepit.controllers.ext.routes.ExtUserController.searchForContacts(query = None, limit = None).url
 
@@ -414,21 +422,21 @@
 
         inject[FakeUserActionsHelper].setUser(owner)
         val ownerExtRequest1 = FakeRequest("GET", mobileRoute)
-        val ownerExtResult1 = mobileContactsController.searchForAllContacts(query = None, limit = None)(ownerExtRequest1)
+        val ownerExtResult1 = extUserController.searchForContacts(query = None, limit = None)(ownerExtRequest1)
         contentAsJson(ownerExtResult1).as[Seq[JsObject]].forall { obj =>
           !((obj \ "kind").as[String] == "org" && (obj \ "id").as[PublicId[Organization]] != Organization.publicId(org.id.get))
         } must beTrue
 
         inject[FakeUserActionsHelper].setUser(admin)
         val adminExtRequest1 = FakeRequest("GET", mobileRoute)
-        val adminExtResult1 = mobileContactsController.searchForAllContacts(query = None, limit = None)(adminExtRequest1)
+        val adminExtResult1 = extUserController.searchForContacts(query = None, limit = None)(adminExtRequest1)
         contentAsJson(adminExtResult1).as[Seq[JsObject]].forall { obj =>
           !((obj \ "kind").as[String] == "org" && (obj \ "id").as[PublicId[Organization]] != Organization.publicId(org.id.get))
         } must beTrue
 
         inject[FakeUserActionsHelper].setUser(member)
         val memberExtRequest1 = FakeRequest("GET", mobileRoute)
-        val memberExtResult1 = mobileContactsController.searchForAllContacts(query = None, limit = None)(memberExtRequest1)
+        val memberExtResult1 = extUserController.searchForContacts(query = None, limit = None)(memberExtRequest1)
         contentAsJson(memberExtResult1).as[Seq[JsObject]].forall { obj =>
           !((obj \ "kind").as[String] == "org" && (obj \ "id").as[PublicId[Organization]] != Organization.publicId(org.id.get))
         } must beTrue
@@ -459,21 +467,21 @@
 
         inject[FakeUserActionsHelper].setUser(owner)
         val ownerExtRequest2 = FakeRequest("GET", mobileRoute)
-        val ownerExtResult2 = mobileContactsController.searchForAllContacts(query = None, limit = None)(ownerExtRequest2)
+        val ownerExtResult2 = extUserController.searchForContacts(query = None, limit = None)(ownerExtRequest2)
         contentAsJson(ownerExtResult2).as[Seq[JsObject]].exists { obj =>
           (obj \ "kind").as[String] == "org" && (obj \ "id").as[PublicId[Organization]] == Organization.publicId(org.id.get)
         } must beTrue
 
         inject[FakeUserActionsHelper].setUser(admin)
         val adminExtRequest2 = FakeRequest("GET", mobileRoute)
-        val adminExtResult2 = mobileContactsController.searchForAllContacts(query = None, limit = None)(adminExtRequest2)
+        val adminExtResult2 = extUserController.searchForContacts(query = None, limit = None)(adminExtRequest2)
         contentAsJson(adminExtResult2).as[Seq[JsObject]].exists { obj =>
           (obj \ "kind").as[String] == "org" && (obj \ "id").as[PublicId[Organization]] == Organization.publicId(org.id.get)
         } must beTrue
 
         inject[FakeUserActionsHelper].setUser(member)
         val memberExtRequest2 = FakeRequest("GET", mobileRoute)
-        val memberExtResult2 = mobileContactsController.searchForAllContacts(query = None, limit = None)(memberExtRequest2)
+        val memberExtResult2 = extUserController.searchForContacts(query = None, limit = None)(memberExtRequest2)
         contentAsJson(memberExtResult2).as[Seq[JsObject]].forall { obj =>
           !((obj \ "kind").as[String] == "org" && (obj \ "id").as[PublicId[Organization]] == Organization.publicId(org.id.get))
         } must beTrue
@@ -504,27 +512,25 @@
 
         inject[FakeUserActionsHelper].setUser(owner)
         val ownerExtRequest3 = FakeRequest("GET", mobileRoute)
-        val ownerExtResult3 = mobileContactsController.searchForAllContacts(query = None, limit = None)(ownerExtRequest3)
+        val ownerExtResult3 = extUserController.searchForContacts(query = None, limit = None)(ownerExtRequest3)
         contentAsJson(ownerExtResult3).as[Seq[JsObject]].exists { obj =>
           (obj \ "kind").as[String] == "org" && (obj \ "id").as[PublicId[Organization]] == Organization.publicId(org.id.get)
         } must beTrue
 
         inject[FakeUserActionsHelper].setUser(admin)
         val adminExtRequest3 = FakeRequest("GET", mobileRoute)
-        val adminExtResult3 = mobileContactsController.searchForAllContacts(query = None, limit = None)(adminExtRequest3)
+        val adminExtResult3 = extUserController.searchForContacts(query = None, limit = None)(adminExtRequest3)
         contentAsJson(adminExtResult3).as[Seq[JsObject]].exists { obj =>
           (obj \ "kind").as[String] == "org" && (obj \ "id").as[PublicId[Organization]] == Organization.publicId(org.id.get)
         } must beTrue
 
         inject[FakeUserActionsHelper].setUser(member)
         val memberExtRequest3 = FakeRequest("GET", mobileRoute)
-        val memberExtResult3 = mobileContactsController.searchForAllContacts(query = None, limit = None)(memberExtRequest3)
+        val memberExtResult3 = extUserController.searchForContacts(query = None, limit = None)(memberExtRequest3)
         contentAsJson(memberExtResult3).as[Seq[JsObject]].exists { obj =>
           (obj \ "kind").as[String] == "org" && (obj \ "id").as[PublicId[Organization]] == Organization.publicId(org.id.get)
         } must beTrue
->>>>>>> b1e38184
-      }
-    }
-  }
-
+      }
+    }
+  }
 }