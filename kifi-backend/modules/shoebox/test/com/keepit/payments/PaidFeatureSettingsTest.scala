--- conflicted
+++ resolved
@@ -87,11 +87,7 @@
         memberLibResponse3 must beLeft
 
         // admins can alter feature settings
-<<<<<<< HEAD
-        planManager.setAccountFeatureSettings(org.id.get, admin.id.get, FeatureSetting.alterSetting(account.featureSettings, FeatureSetting(feature.name, feature.options.find(_ == "member").get)))
-=======
-        planManagementCommander.setAccountFeatureSettings(org.id.get, admin.id.get, FeatureSetting.alterSetting(account.featureSettings, FeatureSetting("publish_libraries", "member")))
->>>>>>> b18c25a6
+        planManagementCommander.setAccountFeatureSettings(org.id.get, admin.id.get, FeatureSetting.alterSetting(account.featureSettings, FeatureSetting(feature.name, feature.options.find(_ == "member").get)))
 
         val memberModifyRequest2 = LibraryModifyRequest(visibility = Some(LibraryVisibility.PUBLISHED))
         val memberLibResponse4 = libraryCommander.modifyLibrary(library.id.get, member.id.get, memberModifyRequest2)
@@ -129,11 +125,7 @@
         memberInviteResponse1 must beLeft
 
         // admins can alter feature settings
-<<<<<<< HEAD
-        planManager.setAccountFeatureSettings(org.id.get, admin.id.get, FeatureSetting.alterSetting(account.featureSettings, FeatureSetting(feature.name, feature.options.find(_ == "member").get)))
-=======
-        planManagementCommander.setAccountFeatureSettings(org.id.get, admin.id.get, FeatureSetting.alterSetting(account.featureSettings, FeatureSetting("invite_members", "member")))
->>>>>>> b18c25a6
+        planManagementCommander.setAccountFeatureSettings(org.id.get, admin.id.get, FeatureSetting.alterSetting(account.featureSettings, FeatureSetting(feature.name, feature.options.find(_ == "member").get)))
 
         val memberInviteRequest2 = OrganizationInviteSendRequest(org.id.get, member.id.get, targetEmails = Set.empty, targetUserIds = Set(invitees(2).id.get))
         val memberInviteResponse2 = Await.result(orgInviteCommander.inviteToOrganization(memberInviteRequest2), Duration(5, "seconds"))
@@ -229,7 +221,7 @@
     "be configurable" in {
       withDb(modules: _*) { implicit injector =>
         val planManagementCommander = inject[PlanManagementCommander]
-        val (org, owner, admin, member) = setup()
+        val (org, owner, admin, member, nonMember) = setup()
 
         val feature = OrganizationPermissionFeature.EditOrganization
 
