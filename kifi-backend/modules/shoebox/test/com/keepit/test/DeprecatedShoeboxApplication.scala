package com.keepit.test

import java.io.File
import com.google.inject.{Provides, Singleton}
import com.keepit.common.db.slick.Database
import com.keepit.model._
import com.keepit.common.healthcheck.HealthcheckPlugin
import com.keepit.social.{SecureSocialUserPluginImpl, SecureSocialAuthenticatorPluginImpl, SecureSocialUserPlugin, SecureSocialAuthenticatorPlugin}
import com.keepit.common.store.S3ImageStore
import com.keepit.dev.ShoeboxDevGlobal
import com.keepit.common.social.SocialGraphPlugin
<<<<<<< HEAD
import com.keepit.learning.topicmodel.DocumentTopicModel
import com.keepit.learning.topicmodel.LDATopicModel
=======
import com.keepit.learning.topicmodel.{TinyFakeWordTopicModel, FakeWordTopicModel, FakeWordTopicModule}
>>>>>>> 2837bc10

class DeprecatedShoeboxApplication() extends DeprecatedTestApplication(new DeprecatedTestGlobal(ShoeboxDevGlobal.module), path = new File("./modules/shoebox/")) {
  def withTinyWordTopicModule() = overrideWith(FakeWordTopicModule(TinyFakeWordTopicModel()))
  def withWordTopicModule() = overrideWith(FakeWordTopicModule(FakeWordTopicModel()))

  @Singleton
  @Provides
  def secureSocialAuthenticatorPlugin(
    db: Database,
    suiRepo: SocialUserInfoRepo,
    usRepo: UserSessionRepo,
    healthPlugin: HealthcheckPlugin,
    app: play.api.Application
  ): SecureSocialAuthenticatorPlugin = {
    new SecureSocialAuthenticatorPluginImpl(db, suiRepo, usRepo, healthPlugin, app)
  }

  @Singleton
  @Provides
  def secureSocialUserPlugin(
    db: Database,
    socialUserInfoRepo: SocialUserInfoRepo,
    userRepo: UserRepo,
    imageStore: S3ImageStore,
    healthcheckPlugin: HealthcheckPlugin,
    userExperimentRepo: UserExperimentRepo,
    emailRepo: EmailAddressRepo,
    socialGraphPlugin: SocialGraphPlugin
  ): SecureSocialUserPlugin = {
    new SecureSocialUserPluginImpl(db, socialUserInfoRepo, userRepo, imageStore, healthcheckPlugin, userExperimentRepo, emailRepo, socialGraphPlugin)
  }
<<<<<<< HEAD
}

case class TinyWordTopicModule() extends ScalaModule {
  override def configure(): Unit = {}

  @Provides
  @Singleton
  def wordTopicModel: WordTopicModel = new TinyFakeWordTopicModel

  @Provides
  @Singleton
  def docTopicModel: DocumentTopicModel = new LDATopicModel(wordTopicModel)

}

case class WordTopicModule() extends ScalaModule {
  override def configure(): Unit = {}

  @Provides
  @Singleton
  def wordTopicModel: WordTopicModel = new FakeWordTopicModel

=======
>>>>>>> 2837bc10
}<|MERGE_RESOLUTION|>--- conflicted
+++ resolved
@@ -9,12 +9,7 @@
 import com.keepit.common.store.S3ImageStore
 import com.keepit.dev.ShoeboxDevGlobal
 import com.keepit.common.social.SocialGraphPlugin
-<<<<<<< HEAD
-import com.keepit.learning.topicmodel.DocumentTopicModel
-import com.keepit.learning.topicmodel.LDATopicModel
-=======
 import com.keepit.learning.topicmodel.{TinyFakeWordTopicModel, FakeWordTopicModel, FakeWordTopicModule}
->>>>>>> 2837bc10
 
 class DeprecatedShoeboxApplication() extends DeprecatedTestApplication(new DeprecatedTestGlobal(ShoeboxDevGlobal.module), path = new File("./modules/shoebox/")) {
   def withTinyWordTopicModule() = overrideWith(FakeWordTopicModule(TinyFakeWordTopicModel()))
@@ -46,29 +41,4 @@
   ): SecureSocialUserPlugin = {
     new SecureSocialUserPluginImpl(db, socialUserInfoRepo, userRepo, imageStore, healthcheckPlugin, userExperimentRepo, emailRepo, socialGraphPlugin)
   }
-<<<<<<< HEAD
 }
-
-case class TinyWordTopicModule() extends ScalaModule {
-  override def configure(): Unit = {}
-
-  @Provides
-  @Singleton
-  def wordTopicModel: WordTopicModel = new TinyFakeWordTopicModel
-
-  @Provides
-  @Singleton
-  def docTopicModel: DocumentTopicModel = new LDATopicModel(wordTopicModel)
-
-}
-
-case class WordTopicModule() extends ScalaModule {
-  override def configure(): Unit = {}
-
-  @Provides
-  @Singleton
-  def wordTopicModel: WordTopicModel = new FakeWordTopicModel
-
-=======
->>>>>>> 2837bc10
-}