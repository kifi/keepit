--- conflicted
+++ resolved
@@ -39,11 +39,7 @@
         val (user1, allPersonas) = setupUserPersona
         val userPersonaCommander = inject[UserPersonaCommander]
         db.readOnlyMaster { implicit s =>
-<<<<<<< HEAD
-          userPersonaRepo.getUserPersonaIds(user1.id.get) === Seq(allPersonas("hero"), allPersonas("adventurer"))
-=======
           userPersonaRepo.getPersonasForUser(user1.id.get).map(_.name) === Seq(PersonaName.ADVENTURER, PersonaName.TECHIE)
->>>>>>> 1d0287d5
         }
         // add an existing persona
         val mapping1 = userPersonaCommander.addPersonasForUser(user1.id.get, Set(PersonaName.ADVENTURER))
@@ -58,11 +54,7 @@
         mapping3.size === 1
 
         db.readOnlyMaster { implicit s =>
-<<<<<<< HEAD
-          userPersonaRepo.getUserPersonaIds(user1.id.get) === Seq(allPersonas("hero"), allPersonas("adventurer"), allPersonas("engineer"), allPersonas("foodie"), allPersonas("philanthropist"))
-=======
           userPersonaRepo.getPersonasForUser(user1.id.get).map(_.name) === Seq(PersonaName.ADVENTURER, PersonaName.TECHIE, PersonaName.FOODIE, PersonaName.ARTIST)
->>>>>>> 1d0287d5
         }
       }
     }
@@ -72,11 +64,7 @@
         val (user1, allPersonas) = setupUserPersona
         val userPersonaCommander = inject[UserPersonaCommander]
         db.readOnlyMaster { implicit s =>
-<<<<<<< HEAD
-          userPersonaRepo.getUserPersonaIds(user1.id.get) === Seq(allPersonas("hero"), allPersonas("adventurer"))
-=======
           userPersonaRepo.getPersonasForUser(user1.id.get).map(_.name) === Seq(PersonaName.ADVENTURER, PersonaName.TECHIE)
->>>>>>> 1d0287d5
         }
         // remove one existing persona
         userPersonaCommander.removePersonasForUser(user1.id.get, Set(PersonaName.ADVENTURER)).size === 1
@@ -88,11 +76,7 @@
         userPersonaCommander.removePersonasForUser(user1.id.get, Set(PersonaName.ADVENTURER, PersonaName.TECHIE, PersonaName.FOODIE)).size === 1
 
         db.readOnlyMaster { implicit s =>
-<<<<<<< HEAD
-          userPersonaRepo.getUserPersonaIds(user1.id.get) === Seq()
-=======
           userPersonaRepo.getPersonasForUser(user1.id.get) === Seq()
->>>>>>> 1d0287d5
         }
       }
     }
