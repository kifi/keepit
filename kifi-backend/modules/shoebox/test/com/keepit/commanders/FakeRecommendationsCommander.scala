--- conflicted
+++ resolved
@@ -32,11 +32,8 @@
   defaultContext: ExecutionContext,
   keepDecorator: KeepDecorator,
   userExperimentCommander: LocalUserExperimentCommander,
-<<<<<<< HEAD
-  userValueRepo: UserValueRepo)
-=======
+  userValueRepo: UserValueRepo,
   imageConfig: S3ImageConfig)
->>>>>>> 14088739
     extends RecommendationsCommander(
       curator,
       search,
