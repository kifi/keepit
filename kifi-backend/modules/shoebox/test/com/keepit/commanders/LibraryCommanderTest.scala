--- conflicted
+++ resolved
@@ -664,14 +664,9 @@
         }
 
         // Ironman copies 3 keeps from Murica to libOwn (tests RO -> RW)
-<<<<<<< HEAD
-        val copy1 = libraryCommander.copyKeeps(userIron.id.get, libOwn.id.get, keepsInMurica)
+        val copy1 = libraryCommander.copyKeeps(userIron.id.get, libOwn.id.get, keepsInMurica, None)
         copy1._1.size === 3
         copy1._2.size === 0
-=======
-        val copy1 = libraryCommander.copyKeeps(userIron.id.get, libOwn.id.get, keepsInMurica, None)
-        copy1.size === 0
->>>>>>> 4a5cddcf
         val keeps2 = db.readOnlyMaster { implicit s =>
           keepRepo.count === 6
           keepRepo.getByLibrary(libMurica.id.get, 0, 20).map(_.title.get) === Seq("McDonalds", "Freedom", "Reddit")
@@ -680,25 +675,15 @@
         keeps2.map(_.title.get) === Seq("Reddit", "Freedom", "McDonalds")
 
         // Ironman attempts to copy from libOwn to Murica (but only has read_only access to Murica) (tests RW -> RO)
-<<<<<<< HEAD
-        val copy2 = libraryCommander.copyKeeps(userIron.id.get, libMurica.id.get, keeps2.slice(0, 2))
+        val copy2 = libraryCommander.copyKeeps(userIron.id.get, libMurica.id.get, keeps2.slice(0, 2), None)
         copy2._1.size === 0
         copy2._2.size === 2
         copy2._2.head._2 === LibraryError.DestPermissionDenied
 
         // Ironman copies 2 keeps from libOwn to libRW (tests RW -> RW)
-        val copy3 = libraryCommander.copyKeeps(userIron.id.get, libRW.id.get, keeps2.slice(0, 2))
+        val copy3 = libraryCommander.copyKeeps(userIron.id.get, libRW.id.get, keeps2.slice(0, 2), None)
         copy3._1.size === 2
         copy3._2.size === 0
-=======
-        val copy2 = libraryCommander.copyKeeps(userIron.id.get, libMurica.id.get, keeps2.slice(0, 2), None)
-        copy2.size === 2
-        copy2.head._2 === LibraryError.DestPermissionDenied
-
-        // Ironman copies 2 keeps from libOwn to libRW (tests RW -> RW)
-        val copy3 = libraryCommander.copyKeeps(userIron.id.get, libRW.id.get, keeps2.slice(0, 2), None)
-        copy3.size === 0
->>>>>>> 4a5cddcf
 
         val keeps3 = db.readOnlyMaster { implicit s =>
           keepRepo.count === 8
@@ -712,25 +697,16 @@
         }
 
         // Ironman copies from Murica to libRW (libRW already has existing active URI)
-<<<<<<< HEAD
-        val copy4 = libraryCommander.copyKeeps(userIron.id.get, libRW.id.get, keeps3.slice(0, 1))
+        val copy4 = libraryCommander.copyKeeps(userIron.id.get, libRW.id.get, keeps3.slice(0, 1), None)
         copy4._1.size === 0
         copy4._2.size === 1
         copy4._2.head._2 === LibraryError.AlreadyExistsInDest
 
         // Ironman copies from Murica to libRW (libRW already has existing inactive URI)
-        val copy5 = libraryCommander.copyKeeps(userIron.id.get, libRW.id.get, keeps3.slice(1, 2))
+        val copy5 = libraryCommander.copyKeeps(userIron.id.get, libRW.id.get, keeps3.slice(1, 2), None)
         copy5._1.size === 1
         copy5._2.size === 0
-=======
-        val copy4 = libraryCommander.copyKeeps(userIron.id.get, libRW.id.get, keeps3.slice(0, 1), None)
-        copy4.size === 1
-        copy4.head._2 === LibraryError.AlreadyExistsInDest
-
-        // Ironman copies from Murica to libRW (libRW already has existing inactive URI)
-        val copy5 = libraryCommander.copyKeeps(userIron.id.get, libRW.id.get, keeps3.slice(1, 2), None)
-        copy5.size === 0
->>>>>>> 4a5cddcf
+
         db.readOnlyMaster { implicit s =>
           keepRepo.count === 8
           keepRepo.getByLibrary(libMurica.id.get, 0, 20).map(_.title.get) === Seq("McDonalds", "Freedom", "Reddit")
@@ -765,12 +741,8 @@
         move1._2.size === 3
         move1._2.head._2 === LibraryError.SourcePermissionDenied
 
-<<<<<<< HEAD
         // prepare to test moving keeps among libraries with RW access
-        libraryCommander.copyKeeps(userIron.id.get, libRW.id.get, keepsInMurica)
-=======
         libraryCommander.copyKeeps(userIron.id.get, libRW.id.get, keepsInMurica, None)
->>>>>>> 4a5cddcf
         val keeps2 = db.readOnlyMaster { implicit s =>
           keepRepo.count === 6
           keepRepo.getByLibrary(libRW.id.get, 0, 20)
