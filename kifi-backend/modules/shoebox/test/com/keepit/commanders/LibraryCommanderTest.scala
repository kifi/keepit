package com.keepit.commanders

import com.google.inject.Injector
import com.keepit.common.crypto.{ PublicIdConfiguration, TestCryptoModule }
import com.keepit.common.db.{ ExternalId, Id }
import com.keepit.common.time._
import com.keepit.model._
import com.keepit.scraper.FakeScrapeSchedulerModule
import com.keepit.search.FakeSearchServiceClientModule
import com.keepit.test.ShoeboxTestInjector
import org.joda.time.DateTime
import org.specs2.mutable.Specification

class LibraryCommanderTest extends Specification with ShoeboxTestInjector {

  def modules = FakeScrapeSchedulerModule() :: FakeSearchServiceClientModule() :: Nil

  def setupUsers()(implicit injector: Injector) = {
    val t1 = new DateTime(2014, 7, 4, 12, 0, 0, 0, DEFAULT_DATE_TIME_ZONE)
    val (userIron, userCaptain, userAgent, userHulk) = db.readWrite { implicit s =>
      val userIron = userRepo.save(User(firstName = "Tony", lastName = "Stark", createdAt = t1))
      val userCaptain = userRepo.save(User(firstName = "Steve", lastName = "Rogers", createdAt = t1))
      val userAgent = userRepo.save(User(firstName = "Nick", lastName = "Fury", createdAt = t1))
      val userHulk = userRepo.save(User(firstName = "Bruce", lastName = "Banner", createdAt = t1))
      (userIron, userCaptain, userAgent, userHulk)
    }
    db.readOnlyMaster { implicit s =>
      userRepo.all.length === 4
    }
    (userIron, userCaptain, userAgent, userHulk)
  }

  def setupLibraries()(implicit injector: Injector) = {
    val (userIron, userCaptain, userAgent, userHulk) = setupUsers
    val t1 = new DateTime(2014, 8, 1, 1, 0, 0, 0, DEFAULT_DATE_TIME_ZONE)
    val t2 = new DateTime(2014, 8, 1, 1, 0, 0, 1, DEFAULT_DATE_TIME_ZONE)
    val (libShield, libMurica, libScience) = db.readWrite { implicit s =>
      val libShield = libraryRepo.save(Library(name = "Avengers Missions", slug = LibrarySlug("avengers"),
        visibility = LibraryVisibility.SECRET, ownerId = userAgent.id.get, createdAt = t1))
      val libMurica = libraryRepo.save(Library(name = "MURICA", slug = LibrarySlug("murica"),
        visibility = LibraryVisibility.ANYONE, ownerId = userAgent.id.get, createdAt = t1))
      val libScience = libraryRepo.save(Library(name = "Science & Stuff", slug = LibrarySlug("science"),
        visibility = LibraryVisibility.LIMITED, ownerId = userAgent.id.get, createdAt = t1))

      libraryMembershipRepo.save(LibraryMembership(libraryId = libShield.id.get, userId = userAgent.id.get, access = LibraryAccess.OWNER, createdAt = t2))
      libraryMembershipRepo.save(LibraryMembership(libraryId = libMurica.id.get, userId = userCaptain.id.get, access = LibraryAccess.OWNER, createdAt = t2))
      libraryMembershipRepo.save(LibraryMembership(libraryId = libScience.id.get, userId = userIron.id.get, access = LibraryAccess.OWNER, createdAt = t2))
      (libShield, libMurica, libScience)
    }
    db.readOnlyMaster { implicit s =>
      val allLibs = libraryRepo.all
      allLibs.length === 3
      allLibs.map(_.name) === Seq("Avengers Missions", "MURICA", "Science & Stuff")
      allLibs.map(_.slug.value) === Seq("avengers", "murica", "science")
      allLibs.map(_.description) === Seq(None, None, None)
      allLibs.map(_.visibility) === Seq(LibraryVisibility.SECRET, LibraryVisibility.ANYONE, LibraryVisibility.LIMITED)
      libraryMembershipRepo.all.length === 3
    }
    (userIron, userCaptain, userAgent, userHulk, libShield, libMurica, libScience)
  }

  def setupInvites()(implicit injector: Injector) = {
    val (userIron, userCaptain, userAgent, userHulk, libShield, libMurica, libScience) = setupLibraries

    val t1 = new DateTime(2014, 8, 1, 2, 0, 0, 0, DEFAULT_DATE_TIME_ZONE)
    db.readWrite { implicit s =>
      // Everybody loves Murica! Follow Captain America's library
      libraryInviteRepo.save(LibraryInvite(libraryId = libMurica.id.get, ownerId = userCaptain.id.get, userId = userIron.id.get, access = LibraryAccess.READ_ONLY, createdAt = t1))
      libraryInviteRepo.save(LibraryInvite(libraryId = libMurica.id.get, ownerId = userCaptain.id.get, userId = userAgent.id.get, access = LibraryAccess.READ_ONLY, createdAt = t1))
      libraryInviteRepo.save(LibraryInvite(libraryId = libMurica.id.get, ownerId = userCaptain.id.get, userId = userHulk.id.get, access = LibraryAccess.READ_ONLY, createdAt = t1))

      // Ironman invites the Hulk to contribute to 'Science & Stuff'
      libraryInviteRepo.save(LibraryInvite(libraryId = libScience.id.get, ownerId = userIron.id.get, userId = userHulk.id.get, access = LibraryAccess.READ_INSERT, createdAt = t1))
      (userIron, userCaptain, userAgent, userHulk, libShield, libMurica, libScience)
    }
    db.readOnlyMaster { implicit s =>
      libraryInviteRepo.all.length === 4
    }
    (userIron, userCaptain, userAgent, userHulk, libShield, libMurica, libScience)
  }

  def setupAcceptedInvites()(implicit injector: Injector) = {
    val (userIron, userCaptain, userAgent, userHulk, libShield, libMurica, libScience) = setupInvites
    val t1 = new DateTime(2014, 8, 1, 3, 0, 0, 0, DEFAULT_DATE_TIME_ZONE)
    db.readWrite { implicit s =>
      // Hulk accepts Ironman's invite to see 'Science & Stuff'
      val inv1 = libraryInviteRepo.getWithLibraryIdandUserId(libraryId = libScience.id.get, userId = userHulk.id.get).get
      libraryInviteRepo.save(inv1.withState(LibraryInviteStates.ACCEPTED))

      // Ironman & NickFury accept Captain's invite to see 'MURICA'
      val inv2 = libraryInviteRepo.getWithLibraryIdandUserId(libraryId = libMurica.id.get, userId = userIron.id.get).get
      libraryInviteRepo.save(inv2.withState(LibraryInviteStates.ACCEPTED))
      val inv3 = libraryInviteRepo.getWithLibraryIdandUserId(libraryId = libMurica.id.get, userId = userAgent.id.get).get
      libraryInviteRepo.save(inv3.withState(LibraryInviteStates.ACCEPTED))

      libraryMembershipRepo.save(LibraryMembership(libraryId = inv1.libraryId, userId = inv1.userId, access = inv1.access, createdAt = t1))
      libraryMembershipRepo.save(LibraryMembership(libraryId = inv2.libraryId, userId = inv2.userId, access = inv2.access, createdAt = t1))
      libraryMembershipRepo.save(LibraryMembership(libraryId = inv3.libraryId, userId = inv3.userId, access = inv3.access, createdAt = t1))
    }
    db.readOnlyMaster { implicit s =>
      libraryMembershipRepo.all.length === 6
    }
    (userIron, userCaptain, userAgent, userHulk, libShield, libMurica, libScience)
  }

  "LibraryCommander" should {
    "create libraries, memberships & invites" in {
      withDb(TestCryptoModule()) { implicit injector =>
        val (userIron, userCaptain, userAgent, userHulk) = setupUsers()

        db.readOnlyMaster { implicit s =>
          libraryRepo.count === 0
        }

        val noInvites = Seq.empty[ExternalId[User]]
        val inv2: Seq[ExternalId[User]] = userIron.externalId :: userAgent.externalId :: userHulk.externalId :: Nil
        val inv3: Seq[ExternalId[User]] = userHulk.externalId :: Nil

        val lib1Request = LibraryAddRequest(name = "Avengers Missions", slug = "avengers",
          visibility = LibraryVisibility.SECRET, collaborators = noInvites, followers = noInvites)

        val lib2Request = LibraryAddRequest(name = "MURICA", slug = "murica",
          visibility = LibraryVisibility.ANYONE, collaborators = noInvites, followers = inv2)

        val lib3Request = LibraryAddRequest(name = "Science and Stuff", slug = "science",
          visibility = LibraryVisibility.LIMITED, collaborators = inv3, followers = noInvites)

        val lib4Request = LibraryAddRequest(name = "Overlapped Invitees", slug = "overlap",
          visibility = LibraryVisibility.LIMITED, collaborators = inv2, followers = inv3)

        val lib5Request = LibraryAddRequest(name = "Invalid Param", slug = "",
          visibility = LibraryVisibility.SECRET, collaborators = noInvites, followers = noInvites)

        val libraryCommander = inject[LibraryCommander]
        libraryCommander.addLibrary(lib1Request, userAgent.id.get).isRight === true
        libraryCommander.addLibrary(lib2Request, userCaptain.id.get).isRight === true
        libraryCommander.addLibrary(lib3Request, userIron.id.get).isRight === true
        libraryCommander.addLibrary(lib4Request, userIron.id.get).isRight === false
        libraryCommander.addLibrary(lib5Request, userIron.id.get).isRight === false

        db.readOnlyMaster { implicit s =>
          val allLibs = libraryRepo.all
          allLibs.length === 3
          allLibs.map(_.slug.value) === Seq("avengers", "murica", "science")

          val allMemberships = libraryMembershipRepo.all
          allMemberships.length === 3
          allMemberships.map(_.userId) === Seq(userAgent.id.get, userCaptain.id.get, userIron.id.get)
          allMemberships.map(_.access) === Seq(LibraryAccess.OWNER, LibraryAccess.OWNER, LibraryAccess.OWNER)

          val allInvites = libraryInviteRepo.all
          allInvites.length === 4
          val invitePairs = for (i <- allInvites) yield (i.ownerId, i.userId)

          invitePairs === (userCaptain.id.get, userIron.id.get) ::
            (userCaptain.id.get, userAgent.id.get) ::
            (userCaptain.id.get, userHulk.id.get) ::
            (userIron.id.get, userHulk.id.get) ::
            Nil
        }
      }

    }

    "modify library" in {
      withDb(TestCryptoModule()) { implicit injector =>
        val (userIron, userCaptain, userAgent, userHulk, libShield, libMurica, libScience) = setupLibraries

        val libraryCommander = inject[LibraryCommander]
<<<<<<< HEAD
        val mod1 = libraryCommander.modifyLibrary(libraryId = Library.publicId(libShield.id.get), userId = userAgent.externalId,
          description = Some("Samuel L. Jackson was here"))
        mod1.isRight === true
        val mod2 = libraryCommander.modifyLibrary(libraryId = Library.publicId(libMurica.id.get), userId = userCaptain.externalId,
          name = Some("MURICA #1!!!!!"), slug = Some("murica_#1"))
        mod2.isRight === true
        val mod3 = libraryCommander.modifyLibrary(libraryId = Library.publicId(libScience.id.get), userId = userIron.externalId,
          visibility = Some(LibraryVisibility.ANYONE))
        mod3.isRight === true
        val mod4 = libraryCommander.modifyLibrary(libraryId = Library.publicId(libScience.id.get), userId = userHulk.externalId,
          name = Some("HULK SMASH"))
        mod4.isRight === false
        val mod5 = libraryCommander.modifyLibrary(libraryId = Library.publicId(libScience.id.get), userId = userIron.externalId,
=======
        val mod1 = libraryCommander.modifyLibrary(libraryId = libShield.id.get, userId = userAgent.id.get,
          description = Some("Samuel L. Jackson was here"))
        mod1.isRight === true
        val mod2 = libraryCommander.modifyLibrary(libraryId = libMurica.id.get, userId = userCaptain.id.get,
          name = Some("MURICA #1!!!!!"), slug = Some("murica_#1"))
        mod2.isRight === true
        val mod3 = libraryCommander.modifyLibrary(libraryId = libScience.id.get, userId = userIron.id.get,
          visibility = Some(LibraryVisibility.ANYONE))
        mod3.isRight === true
        val mod4 = libraryCommander.modifyLibrary(libraryId = libScience.id.get, userId = userHulk.id.get,
          name = Some("HULK SMASH"))
        mod4.isRight === false
        val mod5 = libraryCommander.modifyLibrary(libraryId = libScience.id.get, userId = userIron.id.get,
>>>>>>> b5d14ffd
          name = Some(""))
        mod5.isRight === false

        db.readOnlyMaster { implicit s =>
          val allLibs = libraryRepo.all
          allLibs.length === 3
          allLibs.map(_.name) === Seq("Avengers Missions", "MURICA #1!!!!!", "Science & Stuff")
          allLibs.map(_.slug.value) === Seq("avengers", "murica_#1", "science")
          allLibs.map(_.description) === Seq(Some("Samuel L. Jackson was here"), None, None)
          allLibs.map(_.visibility) === Seq(LibraryVisibility.SECRET, LibraryVisibility.ANYONE, LibraryVisibility.ANYONE)
        }
      }
    }

    "remove library, memberships & invites" in {
      withDb(TestCryptoModule()) { implicit injector =>
        implicit val config = inject[PublicIdConfiguration]
        val (userIron, userCaptain, userAgent, userHulk, libShield, libMurica, libScience) = setupAcceptedInvites
        db.readOnlyMaster { implicit s =>
          val allLibs = libraryRepo.all
          allLibs.length === 3
          allLibs.map(_.slug.value) === Seq("avengers", "murica", "science")
          libraryMembershipRepo.all.length === 6
          libraryInviteRepo.all.length === 4
        }

        val libraryCommander = inject[LibraryCommander]

        libraryCommander.removeLibrary(libMurica.id.get)
        db.readOnlyMaster { implicit s =>
          val allLibs = libraryRepo.all.filter(_.state == LibraryStates.ACTIVE)
          allLibs.length === 2
          allLibs.map(_.slug.value) === Seq("avengers", "science")
          libraryMembershipRepo.all.filter(_.state == LibraryMembershipStates.INACTIVE).length === 3
          libraryInviteRepo.all.filter(_.state == LibraryInviteStates.INACTIVE).length === 3
        }

        libraryCommander.removeLibrary(libScience.id.get)
        libraryCommander.removeLibrary(libShield.id.get)
        db.readOnlyMaster { implicit s =>
          val allLibs = libraryRepo.all.filter(_.state == LibraryStates.ACTIVE)
          allLibs.length === 0
          allLibs.map(_.slug.value) === Seq.empty
          libraryMembershipRepo.all.filter(_.state == LibraryMembershipStates.INACTIVE).length === 6
          libraryInviteRepo.all.filter(_.state == LibraryInviteStates.INACTIVE).length === 4
        }
      }
    }

    "get full library info by publicId" in {
      withDb(TestCryptoModule()) { implicit injector =>
        implicit val config = inject[PublicIdConfiguration]
        val (userIron, userCaptain, userAgent, userHulk, libShield, libMurica, libScience) = setupAcceptedInvites
        val libraryCommander = inject[LibraryCommander]

        val libInfo1 = libraryCommander.getLibraryById(libShield.id.get)
        libInfo1.slug.value === "avengers"
        libInfo1.collaborators.users.length === 0
        libInfo1.followers.users.length === 0
        val libInfo2 = libraryCommander.getLibraryById(libMurica.id.get)
        libInfo2.slug.value === "murica"
        libInfo2.collaborators.users.length === 0
        libInfo2.followers.users.length === 2
        val libInfo3 = libraryCommander.getLibraryById(libScience.id.get)
        libInfo3.slug.value === "science"
        libInfo3.collaborators.users.length === 1
        libInfo3.followers.users.length === 0
      }
    }

    "get libraries by user (which libs am I following / contributing to?)" in {
      withDb(TestCryptoModule()) { implicit injector =>
        implicit val config = inject[PublicIdConfiguration]
        val (userIron, userCaptain, userAgent, userHulk, libShield, libMurica, libScience) = setupAcceptedInvites

        db.readOnlyMaster { implicit s =>
          val libraryCommander = inject[LibraryCommander]
          val targetLib1 = libraryCommander.getLibrariesByUser(userIron.id.get)
          val targetLib2 = libraryCommander.getLibrariesByUser(userCaptain.id.get)
          val targetLib3 = libraryCommander.getLibrariesByUser(userAgent.id.get)
          val targetLib4 = libraryCommander.getLibrariesByUser(userHulk.id.get)

          val (ironAccesses, ironLibs) = targetLib1.unzip
          ironLibs.map(_.slug.value) === Seq("science", "murica")
          ironAccesses === Seq(LibraryAccess.OWNER, LibraryAccess.READ_ONLY)

          val (captainAccesses, captainLibs) = targetLib2.unzip
          captainLibs.map(_.slug.value) === Seq("murica")
          captainAccesses === Seq(LibraryAccess.OWNER)

          val (agentAccesses, agentLibs) = targetLib3.unzip
          agentLibs.map(_.slug.value) === Seq("avengers", "murica")
          agentAccesses === Seq(LibraryAccess.OWNER, LibraryAccess.READ_ONLY)

          val (hulkAccesses, hulkLibs) = targetLib4.unzip
          hulkLibs.map(_.slug.value) === Seq("science")
          hulkAccesses === Seq(LibraryAccess.READ_INSERT)
        }
      }
    }
  }
}<|MERGE_RESOLUTION|>--- conflicted
+++ resolved
@@ -167,21 +167,6 @@
         val (userIron, userCaptain, userAgent, userHulk, libShield, libMurica, libScience) = setupLibraries
 
         val libraryCommander = inject[LibraryCommander]
-<<<<<<< HEAD
-        val mod1 = libraryCommander.modifyLibrary(libraryId = Library.publicId(libShield.id.get), userId = userAgent.externalId,
-          description = Some("Samuel L. Jackson was here"))
-        mod1.isRight === true
-        val mod2 = libraryCommander.modifyLibrary(libraryId = Library.publicId(libMurica.id.get), userId = userCaptain.externalId,
-          name = Some("MURICA #1!!!!!"), slug = Some("murica_#1"))
-        mod2.isRight === true
-        val mod3 = libraryCommander.modifyLibrary(libraryId = Library.publicId(libScience.id.get), userId = userIron.externalId,
-          visibility = Some(LibraryVisibility.ANYONE))
-        mod3.isRight === true
-        val mod4 = libraryCommander.modifyLibrary(libraryId = Library.publicId(libScience.id.get), userId = userHulk.externalId,
-          name = Some("HULK SMASH"))
-        mod4.isRight === false
-        val mod5 = libraryCommander.modifyLibrary(libraryId = Library.publicId(libScience.id.get), userId = userIron.externalId,
-=======
         val mod1 = libraryCommander.modifyLibrary(libraryId = libShield.id.get, userId = userAgent.id.get,
           description = Some("Samuel L. Jackson was here"))
         mod1.isRight === true
@@ -195,7 +180,6 @@
           name = Some("HULK SMASH"))
         mod4.isRight === false
         val mod5 = libraryCommander.modifyLibrary(libraryId = libScience.id.get, userId = userIron.id.get,
->>>>>>> b5d14ffd
           name = Some(""))
         mod5.isRight === false
 
