package com.keepit.commanders.emails

import com.google.inject.Injector
import com.keepit.abook.{ FakeABookServiceClientImpl, ABookServiceClient, FakeABookServiceClientModule }
import com.keepit.common.cache.FakeCacheModule
import com.keepit.common.healthcheck.FakeHealthcheckModule
import com.keepit.common.mail.{ EmailAddress, FakeOutbox }
import com.keepit.common.net.FakeHttpClientModule
import com.keepit.common.social.FakeSocialGraphModule
import com.keepit.cortex.FakeCortexServiceClientModule
import com.keepit.eliza.FakeElizaServiceClientModule
import com.keepit.graph.FakeGraphServiceModule
import com.keepit.heimdal.FakeHeimdalServiceClientModule
import com.keepit.model.{ NotificationCategory, User, UserRepo, PasswordResetRepo }
import com.keepit.scraper.FakeScrapeSchedulerModule
import com.keepit.search.FakeSearchServiceClientModule
import com.keepit.test.{ ShoeboxTestFactory, ShoeboxTestInjector }
import org.specs2.mutable.Specification

import scala.concurrent.duration.Duration
import scala.concurrent.Await

class EmailSenderTest extends Specification with ShoeboxTestInjector {
  val modules = Seq(
    FakeScrapeSchedulerModule(),
    FakeHttpClientModule(),
    FakeSocialGraphModule(),
    FakeHealthcheckModule(),
    FakeGraphServiceModule(),
    FakeCortexServiceClientModule(),
    FakeHeimdalServiceClientModule(),
    FakeSearchServiceClientModule(),
    FakeCacheModule(),
    FakeElizaServiceClientModule(),
    FakeABookServiceClientModule())

  "WelcomeEmailSender" should {
    "sends email" in {
      withDb(modules: _*) { implicit injector =>
        val outbox = inject[FakeOutbox]
        val sender = inject[WelcomeEmailSender]
        val toUser = db.readWrite { implicit rw =>
          inject[UserRepo].save(User(firstName = "Billy", lastName = "Madison", primaryEmail = Some(EmailAddress("billy@gmail.com"))))
        }
        val email = Await.result(sender.sendToUser(toUser.id.get), Duration(5, "seconds"))
        outbox.size === 1
        outbox(0) === email

        email.to === Seq(EmailAddress("billy@gmail.com"))
        email.subject === "Let's get started with Kifi"
        val html = email.htmlBody.value
        html must contain("Hey Billy,")
        html must contain("utm_source=confirmEmail&utm_medium=email&utm_campaign=welcomeEmail")
      }
    }
  }

  "FriendRequestAcceptedEmailSender" should {
    def testFriendRequestAcceptedEmail(toUser: User)(implicit injector: Injector) = {
      val outbox = inject[FakeOutbox]
      val sender = inject[FriendRequestAcceptedEmailSender]
      val friendUser = db.readWrite { implicit rw =>
        inject[UserRepo].save(User(firstName = "Billy", lastName = "Madison", primaryEmail = Some(EmailAddress("billy@gmail.com"))))
      }

      val email = Await.result(sender.sendToUser(toUser.id.get, friendUser.id.get), Duration(5, "seconds"))
      outbox.size === 1
      outbox(0) === email

      email.fromName === Some("Billy Madison (via Kifi)")
      email.to === Seq(EmailAddress("johnny@gmail.com"))
      email.subject === "Billy Madison accepted your Kifi friend request"
      email.category === NotificationCategory.toElectronicMailCategory(NotificationCategory.User.FRIEND_ACCEPTED)
      val html = email.htmlBody.value
      html must contain("Hey Johnny")
      html must contain("Billy accepted your Kifi")
      html must contain("You and Billy Madison are now")
      html must contain("utm_campaign=friendRequestAccepted")
      html
    }

    "sends email without PYMK tip" in {
      withDb(modules: _*) { implicit injector =>
        val toUser = db.readWrite { implicit rw =>
          inject[UserRepo].save(User(firstName = "Johnny", lastName = "Manziel", primaryEmail = Some(EmailAddress("johnny@gmail.com"))))
        }

        val abook = inject[ABookServiceClient].asInstanceOf[FakeABookServiceClientImpl]
        abook.addFriendRecommendationsExpectations(toUser.id.get, Seq.empty)

        val html = testFriendRequestAcceptedEmail(toUser)

        // weak PYMK tests
        html must not contain "Aaron"
        html must not contain "Bryan"
        html must not contain "Anna"
        html must not contain "Dean"
      }
    }

    "sends email with PYMK tip" in {
      withDb(modules: _*) { implicit injector =>
        val (toUser, friends) = db.readWrite { implicit rw =>
          (
            inject[UserRepo].save(User(firstName = "Johnny", lastName = "Manziel", primaryEmail = Some(EmailAddress("johnny@gmail.com")))),
            inject[ShoeboxTestFactory].createUsers()
          )
        }

        val abook = inject[ABookServiceClient].asInstanceOf[FakeABookServiceClientImpl]
        abook.addFriendRecommendationsExpectations(toUser.id.get,
          Seq(friends._1, friends._2, friends._3, friends._4).map(_.id.get))

        val html = testFriendRequestAcceptedEmail(toUser)

        // weak PYMK tests (just make sure it's there)
        html must contain("Aaron")
        html must contain("Bryan")
        html must contain("Anna")
        html must contain("Dean")
      }
    }
  }

<<<<<<< HEAD
=======
  "FriendRequestEmailSender" should {
    "sends email" in {
      withDb(modules: _*) { implicit injector =>
        val outbox = inject[FakeOutbox]
        val sender = inject[FriendRequestEmailSender]
        val (toUser, fromUser) = db.readWrite { implicit rw =>
          (
            inject[UserRepo].save(User(firstName = "Billy", lastName = "Madison", primaryEmail = Some(EmailAddress("billy@gmail.com")))),
            inject[UserRepo].save(User(firstName = "Johnny", lastName = "Manziel", primaryEmail = Some(EmailAddress("johnny@gmail.com"))))
          )
        }
        val email = Await.result(sender.sendToUser(toUser.id.get, fromUser.id.get), Duration(5, "seconds"))
        outbox.size === 1
        outbox(0) === email

        email.to === Seq(EmailAddress("billy@gmail.com"))
        email.subject === "Johnny Manziel sent you a friend request."
        email.fromName === Some(s"Johnny Manziel (via Kifi)")
        email.category === NotificationCategory.toElectronicMailCategory(NotificationCategory.User.FRIEND_REQUEST)
        val html = email.htmlBody.value
        html must contain("Hi Billy")
        html must contain("Johnny Manziel wants to be your kifi friend")
        html must contain("utm_campaign=friendRequest")
      }
    }
  }

  "ContactJoinedEmailSender" should {

    "sends email" in {
      withDb(modules: _*) { implicit injector =>
        val outbox = inject[FakeOutbox]
        val sender = inject[ContactJoinedEmailSender]
        val (toUser, fromUser) = db.readWrite { implicit rw =>
          (
            inject[UserRepo].save(User(firstName = "Billy", lastName = "Madison", primaryEmail = Some(EmailAddress("billy@gmail.com")))),
            inject[UserRepo].save(User(firstName = "Johnny", lastName = "Manziel", primaryEmail = Some(EmailAddress("johnny@gmail.com"))))
          )
        }
        val email = Await.result(sender.sendToUser(toUser.id.get, fromUser.id.get), Duration(5, "seconds"))
        outbox.size === 1
        outbox(0) === email

        email.to === Seq(EmailAddress("billy@gmail.com"))
        email.subject === s"Johnny Manziel joined Kifi. Want to connect?"
        email.fromName === Some(s"Johnny Manziel (via Kifi)")
        email.category === NotificationCategory.toElectronicMailCategory(NotificationCategory.User.CONTACT_JOINED)
        val html = email.htmlBody.value
        html must contain("Hi Billy,")
        html must contain("Johnny Manziel just joined kifi.")
        html must contain("utm_campaign=contactJoined")
        html must contain("friend=" + fromUser.externalId)
      }
    }
  }

>>>>>>> 124d2899
  "ResetPasswordEmailSender" should {

    "sends reset password email" in {
      withDb(modules: _*) { implicit injector =>
        val outbox = inject[FakeOutbox]
        val passwordResetRepo = inject[PasswordResetRepo]
        val resetSender = inject[ResetPasswordEmailSender]
        val user = db.readWrite { implicit rw =>
          inject[UserRepo].save(User(firstName = "Billy", lastName = "Madison", primaryEmail = Some(EmailAddress("billy@gmail.com"))))
        }
        val email = Await.result(resetSender.sendToUser(user.id.get, user.primaryEmail.get), Duration(5, "seconds"))
        outbox.size === 1
        outbox(0) === email

        val tokens = db.readOnlyMaster { implicit s => passwordResetRepo.getByUser(user.id.get) }
        tokens.size === 1
        val token = tokens(0).token
        token.size === 8

        val html = email.htmlBody.value
        html must contain("Hi Billy,")
        html must contain(s"TEST_MODE/password/$token")
        html must contain("utm_campaign=passwordReset")
      }
    }

  }

  "FeatureWaitlistEmailSender" should {

    "sends correct email for mobile_app" in {
      withDb(modules: _*) { implicit injector =>
        val outbox = inject[FakeOutbox]
        val sender = inject[FeatureWaitlistEmailSender]
        val toEmail = EmailAddress("foo@bar.com")
        val email = Await.result(sender.sendToUser(toEmail, "mobile_app"), Duration(5, "seconds"))
        outbox.size === 1
        outbox(0) === email

        email.to === Seq(toEmail)
        email.subject === "You're on the wait list"
        val html = email.htmlBody.value
        html must contain("Yay, you are on the kifi ANDROID wait list!")
        html must contain("utm_campaign=mobile_app_waitlist")
      }
    }
  }

}<|MERGE_RESOLUTION|>--- conflicted
+++ resolved
@@ -122,8 +122,6 @@
     }
   }
 
-<<<<<<< HEAD
-=======
   "FriendRequestEmailSender" should {
     "sends email" in {
       withDb(modules: _*) { implicit injector =>
@@ -180,7 +178,6 @@
     }
   }
 
->>>>>>> 124d2899
   "ResetPasswordEmailSender" should {
 
     "sends reset password email" in {
