package com.keepit.commanders.emails

import com.google.inject.Injector
import com.keepit.abook.{ FakeABookServiceClientImpl, ABookServiceClient, FakeABookServiceClientModule }
import com.keepit.common.cache.FakeCacheModule
import com.keepit.common.healthcheck.FakeHealthcheckModule
import com.keepit.common.mail.{ EmailAddress, FakeOutbox }
import com.keepit.common.net.FakeHttpClientModule
import com.keepit.common.social.FakeSocialGraphModule
import com.keepit.cortex.FakeCortexServiceClientModule
import com.keepit.eliza.FakeElizaServiceClientModule
import com.keepit.graph.FakeGraphServiceModule
import com.keepit.heimdal.FakeHeimdalServiceClientModule
import com.keepit.model.{ NotificationCategory, User, UserRepo, PasswordResetRepo }
import com.keepit.scraper.FakeScrapeSchedulerModule
import com.keepit.search.FakeSearchServiceClientModule
import com.keepit.test.{ ShoeboxTestFactory, ShoeboxTestInjector }
import org.specs2.mutable.Specification

import scala.concurrent.duration.Duration
import scala.concurrent.Await

class EmailSenderTest extends Specification with ShoeboxTestInjector {
  val modules = Seq(
    FakeScrapeSchedulerModule(),
    FakeHttpClientModule(),
    FakeSocialGraphModule(),
    FakeHealthcheckModule(),
    FakeGraphServiceModule(),
    FakeCortexServiceClientModule(),
    FakeHeimdalServiceClientModule(),
    FakeSearchServiceClientModule(),
    FakeCacheModule(),
    FakeElizaServiceClientModule(),
    FakeABookServiceClientModule())

  "WelcomeEmailSender" should {
    "sends email" in {
      withDb(modules: _*) { implicit injector =>
        val outbox = inject[FakeOutbox]
        val sender = inject[WelcomeEmailSender]
        val toUser = db.readWrite { implicit rw =>
          inject[UserRepo].save(User(firstName = "Billy", lastName = "Madison", primaryEmail = Some(EmailAddress("billy@gmail.com"))))
        }
        val email = Await.result(sender.sendToUser(toUser.id.get), Duration(5, "seconds"))
        outbox.size === 1
        outbox(0) === email

        email.to === Seq(EmailAddress("billy@gmail.com"))
        email.subject === "Let's get started with Kifi"
        val html = email.htmlBody.value
        html must contain("Hey Billy,")
        html must contain("utm_source=confirmEmail&utm_medium=email&utm_campaign=welcomeEmail")
      }
    }
  }

  "FriendRequestAcceptedEmailSender" should {
    def testFriendRequestAcceptedEmail(toUser: User)(implicit injector: Injector) = {
      val outbox = inject[FakeOutbox]
      val sender = inject[FriendRequestAcceptedEmailSender]
      val friendUser = db.readWrite { implicit rw =>
        inject[UserRepo].save(User(firstName = "Billy", lastName = "Madison", primaryEmail = Some(EmailAddress("billy@gmail.com"))))
      }

      val email = Await.result(sender.sendToUser(toUser.id.get, friendUser.id.get), Duration(5, "seconds"))
      outbox.size === 1
      outbox(0) === email

      email.fromName === Some("Billy Madison (via Kifi)")
      email.to === Seq(EmailAddress("johnny@gmail.com"))
      email.subject === "Billy Madison accepted your Kifi friend request"
      email.category === NotificationCategory.toElectronicMailCategory(NotificationCategory.User.FRIEND_ACCEPTED)
      val html = email.htmlBody.value
      html must contain("Hey Johnny")
      html must contain("Billy accepted your Kifi")
      html must contain("You and Billy Madison are now")
      html must contain("utm_campaign=friendRequestAccepted")
      html
    }

    "sends email without PYMK tip" in {
      withDb(modules: _*) { implicit injector =>
        val toUser = db.readWrite { implicit rw =>
          inject[UserRepo].save(User(firstName = "Johnny", lastName = "Manziel", primaryEmail = Some(EmailAddress("johnny@gmail.com"))))
        }

        val abook = inject[ABookServiceClient].asInstanceOf[FakeABookServiceClientImpl]
        abook.addFriendRecommendationsExpectations(toUser.id.get, Seq.empty)

        val html = testFriendRequestAcceptedEmail(toUser)

        // weak PYMK tests
        html must not contain "Aaron"
        html must not contain "Bryan"
        html must not contain "Anna"
        html must not contain "Dean"
      }
    }

    "sends email with PYMK tip" in {
      withDb(modules: _*) { implicit injector =>
        val (toUser, friends) = db.readWrite { implicit rw =>
          (
            inject[UserRepo].save(User(firstName = "Johnny", lastName = "Manziel", primaryEmail = Some(EmailAddress("johnny@gmail.com")))),
            inject[ShoeboxTestFactory].createUsers()
          )
        }

        val abook = inject[ABookServiceClient].asInstanceOf[FakeABookServiceClientImpl]
        abook.addFriendRecommendationsExpectations(toUser.id.get,
          Seq(friends._1, friends._2, friends._3, friends._4).map(_.id.get))

        val html = testFriendRequestAcceptedEmail(toUser)

        // weak PYMK tests (just make sure it's there)
        html must contain("Aaron")
        html must contain("Bryan")
        html must contain("Anna")
        html must contain("Dean")
      }
    }
  }

<<<<<<< HEAD
=======
  "FriendRequestEmailSender" should {
    "sends email" in {
      withDb(modules: _*) { implicit injector =>
        val outbox = inject[FakeOutbox]
        val sender = inject[FriendRequestEmailSender]
        val (toUser, fromUser) = db.readWrite { implicit rw =>
          (
            inject[UserRepo].save(User(firstName = "Billy", lastName = "Madison", primaryEmail = Some(EmailAddress("billy@gmail.com")))),
            inject[UserRepo].save(User(firstName = "Johnny", lastName = "Manziel", primaryEmail = Some(EmailAddress("johnny@gmail.com"))))
          )
        }
        val email = Await.result(sender.sendToUser(toUser.id.get, fromUser.id.get), Duration(5, "seconds"))
        outbox.size === 1
        outbox(0) === email

        email.to === Seq(EmailAddress("billy@gmail.com"))
        email.subject === "Johnny Manziel sent you a friend request."
        email.fromName === Some(s"Johnny Manziel (via Kifi)")
        email.category === NotificationCategory.toElectronicMailCategory(NotificationCategory.User.FRIEND_REQUEST)
        val html = email.htmlBody.value
        html must contain("Hi Billy")
        html must contain("Johnny Manziel wants to be your kifi friend")
        html must contain("utm_campaign=friendRequest")
      }
    }
  }

  "ContactJoinedEmailSender" should {

    "sends email" in {
      withDb(modules: _*) { implicit injector =>
        val outbox = inject[FakeOutbox]
        val sender = inject[ContactJoinedEmailSender]
        val (toUser, fromUser) = db.readWrite { implicit rw =>
          (
            inject[UserRepo].save(User(firstName = "Billy", lastName = "Madison", primaryEmail = Some(EmailAddress("billy@gmail.com")))),
            inject[UserRepo].save(User(firstName = "Johnny", lastName = "Manziel", primaryEmail = Some(EmailAddress("johnny@gmail.com"))))
          )
        }
        val email = Await.result(sender.sendToUser(toUser.id.get, fromUser.id.get), Duration(5, "seconds"))
        outbox.size === 1
        outbox(0) === email

        email.to === Seq(EmailAddress("billy@gmail.com"))
        email.subject === s"Johnny Manziel joined Kifi. Want to connect?"
        email.fromName === Some(s"Johnny Manziel (via Kifi)")
        email.category === NotificationCategory.toElectronicMailCategory(NotificationCategory.User.CONTACT_JOINED)
        val html = email.htmlBody.value
        html must contain("Hi Billy,")
        html must contain("Johnny Manziel just joined kifi.")
        html must contain("utm_campaign=contactJoined")
        html must contain("friend=" + fromUser.externalId)
      }
    }
  }

>>>>>>> 3e3bf7c9
  "ResetPasswordEmailSender" should {

    "sends reset password email" in {
      withDb(modules: _*) { implicit injector =>
        val outbox = inject[FakeOutbox]
        val passwordResetRepo = inject[PasswordResetRepo]
        val resetSender = inject[ResetPasswordEmailSender]
        val user = db.readWrite { implicit rw =>
          inject[UserRepo].save(User(firstName = "Billy", lastName = "Madison", primaryEmail = Some(EmailAddress("billy@gmail.com"))))
        }
        val email = Await.result(resetSender.sendToUser(user.id.get, user.primaryEmail.get), Duration(5, "seconds"))
        outbox.size === 1
        outbox(0) === email

        val tokens = db.readOnlyMaster { implicit s => passwordResetRepo.getByUser(user.id.get) }
        tokens.size === 1
        val token = tokens(0).token
        token.size === 8

        val html = email.htmlBody.value
        html must contain("Hi Billy,")
        html must contain(s"TEST_MODE/password/$token")
        html must contain("utm_campaign=passwordReset")
      }
    }

  }

  "FeatureWaitlistEmailSender" should {

    "sends correct email for mobile_app" in {
      withDb(modules: _*) { implicit injector =>
        val outbox = inject[FakeOutbox]
        val sender = inject[FeatureWaitlistEmailSender]
        val toEmail = EmailAddress("foo@bar.com")
        val email = Await.result(sender.sendToUser(toEmail, "mobile_app"), Duration(5, "seconds"))
        outbox.size === 1
        outbox(0) === email

        email.to === Seq(toEmail)
        email.subject === "You're on the wait list"
        val html = email.htmlBody.value
        html must contain("Yay, you are on the kifi ANDROID wait list!")
        html must contain("utm_campaign=mobile_app_waitlist")
      }
    }
  }

}<|MERGE_RESOLUTION|>--- conflicted
+++ resolved
@@ -122,8 +122,6 @@
     }
   }
 
-<<<<<<< HEAD
-=======
   "FriendRequestEmailSender" should {
     "sends email" in {
       withDb(modules: _*) { implicit injector =>
@@ -180,7 +178,6 @@
     }
   }
 
->>>>>>> 3e3bf7c9
   "ResetPasswordEmailSender" should {
 
     "sends reset password email" in {
