package com.keepit.commanders

import com.keepit.test._
import play.api.test.Helpers._
import org.specs2.mutable.Specification
import com.keepit.model._
import play.api.libs.json.Json
import com.keepit.common.healthcheck._
import com.keepit.scraper.FakeScrapeSchedulerModule
import com.keepit.heimdal.HeimdalContext

class BookmarkInternerTest extends Specification with ShoeboxTestInjector {

  implicit val context = HeimdalContext.empty

  def modules = FakeScrapeSchedulerModule() :: Nil

  "BookmarkInterner" should {

    "persist bookmark" in {
      withDb(modules: _*) { implicit injector =>
        val user = db.readWrite { implicit session =>
          userRepo.save(User(firstName = "Shanee", lastName = "Smith"))
        }
        val bookmarkInterner = inject[BookmarkInterner]
        val bookmarks = bookmarkInterner.internRawBookmarks(inject[RawBookmarkFactory].toRawBookmark(Json.obj(
            "url" -> "http://42go.com",
            "isPrivate" -> true
<<<<<<< HEAD
          )), user.id.get, BookmarkSource.email, true)
        db.readWrite { implicit db =>
=======
          )), user, Set(), BookmarkSource.email, true)
        db.readWrite { implicit session =>
>>>>>>> e6cc39e0
          userRepo.get(user.id.get) === user
          bookmarks.size === 1
          bookmarkRepo.get(bookmarks.head.id.get).copy(updatedAt = bookmarks.head.updatedAt) === bookmarks.head
          bookmarkRepo.all.size === 1
        }
      }
    }

    "persist bookmarks" in {
      withDb(modules: _*) { implicit injector =>
        val user = db.readWrite { implicit session =>
          userRepo.save(User(firstName = "Shanee", lastName = "Smith"))
        }
        val bookmarkInterner = inject[BookmarkInterner]
<<<<<<< HEAD
        val bookmarks = bookmarkInterner.internRawBookmarks(inject[RawBookmarkFactory].toRawBookmark(Json.arr(Json.obj(
            "url" -> "http://42go.com",
            "isPrivate" -> true
          ), Json.obj(
            "url" -> "http://kifi.com",
            "isPrivate" -> false
          ))), user.id.get, BookmarkSource.email, true)
        db.readWrite { implicit db =>
=======
        val raw = inject[RawBookmarkFactory].toRawBookmark(Json.arr(Json.obj(
          "url" -> "http://42go.com",
          "isPrivate" -> true
        ), Json.obj(
          "url" -> "http://kifi.com",
          "isPrivate" -> false
        )))
        val deduped = bookmarkInterner.deDuplicate(raw)
        deduped === raw
        deduped.size === 2
        val bookmarks = bookmarkInterner.internRawBookmarks(raw, user, Set(), BookmarkSource.email, true)

        db.readWrite { implicit session =>
>>>>>>> e6cc39e0
          userRepo.get(user.id.get) === user
          bookmarks.size === 2
          bookmarkRepo.all.size === 2
        }
      }
    }
    "dedup on" in {
      withDb(modules: _*) { implicit injector =>
        val bookmarkInterner = inject[BookmarkInterner]
        val raw = inject[RawBookmarkFactory].toRawBookmark(Json.arr(Json.obj(
          "url" -> "http://42go.com",
          "isPrivate" -> true
        ), Json.obj(
          "url" -> "http://42go.com",
          "isPrivate" -> false
        )))
        bookmarkInterner.deDuplicate(raw).size === 1
      }
    }
    "dedup off" in {
      withDb(modules: _*) { implicit injector =>
        val bookmarkInterner = inject[BookmarkInterner]
        val raw = inject[RawBookmarkFactory].toRawBookmark(Json.arr(Json.obj(
          "url" -> "http://43go.com",
          "isPrivate" -> true
        ), Json.obj(
          "url" -> "http://42go.com",
          "isPrivate" -> false
        )))
        val deduped: Seq[RawBookmarkRepresentation] = bookmarkInterner.deDuplicate(raw)
        deduped.size === 2
      }
    }
    "persist bookmarks with one bad url" in {
      withDb(modules: _*) { implicit injector =>
        val user = db.readWrite { implicit session =>
          userRepo.save(User(firstName = "Shanee", lastName = "Smith"))
        }
        val fakeAirbrake = inject[FakeAirbrakeNotifier]
        fakeAirbrake.errorCount() === 0
        val bookmarkInterner = inject[BookmarkInterner]
<<<<<<< HEAD
        val bookmarks = bookmarkInterner.internRawBookmarks(inject[RawBookmarkFactory].toRawBookmark(Json.arr(Json.obj(
            "url" -> "http://42go.com",
            "isPrivate" -> true
          ), Json.obj(
            "url" -> ("http://kifi.com/" + List.fill(300)("this_is_a_very_long_url/").mkString),
            "isPrivate" -> false
          ), Json.obj(
            "url" -> "http://kifi.com",
            "isPrivate" -> true
          ))), user.id.get, BookmarkSource.email, true)
        db.readWrite { implicit db =>
          bookmarks.size === 2
=======
        val raw = inject[RawBookmarkFactory].toRawBookmark(Json.arr(Json.obj(
          "url" -> "http://42go.com",
          "isPrivate" -> true
        ), Json.obj(
          "url" -> ("http://kifi.com/" + List.fill(300)("this_is_a_very_long_url/").mkString),
          "isPrivate" -> false
        ), Json.obj(
          "url" -> "http://kifi.com",
          "isPrivate" -> true
        )))
        val deduped = bookmarkInterner.deDuplicate(raw)
        raw === deduped

        val bookmarks = bookmarkInterner.internRawBookmarks(raw, user, Set(), BookmarkSource.email, true)
        println("airbrake errors:")
        println(fakeAirbrake.errors mkString "\n")
        fakeAirbrake.errorCount() === 1
        bookmarks.size === 2
        db.readWrite { implicit session =>
>>>>>>> e6cc39e0
          bookmarkRepo.all.size === 2
        }
      }
    }
    "reactivate inactive bookmarks for the same url" in {
      withDb(modules: _*) { implicit injector =>
        val user = db.readWrite { implicit s =>
          userRepo.save(User(firstName = "Greg", lastName = "Smith"))
        }
        val bookmarkInterner = inject[BookmarkInterner]
        val initialBookmarks = bookmarkInterner.internRawBookmarks(inject[RawBookmarkFactory].toRawBookmark(Json.arr(Json.obj(
          "url" -> "http://42go.com/",
          "isPrivate" -> true
        ))), user.id.get, BookmarkSource.keeper, true)
        initialBookmarks.size === 1
        db.readWrite { implicit s =>
          bookmarkRepo.save(bookmarkRepo.getByUser(user.id.get).head.withActive(false))
        }
        val bookmarks = bookmarkInterner.internRawBookmarks(inject[RawBookmarkFactory].toRawBookmark(Json.arr(Json.obj(
          "url" -> "http://42go.com/",
          "isPrivate" -> true
        ))), user.id.get, BookmarkSource.keeper, true)
        db.readOnly { implicit s =>
          bookmarks.size === 1
          bookmarkRepo.all.size === 1
        }
      }
    }
  }

}<|MERGE_RESOLUTION|>--- conflicted
+++ resolved
@@ -26,13 +26,8 @@
         val bookmarks = bookmarkInterner.internRawBookmarks(inject[RawBookmarkFactory].toRawBookmark(Json.obj(
             "url" -> "http://42go.com",
             "isPrivate" -> true
-<<<<<<< HEAD
           )), user.id.get, BookmarkSource.email, true)
-        db.readWrite { implicit db =>
-=======
-          )), user, Set(), BookmarkSource.email, true)
         db.readWrite { implicit session =>
->>>>>>> e6cc39e0
           userRepo.get(user.id.get) === user
           bookmarks.size === 1
           bookmarkRepo.get(bookmarks.head.id.get).copy(updatedAt = bookmarks.head.updatedAt) === bookmarks.head
@@ -47,16 +42,6 @@
           userRepo.save(User(firstName = "Shanee", lastName = "Smith"))
         }
         val bookmarkInterner = inject[BookmarkInterner]
-<<<<<<< HEAD
-        val bookmarks = bookmarkInterner.internRawBookmarks(inject[RawBookmarkFactory].toRawBookmark(Json.arr(Json.obj(
-            "url" -> "http://42go.com",
-            "isPrivate" -> true
-          ), Json.obj(
-            "url" -> "http://kifi.com",
-            "isPrivate" -> false
-          ))), user.id.get, BookmarkSource.email, true)
-        db.readWrite { implicit db =>
-=======
         val raw = inject[RawBookmarkFactory].toRawBookmark(Json.arr(Json.obj(
           "url" -> "http://42go.com",
           "isPrivate" -> true
@@ -67,10 +52,9 @@
         val deduped = bookmarkInterner.deDuplicate(raw)
         deduped === raw
         deduped.size === 2
-        val bookmarks = bookmarkInterner.internRawBookmarks(raw, user, Set(), BookmarkSource.email, true)
+        val bookmarks = bookmarkInterner.internRawBookmarks(raw, user.id.get, BookmarkSource.email, true)
 
         db.readWrite { implicit session =>
->>>>>>> e6cc39e0
           userRepo.get(user.id.get) === user
           bookmarks.size === 2
           bookmarkRepo.all.size === 2
@@ -112,20 +96,6 @@
         val fakeAirbrake = inject[FakeAirbrakeNotifier]
         fakeAirbrake.errorCount() === 0
         val bookmarkInterner = inject[BookmarkInterner]
-<<<<<<< HEAD
-        val bookmarks = bookmarkInterner.internRawBookmarks(inject[RawBookmarkFactory].toRawBookmark(Json.arr(Json.obj(
-            "url" -> "http://42go.com",
-            "isPrivate" -> true
-          ), Json.obj(
-            "url" -> ("http://kifi.com/" + List.fill(300)("this_is_a_very_long_url/").mkString),
-            "isPrivate" -> false
-          ), Json.obj(
-            "url" -> "http://kifi.com",
-            "isPrivate" -> true
-          ))), user.id.get, BookmarkSource.email, true)
-        db.readWrite { implicit db =>
-          bookmarks.size === 2
-=======
         val raw = inject[RawBookmarkFactory].toRawBookmark(Json.arr(Json.obj(
           "url" -> "http://42go.com",
           "isPrivate" -> true
@@ -139,13 +109,12 @@
         val deduped = bookmarkInterner.deDuplicate(raw)
         raw === deduped
 
-        val bookmarks = bookmarkInterner.internRawBookmarks(raw, user, Set(), BookmarkSource.email, true)
+        val bookmarks = bookmarkInterner.internRawBookmarks(raw, user.id.get, BookmarkSource.email, true)
         println("airbrake errors:")
         println(fakeAirbrake.errors mkString "\n")
         fakeAirbrake.errorCount() === 1
         bookmarks.size === 2
         db.readWrite { implicit session =>
->>>>>>> e6cc39e0
           bookmarkRepo.all.size === 2
         }
       }
