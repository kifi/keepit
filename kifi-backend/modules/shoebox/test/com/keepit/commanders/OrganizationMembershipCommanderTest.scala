--- conflicted
+++ resolved
@@ -75,17 +75,10 @@
         val orgMembershipCommander = inject[OrganizationMembershipCommander]
 
         val ownerAddUser = OrganizationMembershipAddRequest(orgId, Id[User](1), Id[User](2), OrganizationRole.MEMBER)
-<<<<<<< HEAD
-        orgMemberCommander.addMembership(ownerAddUser) must haveClass[Right[OrganizationFail, OrganizationMembershipAddResponse]]
+        orgMembershipCommander.addMembership(ownerAddUser) must haveClass[Right[OrganizationFail, OrganizationMembershipAddResponse]]
 
         val memberAddUser = OrganizationMembershipAddRequest(orgId, Id[User](2), Id[User](3), OrganizationRole.MEMBER)
-        orgMemberCommander.addMembership(memberAddUser) must haveClass[Right[OrganizationFail, OrganizationMembershipAddResponse]]
-=======
-        orgMembershipCommander.addMembership(ownerAddUser) === Right(OrganizationMembershipAddResponse(ownerAddUser))
-
-        val memberAddUser = OrganizationMembershipAddRequest(orgId, Id[User](2), Id[User](3), OrganizationRole.MEMBER)
-        orgMembershipCommander.addMembership(memberAddUser) === Right(OrganizationMembershipAddResponse(memberAddUser))
->>>>>>> 9d5af6a5
+        orgMembershipCommander.addMembership(memberAddUser) must haveClass[Right[OrganizationFail, OrganizationMembershipAddResponse]]
 
         val memberAddUserAsOwner = OrganizationMembershipAddRequest(orgId, Id[User](2), Id[User](5), OrganizationRole.OWNER)
         orgMembershipCommander.addMembership(memberAddUserAsOwner) === Left(OrganizationFail.INSUFFICIENT_PERMISSIONS)
@@ -116,11 +109,7 @@
         val orgMembershipCommander = inject[OrganizationMembershipCommander]
 
         val ownerModMember = OrganizationMembershipModifyRequest(orgId, Id[User](1), Id[User](2), OrganizationRole.OWNER)
-<<<<<<< HEAD
-        orgMemberCommander.modifyMembership(ownerModMember) must haveClass[Right[OrganizationFail, OrganizationMembershipModifyResponse]]
-=======
-        orgMembershipCommander.modifyMembership(ownerModMember) === Right(OrganizationMembershipModifyResponse(ownerModMember))
->>>>>>> 9d5af6a5
+        orgMembershipCommander.modifyMembership(ownerModMember) must haveClass[Right[OrganizationFail, OrganizationMembershipModifyResponse]]
 
         // 2 is now an OWNER, try to set him back to MEMBER
         val memberModOwner = OrganizationMembershipModifyRequest(orgId, Id[User](3), Id[User](2), OrganizationRole.MEMBER)
