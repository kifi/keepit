package com.keepit.commanders

import com.keepit.abook.FakeABookServiceClientModule
import com.keepit.common.concurrent.FakeExecutionContextModule
import com.keepit.common.crypto.FakeCryptoModule
import com.keepit.common.db.Id
import com.keepit.common.mail.FakeMailModule
import com.keepit.common.social.FakeSocialGraphModule
import com.keepit.common.store.FakeShoeboxStoreModule
import com.keepit.cortex.FakeCortexServiceClientImpl
import com.keepit.eliza.FakeElizaServiceClientModule
import com.keepit.heimdal.FakeHeimdalServiceClientModule
import com.keepit.model._
import com.keepit.scraper.FakeScrapeSchedulerModule
import com.keepit.search.FakeSearchServiceClientModule
import com.keepit.test.ShoeboxTestInjector
import org.specs2.mutable.Specification

import scala.concurrent.{ Await, Future }
import scala.concurrent.duration._

class RelatedLibraryCommanderTest extends Specification with ShoeboxTestInjector {

  def modules = Seq(
    FakeExecutionContextModule(),
    FakeScrapeSchedulerModule(),
    FakeSearchServiceClientModule(),
    FakeMailModule(),
    FakeShoeboxStoreModule(),
    FakeCryptoModule(),
    FakeSocialGraphModule(),
    FakeABookServiceClientModule(),
    FakeElizaServiceClientModule(),
    FakeHeimdalServiceClientModule()
  )

  val fakeCortex = new FakeCortexServiceClientImpl(null) {
    override def similarLibraries(libId: Id[Library], limit: Int)(implicit version: LDAVersionOpt): Future[Seq[Id[Library]]] = {
      if (libId == Id[Library](1)) return Future.successful((2 to 5).map { Id[Library](_) })
      else if (libId == Id[Library](10)) return Future.successful(Seq(Id[Library](11)))
      else return Future.successful(Seq())
    }
  }

  "RelatedLibraryCommander" should withDb(modules: _*) { implicit injector =>

    def setup(): Unit = {
      val libRepo = inject[LibraryRepo]
      val userRepo = inject[UserRepo]
      val libMemRepo = inject[LibraryMembershipRepo]

      db.readWrite { implicit s =>
        (1 to 10).foreach { i => userRepo.save(User(firstName = "test" + i, lastName = "foo", username = Username("whatever"), normalizedUsername = "whatever")) }

        (1 to 10).foreach { i =>
          val lib = Library(name = s"Library ${i}", ownerId = Id[User](i), visibility = LibraryVisibility.PUBLISHED, slug = LibrarySlug("slug"), memberCount = i)
          libRepo.save(lib)

          // user i owns library i
<<<<<<< HEAD
          libMemRepo.save(LibraryMembership(libraryId = Id[Library](i), userId = Id[User](i), access = LibraryAccess.READ_WRITE, visibility = LibraryMembershipVisibilityStates.VISIBLE, showInSearch = true))

          // a few followers for library i
          (1 until i).foreach { j =>
            libMemRepo.save(LibraryMembership(libraryId = Id[Library](i), userId = Id[User](j), access = LibraryAccess.READ_ONLY, visibility = LibraryMembershipVisibilityStates.VISIBLE, showInSearch = true))
=======
          libMemRepo.save(LibraryMembership(libraryId = Id[Library](i), userId = Id[User](i), access = LibraryAccess.READ_WRITE, showInSearch = true, visibility = LibraryMembershipVisibilityStates.VISIBLE))

          // a few followers for library i
          (1 until i).foreach { j =>
            libMemRepo.save(LibraryMembership(libraryId = Id[Library](i), userId = Id[User](j), access = LibraryAccess.READ_ONLY, showInSearch = true, visibility = LibraryMembershipVisibilityStates.VISIBLE))
>>>>>>> 0eb2884d
          }
        }

        // 1 secret library
        libRepo.save(Library(name = s"Library 11", ownerId = Id[User](1), visibility = LibraryVisibility.SECRET, slug = LibrarySlug("slug"), memberCount = 1))
      }
    }

    step { setup() }

    "query related libraries" in {

      val commander = new RelatedLibraryCommanderImpl(db, inject[LibraryRepo], inject[LibraryMembershipRepo], inject[LibraryCommander], fakeCortex)

      val libsF = commander.relatedLibraries(Id[Library](1))
      Await.result(libsF, FiniteDuration(5, SECONDS)).sortBy(_.id.get).map { _.id.get.id } === List(2, 3, 4, 5)

      val libsF2 = commander.relatedLibraries(Id[Library](6))
      Await.result(libsF2, FiniteDuration(5, SECONDS)).sortBy(_.id.get).map { _.id.get.id } === List()
    }

    "do not show non-publised libraries" in {
      val commander = new RelatedLibraryCommanderImpl(db, inject[LibraryRepo], inject[LibraryMembershipRepo], inject[LibraryCommander], fakeCortex)
      val libsF = commander.relatedLibraries(Id[Library](10))
      Await.result(libsF, FiniteDuration(5, SECONDS)).sortBy(_.id.get).map { _.id.get.id } === List()
    }

    "get top followed libraries" in {

      val commander = new RelatedLibraryCommanderImpl(db, inject[LibraryRepo], null, null, fakeCortex)

      val libsF = commander.topFollowedLibraries(5, 10)
      Await.result(libsF, FiniteDuration(5, SECONDS)).sortBy(_.id.get).map { _.id.get.id } === List(6, 7, 8, 9, 10)
    }

    "be smart when no related libraries were found" in {

      val commander = new RelatedLibraryCommanderImpl(db, inject[LibraryRepo], null, null, fakeCortex)

      val libsF = commander.suggestedLibraries(Id[Library](1))
      Await.result(libsF, FiniteDuration(5, SECONDS))._1.sortBy(_.id.get).map { _.id.get.id }.toList === List(2, 3, 4, 5)

      val libsF2 = commander.suggestedLibraries(Id[Library](6))
      Await.result(libsF2, FiniteDuration(5, SECONDS))._1.sortBy(_.id.get).map { _.id.get.id }.toList === List(7, 8, 9, 10)

      val libsF3 = commander.suggestedLibraries(Id[Library](2))
      Await.result(libsF3, FiniteDuration(5, SECONDS))._1.sortBy(_.id.get).map { _.id.get.id }.toList === List(6, 7, 8, 9, 10)

    }

    "get full library info for non-user" in {
      val commander = new RelatedLibraryCommanderImpl(db, inject[LibraryRepo], inject[LibraryMembershipRepo], inject[LibraryCommander], fakeCortex)
      val resF = commander.suggestedLibrariesInfo(Id[Library](1), None)
      val res = Await.result(resF, FiniteDuration(5, SECONDS))._1
      res.seq.sortBy(_.numFollowers).map { _.numFollowers } === List(1, 2, 3, 4)
      res.seq.sortBy(_.numFollowers).map { _.owner.firstName } === List(2, 3, 4, 5).map { i => "test" + i }
    }

    "do not show libraries user already know" in {
      val commander = new RelatedLibraryCommanderImpl(db, inject[LibraryRepo], inject[LibraryMembershipRepo], inject[LibraryCommander], fakeCortex)
      val resF = commander.suggestedLibrariesInfo(Id[Library](1), Some(Id[User](1)))
      Await.result(resF, FiniteDuration(5, SECONDS))._1.size === 0

      val resF2 = commander.suggestedLibrariesInfo(Id[Library](2), Some(Id[User](8)))
      val res2 = Await.result(resF2, FiniteDuration(5, SECONDS))._1
      res2.seq.sortBy(_.numFollowers).map { _.owner.firstName } === List(6, 7).map { i => "test" + i }

      val resF3 = commander.suggestedLibrariesInfo(Id[Library](6), Some(Id[User](8)))
      val res3 = Await.result(resF3, FiniteDuration(5, SECONDS))._1
      res3.seq.sortBy(_.numFollowers).map { _.owner.firstName } === List(7).map { i => "test" + i }
    }
  }

}<|MERGE_RESOLUTION|>--- conflicted
+++ resolved
@@ -57,19 +57,11 @@
           libRepo.save(lib)
 
           // user i owns library i
-<<<<<<< HEAD
-          libMemRepo.save(LibraryMembership(libraryId = Id[Library](i), userId = Id[User](i), access = LibraryAccess.READ_WRITE, visibility = LibraryMembershipVisibilityStates.VISIBLE, showInSearch = true))
-
-          // a few followers for library i
-          (1 until i).foreach { j =>
-            libMemRepo.save(LibraryMembership(libraryId = Id[Library](i), userId = Id[User](j), access = LibraryAccess.READ_ONLY, visibility = LibraryMembershipVisibilityStates.VISIBLE, showInSearch = true))
-=======
           libMemRepo.save(LibraryMembership(libraryId = Id[Library](i), userId = Id[User](i), access = LibraryAccess.READ_WRITE, showInSearch = true, visibility = LibraryMembershipVisibilityStates.VISIBLE))
 
           // a few followers for library i
           (1 until i).foreach { j =>
             libMemRepo.save(LibraryMembership(libraryId = Id[Library](i), userId = Id[User](j), access = LibraryAccess.READ_ONLY, showInSearch = true, visibility = LibraryMembershipVisibilityStates.VISIBLE))
->>>>>>> 0eb2884d
           }
         }
 
