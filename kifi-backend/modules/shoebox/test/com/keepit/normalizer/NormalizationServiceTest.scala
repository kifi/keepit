package com.keepit.normalizer

import com.google.inject.Injector
import com.keepit.common.actor.{ TestKitSupport, FakeActorSystemModule }
import com.keepit.common.healthcheck.FakeAirbrakeModule
import com.keepit.common.zookeeper.FakeDiscoveryModule
import com.keepit.eliza.FakeElizaServiceClientModule
import com.keepit.inject.FakeFortyTwoModule
import com.keepit.integrity.UriIntegrityPlugin
import com.keepit.model._
import com.keepit.rover.{ FakeRoverServiceClientImpl, RoverServiceClient }
import com.keepit.rover.document.utils.Signature
import com.keepit.scraper.FakeSignatureBuilder
import com.keepit.shoebox.FakeKeepImportsModule
import com.keepit.test.ShoeboxTestInjector
import net.codingwell.scalaguice.ScalaModule
import org.specs2.mutable.SpecificationLike

import scala.concurrent.Await
import scala.concurrent.duration._

class NormalizationServiceTest extends TestKitSupport with SpecificationLike with ShoeboxTestInjector {

<<<<<<< HEAD
=======
  val fakeArticles: PartialFunction[(String, Option[ExtractorProviderType]), BasicArticle] = {
    case (url @ "http://www.linkedin.com/pub/leonard\u002dgrimaldi/12/42/2b3", Some(_)) => BasicArticle("leonard grimaldi", "whatever", signature = fakeSignature("whatever"), destinationUrl = url)
    case (url @ "http://www.linkedin.com/pub/leo\u002dgrimaldi/12/42/2b3", Some(_)) => BasicArticle("leo grimaldi", "17558679", signature = fakeSignature("17558679"), destinationUrl = url)
    case (url @ "http://www.linkedin.com/pub/leo\u002dgrimaldi/12/42/2b3", None) => BasicArticle("leo", "some content", signature = fakeSignature("some content"), destinationUrl = url)
    case (url @ "http://www.linkedin.com/in/leo", None) => BasicArticle("leo", "some content", signature = fakeSignature("some content"), destinationUrl = url)
    case (url @ "http://www.linkedin.com/in/viviensaulue", Some(_)) => BasicArticle("vivien", "136123062", signature = fakeSignature("136123062"), destinationUrl = url)
  }

  def setupArticles(implicit injector: Injector): Unit = {
    val rover = inject[RoverServiceClient].asInstanceOf[FakeRoverServiceClientImpl]
  }

>>>>>>> 8d99c213
  private def fakeSignature(text: String): Signature = {
    new FakeSignatureBuilder().add(text).build
  }

  def updateNormalizationNow(uri: NormalizedURI, candidates: NormalizationCandidate*)(implicit injector: Injector): Option[NormalizedURI] = {
    val uriIntegrityPlugin = inject[UriIntegrityPlugin]
    val seqAssigner = inject[ChangedURISeqAssigner]
    val id = Await.result(normalizationService.update(NormalizationReference(uri), candidates.toSet), 5 seconds)
    seqAssigner.assignSequenceNumbers()
    uriIntegrityPlugin.batchURIMigration()
    id.map { db.readOnlyMaster { implicit session => uriRepo.get(_) } }
  }

  val modules = Seq(
    FakeFortyTwoModule(),
    FakeDiscoveryModule(),
    FakeAirbrakeModule(),
    FakeActorSystemModule(),
    FakeElizaServiceClientModule(),
    FakeKeepImportsModule(),
    new ScalaModule {
      def configure() {
        bind[NormalizationService].to[NormalizationServiceImpl]
        bind[UrlPatternRuleRepo].to[UrlPatternRuleRepoImpl]
      }
    })

  "NormalizationService" should {

    "normalize a new http:// url to HTTP" in {
      withDb(modules: _*) { implicit injector =>
        db.readWrite { implicit s => failedContentCheckRepo.createOrIncrease("abc", "xyz") }
        val httpUri = db.readWrite { implicit session => uriRepo.save(NormalizedURI.withHash("http://vimeo.com/48578814")) }
        httpUri.normalization === None
        updateNormalizationNow(httpUri)
        val latestHttpUri = db.readOnlyMaster { implicit session => uriRepo.get(httpUri.id.get) }
        latestHttpUri.normalization === Some(Normalization.HTTP)
      }
    }

    //todo(leo): fix test
    //    "does not normalize an http:// url to HTTP twice" in {
    //      withDb(modules: _*) { implicit injector =>
    //        db.readWrite { implicit session => uriRepo.save(NormalizedURI.withHash("http://vimeo.com/48578814")) }
    //        val httpUri = db.readOnlyMaster { implicit session => uriRepo.getByNormalizedUrl("http://vimeo.com/48578814") }.get
    //        httpUri.normalization === Some(Normalization.HTTP)
    //        updateNormalizationNow(httpUri, VerifiedCandidate("http://vimeo.com/48578814", Normalization.HTTP)) === None
    //      }
    //    }
    "redirect an existing http url to a new https:// url" in {
      withDb(modules: _*) { implicit injector =>
        db.readWrite { implicit s => failedContentCheckRepo.createOrIncrease("abc", "xyz") }
        db.readWrite { implicit session => uriRepo.save(NormalizedURI.withHash("http://vimeo.com/48578814")) }
        val httpUri = db.readOnlyMaster { implicit session => uriRepo.getByNormalizedUrl("http://vimeo.com/48578814") }.get

        val httpsUri = db.readWrite { implicit session => uriRepo.save(NormalizedURI.withHash("https://vimeo.com/48578814")) }
        updateNormalizationNow(httpsUri)
        val latestHttpsUri = db.readOnlyMaster { implicit session => uriRepo.get(httpsUri.id.get) }
        latestHttpsUri.normalization === Some(Normalization.HTTPS)

        val latestHttpUri = db.readOnlyMaster { implicit session => uriRepo.get(httpUri.id.get) }
        latestHttpUri.redirect === Some(latestHttpsUri.id.get)
        latestHttpUri.state === NormalizedURIStates.REDIRECTED
        db.readOnlyMaster { implicit session => normalizedURIInterner.getByUri("http://vimeo.com/48578814") } === Some(latestHttpsUri)
      }
    }
    "redirect a new http://www url to an existing https:// url" in {
      withDb(modules: _*) { implicit injector =>
        db.readWrite { implicit s => failedContentCheckRepo.createOrIncrease("abc", "xyz") }
        db.readWrite { implicit session => uriRepo.save(NormalizedURI.withHash("https://vimeo.com/48578814")) }
        val httpsUri = db.readOnlyMaster { implicit session => uriRepo.getByNormalizedUrl("https://vimeo.com/48578814") }.get

        val httpWWWUri = db.readWrite { implicit session => uriRepo.save(NormalizedURI.withHash("http://www.vimeo.com/48578814")) }
        updateNormalizationNow(httpWWWUri)
        val latestHttpWWWUri = db.readOnlyMaster { implicit session => uriRepo.get(httpWWWUri.id.get) }
        latestHttpWWWUri.normalization === Some(Normalization.HTTPWWW)
        latestHttpWWWUri.redirect === Some(httpsUri.id.get)
        latestHttpWWWUri.state === NormalizedURIStates.REDIRECTED
        db.readOnlyMaster { implicit session => normalizedURIInterner.getByUri("http://www.vimeo.com/48578814") }.map(_.id) === Some(httpsUri.id)
      }
    }
    //todo(leo): fix test
    //    "upgrade an existing https:// url to a better normalization" in {
    //      withDb(modules: _*) { implicit injector =>
    //        db.readWrite { implicit session => uriRepo.save(NormalizedURI.withHash("https://vimeo.com/48578814")) }
    //        val httpsUri = db.readOnlyMaster { implicit session => uriRepo.getByNormalizedUrl("https://vimeo.com/48578814") }.get
    //        httpsUri.normalization === Some(Normalization.HTTPS)
    //        updateNormalizationNow(httpsUri, VerifiedCandidate("https://vimeo.com/48578814", Normalization.CANONICAL))
    //        val latestHttpsUri = db.readOnlyMaster { implicit session => uriRepo.get(httpsUri.id.get) }
    //        latestHttpsUri.normalization === Some(Normalization.CANONICAL)
    //      }
    //    }
    //    "redirect an existing canonical normalization to a most recent one" in {
    //      withDb(modules: _*) { implicit injector =>
    //        db.readWrite { implicit session => uriRepo.save(NormalizedURI.withHash("https://vimeo.com/48578814")) }
    //        val canonicalUri = db.readOnlyMaster { implicit session => uriRepo.getByNormalizedUrl("https://vimeo.com/48578814") }.get
    //        canonicalUri.normalization === Some(Normalization.CANONICAL)
    //
    //        val moreRecentCanonicalUri = updateNormalizationNow(canonicalUri, VerifiedCandidate("http://vimeo.com/48578814", Normalization.CANONICAL)).get
    //        moreRecentCanonicalUri.state !== NormalizedURIStates.REDIRECTED
    //        moreRecentCanonicalUri.redirect === None
    //        moreRecentCanonicalUri.redirectTime === None
    //
    //        val redirectedCanonicalUri = db.readOnlyMaster { implicit session => uriRepo.get(canonicalUri.id.get) }
    //        redirectedCanonicalUri.redirect === Some(moreRecentCanonicalUri.id.get)
    //        redirectedCanonicalUri.state === NormalizedURIStates.REDIRECTED
    //      }
    //    }
    //    "ignore a random untrusted candidate" in {
    //      withDb(modules: _*) { implicit injector =>
    //        db.readWrite { implicit session => uriRepo.save(NormalizedURI.withHash("https://vimeo.com/48578814")) }
    //        val httpsUri = db.readOnlyMaster { implicit session => uriRepo.getByNormalizedUrl("https://vimeo.com/48578814") }.get
    //        val newReference = updateNormalizationNow(httpsUri, UntrustedCandidate("http://www.iamrandom.com", Normalization.CANONICAL), UntrustedCandidate("http://www.iamsociallyrandom.com", Normalization.OPENGRAPH))
    //        newReference === None
    //      }
    //    }
    "not normalize a LinkedIn private profile to its public url if ids do not match" in {
      withDb(modules: _*) { implicit injector =>
        db.readWrite { implicit s => failedContentCheckRepo.createOrIncrease("abc", "xyz") }
        val privateUri = db.readWrite { implicit session => uriRepo.save(NormalizedURI.withHash("https://www.linkedin.com/profile/view?id=17558679", normalization = Some(Normalization.HTTPSWWW))) }
        updateNormalizationNow(privateUri, UntrustedCandidate("http://www.linkedin.com/pub/leonard\u002dgrimaldi/12/42/2b3", Normalization.CANONICAL)) === None
      }
    }
    //    "normalize a LinkedIn private profile to its public url if ids match" in {
    //      withDb(modules: _*) { implicit injector =>
    //        val httpsPublicUri = db.readWrite { implicit session => uriRepo.save(NormalizedURI.withHash("https://www.linkedin.com/pub/leo\u002dgrimaldi/12/42/2b3", normalization = Some(Normalization.HTTPSWWW))) }
    //        val privateUri = db.readOnlyMaster { implicit session => uriRepo.getByNormalizedUrl("https://www.linkedin.com/profile/view?id=17558679").get }
    //        val publicUri = updateNormalizationNow(privateUri, UntrustedCandidate("http://www.linkedin.com/pub/leo\u002dgrimaldi/12/42/2b3", Normalization.CANONICAL)).get
    //        val latestPrivateUri = db.readOnlyMaster { implicit session => uriRepo.get(privateUri.id.get) }
    //        val latestHttpsPublicUri = db.readOnlyMaster { implicit session => uriRepo.get(httpsPublicUri.id.get) }
    //        publicUri.normalization === Some(Normalization.CANONICAL)
    //        latestPrivateUri.redirect === Some(publicUri.id.get)
    //        latestPrivateUri.state === NormalizedURIStates.REDIRECTED
    //        latestHttpsPublicUri.redirect === Some(publicUri.id.get)
    //        latestHttpsPublicUri.state === NormalizedURIStates.REDIRECTED
    //      }
    //    }
    //    "normalize a LinkedIn public profile to a vanity public url if this url is trusted" in {
    //      withDb(modules: _*) { implicit injector =>
    //        val publicUri = db.readOnlyMaster { implicit session => uriRepo.getByNormalizedUrl("http://www.linkedin.com/pub/leo\u002dgrimaldi/12/42/2b3").get }
    //        updateNormalizationNow(publicUri, UntrustedCandidate("http://www.linkedin.com/in/leo/", Normalization.CANONICAL)) === None
    //        db.readWrite { implicit session => urlPatternRuleRepo.save(UrlPatternRule(pattern = LinkedInNormalizer.linkedInCanonicalPublicProfile.toString(), trustedDomain = Some("""^https?://([a-z]{2,3})\.linkedin\.com/.*"""))) }
    //        val vanityUri = updateNormalizationNow(publicUri, UntrustedCandidate("http://www.linkedin.com/in/leo/", Normalization.CANONICAL)).get
    //        val latestPublicUri = db.readOnlyMaster { implicit session => uriRepo.get(publicUri.id.get) }
    //        val latestPrivateUri = db.readOnlyMaster { implicit session => uriRepo.getByNormalizedUrl("https://www.linkedin.com/profile/view?id=17558679").get }
    //
    //        vanityUri.normalization === Some(Normalization.CANONICAL)
    //        vanityUri.url === "http://www.linkedin.com/in/leo"
    //        latestPrivateUri.redirect === Some(vanityUri.id.get)
    //        latestPrivateUri.state === NormalizedURIStates.REDIRECTED
    //        latestPublicUri.redirect === Some(vanityUri.id.get)
    //        latestPublicUri.state === NormalizedURIStates.REDIRECTED
    //      }
    //    }
    //    "normalize a French LinkedIn private profile to a vanity public url" in {
    //      withDb(modules: _*) { implicit injector =>
    //        val privateUri = db.readWrite { implicit session => uriRepo.save(NormalizedURI.withHash("http://fr.linkedin.com/profile/view?id=136123062")) }
    //        val vanityUri = updateNormalizationNow(privateUri, UntrustedCandidate("http://fr.linkedin.com/in/viviensaulue", Normalization.CANONICAL)).get
    //        val latestPrivateUri = db.readOnlyMaster { implicit session => uriRepo.get(privateUri.id.get) }
    //        vanityUri.normalization === Some(Normalization.CANONICAL)
    //        vanityUri.url === "http://www.linkedin.com/in/viviensaulue"
    //        latestPrivateUri.redirect === Some(vanityUri.id.get)
    //        latestPrivateUri.state === NormalizedURIStates.REDIRECTED
    //      }
    //    }
    //    "find a variation with an upgraded normalization" in {
    //      withDb(modules: _*) { implicit injector =>
    //        val canonicalVariation = db.readOnlyMaster { implicit session => uriRepo.getByNormalizedUrl("http://www.linkedin.com/in/viviensaulue").get }
    //        val httpsUri = db.readWrite { implicit session => uriRepo.save(NormalizedURI.withHash("https://www.linkedin.com/in/viviensaulue")) }
    //        updateNormalizationNow(httpsUri, UntrustedCandidate("http://fr.linkedin.com/in/viviensaulue", Normalization.CANONICAL)).map(_.id) === Some(canonicalVariation.id)
    //        val latestHttpsUri = db.readOnlyMaster { implicit session => uriRepo.get(httpsUri.id.get) }
    //        latestHttpsUri.redirect === Some(canonicalVariation.id.get)
    //        latestHttpsUri.state === NormalizedURIStates.REDIRECTED
    //      }
    //    }
  }
}<|MERGE_RESOLUTION|>--- conflicted
+++ resolved
@@ -21,21 +21,18 @@
 
 class NormalizationServiceTest extends TestKitSupport with SpecificationLike with ShoeboxTestInjector {
 
-<<<<<<< HEAD
-=======
-  val fakeArticles: PartialFunction[(String, Option[ExtractorProviderType]), BasicArticle] = {
-    case (url @ "http://www.linkedin.com/pub/leonard\u002dgrimaldi/12/42/2b3", Some(_)) => BasicArticle("leonard grimaldi", "whatever", signature = fakeSignature("whatever"), destinationUrl = url)
-    case (url @ "http://www.linkedin.com/pub/leo\u002dgrimaldi/12/42/2b3", Some(_)) => BasicArticle("leo grimaldi", "17558679", signature = fakeSignature("17558679"), destinationUrl = url)
-    case (url @ "http://www.linkedin.com/pub/leo\u002dgrimaldi/12/42/2b3", None) => BasicArticle("leo", "some content", signature = fakeSignature("some content"), destinationUrl = url)
-    case (url @ "http://www.linkedin.com/in/leo", None) => BasicArticle("leo", "some content", signature = fakeSignature("some content"), destinationUrl = url)
-    case (url @ "http://www.linkedin.com/in/viviensaulue", Some(_)) => BasicArticle("vivien", "136123062", signature = fakeSignature("136123062"), destinationUrl = url)
-  }
+  //  val fakeArticles: PartialFunction[(String, Option[ExtractorProviderType]), BasicArticle] = {
+  //    case (url @ "http://www.linkedin.com/pub/leonard\u002dgrimaldi/12/42/2b3", Some(_)) => BasicArticle("leonard grimaldi", "whatever", signature = fakeSignature("whatever"), destinationUrl = url)
+  //    case (url @ "http://www.linkedin.com/pub/leo\u002dgrimaldi/12/42/2b3", Some(_)) => BasicArticle("leo grimaldi", "17558679", signature = fakeSignature("17558679"), destinationUrl = url)
+  //    case (url @ "http://www.linkedin.com/pub/leo\u002dgrimaldi/12/42/2b3", None) => BasicArticle("leo", "some content", signature = fakeSignature("some content"), destinationUrl = url)
+  //    case (url @ "http://www.linkedin.com/in/leo", None) => BasicArticle("leo", "some content", signature = fakeSignature("some content"), destinationUrl = url)
+  //    case (url @ "http://www.linkedin.com/in/viviensaulue", Some(_)) => BasicArticle("vivien", "136123062", signature = fakeSignature("136123062"), destinationUrl = url)
+  //  }
 
   def setupArticles(implicit injector: Injector): Unit = {
     val rover = inject[RoverServiceClient].asInstanceOf[FakeRoverServiceClientImpl]
   }
 
->>>>>>> 8d99c213
   private def fakeSignature(text: String): Signature = {
     new FakeSignatureBuilder().add(text).build
   }
