package com.keepit.controllers.ext

import com.keepit.test._
import org.specs2.mutable.Specification
import play.api.libs.json._
import play.api.test.Helpers._
import play.api.test.FakeRequest
import com.keepit.social.{SocialId, SocialNetworks}
import SocialNetworks.FACEBOOK
import com.keepit.common.time._
import com.keepit.heimdal.TestHeimdalServiceClientModule
import securesocial.core._
import org.joda.time.DateTime
import play.api.libs.json.JsArray
import com.keepit.common.controller.AuthenticatedRequest
import play.api.libs.json.JsString
import scala.Some
import securesocial.core.IdentityId
import com.keepit.model.User
import securesocial.core.OAuth2Info
import com.keepit.model.SocialUserInfo
import play.api.libs.json.JsObject
import com.keepit.common.social.{FakeSocialGraphModule, TestShoeboxSecureSocialModule}
import com.keepit.common.store.ShoeboxFakeStoreModule
import com.keepit.common.net.FakeHttpClientModule
<<<<<<< HEAD
import com.keepit.common.mail.TestMailModule
=======
import com.keepit.search.TestSearchServiceClientModule
import com.keepit.scraper.FakeScrapeSchedulerModule
>>>>>>> edafcc27

class ExtAuthControllerTest extends Specification with ShoeboxApplicationInjector {

  def requiredModules = Seq(
    TestSearchServiceClientModule(),
    FakeScrapeSchedulerModule(),
    TestShoeboxSecureSocialModule(),
    ShoeboxFakeStoreModule(),
    FakeHttpClientModule(),
    FakeSocialGraphModule(),
    TestHeimdalServiceClientModule()
  )

  "ExtAuthController" should {
    "start" in {
<<<<<<< HEAD
      running(new ShoeboxApplication(TestShoeboxSecureSocialModule(), ShoeboxFakeStoreModule(), FakeHttpClientModule(), FakeSocialGraphModule(), TestHeimdalServiceClientModule(), TestMailModule())) {
=======
      running(new ShoeboxApplication(requiredModules: _*)) {
>>>>>>> edafcc27
        val now = new DateTime(2013, 5, 31, 4, 3, 2, 1, DEFAULT_DATE_TIME_ZONE)
        val today = now.toDateTime
        inject[FakeClock].push(today)

        val oAuth2Info = OAuth2Info(accessToken = "A",
          tokenType = None, expiresIn = None, refreshToken = None)
        val su = SocialUser(IdentityId("111", "facebook"), "A", "1", "A 1", Some("a1@gmail.com"),
          Some("http://www.fb.com/me"), AuthenticationMethod.OAuth2, None, Some(oAuth2Info), None)
        val user = db.readWrite {implicit s =>
          val user = userRepo.save(User(createdAt = now.minusDays(3), firstName = "A", lastName = "1"))
          val sui = socialUserInfoRepo.save(SocialUserInfo(
              userId = user.id, fullName = "A 1", socialId = SocialId("111"), networkType = FACEBOOK,
              credentials = Some(su)))
          user
        }

        val cookie = Authenticator.create(su).right.get.toCookie
        //first round
        val fakeRequest1 = FakeRequest()
            .withCookies(cookie)
            .withBody[JsValue](JsObject(Seq("agent" -> JsString("crome agent"), "version" -> JsString("1.1.1"))))
        val authRequest1 = AuthenticatedRequest(null, user.id.get, user, fakeRequest1)
        val result1 = inject[ExtAuthController].start(authRequest1)
        status(result1) must equalTo(OK)
        val kifiInstallation1 = db.readOnly {implicit s =>
          val all = installationRepo.all()(s)
          all.size === 1
          all.head
        }
        val json1 = Json.parse(contentAsString(result1)).asInstanceOf[JsObject]
        json1 \ "name" === JsString("A 1")
        json1 \ "userId" === JsString(user.externalId.id)
        json1 \ "installationId" === JsString(kifiInstallation1.externalId.id)
        json1 \ "rules" \ "version" must beAnInstanceOf[JsString]
        json1 \ "rules" \ "rules" must beAnInstanceOf[JsObject]
        json1 \ "patterns" must beAnInstanceOf[JsArray]

        //second round
        val fakeRequest2 = FakeRequest()
            .withCookies(cookie)
            .withBody[JsValue](JsObject(Seq("agent" -> JsString("crome agent"), "version" -> JsString("1.1.1"),
              "installation" -> JsString(kifiInstallation1.externalId.id))))
        val authRequest2 = AuthenticatedRequest(null, user.id.get, user, fakeRequest2)
        val result2 = inject[ExtAuthController].start(authRequest2)
        status(result2) must equalTo(OK)
        val kifiInstallation2 = db.readOnly {implicit s =>
          val all = installationRepo.all()(s)
          all.size === 1
          all.head
        }
        val json2 = Json.parse(contentAsString(result2))
        json2 === json1
        kifiInstallation1.id === kifiInstallation2.id
      }
    }
  }
}<|MERGE_RESOLUTION|>--- conflicted
+++ resolved
@@ -23,12 +23,9 @@
 import com.keepit.common.social.{FakeSocialGraphModule, TestShoeboxSecureSocialModule}
 import com.keepit.common.store.ShoeboxFakeStoreModule
 import com.keepit.common.net.FakeHttpClientModule
-<<<<<<< HEAD
 import com.keepit.common.mail.TestMailModule
-=======
 import com.keepit.search.TestSearchServiceClientModule
 import com.keepit.scraper.FakeScrapeSchedulerModule
->>>>>>> edafcc27
 
 class ExtAuthControllerTest extends Specification with ShoeboxApplicationInjector {
 
@@ -39,16 +36,13 @@
     ShoeboxFakeStoreModule(),
     FakeHttpClientModule(),
     FakeSocialGraphModule(),
-    TestHeimdalServiceClientModule()
+    TestHeimdalServiceClientModule(),
+    TestMailModule()
   )
 
   "ExtAuthController" should {
     "start" in {
-<<<<<<< HEAD
-      running(new ShoeboxApplication(TestShoeboxSecureSocialModule(), ShoeboxFakeStoreModule(), FakeHttpClientModule(), FakeSocialGraphModule(), TestHeimdalServiceClientModule(), TestMailModule())) {
-=======
       running(new ShoeboxApplication(requiredModules: _*)) {
->>>>>>> edafcc27
         val now = new DateTime(2013, 5, 31, 4, 3, 2, 1, DEFAULT_DATE_TIME_ZONE)
         val today = now.toDateTime
         inject[FakeClock].push(today)
