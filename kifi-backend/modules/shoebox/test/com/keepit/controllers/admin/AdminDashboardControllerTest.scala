--- conflicted
+++ resolved
@@ -34,16 +34,13 @@
     ShoeboxFakeStoreModule(),
     FakeSocialGraphModule(),
     FakeAirbrakeModule(),
-    TestHeimdalServiceClientModule()
+    TestHeimdalServiceClientModule(),
+    TestMailModule()
   )
 
   "AdminDashboardController" should {
     "get users by date as JSON" in {
-<<<<<<< HEAD
-      running(new ShoeboxApplication(TestShoeboxSecureSocialModule(), FakeHttpClientModule(), ShoeboxFakeStoreModule(), FakeSocialGraphModule(), FakeAirbrakeModule(), TestHeimdalServiceClientModule(), TestMailModule())) {
-=======
       running(new ShoeboxApplication(requiredModules: _*)) {
->>>>>>> edafcc27
 
         val now = new DateTime(2020, 5, 31, 4, 3, 2, 1, DEFAULT_DATE_TIME_ZONE)
         inject[FakeClock].setTimeFunction(() => now.getMillis)
