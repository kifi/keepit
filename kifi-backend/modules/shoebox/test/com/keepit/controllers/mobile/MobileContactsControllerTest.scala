--- conflicted
+++ resolved
@@ -12,14 +12,7 @@
   "MobileContactsController" should {
     "serialize a contact with a name" in {
       new MobileContactsController(null, null).serializeContact(
-<<<<<<< HEAD
-        EContact(
-          id = Some(Id[EContact](8)),
-          userId = Id[User](1),
-          abookId = Some(Id(1)),
-=======
         RichContact(
->>>>>>> 04ca1aef
           email = EmailAddress("jim@davis.name"),
           name = Some("James R. Davis"),
           firstName = Some("Jim"),
@@ -30,14 +23,7 @@
 
     "serialize a contact with no name" in {
       new MobileContactsController(null, null).serializeContact(
-<<<<<<< HEAD
-        EContact(
-          id = Some(Id[EContact](9)),
-          userId = Id[User](1),
-          abookId = Some(Id(1)),
-=======
         RichContact(
->>>>>>> 04ca1aef
           email = EmailAddress("bill@wattersons.org")
         )
       ) === Json.arr("bill@wattersons.org")
