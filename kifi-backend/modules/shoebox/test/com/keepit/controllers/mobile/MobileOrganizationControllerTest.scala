--- conflicted
+++ resolved
@@ -210,11 +210,7 @@
           val json =
             """{ "permissions":
                 {
-<<<<<<< HEAD
                   "add": {"member": ["invite_members"]},
-=======
-                  "add": {"member": ["invite_members"] },
->>>>>>> 651e50c7
                   "remove": {"none": ["view_organization", "view_members"]}
                 }
                } """.stripMargin
@@ -224,16 +220,10 @@
           status(response) === OK
 
           db.readOnlyMaster { implicit session =>
-<<<<<<< HEAD
-            orgRepo.get(org.id.get).getNonmemberPermissions === Set.empty
-            orgRepo.get(org.id.get).getRolePermissions(OrganizationRole.MEMBER) === Set(OrganizationPermission.ADD_LIBRARIES, OrganizationPermission.REMOVE_LIBRARIES,
-              OrganizationPermission.INVITE_MEMBERS, OrganizationPermission.VIEW_ORGANIZATION, OrganizationPermission.VIEW_MEMBERS, OrganizationPermission.MOVE_ORG_LIBRARIES, OrganizationPermission.GROUP_MESSAGING)
-=======
             val updatedOrg = orgRepo.get(org.id.get)
             updatedOrg.getNonmemberPermissions === Set.empty
             updatedOrg.getRolePermissions(OrganizationRole.MEMBER) === Organization.defaultBasePermissions.forRole(OrganizationRole.MEMBER) + OrganizationPermission.INVITE_MEMBERS
             updatedOrg.getRolePermissions(OrganizationRole.ADMIN) === Organization.defaultBasePermissions.forRole(OrganizationRole.ADMIN)
->>>>>>> 651e50c7
           }
         }
       }
