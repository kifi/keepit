package com.keepit.controllers.mobile

import java.util.concurrent.TimeUnit

import com.google.inject.Injector
import com.keepit.abook.FakeABookServiceClientModule
import com.keepit.abook.model.EmailAccountInfo
import com.keepit.common.concurrent.FakeExecutionContextModule
import com.keepit.common.controller.FakeUserActionsHelper
import com.keepit.common.crypto.{ PublicId, FakeCryptoModule, PublicIdConfiguration }
import com.keepit.common.db.slick.Database
import com.keepit.common.db.{ Id, ExternalId }
import com.keepit.common.social.FakeSocialGraphModule
import com.keepit.common.time._
import com.keepit.graph.FakeGraphServiceClientImpl
import com.keepit.graph.model.{ RelatedEntities, SociallyRelatedEntitiesForUser }
import com.keepit.model._
import com.keepit.shoebox.FakeShoeboxServiceModule
import com.keepit.test.ShoeboxTestInjector
import com.keepit.model.UserFactory._
import com.keepit.model.UserFactoryHelper._
import com.keepit.model.UserConnectionFactory._
import com.keepit.model.UserConnectionFactoryHelper._
import com.keepit.model.LibraryFactory._
import com.keepit.model.LibraryFactoryHelper._
import com.keepit.model.LibraryMembershipFactory._
import com.keepit.model.LibraryMembershipFactoryHelper._
import com.keepit.model.OrganizationFactory._
import com.keepit.model.OrganizationFactoryHelper._
import com.keepit.model.KeepFactory._
import com.keepit.model.KeepFactoryHelper._
import org.joda.time.DateTime
import org.specs2.mutable.Specification
import play.api.libs.json._
import play.api.mvc.{ Result, Call }
import play.api.test.FakeRequest
import play.api.test.Helpers._
import scala.collection.parallel.ParSeq
import scala.concurrent.duration.Duration
import scala.concurrent.{ Await, Future }

class MobileUserProfileControllerTest extends Specification with ShoeboxTestInjector {

  def modules = Seq(
    FakeShoeboxServiceModule(),
    FakeExecutionContextModule(),
    FakeSocialGraphModule(),
    FakeABookServiceClientModule(),
    FakeCryptoModule()
  )

  "MobileUserProfileController" should {

    "get profile for self" in {
      withDb(modules: _*) { implicit injector =>
        val userConnectionRepo = inject[UserConnectionRepo]
        val (user1, user2, user3, user4, user5, lib1, org1) = inject[Database].readWrite { implicit session =>
          val user1 = user().withName("George", "Washington").withUsername("GDubs").withPictureName("pic1").saved
          val user2 = user().withName("Abe", "Lincoln").withUsername("abe").saved
          val user3 = user().withName("Thomas", "Jefferson").withUsername("TJ").saved
          val user4 = user().withName("John", "Adams").withUsername("jayjayadams").saved
          val user5 = user().withName("Ben", "Franklin").withUsername("Benji").saved

          inject[UserExperimentRepo].save(UserExperiment(userId = user1.id.get, experimentType = UserExperimentType.ADMIN))

          val org = OrganizationFactory.organization().withName("America").withOwner(user1).saved

          inject[UserValueRepo].save(UserValue(userId = user1.id.get, name = UserValueName.USER_DESCRIPTION, value = "First Prez yo!"))
          connect(user1 -> user2,
            user1 -> user3,
            user4 -> user1,
            user2 -> user3).saved

          val user1secretLib = libraries(3).map(_.withOwner(user1).secret().withKeepCount(3)).saved.head.savedFollowerMembership(user2)

          val user1lib = library().withOwner(user1).published().withOrganizationIdOpt(org.id).saved.savedFollowerMembership(user5, user4)
          user1lib.visibility === LibraryVisibility.PUBLISHED

          val user3lib = library().withOwner(user3).published().withKeepCount(2).saved
          val user5lib = library().withOwner(user5).published().withKeepCount(4).saved.savedFollowerMembership(user1)
          membership().withLibraryFollower(library().withOwner(user5).published().withKeepCount(1).saved, user1).unlisted().saved

          keeps(2).map(_.withUser(user1).withLibrary(user1secretLib)).saved
          keeps(3).map(_.withUser(user1).withLibrary(user1lib)).saved
          keep().withUser(user3).withLibrary(user3lib).saved

          (user1, user2, user3, user4, user5, user1lib, org)
        }

        implicit val orgInfoReads = OrganizationInfo.testReads

        //non existing username
        status(getProfile(Some(user1), Username("foo"))) must equalTo(NOT_FOUND)

        //seeing a profile from an anonymos user
        val anonViewer = getProfile(None, user1.username)
        status(anonViewer) must equalTo(OK)
        contentType(anonViewer) must beSome("application/json")
        val res1 = contentAsJson(anonViewer)
        (res1 \ "id").as[ExternalId[User]] === user1.externalId
        (res1 \ "firstName").as[String] === "George"
        (res1 \ "lastName").as[String] === "Washington"
        (res1 \ "pictureName").as[String] === "pic1.jpg"
        (res1 \ "numLibraries").as[Int] === 1
        (res1 \ "numKeeps").as[Int] === 5
        (res1 \ "numFollowers").as[Int] === 2
        (res1 \ "numFollowedLibraries").as[Int] === 1
        (res1 \ "numCollabLibraries").as[Int] === 0
        (res1 \ "biography").as[String] === "First Prez yo!"
        val orgs = (res1 \ "orgs").as[Seq[OrganizationInfo]]
        orgs.head.orgId === Organization.publicId(org1.id.get)(inject[PublicIdConfiguration])
        orgs.head.members.length === 1

        //seeing a profile from another user (friend)
        val friendViewer = getProfile(Some(user2), user1.username)
        status(friendViewer) must equalTo(OK)
        contentType(friendViewer) must beSome("application/json")
        val res2 = contentAsJson(friendViewer)
        (res2 \ "numLibraries").as[Int] === 2
        (res2 \ "numFollowers").as[Int] === 3

        //seeing a profile of my own
        val selfViewer = getProfile(Some(user1), user1.username)
        status(selfViewer) must equalTo(OK)
        contentType(selfViewer) must beSome("application/json")
        val res3 = contentAsJson(selfViewer)
        (res3 \ "numLibraries").as[Int] === 4 + 1 // for org general lib
      }
    }

    "get profile following libraries for anonymous" in {
      withDb(modules: _*) { implicit injector =>
        val (user1, user2, lib1, lib2) = createUsersWithLibrariesAndFollowers()

        val result1 = getProfileLibrariesForAnonymous(user1, 0, 10, LibraryFilter.FOLLOWING, Some(LibraryOrdering.ALPHABETICAL))
        status(result1)
        val res = Await.result(result1, Duration.apply(1, TimeUnit.SECONDS))
        val resStr = contentAsString(result1)

        val publicLibrary = resStr.indexOf("Public Library")
        val privateLibrary = resStr.indexOf("Private Library")

        publicLibrary must greaterThan(-1)
        privateLibrary must equalTo(-1)

      }
    }

    "get profile following libraries for other user" in {
      withDb(modules: _*) { implicit injector =>
        val (user1, user2, lib1, lib2) = createUsersWithLibrariesAndFollowers()
        // user 2 currently owns the library, user 1 follows
        // let's have user2 look at user1

        val result1 = getProfileLibrariesForOtherUser(user2, user1, 0, 10, LibraryFilter.FOLLOWING, Some(LibraryOrdering.ALPHABETICAL))
        status(result1)
        val res = Await.result(result1, Duration.apply(1, TimeUnit.SECONDS))
        val resStr = contentAsString(result1)

        val publicLibrary = resStr.indexOf("Public Library")
        val privateLibrary = resStr.indexOf("Private Library")

        publicLibrary must greaterThan(-1)
        privateLibrary must greaterThan(-1)

      }
    }

    "get profile following libraries for self" in {
      withDb(modules: _*) { implicit injector =>
        val (user1, user2, lib1, lib2) = createUsersWithLibrariesAndFollowers()
        // user 2 currently owns the library, user 1 follows

        val result1 = getProfileLibrariesV2(user1, 0, 10, LibraryFilter.FOLLOWING, Some(LibraryOrdering.ALPHABETICAL))
        status(result1)
        val res = Await.result(result1, Duration.apply(1, TimeUnit.SECONDS))
        val resStr = contentAsString(result1)

        val publicLibrary = resStr.indexOf("Public Library")
        val privateLibrary = resStr.indexOf("Private Library")

        publicLibrary must greaterThan(-1)
        privateLibrary must greaterThan(-1)

      }
    }

    "get profile libraries for anonymous" in {
      withDb(modules: _*) { implicit injector =>
        val (user1, user2, lib1, lib2) = createUsersWithLibraries()

        val result1 = getProfileLibrariesForAnonymous(user1, 0, 10, LibraryFilter.OWN, Some(LibraryOrdering.ALPHABETICAL))
        status(result1)
        val res = Await.result(result1, Duration.apply(1, TimeUnit.SECONDS))
        val resStr = contentAsString(result1)

        val publicLibrary = resStr.indexOf("Public Library")
        val privateLibrary = resStr.indexOf("Private Library")

        publicLibrary must greaterThan(-1)
        privateLibrary must equalTo(-1)

      }
    }

    "order libraries by priority" in {
      withDb(modules: _*) { implicit injector =>
        val (user, highPriorityMemberships, highPriorityLibs) = db.readWrite { implicit session =>
          val user = UserFactory.user().saved
          val libs1 = LibraryFactory.libraries(3).map(_.withOwner(user.id.get)).saved
          val libs2 = LibraryFactory.libraries(2).map(_.withOwner(user.id.get)).saved
          val libs3 = LibraryFactory.libraries(1).map(_.withOwner(user.id.get)).saved

          val highPriorityMemberships = for (lib <- libs2) yield {
            val membership = libraryMembershipRepo.getWithLibraryIdAndUserId(libraryId = lib.id.get, userId = user.id.get).get
            libraryMembershipRepo.save(membership.copy(priority = 1))
          }
          (user, highPriorityMemberships, libs2)
        }
        implicit val config = inject[PublicIdConfiguration]

        val result = getProfileLibrariesV2(user, 0, 100, LibraryFilter.OWN, None, None, orderedByPriority = true)
        val infos = (Json.parse(contentAsString(result)) \ "own").as[Seq[JsObject]]

        infos.length === 6

        val highPriorityPublicIds = highPriorityLibs.map { lib => Library.publicId(lib.id.get) }.toSet
        highPriorityPublicIds === infos.take(2).map(__ => (__ \ "id").as[PublicId[Library]]).toSet
        highPriorityPublicIds.forall { publicId => infos.take(2).map(__ => (__ \ "id").as[PublicId[Library]]).contains(publicId) } === true
        highPriorityPublicIds.forall { publicId => !infos.drop(2).map(__ => (__ \ "id").as[PublicId[Library]]).contains(publicId) } === true
      }
    }

    "get profile libraries for other user" in {
      withDb(modules: _*) { implicit injector =>
        val (user1, user2, lib1, lib2) = createUsersWithLibraries()

        val result1 = getProfileLibrariesForOtherUser(user2, user1, 0, 10, LibraryFilter.OWN, Some(LibraryOrdering.ALPHABETICAL))
        status(result1)
        val res = Await.result(result1, Duration.apply(1, TimeUnit.SECONDS))
        val resStr = contentAsString(result1)

        val publicLibrary = resStr.indexOf("Public Library")
        val privateLibrary = resStr.indexOf("Private Library")

        publicLibrary must greaterThan(-1)
        privateLibrary must equalTo(-1)

      }
    }

    "get profile libraries for self v2" in {
      withDb(modules: _*) { implicit injector =>
        val (user1, user2, lib1, lib2) = createUsersWithLibraries()

        val result1 = getProfileLibrariesV2(user1, 0, 10, LibraryFilter.OWN, Some(LibraryOrdering.ALPHABETICAL))
        status(result1)
        var res = Await.result(result1, Duration.apply(1, TimeUnit.SECONDS))
        var resStr = contentAsString(result1)
        // test that "Public Library" comes ahead of "RxJava" library
        var publicLibrary = resStr.indexOf("Public Library")
        var privateLibrary = resStr.indexOf("Private Library")
        publicLibrary must greaterThan(-1)
        privateLibrary must greaterThan(-1)
        publicLibrary must greaterThan(privateLibrary)

        val result2 = getProfileLibrariesV2(user1, 0, 10, LibraryFilter.OWN, Some(LibraryOrdering.MEMBER_COUNT))
        status(result2)
        res = Await.result(result2, Duration.apply(1, TimeUnit.SECONDS))
        resStr = contentAsString(result2)
        // test that "Public Library" comes ahead of "RxJava" library
        publicLibrary = resStr.indexOf("Public Library")
        privateLibrary = resStr.indexOf("Private Library")
        publicLibrary must greaterThan(-1)
        privateLibrary must greaterThan(-1)
        publicLibrary must lessThan(privateLibrary)

        val result3 = getProfileLibrariesV2(user1, 0, 10, LibraryFilter.OWN, Some(LibraryOrdering.LAST_KEPT_INTO))
        status(result3)
        res = Await.result(result3, Duration.apply(1, TimeUnit.SECONDS))
        resStr = contentAsString(result3)
        privateLibrary = resStr.indexOf("Private Library")
        publicLibrary = resStr.indexOf("Public Library")
        privateLibrary must greaterThan(-1)
        publicLibrary must greaterThan(-1)
        publicLibrary must lessThan(privateLibrary)

        val result4 = getProfileLibrariesV2(user1, 0, 10, LibraryFilter.OWN, None)
        status(result4)
        res = Await.result(result4, Duration.apply(1, TimeUnit.SECONDS))
        resStr = contentAsString(result4)
        publicLibrary = resStr.indexOf("Public Library")
        privateLibrary = resStr.indexOf("Private Library")
        publicLibrary must greaterThan(-1)
        privateLibrary must greaterThan(-1)

      }
    }

    "get profile libraries" in {
      withDb(modules: _*) { implicit injector =>
        val (user1, lib1, lib2) = db.readWrite { implicit s =>
          val t1 = new DateTime(2014, 12, 1, 12, 0, 0, 0, DEFAULT_DATE_TIME_ZONE)
          val user1 = UserFactory.user().withName("Spongebob", "Squarepants").withUsername("spongebob").withCreatedAt(t1).saved
          val library1 = libraryRepo.save(Library(name = "Krabby Patty", ownerId = user1.id.get, visibility = LibraryVisibility.SECRET, slug = LibrarySlug("krabby-patty"), memberCount = 1, createdAt = t1.plusMinutes(1)))
          libraryMembershipRepo.save(LibraryMembership(userId = user1.id.get, libraryId = library1.id.get, access = LibraryAccess.OWNER))
          val library2 = libraryRepo.save(Library(name = "Catching Jellyfish", ownerId = user1.id.get, visibility = LibraryVisibility.PUBLISHED, slug = LibrarySlug("catching-jellyfish"), memberCount = 1, createdAt = t1.plusMinutes(1)))
          libraryMembershipRepo.save(LibraryMembership(userId = user1.id.get, libraryId = library2.id.get, access = LibraryAccess.OWNER))
          (user1, library1, library2)
        }
        val pubId1 = Library.publicId(lib1.id.get)(inject[PublicIdConfiguration])
        val pubId2 = Library.publicId(lib2.id.get)(inject[PublicIdConfiguration])

        val result1 = getProfileLibraries(user1, 0, 10, "own")
        status(result1) must equalTo(OK)
<<<<<<< HEAD

        val resultJson = Json.parse(contentAsString(result1))
        val libs = (resultJson \ "own").as[Seq[JsObject]]
        (libs.head \ "id").as[PublicId[Library]] must equalTo(pubId2)
        (libs.head \ "kind").as[LibraryKind] must equalTo(LibraryKind.USER_CREATED)
        (libs.head \ "visibility").as[LibraryVisibility] must equalTo(LibraryVisibility.PUBLISHED)
        (libs.head \ "membership").as[Option[LibraryMembershipInfo]] must equalTo(
          Some(LibraryMembershipInfo(LibraryAccess.OWNER, listed = true, subscribed = false, permissions = permissionCommander.libraryPermissionsByAccess(lib2, LibraryAccess.OWNER)))
        )

        (libs.last \ "id").as[PublicId[Library]] must equalTo(pubId1)
        (libs.last \ "owner" \ "id").as[ExternalId[User]] must equalTo(user1.externalId)
        (libs.last \ "membership").as[Option[LibraryMembershipInfo]] must equalTo(
          Some(LibraryMembershipInfo(LibraryAccess.OWNER, listed = true, subscribed = false, permissions = permissionCommander.libraryPermissionsByAccess(lib1, LibraryAccess.OWNER)))
        )

=======
        Json.parse(contentAsString(result1)) === Json.parse(
          s"""
             {
              "own" : [
                {
                  "id":"${pubId2.id}",
                  "name":"Catching Jellyfish",
                  "numFollowers":0,
                  "numKeeps":0,
                  "followers":[],
                  "slug":"catching-jellyfish",
                  "kind" : "user_created",
                  "visibility" : "published",
                  "owner": {
                    "id":"${user1.externalId.id}",
                    "firstName":"Spongebob",
                    "lastName":"Squarepants",
                    "pictureName":"0.jpg",
                    "username":"spongebob"
                  },
                  "numKeeps" : 0,
                  "numFollowers" : 0,
                  "followers": [],
                  "numCollaborators":0,
                  "collaborators":[],
                  "lastKept": ${lib2.createdAt.getMillis},
                  "following":true,
                  "membership":{"access":"owner","listed":true,"subscribed":false, "permissions":${Json.toJson(permissionCommander.libraryPermissionsByAccess(lib2, Some(LibraryAccess.OWNER)))}},
                  "modifiedAt":${lib2.updatedAt.getMillis},
                  "path": "/spongebob/catching-jellyfish"
                },
                {
                  "id":"${pubId1.id}",
                  "name":"Krabby Patty",
                  "numFollowers":0,
                  "numKeeps":0,
                  "followers":[],
                  "slug":"krabby-patty",
                  "kind" : "user_created",
                  "visibility" : "secret",
                  "owner": {
                    "id":"${user1.externalId.id}",
                    "firstName":"Spongebob",
                    "lastName":"Squarepants",
                    "pictureName":"0.jpg",
                    "username":"spongebob"
                  },
                  "numKeeps" : 0,
                  "numFollowers" : 0,
                  "followers": [],
                  "numCollaborators": 0,
                  "collaborators": [],
                  "lastKept": ${lib1.createdAt.getMillis},
                  "following":true,
                  "membership":{"access":"owner","listed":true,"subscribed":false, "permissions":${Json.toJson(permissionCommander.libraryPermissionsByAccess(lib1, Some(LibraryAccess.OWNER)))}},
                  "modifiedAt":${lib1.updatedAt.getMillis},
                  "path": "/spongebob/krabby-patty"
                }
              ]
            }
           """)
>>>>>>> 544e43cd
        val result2 = getProfileLibraries(user1, 0, 10, "all")
        status(result2) must equalTo(OK)
        val resultJson2 = contentAsJson(result2)
        (resultJson2 \ "own").as[Seq[JsObject]].length === 2
        (resultJson2 \ "following").as[Seq[JsObject]].length === 0
        (resultJson2 \ "invited").as[Seq[JsObject]].length === 0
      }
    }

    "get profile connections" in {
      withDb(modules: _*) { implicit injector =>
        val (user1, user2, user3, user4, user5) = db.readWrite { implicit session =>
          val user1 = user().withName("George", "Washington").withUsername("GDubs").withPictureName("pic1").saved
          val user2 = user().withName("Abe", "Lincoln").withUsername("abe").saved
          val user3 = user().withName("Thomas", "Jefferson").withUsername("TJ").saved
          val user4 = user().withName("John", "Adams").withUsername("jayjayadams").saved
          val user5 = user().withName("Ben", "Franklin").withUsername("Benji").saved

          connect(user1 -> user3).saved
          connect(user1 -> user4).saved
          connect(user2 -> user4).saved
          (user1, user2, user3, user4, user5)
        }

        val relationship = SociallyRelatedEntitiesForUser(
          RelatedEntities[User, User](user1.id.get, Seq(user4.id.get -> .1, user5.id.get -> .4, user2.id.get -> .2, user3.id.get -> .3)),
          RelatedEntities[User, SocialUserInfo](user1.id.get, Seq.empty),
          RelatedEntities[User, SocialUserInfo](user1.id.get, Seq.empty),
          RelatedEntities[User, EmailAccountInfo](user1.id.get, Seq.empty),
          RelatedEntities[User, Organization](user1.id.get, Seq.empty)
        )
        inject[FakeGraphServiceClientImpl].setSociallyRelatedEntitiesForUser(user1.id.get, relationship)
        // view as owner
        val result1 = getProfileConnections(Some(user1), Username("GDubs"), 10)
        status(result1) must equalTo(OK)
        contentType(result1) must beSome("application/json")
        val resultJson1 = contentAsJson(result1)
        (resultJson1 \ "count") === JsNumber(2)
        (resultJson1 \\ "id") === Seq(user3, user4).map(u => JsString(u.externalId.id))
        (resultJson1 \ "ids") === JsArray()

        // view as anybody
        val result2 = getProfileConnections(Some(user4), Username("GDubs"), 10)
        status(result2) must equalTo(OK)
        contentType(result2) must beSome("application/json")
        val resultJson2 = contentAsJson(result2)
        (resultJson2 \ "count") === JsNumber(2)
        (resultJson2 \\ "id") === Seq(user4, user3).map(u => JsString(u.externalId.id))
        (resultJson2 \ "ids") === JsArray()

        (resultJson2 \ "invitations").isInstanceOf[JsUndefined] === true

        db.readWrite { implicit s =>
          friendRequestRepo.save(FriendRequest(senderId = user5.id.get, recipientId = user1.id.get, messageHandle = None))
        }

        val result3 = getProfileConnections(Some(user4), Username("GDubs"), 10)
        status(result3) must equalTo(OK)
        contentType(result3) must beSome("application/json")
        val resultJson3 = contentAsJson(result3)
        (resultJson3 \ "count") === JsNumber(2)
        (resultJson3 \\ "id") === Seq(user4, user3).map(u => JsString(u.externalId.id))
        (resultJson3 \ "ids") === JsArray()

        (resultJson3 \ "invitations").isInstanceOf[JsUndefined] === true

        val result4 = getProfileConnections(Some(user1), Username("GDubs"), 10)
        status(result4) must equalTo(OK)
        contentType(result4) must beSome("application/json")
        val resultJson4 = contentAsJson(result4)
        (resultJson4 \ "count") === JsNumber(2)
        (resultJson4 \ "users" \\ "id") === Seq(user3, user4).map(u => JsString(u.externalId.id))
        (resultJson4 \ "ids") === JsArray()

        (resultJson4 \ "invitations" \\ "id") === Seq(user5).map(u => JsString(u.externalId.id))
      }
    }

    "get followers" in {
      withDb(modules: _*) { implicit injector =>
        val profileUsername = Username("cfalc")
        val (user1, user2, user3, user4) = db.readWrite { implicit s =>
          val user1 = user().withName("Captain", "Falcon").withUsername(profileUsername.value).saved
          val library1 = library().withOwner(user1).saved

          val otherUsers = users(3).saved
          membership().withLibraryFollower(library1, otherUsers(0)).saved
          membership().withLibraryFollower(library1, otherUsers(1)).saved
          membership().withLibraryFollower(library1, otherUsers(2)).saved

          connect().withUsers(user1, otherUsers(1)).saved

          userRepo.count === 4
          libraryRepo.count === 1
          libraryMembershipRepo.countWithLibraryId(library1.id.get) === 4
          inject[UserConnectionRepo].count === 1

          (user1, otherUsers(0), otherUsers(1), otherUsers(2))
        }

        val selfViewer1 = getProfileFollowers(user1, user1.username, 0, 2)
        status(selfViewer1) must equalTo(OK)
        val selfViewerResponse1 = contentAsJson(selfViewer1)
        (selfViewerResponse1 \ "count").as[Int] === 3
        (selfViewerResponse1 \ "ids").as[Seq[ExternalId[User]]].length === 2
        (selfViewerResponse1 \ "users").as[Seq[BasicUserWithFriendStatus]].map(_.externalId) === Seq(user3.externalId, user4.externalId)

        val selfViewer2 = getProfileFollowers(user1, user1.username, 1, 2)
        status(selfViewer2) must equalTo(OK)
        val selfViewerResponse2 = contentAsJson(selfViewer2)
        (selfViewerResponse2 \ "count").as[Int] === 3
        (selfViewerResponse2 \ "ids").as[Seq[ExternalId[User]]].length === 1
        (selfViewerResponse2 \ "users").as[Seq[BasicUserWithFriendStatus]].map(_.externalId) === Seq(user2.externalId)
      }
    }
  }

  private def getProfile(viewer: Option[User], username: Username)(implicit injector: Injector): Future[Result] = {
    viewer match {
      case None => inject[FakeUserActionsHelper].unsetUser()
      case Some(user) => inject[FakeUserActionsHelper].setUser(user)
    }
    val url = routes.MobileUserProfileController.profile(username.value).url
    url === s"/m/1/user/${username.value}/profile"
    val request = FakeRequest("GET", url)
    controller.profile(username.value)(request)
  }

  private def getProfileConnections(viewerOpt: Option[User], username: Username, limit: Int)(implicit injector: Injector): Future[Result] = {
    viewerOpt match {
      case Some(user) => inject[FakeUserActionsHelper].setUser(user)
      case _ => inject[FakeUserActionsHelper].unsetUser()
    }
    controller.getProfileConnections(username, limit)(request(routes.MobileUserProfileController.getProfileConnections(username, limit)))
  }

  private def getProfileLibraries(user: User, page: Int, size: Int, filter: String)(implicit injector: Injector): Future[Result] = {
    inject[FakeUserActionsHelper].setUser(user)
    controller.getProfileLibraries(user.username, page, size, filter)(request(routes.MobileUserProfileController.getProfileLibraries(user.username, page, size, filter)))
  }

  private def getProfileLibrariesV2(user: User, page: Int, size: Int, filter: LibraryFilter, ordering: Option[LibraryOrdering], sortDirection: Option[SortDirection] = None, orderedByPriority: Boolean = false)(implicit injector: Injector): Future[Result] = {
    inject[FakeUserActionsHelper].setUser(user)
    controller.getProfileLibrariesV2(user.externalId, page, size, filter, ordering, None, orderedByPriority = orderedByPriority)(request(routes.MobileUserProfileController.getProfileLibrariesV2(user.externalId, page, size, filter, ordering, None, false)))
  }

  private def getProfileLibrariesForOtherUser(viewer: User, user: User, page: Int, size: Int, filter: LibraryFilter, ordering: Option[LibraryOrdering])(implicit injector: Injector): Future[Result] = {
    inject[FakeUserActionsHelper].setUser(viewer)
    controller.getProfileLibrariesV2(user.externalId, page, size, filter, ordering, None, orderedByPriority = false)(request(routes.MobileUserProfileController.getProfileLibrariesV2(user.externalId, page, size, filter, ordering, None, false)))
  }

  private def getProfileLibrariesForAnonymous(user: User, page: Int, size: Int, filter: LibraryFilter, ordering: Option[LibraryOrdering])(implicit injector: Injector): Future[Result] = {
    controller.getProfileLibrariesV2(user.externalId, page, size, filter, ordering, None, orderedByPriority = false)(request(routes.MobileUserProfileController.getProfileLibrariesV2(user.externalId, page, size, filter, ordering, None, false)))
  }

  private def getProfileFollowers(viewer: User, username: Username, page: Int, size: Int)(implicit injector: Injector): Future[Result] = {
    inject[FakeUserActionsHelper].setUser(viewer)
    controller.getProfileFollowers(username, page, size)(request(routes.MobileUserProfileController.getProfileFollowers(username, page, size)))
  }

  /*
      Helpers for getting started with premade test databases
   */

  private def createUsersWithLibraries()(implicit injector: Injector) = {
    db.readWrite { implicit s =>
      val t1 = new DateTime(2014, 12, 1, 12, 0, 0, 0, DEFAULT_DATE_TIME_ZONE)
      // create two users, Alvin, and Ben
      val alvinUser = UserFactory.user().withName("Alvin", "Adams").withUsername("alvinadams").withCreatedAt(t1).saved
      val benUser = UserFactory.user().withName("Ben", "Burns").withUsername("benburns").withCreatedAt(t1).saved
      // We are going to give Alvin two libraries, one public, one private
      // Ben will be following Alvin's private library
      // private.createdAt < public.createdAt
      // private.lastKept < public.lastKept
      // public.memberCount > private.memberCount

      // private
      val privateLibrary = libraryRepo.save(Library(name = "Private Library", ownerId = alvinUser.id.get,
        visibility = LibraryVisibility.SECRET, slug = LibrarySlug("private-library"), memberCount = 1,
        createdAt = t1.plusMinutes(1), keepCount = 10, lastKept = Some(t1.plusMinutes(1))))
      libraryMembershipRepo.save(LibraryMembership(userId = alvinUser.id.get,
        libraryId = privateLibrary.id.get, access = LibraryAccess.OWNER))

      // public
      val publicLibrary = libraryRepo.save(Library(name = "Public Library", ownerId = alvinUser.id.get,
        visibility = LibraryVisibility.PUBLISHED, slug = LibrarySlug("public-library"), memberCount = 2,
        createdAt = t1.plusMinutes(2), keepCount = 10, lastKept = Some(t1.plusMinutes(2))))
      libraryMembershipRepo.save(LibraryMembership(userId = alvinUser.id.get,
        libraryId = publicLibrary.id.get, access = LibraryAccess.OWNER))

      (alvinUser, benUser, privateLibrary, publicLibrary)
    }
  }

  private def createUsersWithLibrariesAndFollowers()(implicit injector: Injector) = {
    db.readWrite { implicit s =>
      val t1 = new DateTime(2014, 12, 1, 12, 0, 0, 0, DEFAULT_DATE_TIME_ZONE)
      // create a few users
      val alvinUser = UserFactory.user().withName("Alvin", "Adams").withUsername("alvinadams").withCreatedAt(t1).saved
      val benUser = UserFactory.user().withName("Ben", "Burns").withUsername("benburns").withCreatedAt(t1).saved
      //      val cathyUser = UserFactory.user().withName("Cathy", "Clarkson").withUsername("benburns").withCreatedAt(t1).saved
      //      val donnaUser = UserFactory.user().withName("Donna", "Davidson").withUsername("benburns").withCreatedAt(t1).saved

      // private
      val privateLibrary = libraryRepo.save(Library(name = "Private Library", ownerId = alvinUser.id.get,
        visibility = LibraryVisibility.SECRET, slug = LibrarySlug("private-library"), memberCount = 1,
        createdAt = t1.plusMinutes(1), keepCount = 10, lastKept = Some(t1.plusMinutes(1))))
      libraryMembershipRepo.save(LibraryMembership(userId = benUser.id.get,
        libraryId = privateLibrary.id.get, access = LibraryAccess.OWNER))

      // public
      val publicLibrary = libraryRepo.save(Library(name = "Public Library", ownerId = alvinUser.id.get,
        visibility = LibraryVisibility.PUBLISHED, slug = LibrarySlug("public-library"), memberCount = 2,
        createdAt = t1.plusMinutes(2), keepCount = 10, lastKept = Some(t1.plusMinutes(2))))
      libraryMembershipRepo.save(LibraryMembership(userId = benUser.id.get,
        libraryId = publicLibrary.id.get, access = LibraryAccess.OWNER))

      membership().withLibraryFollower(privateLibrary, alvinUser).saved
      membership().withLibraryFollower(publicLibrary, alvinUser).saved

      (alvinUser, benUser, privateLibrary, publicLibrary)
    }
  }

  private def controller(implicit injector: Injector) = inject[MobileUserProfileController]
  private def request(route: Call) = FakeRequest(route.method, route.url)
}<|MERGE_RESOLUTION|>--- conflicted
+++ resolved
@@ -313,7 +313,6 @@
 
         val result1 = getProfileLibraries(user1, 0, 10, "own")
         status(result1) must equalTo(OK)
-<<<<<<< HEAD
 
         val resultJson = Json.parse(contentAsString(result1))
         val libs = (resultJson \ "own").as[Seq[JsObject]]
@@ -321,78 +320,14 @@
         (libs.head \ "kind").as[LibraryKind] must equalTo(LibraryKind.USER_CREATED)
         (libs.head \ "visibility").as[LibraryVisibility] must equalTo(LibraryVisibility.PUBLISHED)
         (libs.head \ "membership").as[Option[LibraryMembershipInfo]] must equalTo(
-          Some(LibraryMembershipInfo(LibraryAccess.OWNER, listed = true, subscribed = false, permissions = permissionCommander.libraryPermissionsByAccess(lib2, LibraryAccess.OWNER)))
+          Some(LibraryMembershipInfo(LibraryAccess.OWNER, listed = true, subscribed = false, permissions = permissionCommander.libraryPermissionsByAccess(lib2, Some(LibraryAccess.OWNER))))
         )
 
         (libs.last \ "id").as[PublicId[Library]] must equalTo(pubId1)
         (libs.last \ "owner" \ "id").as[ExternalId[User]] must equalTo(user1.externalId)
         (libs.last \ "membership").as[Option[LibraryMembershipInfo]] must equalTo(
-          Some(LibraryMembershipInfo(LibraryAccess.OWNER, listed = true, subscribed = false, permissions = permissionCommander.libraryPermissionsByAccess(lib1, LibraryAccess.OWNER)))
+          Some(LibraryMembershipInfo(LibraryAccess.OWNER, listed = true, subscribed = false, permissions = permissionCommander.libraryPermissionsByAccess(lib1, Some(LibraryAccess.OWNER))))
         )
-
-=======
-        Json.parse(contentAsString(result1)) === Json.parse(
-          s"""
-             {
-              "own" : [
-                {
-                  "id":"${pubId2.id}",
-                  "name":"Catching Jellyfish",
-                  "numFollowers":0,
-                  "numKeeps":0,
-                  "followers":[],
-                  "slug":"catching-jellyfish",
-                  "kind" : "user_created",
-                  "visibility" : "published",
-                  "owner": {
-                    "id":"${user1.externalId.id}",
-                    "firstName":"Spongebob",
-                    "lastName":"Squarepants",
-                    "pictureName":"0.jpg",
-                    "username":"spongebob"
-                  },
-                  "numKeeps" : 0,
-                  "numFollowers" : 0,
-                  "followers": [],
-                  "numCollaborators":0,
-                  "collaborators":[],
-                  "lastKept": ${lib2.createdAt.getMillis},
-                  "following":true,
-                  "membership":{"access":"owner","listed":true,"subscribed":false, "permissions":${Json.toJson(permissionCommander.libraryPermissionsByAccess(lib2, Some(LibraryAccess.OWNER)))}},
-                  "modifiedAt":${lib2.updatedAt.getMillis},
-                  "path": "/spongebob/catching-jellyfish"
-                },
-                {
-                  "id":"${pubId1.id}",
-                  "name":"Krabby Patty",
-                  "numFollowers":0,
-                  "numKeeps":0,
-                  "followers":[],
-                  "slug":"krabby-patty",
-                  "kind" : "user_created",
-                  "visibility" : "secret",
-                  "owner": {
-                    "id":"${user1.externalId.id}",
-                    "firstName":"Spongebob",
-                    "lastName":"Squarepants",
-                    "pictureName":"0.jpg",
-                    "username":"spongebob"
-                  },
-                  "numKeeps" : 0,
-                  "numFollowers" : 0,
-                  "followers": [],
-                  "numCollaborators": 0,
-                  "collaborators": [],
-                  "lastKept": ${lib1.createdAt.getMillis},
-                  "following":true,
-                  "membership":{"access":"owner","listed":true,"subscribed":false, "permissions":${Json.toJson(permissionCommander.libraryPermissionsByAccess(lib1, Some(LibraryAccess.OWNER)))}},
-                  "modifiedAt":${lib1.updatedAt.getMillis},
-                  "path": "/spongebob/krabby-patty"
-                }
-              ]
-            }
-           """)
->>>>>>> 544e43cd
         val result2 = getProfileLibraries(user1, 0, 10, "all")
         status(result2) must equalTo(OK)
         val resultJson2 = contentAsJson(result2)
