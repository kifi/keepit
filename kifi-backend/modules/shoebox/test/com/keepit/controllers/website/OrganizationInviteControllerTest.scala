package com.keepit.controllers.website

import com.google.inject.Injector
import com.keepit.abook.FakeABookServiceClientModule
import com.keepit.common.controller.FakeUserActionsHelper
import com.keepit.common.crypto.{ PublicId, PublicIdConfiguration }
import com.keepit.common.db.{ ExternalId, Id }
import com.keepit.common.mail.EmailAddress
import com.keepit.common.social.FakeSocialGraphModule
import com.keepit.heimdal.FakeHeimdalServiceClientModule
import com.keepit.model.UserFactoryHelper._
import com.keepit.model.OrganizationFactoryHelper._
import com.keepit.model._
import com.keepit.test.ShoeboxTestInjector
import org.specs2.mutable.Specification
import play.api.libs.json.{ JsString, JsValue, Json }
import play.api.mvc.{ Call, Result }
import play.api.test.FakeRequest
import play.api.test.Helpers._

import scala.concurrent.duration.Duration
import scala.concurrent.{ Await, Future }

class OrganizationInviteControllerTest extends Specification with ShoeboxTestInjector {
  implicit def createFakeRequest(route: Call) = FakeRequest(route.method, route.url)

  val controllerTestModules = Seq(
    FakeHeimdalServiceClientModule(),
    FakeABookServiceClientModule(),
    FakeSocialGraphModule()
  )

  "OrganizationInviteController" should {
    "when acceptInvitation is called:" in {
      "succeed on invitation from owner of org" in {
        withDb(controllerTestModules: _*) { implicit injector =>
          val orgId = Id[Organization](1)
          val publicOrgId = Organization.publicId(orgId)(inject[PublicIdConfiguration])
          val (invitee, invite) = db.readWrite { implicit session =>
            val invitee = UserFactory.user().withName("New", "Guy").saved
            val owner = UserFactory.user().withName("Kifi", "Kifi").saved
            val org = OrganizationFactory.organization().withOwner(owner).withHandle(OrganizationHandle("kifi")).saved
<<<<<<< HEAD
=======

>>>>>>> 504a4819
            val invite = inject[OrganizationInviteRepo].save(OrganizationInvite(organizationId = org.id.get, inviterId = owner.id.get, userId = invitee.id, role = OrganizationRole.MEMBER))
            (invitee, invite)
          }

          inject[FakeUserActionsHelper].setUser(invitee, Set(UserExperimentType.ORGANIZATION))
          val request = route.acceptInvitation(publicOrgId, invite.authToken)
          val result = controller.acceptInvitation(publicOrgId, invite.authToken)(request)

          status(result) must equalTo(NO_CONTENT)
        }
      }

      "succeed on member with invite rights" in {
        withDb(controllerTestModules: _*) { implicit injector =>
          val orgId = Id[Organization](1)
          val publicOrgId = Organization.publicId(orgId)(inject[PublicIdConfiguration])
          val (invitee, invite) = db.readWrite { implicit session =>
            val invitee = UserFactory.user().withName("New", "Guy").saved
            val inviter = UserFactory.user().withName("Mr", "Inviter").saved
            val owner = UserFactory.user().withName("Kifi", "Kifi").saved
            val org = OrganizationFactory.organization().withOwner(owner).withHandle(OrganizationHandle("kifi")).saved
            inject[OrganizationMembershipRepo].save(org.newMembership(inviter.id.get, OrganizationRole.MEMBER).withPermissions(Set(OrganizationPermission.INVITE_MEMBERS)))

            val invite = inject[OrganizationInviteRepo].save(OrganizationInvite(organizationId = org.id.get, inviterId = inviter.id.get, userId = invitee.id, role = OrganizationRole.MEMBER))
            (invitee, invite)
          }

          inject[FakeUserActionsHelper].setUser(invitee, Set(UserExperimentType.ORGANIZATION))
          val request = route.acceptInvitation(publicOrgId, invite.authToken)
          val result = controller.acceptInvitation(publicOrgId, invite.authToken)(request)
          status(result) must equalTo(NO_CONTENT)
        }
      }

      "fail from member without invite rights" in {
        withDb(controllerTestModules: _*) { implicit injector =>
          val orgId = Id[Organization](1)
          val publicOrgId = Organization.publicId(orgId)(inject[PublicIdConfiguration])
          val (invitee, invite) = db.readWrite { implicit session =>
            val invitee = UserFactory.user().withName("New", "Guy").saved
            val inviter = UserFactory.user().withName("Mr", "Inviter").saved
            val owner = UserFactory.user().withName("Kifi", "Kifi").saved
            val org = OrganizationFactory.organization().withOwner(owner).withHandle(OrganizationHandle("kifi")).saved
            inject[OrganizationMembershipRepo].save(org.newMembership(inviter.id.get, OrganizationRole.MEMBER))

            val invite = inject[OrganizationInviteRepo].save(OrganizationInvite(organizationId = org.id.get, inviterId = inviter.id.get, userId = invitee.id, role = OrganizationRole.MEMBER))
            (invitee, invite)
          }

          inject[FakeUserActionsHelper].setUser(invitee, Set(UserExperimentType.ORGANIZATION))
          val request = route.acceptInvitation(publicOrgId, invite.authToken)
          val result = controller.acceptInvitation(publicOrgId, invite.authToken)(request)
          result === OrganizationFail.NO_VALID_INVITATIONS
        }
      }

      "fail on bad public id" in {
        withDb(controllerTestModules: _*) { implicit injector =>
          val invitee = db.readWrite { implicit session =>
            UserFactory.user().withName("New", "Guy").saved
          }

          inject[FakeUserActionsHelper].setUser(invitee, Set(UserExperimentType.ORGANIZATION))
          val request = route.acceptInvitation(PublicId[Organization]("12345"), "authToken")
          val result = controller.acceptInvitation(PublicId[Organization]("12345"), "authToken")(request)

          result === OrganizationFail.INVALID_PUBLIC_ID
        }
      }
    }

    "when declineInvitation is called:" in {
      "succeed given a valid public id" in {
        withDb(controllerTestModules: _*) { implicit injector =>
          val inviteRepo = inject[OrganizationInviteRepo]
          val (invitee, org) = db.readWrite { implicit session =>
            val user = UserFactory.user().withName("New", "Guy").saved
            val inviter = UserFactory.user().withName("Mr", "Inviter").saved
            val owner = UserFactory.user().withName("Kifi", "Kifi").saved
            val org = OrganizationFactory.organization().withOwner(owner).withHandle(OrganizationHandle("kifi")).saved
            inject[OrganizationMembershipRepo].save(org.newMembership(inviter.id.get, OrganizationRole.MEMBER).withPermissions(Set(OrganizationPermission.INVITE_MEMBERS)))

            inviteRepo.save(OrganizationInvite(organizationId = org.id.get, inviterId = inviter.id.get, userId = user.id, role = OrganizationRole.MEMBER))
            (user, org)
          }
          val orgId = org.id.get
          val publicOrgId = Organization.publicId(orgId)(inject[PublicIdConfiguration])

          inject[FakeUserActionsHelper].setUser(invitee, Set(UserExperimentType.ORGANIZATION))
          val request = route.declineInvitation(publicOrgId)
          val result = controller.declineInvitation(publicOrgId)(request)
          status(result) must equalTo(NO_CONTENT)

          val inactiveInvites = db.readOnlyMaster { implicit session =>
            inviteRepo.getByOrgAndUserId(orgId, invitee.id.get, state = OrganizationInviteStates.INACTIVE)
          }
          inactiveInvites.length == 1
          inactiveInvites.forall(_.decision == InvitationDecision.DECLINED) === true
        }
      }

      "fail on bad public id" in {
        withDb(controllerTestModules: _*) { implicit injector =>
          val invitee = db.readWrite { implicit session =>
            UserFactory.user().withName("New", "Guy").saved
          }

          inject[FakeUserActionsHelper].setUser(invitee, Set(UserExperimentType.ORGANIZATION))
          val request = route.declineInvitation(PublicId[Organization]("12345"))
          val result = controller.declineInvitation(PublicId[Organization]("12345"))(request)

          result === OrganizationFail.INVALID_PUBLIC_ID
        }
      }
    }

    "when createAnonymousInviteToOrganization is called:" in {
      "succeed for member with invite permissions" in {
        withDb(controllerTestModules: _*) { implicit injector =>
          implicit val config = inject[PublicIdConfiguration]
          val (inviter, org) = db.readWrite { implicit session =>
            val inviter = UserFactory.user().withName("Mr", "Inviter").saved
            val owner = UserFactory.user().withName("Kifi", "Kifi").saved
            val org = OrganizationFactory.organization().withOwner(owner).withHandle(OrganizationHandle("kifi")).saved
            inject[OrganizationMembershipRepo].save(org.newMembership(inviter.id.get, OrganizationRole.MEMBER).withPermissions(Set(OrganizationPermission.VIEW_ORGANIZATION, OrganizationPermission.INVITE_MEMBERS)))
            (inviter, org)
          }

          inject[FakeUserActionsHelper].setUser(inviter, Set(UserExperimentType.ORGANIZATION))
          val request = route.createAnonymousInviteToOrganization(Organization.publicId(org.id.get)).withBody(JsString(""))
          val result = controller.createAnonymousInviteToOrganization(Organization.publicId(org.id.get))(request)

          status(result) === OK

          val allInvitations = db.readOnlyMaster { implicit s =>
            inject[OrganizationInviteRepo].getAllByOrganization(org.id.get)
          }
          allInvitations.size === 1
          val onlyInvitation = allInvitations.head
          val token = onlyInvitation.authToken

          val link = (Json.parse(contentAsString(result)) \ "link").as[String]
          link must contain(s"authToken=$token")
          link must contain(Organization.publicId(org.id.get).id)
          link must contain("http://dev.ezkeep.com:9000/site/") // TODO(ryan): why is this a requirement?
        }
      }

      "fail on member trying to elevate permissions" in {
        withDb(controllerTestModules: _*) { implicit injector =>
          implicit val config = inject[PublicIdConfiguration]
          val (inviter, org) = db.readWrite { implicit session =>
            val inviter = UserFactory.user().withName("Mr", "Inviter").saved
            val owner = UserFactory.user().withName("Kifi", "Kifi").saved
            val org = OrganizationFactory.organization().withOwner(owner).withHandle(OrganizationHandle("kifi")).saved
            inject[OrganizationMembershipRepo].save(org.newMembership(inviter.id.get, OrganizationRole.MEMBER).withPermissions(Set(OrganizationPermission.INVITE_MEMBERS)))
            (inviter, org)
          }

          inject[FakeUserActionsHelper].setUser(inviter, Set(UserExperimentType.ORGANIZATION))
          val request = route.createAnonymousInviteToOrganization(Organization.publicId(org.id.get)).withBody(Json.obj("role" -> OrganizationRole.ADMIN))
          val result = controller.createAnonymousInviteToOrganization(Organization.publicId(org.id.get))(request)

          result === OrganizationFail.INSUFFICIENT_PERMISSIONS
        }
      }

      "fail for member without invite rights" in {
        withDb(controllerTestModules: _*) { implicit injector =>
          implicit val config = inject[PublicIdConfiguration]
          val (inviter, org) = db.readWrite { implicit session =>
            val inviter = UserFactory.user().withName("Mr", "Inviter").saved
            val owner = UserFactory.user().withName("Kifi", "Kifi").saved
            val org = OrganizationFactory.organization().withOwner(owner).withHandle(OrganizationHandle("kifi")).saved
            inject[OrganizationMembershipRepo].save(org.newMembership(inviter.id.get, OrganizationRole.MEMBER))
            (inviter, org)
          }

          inject[FakeUserActionsHelper].setUser(inviter, Set(UserExperimentType.ORGANIZATION))
          val request = route.createAnonymousInviteToOrganization(Organization.publicId(org.id.get)).withBody(Json.obj("role" -> OrganizationRole.MEMBER))
          val result = controller.createAnonymousInviteToOrganization(Organization.publicId(org.id.get))(request)

          result === OrganizationFail.INSUFFICIENT_PERMISSIONS
        }
      }

      "fail on bad public id" in {
        withDb(controllerTestModules: _*) { implicit injector =>
          implicit val config = inject[PublicIdConfiguration]
          val inviter = db.readWrite { implicit session =>
            val inviter = UserFactory.user().withName("Mr", "Inviter").saved
            val owner = UserFactory.user().withName("Kifi", "Kifi").saved
            val org = OrganizationFactory.organization().withOwner(owner).withHandle(OrganizationHandle("kifi")).saved
            inject[OrganizationMembershipRepo].save(org.newMembership(inviter.id.get, OrganizationRole.MEMBER))
            inviter
          }

          inject[FakeUserActionsHelper].setUser(inviter, Set(UserExperimentType.ORGANIZATION))
          val request = route.createAnonymousInviteToOrganization(PublicId[Organization]("12345")).withBody(Json.obj("role" -> OrganizationRole.MEMBER))
          val result = controller.createAnonymousInviteToOrganization(PublicId[Organization]("12345"))(request)

          result === OrganizationFail.INVALID_PUBLIC_ID
        }
      }
    }

    "when inviteUsers is called:" in {
      def setupInviters()(implicit injector: Injector) = {
        db.readWrite { implicit session =>
          val owner = UserFactory.user().withName("The", "Unknown").saved
          val inviter = UserFactory.user().saved
          userEmailAddressCommander.intern(inviter.id.get, EmailAddress("inviter@kifi.com")).get
          val cannot_invite = UserFactory.user().saved
          val not_a_member = UserFactory.user().saved
          val org = OrganizationFactory.organization().withName("Void").withOwner(owner).withMembers(Seq(inviter, cannot_invite)).saved

          val inviterMembership = inject[OrganizationMembershipRepo].getByOrgIdAndUserId(org.id.get, inviter.id.get).get
          inject[OrganizationMembershipRepo].save(inviterMembership.withPermissions(Set(OrganizationPermission.INVITE_MEMBERS, OrganizationPermission.VIEW_ORGANIZATION)))

          (org, owner, inviter, cannot_invite, not_a_member)
        }
      }

      "succeed for member that has invite permissions" in {
        withDb(controllerTestModules: _*) { implicit injector =>
          val (org, owner, inviter, cannot_invite, not_a_member) = setupInviters()
          implicit val config = inject[PublicIdConfiguration]
          val publicId = Organization.publicId(org.id.get)

          inject[FakeUserActionsHelper].setUser(inviter, Set(UserExperimentType.ORGANIZATION))
          val jsonInput = Json.parse(
            s"""{ "invites": [
               |{ "id":  "${not_a_member.externalId.id}"}
               |]}""".stripMargin)
          val request = route.inviteUsers(publicId).withBody(jsonInput)
          val response = controller.inviteUsers(publicId)(request)

          val content = contentAsString(response)
          status(response) === OK
          content must contain(not_a_member.externalId.id)
        }
      }

      "fail on badly formed inputs" in {
        withDb(controllerTestModules: _*) { implicit injector =>
          val (org, owner, inviter, cannot_invite, nonMember) = setupInviters()
          implicit val config = inject[PublicIdConfiguration]
          val publicId = Organization.publicId(org.id.get)

          inject[FakeUserActionsHelper].setUser(inviter, Set(UserExperimentType.ORGANIZATION))

          val badInputs = Seq(
            Json.parse(s"""{ "invites": [{ "id":  "${nonMember.externalId.id}", "email": "ryan@kifi.com"}]}"""), // Both email and id
            Json.parse(s"""{ "invites": [{ "role": "member" }] }""") // neither email nor id
          )

          for (badInput <- badInputs) {
            val request = route.inviteUsers(publicId).withBody(badInput)
            val result = controller.inviteUsers(publicId)(request)
            status(result) === BAD_REQUEST
          }
          1 === 1
        }
      }

      "fail for member without invite rights" in {
        withDb(controllerTestModules: _*) { implicit injector =>
          val (org, owner, inviter, cannot_invite, not_a_member) = setupInviters()
          implicit val config = inject[PublicIdConfiguration]
          val publicId = Organization.publicId(org.id.get)

          inject[FakeUserActionsHelper].setUser(cannot_invite, Set(UserExperimentType.ORGANIZATION))
          val jsonInput = Json.parse(
            s"""{ "invites": [
               |{ "id":  "${not_a_member.externalId.id}"}
                                                         |]}""".stripMargin)
          val request = route.inviteUsers(publicId).withBody(jsonInput)
          val response = controller.inviteUsers(publicId)(request)

          response === OrganizationFail.INSUFFICIENT_PERMISSIONS
        }
      }

      "fail on bad public id" in {
        withDb(controllerTestModules: _*) { implicit injector =>
          val (org, owner, inviter, cannot_invite, not_a_member) = setupInviters()
          implicit val config = inject[PublicIdConfiguration]
          // guaranteed to be random, because it was generated with a random number generator.
          val publicId = PublicId[Organization]("2267")

          inject[FakeUserActionsHelper].setUser(inviter, Set(UserExperimentType.ORGANIZATION))
          val jsonInput = Json.parse(
            s"""{ "invites": [
               |{ "id":  "${not_a_member.externalId.id}"}
                                                         |]}""".stripMargin)
          val request = route.inviteUsers(publicId).withBody(jsonInput)
          val response = controller.inviteUsers(publicId)(request)

          response === OrganizationFail.INVALID_PUBLIC_ID
        }
      }
    }

    "when cancelling invites" in {
      "be able to cancel an email invite" in {
        withDb(controllerTestModules: _*) { implicit injector =>
          val email = EmailAddress("ryan@kifi.com")
          val (org, owner) = db.readWrite { implicit session =>
            val owner = UserFactory.user().withName("Kifi", "Kifi").saved
            val org = OrganizationFactory.organization.withName("Kifi").withOwner(owner).withInvitedEmails(Seq(email)).saved
            (org, owner)
          }
          val publicOrgId = Organization.publicId(org.id.get)(inject[PublicIdConfiguration])

          val body = Json.obj("cancel" -> Json.arr(Json.obj("email" -> email)))
          inject[FakeUserActionsHelper].setUser(owner, Set(UserExperimentType.ORGANIZATION))
          val request = route.cancelInvites(publicOrgId).withBody(body)
          val result = controller.cancelInvites(publicOrgId)(request)

          status(result) must equalTo(OK)
          contentAsString(result) must contain("ryan@kifi.com")
        }
      }
      "be able to cancel a user id invite" in {
        withDb(controllerTestModules: _*) { implicit injector =>
          val (org, owner, rando) = db.readWrite { implicit session =>
            val owner = UserFactory.user().withName("Kifi", "Kifi").saved
            val rando = UserFactory.user().saved
            val org = OrganizationFactory.organization.withName("Kifi").withOwner(owner).withInvitedUsers(Seq(rando)).saved
            (org, owner, rando)
          }
          val publicOrgId = Organization.publicId(org.id.get)(inject[PublicIdConfiguration])

          val body = Json.obj("cancel" -> Json.arr(Json.obj("id" -> rando.externalId)))
          inject[FakeUserActionsHelper].setUser(owner, Set(UserExperimentType.ORGANIZATION))
          val request = route.cancelInvites(publicOrgId).withBody(body)
          val result = controller.cancelInvites(publicOrgId)(request)

          status(result) must equalTo(OK)
          contentAsString(result) must contain(rando.externalId.id)
        }
      }
      "fail if the invite doesn't exist" in {
        withDb(controllerTestModules: _*) { implicit injector =>
          val (org, owner, rando) = db.readWrite { implicit session =>
            val owner = UserFactory.user().withName("Kifi", "Kifi").saved
            val rando = UserFactory.user().saved
            val org = OrganizationFactory.organization.withName("Kifi").withOwner(owner).withInvitedUsers(Seq(rando)).saved
            (org, owner, rando)
          }
          val publicOrgId = Organization.publicId(org.id.get)(inject[PublicIdConfiguration])

          val email = EmailAddress("ryan@kifi.com") // no invite for this email
          val body = Json.obj("cancel" -> Json.arr(Json.obj("email" -> email)))
          inject[FakeUserActionsHelper].setUser(owner, Set(UserExperimentType.ORGANIZATION))
          val request = route.cancelInvites(publicOrgId).withBody(body)
          val result = controller.cancelInvites(publicOrgId)(request)

          status(result) must equalTo(FORBIDDEN) // TODO(ryan): fix the organization fails, this should give a BAD_REQUEST
        }
      }
    }
  }

  private def controller(implicit injector: Injector) = inject[OrganizationInviteController]
  private def route = com.keepit.controllers.website.routes.OrganizationInviteController
  implicit class ResultWrapper(result: Future[Result]) {
    def ===(failure: OrganizationFail) = {
      status(result) must equalTo(failure.status)
      contentType(result) must beSome("application/json")
      (Json.parse(contentAsString(result)) \ "error").as[String] === failure.message
    }
  }
}<|MERGE_RESOLUTION|>--- conflicted
+++ resolved
@@ -40,10 +40,7 @@
             val invitee = UserFactory.user().withName("New", "Guy").saved
             val owner = UserFactory.user().withName("Kifi", "Kifi").saved
             val org = OrganizationFactory.organization().withOwner(owner).withHandle(OrganizationHandle("kifi")).saved
-<<<<<<< HEAD
-=======
-
->>>>>>> 504a4819
+
             val invite = inject[OrganizationInviteRepo].save(OrganizationInvite(organizationId = org.id.get, inviterId = owner.id.get, userId = invitee.id, role = OrganizationRole.MEMBER))
             (invitee, invite)
           }
