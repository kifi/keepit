--- conflicted
+++ resolved
@@ -10,11 +10,7 @@
 import com.keepit.model._
 import com.keepit.test.{ ShoeboxTestInjector, ShoeboxApplication }
 
-<<<<<<< HEAD
-import play.api.libs.json.{ Json }
-=======
 import play.api.libs.json.{ JsArray, Json }
->>>>>>> 4491a8dc
 import play.api.mvc.SimpleResult
 import play.api.test.Helpers._
 import play.api.test._
@@ -99,11 +95,7 @@
           user
         }
         val path = com.keepit.controllers.website.routes.UserController.updateUsername().url
-<<<<<<< HEAD
-        path === "/site/user/username"
-=======
         path === "/site/user/me/username"
->>>>>>> 4491a8dc
 
         inject[FakeActionAuthenticator].setUser(user, Set(ExperimentType.ADMIN))
 
@@ -119,8 +111,6 @@
       }
     }
 
-<<<<<<< HEAD
-=======
     "update user info" in {
       withDb(controllerTestModules: _*) { implicit injector =>
         val user = db.readWrite { implicit session =>
@@ -229,7 +219,6 @@
       }
     }
 
->>>>>>> 4491a8dc
     "basicUserInfo" should {
       "return user info when found" in {
         withDb(controllerTestModules: _*) { implicit injector =>
