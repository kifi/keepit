--- conflicted
+++ resolved
@@ -283,12 +283,7 @@
         inject[FakeGraphServiceClientImpl].setSociallyRelatedEntities(user1.id.get, relationship)
 
         // view as owner
-<<<<<<< HEAD
-        inject[FakeUserActionsHelper].setUser(user1)
-        val result1 = controller.getProfileFollowers(Username("GDubs"), 10)(FakeRequest("GET", routes.UserProfileController.getProfileFollowers(Username("GDubs"), 10).url))
-=======
-        val result1 = getProfileFollowers(Some(user1), Username("GDubs"), 2)
->>>>>>> 27fcd61c
+        val result1 = getProfileFollowers(Some(user1), Username("GDubs"), 10)
         status(result1) must equalTo(OK)
         contentType(result1) must beSome("application/json")
         val resultJson1 = contentAsJson(result1)
