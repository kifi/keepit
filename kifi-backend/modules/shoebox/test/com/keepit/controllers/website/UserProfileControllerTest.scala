package com.keepit.controllers.website

import java.io.File

import com.google.inject.Injector
import com.keepit.abook.FakeABookServiceClientModule
import com.keepit.abook.model.EmailAccountInfo
import com.keepit.commanders.{ LibraryImageCommander, FriendStatusCommander }
import com.keepit.common.controller.{ FakeUserActionsHelper }
import com.keepit.common.crypto.PublicIdConfiguration
import com.keepit.common.db.{ Id, ExternalId }
import com.keepit.common.db.slick.DBSession.RSession
import com.keepit.common.social.FakeSocialGraphModule
import com.keepit.common.store.ImageSize
import com.keepit.graph.FakeGraphServiceClientImpl
import com.keepit.graph.model.{ SociallyRelatedEntities, RelatedEntities }
import com.keepit.heimdal.HeimdalContext
import com.keepit.model.KeepFactoryHelper._
import com.keepit.model.KeepFactory._
import com.keepit.model.LibraryInviteFactory._
import com.keepit.model.LibraryInviteFactoryHelper._
import com.keepit.model.UserFactoryHelper._
import com.keepit.model.UserFactory._
import com.keepit.model.UserConnectionFactoryHelper._
import com.keepit.model.UserConnectionFactory._
import com.keepit.model.LibraryFactoryHelper._
import com.keepit.model.LibraryFactory._
import com.keepit.model.LibraryMembershipFactory._
import com.keepit.model.LibraryMembershipFactoryHelper._
import com.keepit.model._
import com.keepit.scraper.FakeScrapeSchedulerModule
import com.keepit.social.BasicUser
import com.keepit.test.ShoeboxTestInjector
import org.apache.commons.io.FileUtils
import com.keepit.common.time._

import org.specs2.mutable.Specification
import play.api.libs.Files.TemporaryFile

import play.api.libs.json._
import play.api.mvc.{ Call, Result }
import play.api.test.Helpers._
import play.api.test._

import scala.concurrent.duration.Duration
import scala.concurrent.{ Await, Future }
import scala.slick.jdbc.StaticQuery

class UserProfileControllerTest extends Specification with ShoeboxTestInjector {

  val controllerTestModules = Seq(
    FakeScrapeSchedulerModule(),
    FakeABookServiceClientModule(),
    FakeSocialGraphModule())

  "UserProfileController" should {

    "load profile users" in {
      withDb(controllerTestModules: _*) { implicit injector =>
        val (user1, user2, user3, user4, user5, lib1) = db.readWrite { implicit session =>
          val user1 = user().withName("George", "Washington").withUsername("GDubs").withPictureName("pic1").saved
          val user2 = user().withName("Abe", "Lincoln").withUsername("abe").saved
          val user3 = user().withName("Thomas", "Jefferson").withUsername("TJ").saved
          val user4 = user().withName("John", "Adams").withUsername("jayjayadams").saved
          val user5 = user().withName("Ben", "Franklin").withUsername("Benji").saved

          connect(user1 -> user2,
            user1 -> user3,
            user4 -> user1,
            user2 -> user3).saved

          val user1secretLib = libraries(3).map(_.withUser(user1).secret()).saved.head.savedFollowerMembership(user2)

          val user1lib = library().withUser(user1).published().saved.savedFollowerMembership(user5, user4)
          user1lib.visibility === LibraryVisibility.PUBLISHED

          val user3lib = library().withUser(user3).published().saved.savedFollowerMembership(user2)
          val user5lib = library().withUser(user5).published().saved.savedFollowerMembership(user1)
          membership().withLibraryFollower(library().withUser(user5).published().saved, user1).unlisted().saved

          invite().fromLibraryOwner(user3lib).toUser(user1.id.get).withState(LibraryInviteStates.ACTIVE).saved
          invite().fromLibraryOwner(user3lib).toUser(user1.id.get).withState(LibraryInviteStates.ACTIVE).saved // duplicate library invite
          invite().fromLibraryOwner(user5lib).toUser(user1.id.get).withState(LibraryInviteStates.ACCEPTED).saved

          keeps(2).map(_.withLibrary(user1secretLib)).saved
          keeps(3).map(_.withLibrary(user1lib)).saved
          keep().withLibrary(user3lib).saved

          (user1, user2, user3, user4, user5, user1lib)
        }

        def basicUserWFS(user: User, viewerIdOpt: Option[Id[User]])(implicit session: RSession): BasicUserWithFriendStatus = {
          val basicUser = BasicUser.fromUser(user)
          viewerIdOpt map { viewerId =>
            inject[FriendStatusCommander].augmentUser(viewerId, user.id.get, basicUser)
          } getOrElse BasicUserWithFriendStatus.fromWithoutFriendStatus(basicUser)
        }
        db.readOnlyMaster { implicit s =>
          controller.loadProfileUser(user1.id.get, basicUserWFS(user1, user2.id), user2.id, None) === Json.obj(
            "id" -> user1.externalId,
            "firstName" -> user1.firstName,
            "lastName" -> user1.lastName,
            "pictureName" -> "pic1.jpg",
            "username" -> user1.username.value,
            "isFriend" -> true,
            "libraries" -> 2, "connections" -> 3, "followers" -> 3,
            "mLibraries" -> 1, "mConnections" -> 1
          )
          controller.loadProfileUser(user1.id.get, basicUserWFS(user1, user2.id), user2.id, user3.id) === Json.obj(
            "id" -> user1.externalId,
            "firstName" -> user1.firstName,
            "lastName" -> user1.lastName,
            "pictureName" -> "pic1.jpg",
            "username" -> user1.username.value,
            "isFriend" -> true,
            "libraries" -> 2, "connections" -> 3, "followers" -> 3,
            "mLibraries" -> 1, "mConnections" -> 1
          )
          controller.loadProfileUser(user1.id.get, basicUserWFS(user1, None), None, None) === Json.obj(
            "id" -> user1.externalId,
            "firstName" -> user1.firstName,
            "lastName" -> user1.lastName,
            "pictureName" -> "pic1.jpg",
            "username" -> user1.username.value,
            "libraries" -> 1,
            "connections" -> 3, "followers" -> 2
          )
          controller.loadProfileUser(user2.id.get, basicUserWFS(user2, user3.id), user3.id, None) === Json.obj(
            "id" -> user2.externalId,
            "firstName" -> user2.firstName,
            "lastName" -> user2.lastName,
            "pictureName" -> "0.jpg",
            "username" -> user2.username.value,
            "isFriend" -> true,
            "libraries" -> 0, "connections" -> 2, "followers" -> 0,
            "mLibraries" -> 0, "mConnections" -> 1
          )
          controller.loadProfileUser(user2.id.get, basicUserWFS(user2, None), None, None) === Json.obj(
            "id" -> user2.externalId,
            "firstName" -> user2.firstName,
            "lastName" -> user2.lastName,
            "pictureName" -> "0.jpg",
            "username" -> user2.username.value,
            "libraries" -> 0, "connections" -> 2, "followers" -> 0
          )
          controller.loadProfileUser(user2.id.get, basicUserWFS(user2, user2.id), user2.id, user3.id) === Json.obj(
            "id" -> user2.externalId,
            "firstName" -> user2.firstName,
            "lastName" -> user2.lastName,
            "pictureName" -> "0.jpg",
            "username" -> user2.username.value,
            "libraries" -> 0, "connections" -> 2, "followers" -> 0,
            "mLibraries" -> 1, "mConnections" -> 1
          )
        }
        db.readWrite { implicit s =>
          val repo = inject[UserConnectionRepo]
          repo.deactivateAllConnections(user2.id.get)
        }
        db.readOnlyMaster { implicit s =>
          controller.loadProfileUser(user1.id.get, basicUserWFS(user1, user2.id), user2.id, None) === Json.obj(
            "id" -> user1.externalId,
            "firstName" -> user1.firstName,
            "lastName" -> user1.lastName,
            "pictureName" -> "pic1.jpg",
            "username" -> user1.username.value,
            "isFriend" -> false,
            "libraries" -> 2, "connections" -> 2, "followers" -> 3,
            "mLibraries" -> 1, "mConnections" -> 0
          )
        }
      }
    }

    "get profile" in {
      withDb(controllerTestModules: _*) { implicit injector =>
        val (user1, user2, user3, user4, user5, lib1, user5lib) = db.readWrite { implicit session =>
          val user1 = user().withName("George", "Washington").withUsername("GDubs").withPictureName("pic1").saved
          val user2 = user().withName("Abe", "Lincoln").withUsername("abe").saved
          val user3 = user().withName("Thomas", "Jefferson").withUsername("TJ").saved
          val user4 = user().withName("John", "Adams").withUsername("jayjayadams").saved
          val user5 = user().withName("Ben", "Franklin").withUsername("Benji").saved

          inject[UserValueRepo].save(UserValue(userId = user1.id.get, name = UserValueName.USER_DESCRIPTION, value = "First Prez yo!"))
          connect(user1 -> user2,
            user1 -> user3,
            user4 -> user1,
            user2 -> user3).saved

          val user1secretLib = libraries(3).map(_.withUser(user1).withKind(LibraryKind.USER_CREATED).withKeepCount(3).withMemberCount(4).secret()).saved.head.savedFollowerMembership(user2)

          val user1lib = library().withUser(user1).withKind(LibraryKind.USER_CREATED).withKeepCount(3).published().withMemberCount(4).saved.savedFollowerMembership(user5, user4)
          user1lib.visibility === LibraryVisibility.PUBLISHED

          val user3lib = library().withUser(user3).published().withKind(LibraryKind.USER_CREATED).withKeepCount(3).withMemberCount(4).saved
          val user5lib = library().withUser(user5).published().withKind(LibraryKind.USER_CREATED).withKeepCount(3).withMemberCount(4).saved.savedFollowerMembership(user1)
          keep().withLibrary(user5lib).saved
          membership().withLibraryFollower(library().withUser(user5).published().withKind(LibraryKind.USER_CREATED).withKeepCount(3).saved, user1).unlisted().saved

          invite().fromLibraryOwner(user3lib).toUser(user1.id.get).withState(LibraryInviteStates.ACTIVE).saved
          invite().fromLibraryOwner(user3lib).toUser(user1.id.get).withState(LibraryInviteStates.ACTIVE).saved // duplicate library invite
          invite().fromLibraryOwner(user5lib).toUser(user1.id.get).withState(LibraryInviteStates.ACCEPTED).saved

          keeps(2).map(_.withLibrary(user1secretLib)).saved
          keeps(3).map(_.withLibrary(user1lib)).saved
          keep().withLibrary(user3lib).saved

          (user1, user2, user3, user4, user5, user1lib, user5lib)
        }
        db.readOnlyMaster { implicit s =>
          val libMem = libraryMembershipRepo.getWithLibraryIdAndUserId(lib1.id.get, user4.id.get).get
          libMem.access === LibraryAccess.READ_ONLY
          libMem.state.value === "active"

          import com.keepit.common.db.slick.StaticQueryFixed.interpolation
          val ret1 = sql"select count(*) from library_membership lm, library lib where lm.library_id = lib.id and lm.user_id = 4".as[Int].firstOption.getOrElse(0)
          ret1 === 1
          val ret2 = sql"select count(*) from library_membership lm, library lib where lm.library_id = lib.id and lm.user_id = 4 and lib.state = 'active' and lm.state = 'active' and lm.listed and lib.visibility = 'published'".as[Int].firstOption.getOrElse(0)
          ret2 === 1

          libraryMembershipRepo.countNonTrivialLibrariesWithUserIdAndAccess(user1.id.get, LibraryAccess.OWNER) === 4
          libraryMembershipRepo.countNonTrivialLibrariesWithUserIdAndAccess(user2.id.get, LibraryAccess.OWNER) === 0
          libraryMembershipRepo.countNonTrivialLibrariesWithUserIdAndAccess(user3.id.get, LibraryAccess.OWNER) === 1
          libraryMembershipRepo.countNonTrivialLibrariesWithUserIdAndAccess(user4.id.get, LibraryAccess.OWNER) === 0
          val ret3 = StaticQuery.queryNA[Long](
            s"select l.id from library_membership lm, library l where " +
              s"lm.library_id = l.id and l.kind = 'user_created' and l.last_kept is not null and l.keep_count > 1 and l.state = 'active' and " +
              s"lm.user_id = ${user5.id.get} and lm.access = '${LibraryAccess.OWNER.value}' and lm.state = 'active'")
            .list
          ret3 === Seq(user5lib.id.get.id)
          libraryMembershipRepo.countNonTrivialLibrariesWithUserIdAndAccess(user5.id.get, LibraryAccess.OWNER) === 1

          libraryRepo.countOwnerLibrariesForAnonymous(user1.id.get) === 1
          libraryRepo.countOwnerLibrariesForAnonymous(user2.id.get) === 0
          libraryRepo.countOwnerLibrariesForAnonymous(user3.id.get) === 1
          libraryRepo.countOwnerLibrariesForAnonymous(user4.id.get) === 0
          libraryRepo.countOwnerLibrariesForAnonymous(user5.id.get) === 2
          libraryRepo.countOwnerLibrariesForOtherUser(user1.id.get, user5.id.get) === 1
          libraryRepo.countOwnerLibrariesForOtherUser(user1.id.get, user2.id.get) === 2
          libraryRepo.countOwnerLibrariesForOtherUser(user2.id.get, user5.id.get) === 0
          libraryRepo.countOwnerLibrariesForOtherUser(user3.id.get, user5.id.get) === 1
          libraryRepo.countOwnerLibrariesForOtherUser(user4.id.get, user5.id.get) === 0
          libraryRepo.countOwnerLibrariesForOtherUser(user5.id.get, user1.id.get) === 2
        }

        //non existing username
        status(getProfile(Some(user1), Username("foo"))) must equalTo(NOT_FOUND)

        //seeing a profile from an anonymos user
        val anonViewer = getProfile(None, user1.username)
        status(anonViewer) must equalTo(OK)
        contentType(anonViewer) must beSome("application/json")
        contentAsJson(anonViewer) === Json.parse(
          s"""
            {
              "id":"${user1.externalId.id}",
              "firstName":"George",
              "lastName":"Washington",
              "pictureName":"pic1.jpg",
              "username": "GDubs",
              "numLibraries": 1,
              "numFollowedLibraries": 1,
              "numCollabLibraries":0,
              "numKeeps": 5,
              "numConnections": 3,
              "numFollowers": 2,
              "biography": "First Prez yo!"
            }
          """)

        //seeing a profile of my own
        val selfViewer = getProfile(Some(user1), user1.username)
        status(selfViewer) must equalTo(OK)
        contentType(selfViewer) must beSome("application/json")
        val res2 = contentAsJson(selfViewer)
        res2 === Json.parse(
          s"""
            {
              "id":"${user1.externalId.id}",
              "firstName":"George",
              "lastName":"Washington",
              "pictureName":"pic1.jpg",
              "username": "GDubs",
              "numLibraries": 4,
              "numFollowedLibraries": 2,
              "numCollabLibraries": 0,
              "numKeeps": 5,
              "numConnections": 3,
              "numFollowers": 3,
              "numInvitedLibraries": 1,
              "biography": "First Prez yo!"
            }
          """)

        //seeing a profile from another user (friend)
        val friendViewer = getProfile(Some(user2), user1.username)
        status(friendViewer) must equalTo(OK)
        contentType(friendViewer) must beSome("application/json")
        val res3 = contentAsJson(friendViewer)
        res3 === Json.parse(
          s"""
            {
              "id":"${user1.externalId.id}",
              "firstName":"George",
              "lastName":"Washington",
              "pictureName":"pic1.jpg",
              "username": "GDubs",
              "isFriend": true,
              "numLibraries": 2,
              "numFollowedLibraries": 1,
              "numCollabLibraries":1,
              "numKeeps": 5,
              "numConnections": 3,
              "numFollowers": 3,
              "biography": "First Prez yo!"
            }
          """)
      }
    }

    "get profile libraries" in {
      withDb(controllerTestModules: _*) { implicit injector =>
        implicit val config = inject[PublicIdConfiguration]
        val (user1, user2, user3, lib1, lib2, lib3, keep1) = db.readWrite { implicit s =>
          val user1 = user().withName("first", "user").withUsername("firstuser").saved
          val user2 = user().withName("second", "user").withUsername("seconduser").withPictureName("alf").saved
          val user3 = user().withName("third", "user").withUsername("thirduser").withPictureName("asdf").saved
          val library1 = library().withName("lib1").withUser(user1).published.withSlug("lib1").withMemberCount(11).withColor("blue").withDesc("My first library!").saved.savedFollowerMembership(user2).savedCollaboratorMembership(user3)
          val library2 = library().withName("lib2").withUser(user2).secret.withSlug("lib2").withMemberCount(22).saved
          val library3 = library().withName("lib3").withUser(user2).secret.withSlug("lib3").withMemberCount(33).saved.savedFollowerMembership(user1)
          val k1 = keep().withLibrary(library1).saved
          (user1, user2, user3, library1, library2, library3, k1)
        }

        val pubId1 = Library.publicId(lib1.id.get)
        val pubId2 = Library.publicId(lib2.id.get)
        val pubId3 = Library.publicId(lib3.id.get)

        val (basicUser1, basicUser2) = db.readOnlyMaster { implicit s =>
          (basicUserRepo.load(user1.id.get), basicUserRepo.load(user2.id.get))
        }

        // test viewing my own libraries
        val result1 = getProfileLibraries(Some(user1), user1.username, 0, 10, "own")
        val lib1Updated = db.readOnlyMaster { libraryRepo.get(lib1.id.get)(_) }
        status(result1) must equalTo(OK)
        contentType(result1) must beSome("application/json")
        val expected = Json.parse(
          s"""
          {
            "own": [
              {
                "id": "${pubId1.id}",
                "name": "lib1",
                "description": "My first library!",
                "color": "${LibraryColor.BLUE.hex}",
                "slug": "lib1",
                "kind": "user_created",
                "visibility": "published",
                "owner":{
                  "id":"${user1.externalId.id}",
                  "firstName":"first",
                  "lastName":"user",
                  "pictureName":"0.jpg",
                  "username":"firstuser"
                },
                "numKeeps": 1,
                "numFollowers": 1,
                "followers": [
                  {
                    "id": "${user2.externalId.id}",
                    "firstName": "second",
                    "lastName": "user",
                    "pictureName": "alf.jpg",
                    "username": "seconduser"
                  }],
                "numCollaborators":1,
                "collaborators":[
                  {
                    "id": "${user3.externalId.id}",
                    "firstName": "third",
                    "lastName": "user",
                    "pictureName": "asdf.jpg",
                    "username": "thirduser"
                  }],
                "lastKept":${keep1.createdAt.getMillis},
                "listed": true,
                "following":true,
                "membership":"owner",
                "modifiedAt":${lib1Updated.updatedAt.getMillis}
              }
             ]
          }
         """)
        Json.parse(contentAsString(result1)) must equalTo(expected)

        // test viewing following libraries
        val result2 = getProfileLibraries(Some(user1), user1.username, 0, 10, "following")
        status(result2) must equalTo(OK)
        contentType(result2) must beSome("application/json")
        Json.parse(contentAsString(result2)) must equalTo(Json.parse(
          s"""
          {
            "following": [
              {
                "id":"${pubId3.id}",
                "name":"lib3",
                "slug":"lib3",
                "visibility":"secret",
                "owner":{
                  "id":"${basicUser2.externalId.id}",
                  "firstName":"second",
                  "lastName":"user",
                  "pictureName":"alf.jpg",
                  "username":"seconduser"
                },
                "numKeeps":0,
                "numFollowers":1,
                "followers":[],
                "numCollaborators":0,
                "collaborators":[],
                "lastKept":${lib3.createdAt.getMillis},
                "following": true,
<<<<<<< HEAD
                "membership": "read_only",
                "modifiedAt":${lib3.updatedAt.getMillis}
=======
                "modifiedAt":${lib3.updatedAt.getMillis},
                "kind":"user_created"
>>>>>>> 8efad813
              }
            ]
          }
        """
        ))

        // test viewing invited libraries
        val result3 = getProfileLibraries(Some(user1), user1.username, 0, 10, "invited")
        status(result3) must equalTo(OK)
        contentType(result3) must beSome("application/json")
        Json.parse(contentAsString(result3)) === Json.parse("""{"invited":[]}""")

        // test all libraries
        val result4 = getProfileLibraries(Some(user1), user1.username, 0, 10, "all")
        status(result4) must equalTo(OK)
        contentType(result4) must beSome("application/json")
        val resultJson4 = contentAsJson(result4)
        (resultJson4 \ "own").as[Seq[JsObject]].length === 1
        (resultJson4 \ "following").as[Seq[JsObject]].length === 1
        (resultJson4 \ "invited").as[Seq[JsObject]].length === 0

        // test viewing other library
        val result5 = getProfileLibraries(Some(user1), user2.username, 0, 10, "following")
        status(result5) must equalTo(OK)
        contentType(result5) must beSome("application/json")
        val result5Json = (contentAsJson(result5) \ "following").as[Seq[JsObject]]
        (result5Json.head \ "name").as[String] === "lib1"
        (result5Json.head \ "numFollowers").as[Int] === 1
      }
    }

    "get profile connections" in {
      withDb(controllerTestModules: _*) { implicit injector =>
        val (user1, user2, user3, user4, user5) = db.readWrite { implicit session =>
          val user1 = user().withName("George", "Washington").withUsername("GDubs").withPictureName("pic1").saved
          val user2 = user().withName("Abe", "Lincoln").withUsername("abe").saved
          val user3 = user().withName("Thomas", "Jefferson").withUsername("TJ").saved
          val user4 = user().withName("John", "Adams").withUsername("jayjayadams").saved
          val user5 = user().withName("Ben", "Franklin").withUsername("Benji").saved

          connect(user1 -> user3).saved
          connect(user1 -> user4).saved
          connect(user2 -> user4).saved
          (user1, user2, user3, user4, user5)
        }

        val relationship = SociallyRelatedEntities(
          RelatedEntities[User, User](user1.id.get, Seq(user4.id.get -> .1, user5.id.get -> .4, user2.id.get -> .2, user3.id.get -> .3)),
          RelatedEntities[User, SocialUserInfo](user1.id.get, Seq.empty),
          RelatedEntities[User, SocialUserInfo](user1.id.get, Seq.empty),
          RelatedEntities[User, EmailAccountInfo](user1.id.get, Seq.empty)
        )
        inject[FakeGraphServiceClientImpl].setSociallyRelatedEntities(user1.id.get, relationship)
        // view as owner
        val result1 = getProfileConnections(Some(user1), Username("GDubs"), 10)
        status(result1) must equalTo(OK)
        contentType(result1) must beSome("application/json")
        val resultJson1 = contentAsJson(result1)
        (resultJson1 \ "count") === JsNumber(2)
        (resultJson1 \\ "id") === Seq(user3, user4).map(u => JsString(u.externalId.id))
        (resultJson1 \ "ids") === JsArray()

        // view as anybody
        val result2 = getProfileConnections(Some(user4), Username("GDubs"), 10)
        status(result2) must equalTo(OK)
        contentType(result2) must beSome("application/json")
        val resultJson2 = contentAsJson(result2)
        (resultJson2 \ "count") === JsNumber(2)
        (resultJson2 \\ "id") === Seq(user4, user3).map(u => JsString(u.externalId.id))
        (resultJson2 \ "ids") === JsArray()

        (resultJson2 \ "invitations").isInstanceOf[JsUndefined] === true

        db.readWrite { implicit s =>
          friendRequestRepo.save(FriendRequest(senderId = user5.id.get, recipientId = user1.id.get, messageHandle = None))
        }

        val result3 = getProfileConnections(Some(user4), Username("GDubs"), 10)
        status(result3) must equalTo(OK)
        contentType(result3) must beSome("application/json")
        val resultJson3 = contentAsJson(result3)
        (resultJson3 \ "count") === JsNumber(2)
        (resultJson3 \\ "id") === Seq(user4, user3).map(u => JsString(u.externalId.id))
        (resultJson3 \ "ids") === JsArray()

        (resultJson3 \ "invitations").isInstanceOf[JsUndefined] === true

        val result4 = getProfileConnections(Some(user1), Username("GDubs"), 10)
        status(result4) must equalTo(OK)
        contentType(result4) must beSome("application/json")
        val resultJson4 = contentAsJson(result4)
        (resultJson4 \ "count") === JsNumber(2)
        (resultJson4 \ "users" \\ "id") === Seq(user3, user4).map(u => JsString(u.externalId.id))
        (resultJson4 \ "ids") === JsArray()

        (resultJson4 \ "invitations" \\ "id") === Seq(user5).map(u => JsString(u.externalId.id))
      }
    }

    "get profile followers" in {
      withDb(controllerTestModules: _*) { implicit injector =>
        val (user1, user2, user3, user4, user5) = db.readWrite { implicit session =>
          val user1 = user().withName("George", "Washington").withUsername("GDubs").withPictureName("pic1").saved
          val user2 = user().withName("Abe", "Lincoln").withUsername("abe").saved
          val user3 = user().withName("Thomas", "Jefferson").withUsername("TJ").saved
          val user4 = user().withName("John", "Adams").withUsername("jayjayadams").saved
          val user5 = user().withName("Ben", "Franklin").withUsername("Benji").saved

          libraries(3).map(_.withUser(user1).secret()).saved.head.savedFollowerMembership(user2, user3) // create 3 secret libraries, one is follower by user2 and user3
          library().withUser(user1).published().saved.savedFollowerMembership(user5, user4) // create 1 published library, followed by user4 and user 5
          connect(user1 -> user3).saved
          (user1, user2, user3, user4, user5)
        }

        val relationship = SociallyRelatedEntities(
          RelatedEntities[User, User](user1.id.get, Seq(user4.id.get -> .1, user5.id.get -> .4, user2.id.get -> .2, user3.id.get -> .3)),
          RelatedEntities[User, SocialUserInfo](user1.id.get, Seq.empty),
          RelatedEntities[User, SocialUserInfo](user1.id.get, Seq.empty),
          RelatedEntities[User, EmailAccountInfo](user1.id.get, Seq.empty)
        )
        inject[FakeGraphServiceClientImpl].setSociallyRelatedEntities(user1.id.get, relationship)

        // view as owner
        val result1 = getProfileFollowers(Some(user1), Username("GDubs"), 2)
        status(result1) must equalTo(OK)
        contentType(result1) must beSome("application/json")
        val resultJson1 = contentAsJson(result1)
        (resultJson1 \ "count") === JsNumber(4)
        (resultJson1 \\ "id") === Seq(user3, user5).map(u => JsString(u.externalId.id))
        (resultJson1 \ "ids") === Json.toJson(Seq(user2, user4).map(_.externalId))

        // view as anybody
        val result2 = getProfileFollowers(Some(user4), Username("GDubs"), 10)
        status(result2) must equalTo(OK)
        contentType(result2) must beSome("application/json")
        val resultJson2 = contentAsJson(result2)
        (resultJson2 \ "count") === JsNumber(2)
        (resultJson2 \\ "id") === Seq(user4, user5).map(u => JsString(u.externalId.id))
        (resultJson2 \ "ids") === JsArray()

        val result3 = getProfileFollowers(Some(user2), Username("GDubs"), 10)
        status(result3) must equalTo(OK)
        contentType(result3) must beSome("application/json")
        val resultJson3 = contentAsJson(result3)
        (resultJson3 \ "count") === JsNumber(3)
        (resultJson3 \\ "id") === Seq(user2, user4, user5).map(u => JsString(u.externalId.id))
        (resultJson3 \ "ids") === JsArray()

        (resultJson3 \ "invitations").isInstanceOf[JsUndefined] === true

      }
    }

    "get mutual connections" in {
      withDb(controllerTestModules: _*) { implicit injector =>
        val (user1, user2, user3, user4, user5, user6) = db.readWrite { implicit session =>
          val user1 = user().withName("George", "Washington").withUsername("GDubs").withPictureName("pic1").saved
          val user2 = user().withName("Abe", "Lincoln").withUsername("abe").saved
          val user3 = user().withName("Thomas", "Jefferson").withUsername("TJ").saved
          val user4 = user().withName("John", "Adams").withUsername("jayjayadams").saved
          val user5 = user().withName("Ben", "Franklin").withUsername("Benji").saved
          val user6 = user().withName("Nikola", "Tesla").withUsername("wizard").saved

          connect(user1 -> user2, user1 -> user3, user4 -> user1, user2 -> user3, user2 -> user4, user2 -> user5, user3 -> user5, user2 -> user6).saved

          (user1, user2, user3, user4, user5, user6)
        }

        { // unauthenticated vistor
          val result = getMutualConnections(None, user1.externalId)
          status(result) === FORBIDDEN
        }

        { // self
          val result = getMutualConnections(Some(user1), user1.externalId)
          status(result) === BAD_REQUEST
        }

        { // connected
          val result = getMutualConnections(Some(user1), user2.externalId)
          status(result) === OK
          contentType(result) === Some("application/json")
          val content = contentAsJson(result)
          (content \\ "id") === Seq(user3, user4).map(u => JsString(u.externalId.id))
          (content \\ "connections") === Seq(JsNumber(3), JsNumber(2))
          (content \ "count") === JsNumber(2)
        }

        { // connected, symmetrical
          val result = getMutualConnections(Some(user2), user1.externalId)
          status(result) === OK
          contentType(result) === Some("application/json")
          val content = contentAsJson(result)
          (content \\ "id") === Seq(user4, user3).map(u => JsString(u.externalId.id))
          (content \\ "connections") === Seq(JsNumber(2), JsNumber(3))
          (content \ "count") === JsNumber(2)
        }

        { // connected, no mutual connections
          val result = getMutualConnections(Some(user2), user6.externalId)
          status(result) === OK
          contentType(result) === Some("application/json")
          val content = contentAsJson(result)
          (content \\ "id") === Seq.empty
          (content \\ "connections") === Seq.empty
          (content \ "count") === JsNumber(0)

          (content \ "invitations").isInstanceOf[JsUndefined] === true
        }
      }
    }
  }

  private def getProfile(viewerOpt: Option[User], username: Username)(implicit injector: Injector): Future[Result] = {
    setViewer(viewerOpt)
    controller.getProfile(username)(request(routes.UserProfileController.getProfile(username)))
  }

  private def getProfileLibraries(viewerOpt: Option[User], username: Username, page: Int, size: Int, filter: String)(implicit injector: Injector): Future[Result] = {
    setViewer(viewerOpt)
    controller.getProfileLibraries(username, page, size, filter)(request(routes.UserProfileController.getProfileLibraries(username, page, size, filter)))
  }

  private def getProfileFollowers(viewerOpt: Option[User], username: Username, limit: Int)(implicit injector: Injector): Future[Result] = {
    setViewer(viewerOpt)
    controller.getProfileFollowers(username, limit)(request(routes.UserProfileController.getProfileFollowers(username, limit)))
  }

  private def getProfileConnections(viewerOpt: Option[User], username: Username, limit: Int)(implicit injector: Injector): Future[Result] = {
    setViewer(viewerOpt)
    controller.getProfileConnections(username, limit)(request(routes.UserProfileController.getProfileFollowers(username, limit)))
  }

  private def getMutualConnections(viewerOpt: Option[User], id: ExternalId[User])(implicit injector: Injector): Future[Result] = {
    setViewer(viewerOpt)
    controller.getMutualConnections(id)(request(routes.UserProfileController.getMutualConnections(id)))
  }

  private def controller(implicit injector: Injector) = inject[UserProfileController]
  private def request(route: Call) = FakeRequest(route.method, route.url)
  private def setViewer(viewerOpt: Option[User])(implicit injector: Injector): Unit = {
    viewerOpt match {
      case Some(user) => inject[FakeUserActionsHelper].setUser(user)
      case None => inject[FakeUserActionsHelper].unsetUser()
    }
  }
}<|MERGE_RESOLUTION|>--- conflicted
+++ resolved
@@ -421,13 +421,9 @@
                 "collaborators":[],
                 "lastKept":${lib3.createdAt.getMillis},
                 "following": true,
-<<<<<<< HEAD
                 "membership": "read_only",
-                "modifiedAt":${lib3.updatedAt.getMillis}
-=======
                 "modifiedAt":${lib3.updatedAt.getMillis},
                 "kind":"user_created"
->>>>>>> 8efad813
               }
             ]
           }
