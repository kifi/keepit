--- conflicted
+++ resolved
@@ -246,13 +246,8 @@
           }""".stripMargin))
 
         val user2 = db.readWrite { implicit s =>
-<<<<<<< HEAD
-          val user2 = userRepo.save(User(firstName = "Baron", lastName = "Hsu", createdAt = t1, username = Some(Username("bhsu"))))
+          val user2 = userRepo.save(User(firstName = "Baron", lastName = "Hsu", createdAt = t1, username = Username("bhsu"), normalizedUsername = "test"))
           libraryInviteRepo.save(LibraryInvite(libraryId = lib1.id.get, inviterId = user1.id.get, userId = user2.id, access = LibraryAccess.READ_ONLY, authToken = "abc", passPhrase = "def"))
-=======
-          val user2 = userRepo.save(User(firstName = "Baron", lastName = "Hsu", createdAt = t1, username = Username("bhsu"), normalizedUsername = "test"))
-          libraryInviteRepo.save(LibraryInvite(libraryId = lib1.id.get, ownerId = user1.id.get, userId = user2.id, access = LibraryAccess.READ_ONLY, authToken = "abc", passPhrase = "def"))
->>>>>>> db74a9e8
           user2
         }
         inject[FakeUserActionsHelper].setUser(user2)
