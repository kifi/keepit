package com.keepit.controllers.website

import com.keepit.abook.FakeABookServiceClientModule
import com.keepit.commanders.{ FullLibraryInfo, LibraryInfo }
import com.keepit.common.controller.{ FakeActionAuthenticator, FakeActionAuthenticatorModule }
import com.keepit.common.crypto.{ FakeCryptoModule, PublicIdConfiguration }
import com.keepit.common.db.ExternalId
import com.keepit.common.external.FakeExternalServiceModule
import com.keepit.common.mail.FakeMailModule
import com.keepit.common.social.FakeSocialGraphModule
import com.keepit.common.store.FakeShoeboxStoreModule
import com.keepit.common.time._
import com.keepit.cortex.FakeCortexServiceClientModule
import com.keepit.model._
import com.keepit.scraper.{ FakeScrapeSchedulerModule, FakeScrapeSchedulerConfigModule }
import com.keepit.search.FakeSearchServiceClientModule
import com.keepit.shoebox.{ FakeKeepImportsModule, FakeShoeboxServiceModule }
import com.keepit.test.ShoeboxTestInjector
import org.joda.time.DateTime
import org.specs2.mutable.Specification
import play.api.libs.json.{ JsArray, Json }
import play.api.mvc.Result
import play.api.test.Helpers._
import play.api.test._
import com.keepit.common.json._

import scala.concurrent.Future

class LibraryControllerTest extends Specification with ShoeboxTestInjector {
  val modules = Seq(
    FakeCryptoModule(),
    FakeActionAuthenticatorModule(),
    FakeShoeboxStoreModule(),
    FakeABookServiceClientModule(),
    FakeKeepImportsModule(),
    FakeMailModule(),
    FakeExternalServiceModule(),
    FakeCortexServiceClientModule(),
    FakeSearchServiceClientModule(),
    FakeScrapeSchedulerConfigModule(),
    FakeSocialGraphModule(),
    FakeScrapeSchedulerModule(),
    FakeShoeboxServiceModule()
  )

  "LibraryController" should {

    "create library" in {
      withDb(modules: _*) { implicit injector =>
        val t1 = new DateTime(2014, 7, 21, 6, 59, 0, 0, DEFAULT_DATE_TIME_ZONE)
        val libraryController = inject[LibraryController]
        val testPath = com.keepit.controllers.website.routes.LibraryController.addLibrary().url
        val user = db.readWrite { implicit s =>
          userRepo.save(User(firstName = "Aaron", lastName = "Hsu", createdAt = t1))
        }
        val inputJson1 = Json.obj(
          "name" -> "Library1",
          "slug" -> "lib1",
          "visibility" -> "secret",
          "collaborators" -> Json.arr(),
          "followers" -> Json.arr(),
          "memberCount" -> 1
        )
        inject[FakeActionAuthenticator].setUser(user)
        val request1 = FakeRequest("POST", testPath).withBody(inputJson1)
        val result1 = libraryController.addLibrary()(request1)
        status(result1) must equalTo(OK)
        contentType(result1) must beSome("application/json")

        val parse1 = Json.parse(contentAsString(result1)).as[FullLibraryInfo]
        parse1.name === "Library1"
        parse1.slug.value === "lib1"
        parse1.visibility.value === "secret"
        parse1.keeps.size === 0
        parse1.ownerId === user.externalId

        val inputJson2 = Json.obj(
          "name" -> "Invalid Library - Slug",
          "slug" -> "lib2 abcd",
          "visibility" -> "secret",
          "collaborators" -> Json.arr(),
          "followers" -> Json.arr(),
          "memberCount" -> 1
        )
        val request2 = FakeRequest("POST", testPath).withBody(inputJson2)
        val result2: Future[Result] = libraryController.addLibrary()(request2)
        status(result2) must equalTo(BAD_REQUEST)
        contentType(result2) must beSome("application/json")

        // Re-add Library 1
        val request3 = FakeRequest("POST", com.keepit.controllers.website.routes.LibraryController.addLibrary().url).withBody(inputJson1)
        val result3: Future[Result] = libraryController.addLibrary()(request3)
        status(result3) must equalTo(BAD_REQUEST)
        contentType(result3) must beSome("application/json")

        val inputJson4 = Json.obj(
          "name" -> "Invalid Name - \"",
          "slug" -> "lib5",
          "visibility" -> "secret",
          "collaborators" -> Json.arr(),
          "followers" -> Json.arr(),
          "memberCount" -> 1
        )
        val request4 = FakeRequest("POST", com.keepit.controllers.website.routes.LibraryController.addLibrary().url).withBody(inputJson4)
        val result4: Future[Result] = libraryController.addLibrary()(request4)
        status(result4) must equalTo(BAD_REQUEST)
        contentType(result4) must beSome("application/json")
      }
    }

    "modify library" in {
      withDb(modules: _*) { implicit injector =>
        implicit val config = inject[PublicIdConfiguration]
        val t1 = new DateTime(2014, 7, 21, 6, 59, 0, 0, DEFAULT_DATE_TIME_ZONE)
        val libraryController = inject[LibraryController]

        val (user1, lib1) = db.readWrite { implicit s =>
          val user = userRepo.save(User(firstName = "Aaron", lastName = "Hsu", createdAt = t1, username = Some(Username("ahsu"))))
          val library = libraryRepo.save(Library(name = "Library1", ownerId = user.id.get, slug = LibrarySlug("lib1"), memberCount = 1, visibility = LibraryVisibility.SECRET))
          libraryMembershipRepo.save(LibraryMembership(libraryId = library.id.get, userId = user.id.get, access = LibraryAccess.OWNER, showInSearch = true))
          (user, library)
        }

        val pubId = Library.publicId(lib1.id.get)
        val testPath = com.keepit.controllers.website.routes.LibraryController.modifyLibrary(pubId).url
        inject[FakeActionAuthenticator].setUser(user1)

        val inputJson1 = Json.obj("name" -> "Library2")
        val request1 = FakeRequest("POST", testPath).withBody(inputJson1)
        val result1: Future[Result] = libraryController.modifyLibrary(pubId)(request1)
        status(result1) must equalTo(OK)
        contentType(result1) must beSome("application/json")

        Json.parse(contentAsString(result1)).as[LibraryInfo].name === "Library2"

        val inputJson2 = Json.obj("slug" -> "lib2", "description" -> "asdf", "visibility" -> LibraryVisibility.PUBLISHED.value)
        val request2 = FakeRequest("POST", testPath).withBody(inputJson2)
        val result2: Future[Result] = libraryController.modifyLibrary(pubId)(request2)
        status(result2) must equalTo(OK)
        contentType(result2) must beSome("application/json")

        val expected = Json.parse(
          s"""
             |{
             |"id":"${pubId.id}",
             |"name":"Library2",
             |"visibility":"published",
             |"shortDescription":"asdf",
             |"url":"/ahsu/lib2",
             |"ownerId":"${user1.externalId}",
             |"numKeeps":0
             |}
           """.stripMargin)
        Json.parse(contentAsString(result2)) must equalTo(expected)
      }
    }

    "remove library" in {
      withDb(modules: _*) { implicit injector =>
        implicit val config = inject[PublicIdConfiguration]
        val t1 = new DateTime(2014, 7, 21, 6, 59, 0, 0, DEFAULT_DATE_TIME_ZONE)
        val libraryController = inject[LibraryController]

        val (user1, lib1, lib2) = db.readWrite { implicit s =>
          val user1 = userRepo.save(User(firstName = "Aaron", lastName = "Hsu", createdAt = t1))
          val user2 = userRepo.save(User(firstName = "Someone", lastName = "Else", createdAt = t1))
          val library1 = libraryRepo.save(Library(name = "Library1", ownerId = user1.id.get, slug = LibrarySlug("lib1"), memberCount = 1, visibility = LibraryVisibility.SECRET))
          libraryMembershipRepo.save(LibraryMembership(libraryId = library1.id.get, userId = user1.id.get, access = LibraryAccess.OWNER, showInSearch = true))
          val library2 = libraryRepo.save(Library(name = "Library2", ownerId = user2.id.get, slug = LibrarySlug("lib2"), memberCount = 1, visibility = LibraryVisibility.SECRET))
          libraryMembershipRepo.save(LibraryMembership(libraryId = library2.id.get, userId = user2.id.get, access = LibraryAccess.OWNER, showInSearch = true))
          (user1, library1, library2)
        }
        val pubId1 = Library.publicId(lib1.id.get)
        val pubId2 = Library.publicId(lib2.id.get)

        val testPath1 = com.keepit.controllers.website.routes.LibraryController.removeLibrary(pubId1).url
        inject[FakeActionAuthenticator].setUser(user1)
        val request1 = FakeRequest("POST", testPath1)
        val result1: Future[Result] = libraryController.removeLibrary(pubId1)(request1)
        status(result1) must equalTo(OK)
        contentType(result1) must beSome("application/json")

        val testPath2 = com.keepit.controllers.website.routes.LibraryController.removeLibrary(pubId2).url
        val request2 = FakeRequest("POST", testPath2)
        val result2: Future[Result] = libraryController.removeLibrary(pubId2)(request2)
        status(result2) must equalTo(BAD_REQUEST)
        contentType(result2) must beSome("application/json")
      }
    }

    "get library by public id" in {
      withDb(modules: _*) { implicit injector =>
        implicit val config = inject[PublicIdConfiguration]
        val t1 = new DateTime(2014, 7, 21, 6, 59, 0, 0, DEFAULT_DATE_TIME_ZONE)
        val libraryController = inject[LibraryController]

        val (user1, user2, lib1) = db.readWrite { implicit s =>
          val user1 = userRepo.save(User(firstName = "Aaron", lastName = "Hsu", createdAt = t1, username = Some(Username("ahsu"))))
          val user2 = userRepo.save(User(firstName = "AyAy", lastName = "Ron", createdAt = t1, username = Some(Username("ayayron"))))

          val library = libraryRepo.save(Library(name = "Library1", ownerId = user1.id.get, slug = LibrarySlug("lib1"), memberCount = 1, visibility = LibraryVisibility.SECRET))
          libraryMembershipRepo.save(LibraryMembership(userId = user1.id.get, libraryId = library.id.get, access = LibraryAccess.OWNER, showInSearch = true))
          (user1, user2, library)
        }

        val pubId1 = Library.publicId(lib1.id.get)

        val testPath1 = com.keepit.controllers.website.routes.LibraryController.getLibraryById(pubId1).url
        inject[FakeActionAuthenticator].setUser(user1)
        val request1 = FakeRequest("GET", testPath1)
        val result1: Future[Result] = libraryController.getLibraryById(pubId1)(request1)
        status(result1) must equalTo(OK)
        contentType(result1) must beSome("application/json")

        val expected = Json.parse(
          s"""{
             |"library":{
               |"id":"${pubId1.id}",
               |"name":"Library1",
               |"visibility":"secret",
               |"slug":"lib1",
               |"url":"/ahsu/lib1",
               |"ownerId":"${user1.externalId}",
               |"collaborators":[],
               |"followers":[],
               |"keeps":[],
               |"numKeeps":0,
               |"numCollaborators":0,
               |"numFollowers":0
             |}
          }""".stripMargin)
        Json.parse(contentAsString(result1)) must equalTo(expected)

        // test authentication token
        inject[FakeActionAuthenticator].setUser(user2)
        val request2 = FakeRequest("GET", com.keepit.controllers.website.routes.LibraryController.getLibraryById(pubId1).url)
        val result2: Future[Result] = libraryController.getLibraryById(pubId1)(request2)
        status(result2) must equalTo(BAD_REQUEST)
        val request3 = FakeRequest("GET", com.keepit.controllers.website.routes.LibraryController.getLibraryById(pubId1, lib1.universalLink).url)
        val result3: Future[Result] = libraryController.getLibraryById(pubId1, lib1.universalLink)(request3)
        status(result3) must equalTo(OK)
        Json.parse(contentAsString(result3)) must equalTo(expected)

        // test read_only if you have an invite & working passcode
        db.readWrite { implicit s =>
          libraryInviteRepo.save(LibraryInvite(ownerId = user1.id.get, userId = user2.id, libraryId = lib1.id.get, access = LibraryAccess.READ_INSERT, passCode = "asdf"))
        }
        val request4 = FakeRequest("GET", com.keepit.controllers.website.routes.LibraryController.getLibraryById(pubId1).url)
<<<<<<< HEAD
        val result4: Future[Result] = libraryController.getLibraryById(pubId1)(request4)
=======
        val result4: Future[SimpleResult] = libraryController.getLibraryById(pubId = pubId1, passcode = Some("asdf"))(request4)
>>>>>>> fb79f7ab
        status(result4) must equalTo(OK)
        Json.parse(contentAsString(result4)) must equalTo(expected)
      }
    }
    "get library by path" in {
      withDb(modules: _*) { implicit injector =>
        implicit val config = inject[PublicIdConfiguration]
        val t1 = new DateTime(2014, 7, 21, 6, 59, 0, 0, DEFAULT_DATE_TIME_ZONE)
        val libraryController = inject[LibraryController]

        val (user1, user2, lib1) = db.readWrite { implicit s =>
          val user1 = userRepo.save(User(firstName = "Aaron", lastName = "Hsu", createdAt = t1, username = Some(Username("ahsu"))))
          val user2 = userRepo.save(User(firstName = "AyAy", lastName = "Ron", createdAt = t1, username = Some(Username("ayayron"))))
          val library = libraryRepo.save(Library(name = "Library1", ownerId = user1.id.get, slug = LibrarySlug("lib1"), memberCount = 1, visibility = LibraryVisibility.SECRET))
          libraryMembershipRepo.save(LibraryMembership(userId = user1.id.get, libraryId = library.id.get, access = LibraryAccess.OWNER, showInSearch = true))
          (user1, user2, library)
        }

        val unInput = "ahsu"
        val badUserInput = "ahsuifhwoifhweof"
        val extInput = user1.externalId.id
        val slugInput = "lib1"
        inject[FakeActionAuthenticator].setUser(user1)

        val testPath1 = com.keepit.controllers.website.routes.LibraryController.getLibraryByPath(unInput, slugInput).url
        val request1 = FakeRequest("GET", testPath1)
        val result1: Future[Result] = libraryController.getLibraryByPath(unInput, slugInput)(request1)
        status(result1) must equalTo(OK)
        contentType(result1) must beSome("application/json")

        val testPath1_bad = com.keepit.controllers.website.routes.LibraryController.getLibraryByPath(badUserInput, slugInput).url
        val request1_bad = FakeRequest("GET", testPath1_bad)
        val result1_bad: Future[Result] = libraryController.getLibraryByPath(badUserInput, slugInput)(request1_bad)
        status(result1_bad) must equalTo(BAD_REQUEST)

        val testPath2 = com.keepit.controllers.website.routes.LibraryController.getLibraryByPath(extInput, slugInput).url
        val request2 = FakeRequest("GET", testPath2)
        val result2: Future[Result] = libraryController.getLibraryByPath(extInput, slugInput)(request2)
        status(result2) must equalTo(OK)
        contentType(result2) must beSome("application/json")

        val expected = Json.parse(
          s"""{
             |"library":{
               |"id":"${Library.publicId(lib1.id.get).id}",
               |"name":"Library1",
               |"visibility":"secret",
               |"slug":"lib1",
               |"url":"/ahsu/lib1",
               |"ownerId":"${user1.externalId}",
               |"collaborators":[],
               |"followers":[],
               |"keeps":[],
               |"numKeeps":0,
               |"numCollaborators":0,
               |"numFollowers":0
             |}}""".stripMargin)
        Json.parse(contentAsString(result1)) must equalTo(expected)
        Json.parse(contentAsString(result2)) must equalTo(expected)

        // test authentication token
        inject[FakeActionAuthenticator].setUser(user2)
        val request3 = FakeRequest("GET", com.keepit.controllers.website.routes.LibraryController.getLibraryByPath(extInput, slugInput).url)
        val result3: Future[Result] = libraryController.getLibraryByPath(extInput, slugInput)(request3)
        status(result3) must equalTo(BAD_REQUEST)
        val request4 = FakeRequest("GET", com.keepit.controllers.website.routes.LibraryController.getLibraryByPath(extInput, slugInput, lib1.universalLink).url)
        val result4: Future[Result] = libraryController.getLibraryByPath(extInput, slugInput, lib1.universalLink)(request4)
        status(result4) must equalTo(OK)
        Json.parse(contentAsString(result4)) must equalTo(expected)

        // test read_only if you have an invite & correct passcode
        db.readWrite { implicit s =>
          libraryInviteRepo.save(LibraryInvite(ownerId = user1.id.get, userId = user2.id, libraryId = lib1.id.get, access = LibraryAccess.READ_INSERT, passCode = "asdf"))
        }
        val request5 = FakeRequest("GET", com.keepit.controllers.website.routes.LibraryController.getLibraryByPath(extInput, slugInput).url)
<<<<<<< HEAD
        val result5: Future[Result] = libraryController.getLibraryByPath(extInput, slugInput)(request5)
        status(result5) must equalTo(OK)
        Json.parse(contentAsString(result5)) must equalTo(expected)
=======
        val result5: Future[SimpleResult] = libraryController.getLibraryByPath(userStr = extInput, slugStr = slugInput, passcode = Some("qwer"))(request5)
        status(result5) must equalTo(BAD_REQUEST)
>>>>>>> fb79f7ab
      }
    }

    "get libraries of user" in {
      withDb(modules: _*) { implicit injector =>
        implicit val config = inject[PublicIdConfiguration]
        val t1 = new DateTime(2014, 7, 21, 6, 59, 0, 0, DEFAULT_DATE_TIME_ZONE)
        val libraryController = inject[LibraryController]

        val (user1, user2, lib1, lib2) = db.readWrite { implicit s =>
          val user1 = userRepo.save(User(firstName = "Aaron", lastName = "A", createdAt = t1, username = Some(Username("ahsu"))))
          val user2 = userRepo.save(User(firstName = "Baron", lastName = "B", createdAt = t1, username = Some(Username("bhsu"))))
          val library1 = libraryRepo.save(Library(name = "Library1", ownerId = user1.id.get, slug = LibrarySlug("lib1"), memberCount = 1, visibility = LibraryVisibility.SECRET))
          val library2 = libraryRepo.save(Library(name = "Library2", ownerId = user2.id.get, slug = LibrarySlug("lib2"), memberCount = 1, visibility = LibraryVisibility.PUBLISHED))
          libraryMembershipRepo.save(LibraryMembership(libraryId = library1.id.get, userId = user1.id.get, access = LibraryAccess.OWNER, showInSearch = true))
          libraryMembershipRepo.save(LibraryMembership(libraryId = library2.id.get, userId = user2.id.get, access = LibraryAccess.OWNER, showInSearch = true))

          // send invites to same library with different access levels (only want highest access level)
          libraryInviteRepo.save(LibraryInvite(libraryId = library2.id.get, ownerId = user2.id.get, userId = user1.id, access = LibraryAccess.READ_ONLY))
          libraryInviteRepo.save(LibraryInvite(libraryId = library2.id.get, ownerId = user2.id.get, userId = user1.id, access = LibraryAccess.READ_INSERT))
          libraryInviteRepo.save(LibraryInvite(libraryId = library2.id.get, ownerId = user2.id.get, userId = user1.id, access = LibraryAccess.READ_WRITE))
          (user1, user2, library1, library2)
        }

        val pubId = Library.publicId(lib1.id.get)
        val pubId2 = Library.publicId(lib2.id.get)
        val testPath = com.keepit.controllers.website.routes.LibraryController.getLibrarySummariesByUser.url
        inject[FakeActionAuthenticator].setUser(user1)
        val request1 = FakeRequest("GET", testPath)
        val result1: Future[Result] = libraryController.getLibrarySummariesByUser()(request1)
        status(result1) must equalTo(OK)
        contentType(result1) must beSome("application/json")

        val expected = Json.parse(
          s"""
            |{"libraries":
              |[
                |{
                  |"id":"${pubId.id}",
                  |"name":"Library1",
                  |"visibility":"secret",
                  |"url":"/ahsu/lib1",
                  |"ownerId":"${user1.externalId}",
                  |"numKeeps":0,
                  |"access":"owner"
                |}
              |],
              |"invited":
              | [
                | {
                    |"id":"${pubId2.id}",
                    |"name":"Library2",
                    |"visibility":"published",
                    |"url":"/bhsu/lib2",
                    |"ownerId":"${user2.externalId}",
                    |"numKeeps":0,
                    |"access":"read_write"
                  |}
              | ]
            |}
           """.stripMargin)
        Json.parse(contentAsString(result1)) must equalTo(expected)
      }
    }

    "invite users to library" in {
      withDb(modules: _*) { implicit injector =>
        implicit val config = inject[PublicIdConfiguration]
        val t1 = new DateTime(2014, 7, 21, 6, 59, 0, 0, DEFAULT_DATE_TIME_ZONE)
        val libraryController = inject[LibraryController]

        val (user1, user2, user3, lib1) = db.readWrite { implicit s =>
          val user1 = userRepo.save(User(firstName = "Aaron", lastName = "Hsu", createdAt = t1))
          val user2 = userRepo.save(User(firstName = "Bulba", lastName = "Saur", createdAt = t1))
          val user3 = userRepo.save(User(firstName = "Char", lastName = "Mander", createdAt = t1))
          val library = libraryRepo.save(Library(name = "Library1", ownerId = user1.id.get, slug = LibrarySlug("lib1"), visibility = LibraryVisibility.SECRET, memberCount = 1))
          libraryMembershipRepo.save(LibraryMembership(libraryId = library.id.get, userId = user1.id.get, access = LibraryAccess.OWNER, showInSearch = true))

          (user1, user2, user3, library)
        }

        val pubId = Library.publicId(lib1.id.get)
        val testPath = com.keepit.controllers.website.routes.LibraryController.inviteUsersToLibrary(pubId).url
        inject[FakeActionAuthenticator].setUser(user1)

        val inputJson1 = Json.obj(
          "invites" -> Seq(
            Json.obj("type" -> "user", "id" -> user2.externalId, "access" -> LibraryAccess.READ_ONLY),
            Json.obj("type" -> "user", "id" -> user3.externalId, "access" -> LibraryAccess.READ_ONLY),
            Json.obj("type" -> "email", "id" -> "squirtle@gmail.com", "access" -> LibraryAccess.READ_ONLY))
        )
        val request1 = FakeRequest("POST", testPath).withBody(inputJson1)
        val result1: Future[Result] = libraryController.inviteUsersToLibrary(pubId)(request1)
        status(result1) must equalTo(OK)
        contentType(result1) must beSome("application/json")

        val expected1 = Json.parse(
          s"""
            |[
            | {"user":"${user2.externalId}","access":"${LibraryAccess.READ_ONLY.value}"},
            | {"user":"${user3.externalId}","access":"${LibraryAccess.READ_ONLY.value}"},
            | {"email":"squirtle@gmail.com","access":"${LibraryAccess.READ_ONLY.value}"}
            |]
           """.stripMargin)
        Json.parse(contentAsString(result1)) must equalTo(expected1)
      }
    }

    "join or decline library invites" in {
      withDb(modules: _*) { implicit injector =>
        implicit val config = inject[PublicIdConfiguration]
        val libraryController = inject[LibraryController]
        val t1 = new DateTime(2014, 7, 21, 6, 59, 0, 0, DEFAULT_DATE_TIME_ZONE)

        val (user1, user2, lib1, lib2, inv1, inv2) = db.readWrite { implicit s =>
          val userA = userRepo.save(User(firstName = "Aaron", lastName = "Hsu", createdAt = t1, username = Some(Username("ahsu"))))
          val userB = userRepo.save(User(firstName = "Bulba", lastName = "Saur", createdAt = t1, username = Some(Username("bulbasaur"))))

          // user B owns 2 libraries
          val libraryB1 = libraryRepo.save(Library(name = "Library1", ownerId = userB.id.get, slug = LibrarySlug("lib1"), visibility = LibraryVisibility.DISCOVERABLE, memberCount = 1))
          libraryMembershipRepo.save(LibraryMembership(libraryId = libraryB1.id.get, userId = userB.id.get, access = LibraryAccess.OWNER, showInSearch = true))
          val libraryB2 = libraryRepo.save(Library(name = "Library2", ownerId = userB.id.get, slug = LibrarySlug("lib2"), visibility = LibraryVisibility.DISCOVERABLE, memberCount = 1))
          libraryMembershipRepo.save(LibraryMembership(libraryId = libraryB2.id.get, userId = userB.id.get, access = LibraryAccess.OWNER, showInSearch = true))

          // user B invites A to both libraries
          val inv1 = libraryInviteRepo.save(LibraryInvite(libraryId = libraryB1.id.get, ownerId = userB.id.get, userId = Some(userA.id.get), access = LibraryAccess.READ_INSERT))
          val inv2 = libraryInviteRepo.save(LibraryInvite(libraryId = libraryB2.id.get, ownerId = userB.id.get, userId = Some(userA.id.get), access = LibraryAccess.READ_INSERT))
          (userA, userB, libraryB1, libraryB2, inv1, inv2)
        }

        val pubLibId1 = Library.publicId(lib1.id.get)
        val pubLibId2 = Library.publicId(lib2.id.get)

        val testPathJoin = com.keepit.controllers.website.routes.LibraryController.joinLibrary(pubLibId1).url
        val testPathDecline = com.keepit.controllers.website.routes.LibraryController.declineLibrary(pubLibId2).url
        inject[FakeActionAuthenticator].setUser(user1)

        val request1 = FakeRequest("POST", testPathJoin)
        val result1: Future[Result] = libraryController.joinLibrary(pubLibId1)(request1)
        status(result1) must equalTo(OK)
        contentType(result1) must beSome("application/json")

        val expected = Json.parse(
          s"""
             |{
             |"id":"${Library.publicId(lib1.id.get).id}",
             |"name":"Library1",
             |"visibility":"discoverable",
             |"url":"/bulbasaur/lib1",
             |"ownerId":"${user2.externalId}",
             |"numKeeps":0
             |}
           """.stripMargin)
        Json.parse(contentAsString(result1)) must equalTo(expected)

        val request2 = FakeRequest("POST", testPathDecline)
        val result2: Future[Result] = libraryController.declineLibrary(pubLibId2)(request2)
        status(result2) must equalTo(OK)
        contentType(result2) must beSome("application/json")
      }
    }

    "leave library" in {
      withDb(modules: _*) { implicit injector =>
        implicit val config = inject[PublicIdConfiguration]
        val t1 = new DateTime(2014, 7, 21, 6, 59, 0, 0, DEFAULT_DATE_TIME_ZONE)
        val libraryController = inject[LibraryController]

        val (user1, user2, lib1) = db.readWrite { implicit s =>
          val userA = userRepo.save(User(firstName = "Aaron", lastName = "Hsu", createdAt = t1))
          val userB = userRepo.save(User(firstName = "Bulba", lastName = "Saur", createdAt = t1))

          val library1 = libraryRepo.save(Library(name = "Library1", ownerId = userB.id.get, slug = LibrarySlug("lib1"), visibility = LibraryVisibility.DISCOVERABLE, memberCount = 1))
          libraryMembershipRepo.save(LibraryMembership(libraryId = library1.id.get, userId = userB.id.get, access = LibraryAccess.OWNER, showInSearch = true))

          libraryMembershipRepo.save(LibraryMembership(libraryId = library1.id.get, userId = userA.id.get, access = LibraryAccess.OWNER, showInSearch = true))
          (userA, userB, library1)
        }

        val pubId1 = Library.publicId(lib1.id.get)

        val testPath1 = com.keepit.controllers.website.routes.LibraryController.leaveLibrary(pubId1).url
        inject[FakeActionAuthenticator].setUser(user1)
        val request1 = FakeRequest("POST", testPath1)
        val result1: Future[Result] = libraryController.leaveLibrary(pubId1)(request1)
        status(result1) must equalTo(OK)
        contentType(result1) must beSome("application/json")
      }
    }

    "get keeps" in {
      withDb(modules: _*) { implicit injector =>
        implicit val config = inject[PublicIdConfiguration]
        val t1 = new DateTime(2014, 7, 21, 6, 59, 0, 0, DEFAULT_DATE_TIME_ZONE)
        val libraryController = inject[LibraryController]

        val site1 = "http://www.google.com/"
        val site2 = "http://www.amazon.com/"
        val (user1, user2, lib1, keep1, keep2) = db.readWrite { implicit s =>
          val userA = userRepo.save(User(firstName = "Aaron", lastName = "Hsu", createdAt = t1))
          val userB = userRepo.save(User(firstName = "AyAyRon", lastName = "Hsu", createdAt = t1))

          val library1 = libraryRepo.save(Library(name = "Library1", ownerId = userA.id.get, slug = LibrarySlug("lib1"), visibility = LibraryVisibility.DISCOVERABLE, memberCount = 1))
          libraryMembershipRepo.save(LibraryMembership(libraryId = library1.id.get, userId = userA.id.get, access = LibraryAccess.OWNER, showInSearch = true))

          val uri1 = uriRepo.save(NormalizedURI.withHash(site1, Some("Google")))
          val uri2 = uriRepo.save(NormalizedURI.withHash(site2, Some("Amazon")))

          val url1 = urlRepo.save(URLFactory(url = uri1.url, normalizedUriId = uri1.id.get))
          val url2 = urlRepo.save(URLFactory(url = uri2.url, normalizedUriId = uri2.id.get))

          val keep1 = keepRepo.save(Keep(title = Some("k1"), userId = userA.id.get, url = url1.url, urlId = url1.id.get,
            uriId = uri1.id.get, source = KeepSource.keeper, createdAt = t1.plusMinutes(3),
            visibility = LibraryVisibility.DISCOVERABLE, libraryId = Some(library1.id.get)))
          val keep2 = keepRepo.save(Keep(title = Some("k2"), userId = userA.id.get, url = url2.url, urlId = url2.id.get,
            uriId = uri2.id.get, source = KeepSource.keeper, createdAt = t1.plusMinutes(3),
            visibility = LibraryVisibility.DISCOVERABLE, libraryId = Some(library1.id.get)))

          (userA, userB, library1, keep1, keep2)
        }

        val pubId1 = Library.publicId(lib1.id.get)
        val testPath1 = com.keepit.controllers.website.routes.LibraryController.getKeeps(pubId1, 10, 0).url
        inject[FakeActionAuthenticator].setUser(user1)
        val request1 = FakeRequest("POST", testPath1)
        val result1: Future[Result] = libraryController.getKeeps(pubId1, 10, 0)(request1)
        status(result1) must equalTo(OK)
        contentType(result1) must beSome("application/json")

        val expected1 = Json.parse(
          s"""
          {
            "keeps": [
              {
                "id": "${keep2.externalId}",
                "title": "k2",
                "url": "http://www.amazon.com/",
                "isPrivate": false,
                "createdAt": "${keep2.createdAt}",
                "others": -1,
                "keepers": [
                  {
                    "id": "${user1.externalId}",
                    "firstName": "Aaron",
                    "lastName": "Hsu",
                    "pictureName": "0.jpg"
                  }
                ],
                "collections": [],
                "tags": [],
                "summary": {},
                "siteName": "Amazon",
                "libraryId": "l7jlKlnA36Su"
              },
              {
                "id": "${keep1.externalId}",
                "title": "k1",
                "url": "http://www.google.com/",
                "isPrivate": false,
                "createdAt": "${keep1.createdAt}",
                "others": -1,
                "keepers": [
                  {
                    "id": "${user1.externalId}",
                    "firstName": "Aaron",
                    "lastName": "Hsu",
                    "pictureName": "0.jpg"
                  }
                ],
                "collections": [],
                "tags": [],
                "summary": {},
                "siteName": "Google",
                "libraryId": "l7jlKlnA36Su"
              }
            ],
            "count": 2,
            "offset": 0,
            "numKeeps": 2
           }
           """.stripMargin)
        Json.parse(contentAsString(result1)) must equalTo(expected1)

        // test authentication token
        inject[FakeActionAuthenticator].setUser(user2)
        val request2 = FakeRequest("GET", com.keepit.controllers.website.routes.LibraryController.getKeeps(pubId1, 10, 0).url)
        val result2: Future[Result] = libraryController.getKeeps(pubId1, 10, 0)(request2)
        status(result2) must equalTo(BAD_REQUEST)
        val request3 = FakeRequest("GET", com.keepit.controllers.website.routes.LibraryController.getKeeps(pubId1, 10, 0, lib1.universalLink).url)
        val result3: Future[Result] = libraryController.getKeeps(pubId1, 10, 0, lib1.universalLink)(request3)
        status(result3) must equalTo(OK)
        Json.parse(contentAsString(result3)) must equalTo(expected1)
      }
    }

    "copy & move keeps between libraries" in {
      withDb(modules: _*) { implicit injector =>
        val t1 = new DateTime(2014, 7, 21, 6, 59, 0, 0, DEFAULT_DATE_TIME_ZONE)
        implicit val config = inject[PublicIdConfiguration]
        val libraryController = inject[LibraryController]

        val (userA, userB, lib1, lib2, keep1, keep2) = db.readWrite { implicit s =>
          val userA = userRepo.save(User(firstName = "Aaron", lastName = "Hsu", createdAt = t1))
          val library1 = libraryRepo.save(Library(name = "Library1", ownerId = userA.id.get, slug = LibrarySlug("lib1"), visibility = LibraryVisibility.DISCOVERABLE, memberCount = 1))
          libraryMembershipRepo.save(LibraryMembership(libraryId = library1.id.get, userId = userA.id.get, access = LibraryAccess.OWNER, showInSearch = true))

          val uri1 = uriRepo.save(NormalizedURI.withHash("http://www.google.com/", Some("Google")))
          val uri2 = uriRepo.save(NormalizedURI.withHash("http://www.amazon.com/", Some("Amazon")))
          val url1 = urlRepo.save(URLFactory(url = uri1.url, normalizedUriId = uri1.id.get))
          val url2 = urlRepo.save(URLFactory(url = uri2.url, normalizedUriId = uri2.id.get))
          val keep1 = keepRepo.save(Keep(title = Some("G1"), userId = userA.id.get, url = url1.url, urlId = url1.id.get,
            uriId = uri1.id.get, source = KeepSource.keeper, createdAt = t1.plusMinutes(3), state = KeepStates.ACTIVE,
            visibility = LibraryVisibility.DISCOVERABLE, libraryId = Some(library1.id.get)))
          val keep2 = keepRepo.save(Keep(title = Some("A1"), userId = userA.id.get, url = url2.url, urlId = url2.id.get,
            uriId = uri2.id.get, source = KeepSource.keeper, createdAt = t1.plusHours(50), state = KeepStates.ACTIVE,
            visibility = LibraryVisibility.DISCOVERABLE, libraryId = Some(library1.id.get)))

          val userB = userRepo.save(User(firstName = "Bulba", lastName = "Saur", createdAt = t1))
          val library2 = libraryRepo.save(Library(name = "Library2", ownerId = userB.id.get, slug = LibrarySlug("lib2"), visibility = LibraryVisibility.DISCOVERABLE, memberCount = 1))
          libraryMembershipRepo.save(LibraryMembership(libraryId = library2.id.get, userId = userB.id.get, access = LibraryAccess.OWNER, showInSearch = true))

          libraryMembershipRepo.save(LibraryMembership(libraryId = library2.id.get, userId = userA.id.get, access = LibraryAccess.READ_ONLY, showInSearch = true))
          libraryMembershipRepo.save(LibraryMembership(libraryId = library1.id.get, userId = userB.id.get, access = LibraryAccess.READ_WRITE, showInSearch = true))

          (userA, userB, library1, library2, keep1, keep2)
        }

        val testPathCopy = com.keepit.controllers.website.routes.LibraryController.copyKeeps().url
        val testPathMove = com.keepit.controllers.website.routes.LibraryController.moveKeeps().url
        inject[FakeActionAuthenticator].setUser(userA)

        val inputJsonTo2 = Json.obj(
          "to" -> Library.publicId(lib2.id.get),
          "keeps" -> Seq(keep1.externalId, keep2.externalId)
        )

        // keeps are all in library 1
        // move keeps (from Lib1 to Lib2) as user 1 (should fail)
        val request1 = FakeRequest("POST", testPathMove).withBody(inputJsonTo2)
        val result1 = libraryController.moveKeeps()(request1)
        (contentAsJson(result1) \ "failures" \\ "error").head.as[String] === "dest_permission_denied"

        inject[FakeActionAuthenticator].setUser(userB)

        // move keeps (from Lib1 to Lib2) as user 2 (ok) - keeps 1,2 in lib2
        val request2 = FakeRequest("POST", testPathMove).withBody(inputJsonTo2).withHeaders("userId" -> "2")
        val result2 = libraryController.moveKeeps()(request2)
        status(result2) must equalTo(OK)
        contentType(result2) must beSome("application/json")
        val jsonRes2 = Json.parse(contentAsString(result2))
        (jsonRes2 \ "success").as[Boolean] === true

        inject[FakeActionAuthenticator].setUser(userA)

        // copy keeps from Lib1 to Lib2 as user 1 (should fail)
        val request3 = FakeRequest("POST", testPathCopy).withBody(inputJsonTo2)
        val result3 = libraryController.copyKeeps()(request3)
        status(result3) must equalTo(OK)

        (contentAsJson(result3) \ "success").as[Boolean] === false
        (contentAsJson(result3) \\ "error").map(_.as[String]).toSet === Set("dest_permission_denied")

        inject[FakeActionAuthenticator].setUser(userB)

        // copy keeps from Lib2 to Lib1 as user 2 (ok) - keeps 1,2 in both lib1 & lib2
        val inputJsonTo1 = Json.obj(
          "to" -> Library.publicId(lib1.id.get),
          "keeps" -> Seq(keep1.externalId, keep2.externalId)
        )
        val request4 = FakeRequest("POST", testPathCopy).withBody(inputJsonTo1).withHeaders("userId" -> "2")
        val result4 = libraryController.copyKeeps()(request4)
        status(result4) must equalTo(OK)
        contentType(result4) must beSome("application/json")
        val jsonRes4 = Json.parse(contentAsString(result4))
        (jsonRes4 \ "success").as[Boolean] === true
        (jsonRes4 \\ "keep").length === 0
      }
    }

    "get collaborators & followers" in {
      withDb(modules: _*) { implicit injector =>
        implicit val config = inject[PublicIdConfiguration]
        val t1 = new DateTime(2014, 7, 21, 6, 59, 0, 0, DEFAULT_DATE_TIME_ZONE)
        val libraryController = inject[LibraryController]

        val (user1, user2, user3, user4, lib) = db.readWrite { implicit s =>
          val u1 = userRepo.save(User(firstName = "Mario", lastName = "Plumber"))
          val u2 = userRepo.save(User(firstName = "Luigi", lastName = "Plumber"))
          val u3 = userRepo.save(User(firstName = "Bowser", lastName = "Koopa"))
          val u4 = userRepo.save(User(firstName = "Peach", lastName = "Princess"))

          val lib = libraryRepo.save(Library(ownerId = u1.id.get, name = "Mario Party", visibility = LibraryVisibility.DISCOVERABLE, slug = LibrarySlug("party"), memberCount = 1))
          libraryMembershipRepo.save(LibraryMembership(userId = u1.id.get, libraryId = lib.id.get, access = LibraryAccess.OWNER, showInSearch = true, createdAt = t1))
          libraryMembershipRepo.save(LibraryMembership(userId = u2.id.get, libraryId = lib.id.get, access = LibraryAccess.READ_WRITE, showInSearch = true, createdAt = t1.plusHours(1)))
          libraryMembershipRepo.save(LibraryMembership(userId = u3.id.get, libraryId = lib.id.get, access = LibraryAccess.READ_ONLY, showInSearch = true, createdAt = t1.plusHours(2)))
          libraryMembershipRepo.save(LibraryMembership(userId = u4.id.get, libraryId = lib.id.get, access = LibraryAccess.READ_ONLY, showInSearch = true, createdAt = t1.plusHours(3)))
          (u1, u2, u3, u4, lib)
        }

        inject[FakeActionAuthenticator].setUser(user1)

        val pubId1 = Library.publicId(lib.id.get)
        val testPath1 = com.keepit.controllers.website.routes.LibraryController.getCollaborators(pubId1, 2, 0).url
        val request1 = FakeRequest("POST", testPath1)
        val result1: Future[Result] = libraryController.getCollaborators(pubId1, 2, 0)(request1)
        status(result1) must equalTo(OK)
        contentType(result1) must beSome("application/json")

        Json.parse(contentAsString(result1)) must equalTo(Json.parse(
          s"""
             |{
               |"collaborators": [
               |  {"id":"${user2.externalId}",
               |  "firstName":"Luigi",
               |  "lastName":"Plumber",
               |  "pictureName":"0.jpg"}
               |  ],
               |"followers":[
               |  {"id":"${user3.externalId}",
               |  "firstName":"Bowser",
               |  "lastName":"Koopa",
               |  "pictureName":"0.jpg"}
               |  ],
               |"numCollaborators":1,
               |"numFollowers":2,
               |"count":2,
               |"offset":0
               |}""".stripMargin))

        val testPath2 = com.keepit.controllers.website.routes.LibraryController.getCollaborators(pubId1, 2, 1).url
        val request2 = FakeRequest("POST", testPath2)
        val result2: Future[Result] = libraryController.getCollaborators(pubId1, 2, 1)(request2)
        status(result2) must equalTo(OK)
        contentType(result2) must beSome("application/json")

        Json.parse(contentAsString(result2)) must equalTo(Json.parse(
          s"""
             |{
               |"collaborators": [],
               |"followers":[
               |  {"id":"${user3.externalId}",
               |  "firstName":"Bowser",
               |  "lastName":"Koopa",
               |  "pictureName":"0.jpg"},
               |  {"id":"${user4.externalId}",
               |  "firstName":"Peach",
               |  "lastName":"Princess",
               |  "pictureName":"0.jpg"}
               |  ],
               |"numCollaborators":1,
               |"numFollowers":2,
               |"count":2,
               |"offset":1
               |}""".stripMargin))
      }
    }

  }
}<|MERGE_RESOLUTION|>--- conflicted
+++ resolved
@@ -246,11 +246,7 @@
           libraryInviteRepo.save(LibraryInvite(ownerId = user1.id.get, userId = user2.id, libraryId = lib1.id.get, access = LibraryAccess.READ_INSERT, passCode = "asdf"))
         }
         val request4 = FakeRequest("GET", com.keepit.controllers.website.routes.LibraryController.getLibraryById(pubId1).url)
-<<<<<<< HEAD
-        val result4: Future[Result] = libraryController.getLibraryById(pubId1)(request4)
-=======
-        val result4: Future[SimpleResult] = libraryController.getLibraryById(pubId = pubId1, passcode = Some("asdf"))(request4)
->>>>>>> fb79f7ab
+        val result4: Future[Result] = libraryController.getLibraryById(pubId = pubId1, passcode = Some("asdf"))(request4)
         status(result4) must equalTo(OK)
         Json.parse(contentAsString(result4)) must equalTo(expected)
       }
@@ -326,14 +322,8 @@
           libraryInviteRepo.save(LibraryInvite(ownerId = user1.id.get, userId = user2.id, libraryId = lib1.id.get, access = LibraryAccess.READ_INSERT, passCode = "asdf"))
         }
         val request5 = FakeRequest("GET", com.keepit.controllers.website.routes.LibraryController.getLibraryByPath(extInput, slugInput).url)
-<<<<<<< HEAD
-        val result5: Future[Result] = libraryController.getLibraryByPath(extInput, slugInput)(request5)
-        status(result5) must equalTo(OK)
-        Json.parse(contentAsString(result5)) must equalTo(expected)
-=======
-        val result5: Future[SimpleResult] = libraryController.getLibraryByPath(userStr = extInput, slugStr = slugInput, passcode = Some("qwer"))(request5)
+        val result5: Future[Result] = libraryController.getLibraryByPath(userStr = extInput, slugStr = slugInput, passcode = Some("qwer"))(request5)
         status(result5) must equalTo(BAD_REQUEST)
->>>>>>> fb79f7ab
       }
     }
 
