package com.keepit.controllers.website

import com.keepit.abook.FakeABookServiceClientModule
import com.keepit.commanders.{ FullLibraryInfo, LibraryInfo }
import com.keepit.common.controller.{ FakeActionAuthenticator, FakeActionAuthenticatorModule }
import com.keepit.common.crypto.{ FakeCryptoModule, PublicIdConfiguration }
import com.keepit.common.db.ExternalId
import com.keepit.common.external.FakeExternalServiceModule
import com.keepit.common.mail.FakeMailModule
import com.keepit.common.social.FakeSocialGraphModule
import com.keepit.common.store.FakeShoeboxStoreModule
import com.keepit.common.time._
import com.keepit.cortex.FakeCortexServiceClientModule
import com.keepit.model._
import com.keepit.scraper.{ FakeScrapeSchedulerModule, FakeScrapeSchedulerConfigModule }
import com.keepit.search.FakeSearchServiceClientModule
import com.keepit.shoebox.{ FakeKeepImportsModule, FakeShoeboxServiceModule }
import com.keepit.test.ShoeboxTestInjector
import org.joda.time.DateTime
import org.specs2.mutable.Specification
import play.api.libs.json.{ JsArray, Json }
import play.api.mvc.Result
import play.api.test.Helpers._
import play.api.test._
import com.keepit.common.json._

import scala.concurrent.Future

class LibraryControllerTest extends Specification with ShoeboxTestInjector {
  val modules = Seq(
    FakeCryptoModule(),
    FakeActionAuthenticatorModule(),
    FakeShoeboxStoreModule(),
    FakeABookServiceClientModule(),
    FakeKeepImportsModule(),
    FakeMailModule(),
    FakeExternalServiceModule(),
    FakeCortexServiceClientModule(),
    FakeSearchServiceClientModule(),
    FakeScrapeSchedulerConfigModule(),
    FakeSocialGraphModule(),
    FakeScrapeSchedulerModule(),
    FakeShoeboxServiceModule()
  )

  "LibraryController" should {

    "create library" in {
      withDb(modules: _*) { implicit injector =>
        val t1 = new DateTime(2014, 7, 21, 6, 59, 0, 0, DEFAULT_DATE_TIME_ZONE)
        val libraryController = inject[LibraryController]
        val testPath = com.keepit.controllers.website.routes.LibraryController.addLibrary().url
        val user = db.readWrite { implicit s =>
          userRepo.save(User(firstName = "Aaron", lastName = "Hsu", createdAt = t1))
        }
        val inputJson1 = Json.obj(
          "name" -> "Library1",
          "slug" -> "lib1",
          "visibility" -> "secret",
          "collaborators" -> Json.arr(),
          "followers" -> Json.arr(),
          "memberCount" -> 1
        )
        inject[FakeActionAuthenticator].setUser(user)
        val request1 = FakeRequest("POST", testPath).withBody(inputJson1)
        val result1 = libraryController.addLibrary()(request1)
        status(result1) must equalTo(OK)
        contentType(result1) must beSome("application/json")

        val parse1 = Json.parse(contentAsString(result1)).as[FullLibraryInfo]
        parse1.name === "Library1"
        parse1.slug.value === "lib1"
        parse1.visibility.value === "secret"
        parse1.keeps.size === 0
        parse1.ownerId === user.externalId

        val inputJson2 = Json.obj(
          "name" -> "Invalid Library - Slug",
          "slug" -> "lib2 abcd",
          "visibility" -> "secret",
          "collaborators" -> Json.arr(),
          "followers" -> Json.arr(),
          "memberCount" -> 1
        )
        val request2 = FakeRequest("POST", testPath).withBody(inputJson2)
        val result2: Future[Result] = libraryController.addLibrary()(request2)
        status(result2) must equalTo(BAD_REQUEST)
        contentType(result2) must beSome("application/json")

        // Re-add Library 1
        val request3 = FakeRequest("POST", com.keepit.controllers.website.routes.LibraryController.addLibrary().url).withBody(inputJson1)
        val result3: Future[Result] = libraryController.addLibrary()(request3)
        status(result3) must equalTo(BAD_REQUEST)
        contentType(result3) must beSome("application/json")

        val inputJson4 = Json.obj(
          "name" -> "Invalid Name - \"",
          "slug" -> "lib5",
          "visibility" -> "secret",
          "collaborators" -> Json.arr(),
          "followers" -> Json.arr(),
          "memberCount" -> 1
        )
        val request4 = FakeRequest("POST", com.keepit.controllers.website.routes.LibraryController.addLibrary().url).withBody(inputJson4)
        val result4: Future[Result] = libraryController.addLibrary()(request4)
        status(result4) must equalTo(BAD_REQUEST)
        contentType(result4) must beSome("application/json")
      }
    }

    "modify library" in {
      withDb(modules: _*) { implicit injector =>
        implicit val config = inject[PublicIdConfiguration]
        val t1 = new DateTime(2014, 7, 21, 6, 59, 0, 0, DEFAULT_DATE_TIME_ZONE)
        val libraryController = inject[LibraryController]

        val (user1, lib1) = db.readWrite { implicit s =>
          val user = userRepo.save(User(firstName = "Aaron", lastName = "Hsu", createdAt = t1, username = Some(Username("ahsu"))))
          val library = libraryRepo.save(Library(name = "Library1", ownerId = user.id.get, slug = LibrarySlug("lib1"), memberCount = 1, visibility = LibraryVisibility.SECRET))
          libraryMembershipRepo.save(LibraryMembership(libraryId = library.id.get, userId = user.id.get, access = LibraryAccess.OWNER, showInSearch = true))
          (user, library)
        }

        val pubId = Library.publicId(lib1.id.get)
        val testPath = com.keepit.controllers.website.routes.LibraryController.modifyLibrary(pubId).url
        inject[FakeActionAuthenticator].setUser(user1)

        val inputJson1 = Json.obj("name" -> "Library2")
        val request1 = FakeRequest("POST", testPath).withBody(inputJson1)
        val result1: Future[Result] = libraryController.modifyLibrary(pubId)(request1)
        status(result1) must equalTo(OK)
        contentType(result1) must beSome("application/json")

        Json.parse(contentAsString(result1)).as[LibraryInfo].name === "Library2"

        val inputJson2 = Json.obj("slug" -> "lib2", "description" -> "asdf", "visibility" -> LibraryVisibility.PUBLISHED.value)
        val request2 = FakeRequest("POST", testPath).withBody(inputJson2)
        val result2: Future[Result] = libraryController.modifyLibrary(pubId)(request2)
        status(result2) must equalTo(OK)
        contentType(result2) must beSome("application/json")

        val expected = Json.parse(
          s"""
             |{
             |"id":"${pubId.id}",
             |"name":"Library2",
             |"visibility":"published",
             |"shortDescription":"asdf",
             |"url":"/ahsu/lib2",
             |"ownerId":"${user1.externalId}",
             |"numKeeps":0
             |}
           """.stripMargin)
        Json.parse(contentAsString(result2)) must equalTo(expected)
      }
    }

    "remove library" in {
      withDb(modules: _*) { implicit injector =>
        implicit val config = inject[PublicIdConfiguration]
        val t1 = new DateTime(2014, 7, 21, 6, 59, 0, 0, DEFAULT_DATE_TIME_ZONE)
        val libraryController = inject[LibraryController]

        val (user1, lib1, lib2) = db.readWrite { implicit s =>
          val user1 = userRepo.save(User(firstName = "Aaron", lastName = "Hsu", createdAt = t1))
          val user2 = userRepo.save(User(firstName = "Someone", lastName = "Else", createdAt = t1))
          val library1 = libraryRepo.save(Library(name = "Library1", ownerId = user1.id.get, slug = LibrarySlug("lib1"), memberCount = 1, visibility = LibraryVisibility.SECRET))
          libraryMembershipRepo.save(LibraryMembership(libraryId = library1.id.get, userId = user1.id.get, access = LibraryAccess.OWNER, showInSearch = true))
          val library2 = libraryRepo.save(Library(name = "Library2", ownerId = user2.id.get, slug = LibrarySlug("lib2"), memberCount = 1, visibility = LibraryVisibility.SECRET))
          libraryMembershipRepo.save(LibraryMembership(libraryId = library2.id.get, userId = user2.id.get, access = LibraryAccess.OWNER, showInSearch = true))
          (user1, library1, library2)
        }
        val pubId1 = Library.publicId(lib1.id.get)
        val pubId2 = Library.publicId(lib2.id.get)

        val testPath1 = com.keepit.controllers.website.routes.LibraryController.removeLibrary(pubId1).url
        inject[FakeActionAuthenticator].setUser(user1)
        val request1 = FakeRequest("POST", testPath1)
        val result1: Future[Result] = libraryController.removeLibrary(pubId1)(request1)
        status(result1) must equalTo(OK)
        contentType(result1) must beSome("application/json")

        val testPath2 = com.keepit.controllers.website.routes.LibraryController.removeLibrary(pubId2).url
        val request2 = FakeRequest("POST", testPath2)
        val result2: Future[Result] = libraryController.removeLibrary(pubId2)(request2)
        status(result2) must equalTo(BAD_REQUEST)
        contentType(result2) must beSome("application/json")
      }
    }

    "get library by public id" in {
      withDb(modules: _*) { implicit injector =>
        implicit val config = inject[PublicIdConfiguration]
        val t1 = new DateTime(2014, 7, 21, 6, 59, 0, 0, DEFAULT_DATE_TIME_ZONE)
        val libraryController = inject[LibraryController]

        val (user1, user2, lib1) = db.readWrite { implicit s =>
          val user1 = userRepo.save(User(firstName = "Aaron", lastName = "Hsu", createdAt = t1, username = Some(Username("ahsu"))))
          val user2 = userRepo.save(User(firstName = "AyAy", lastName = "Ron", createdAt = t1, username = Some(Username("ayayron"))))

          val library = libraryRepo.save(Library(name = "Library1", ownerId = user1.id.get, slug = LibrarySlug("lib1"), memberCount = 1, visibility = LibraryVisibility.SECRET))
          libraryMembershipRepo.save(LibraryMembership(userId = user1.id.get, libraryId = library.id.get, access = LibraryAccess.OWNER, showInSearch = true))
          (user1, user2, library)
        }

        val pubId1 = Library.publicId(lib1.id.get)

        val testPath1 = com.keepit.controllers.website.routes.LibraryController.getLibraryById(pubId1).url
        inject[FakeActionAuthenticator].setUser(user1)
        val request1 = FakeRequest("GET", testPath1)
        val result1: Future[Result] = libraryController.getLibraryById(pubId1)(request1)
        status(result1) must equalTo(OK)
        contentType(result1) must beSome("application/json")

        val expected = Json.parse(
          s"""{
             |"library":{
               |"id":"${pubId1.id}",
               |"name":"Library1",
               |"visibility":"secret",
               |"slug":"lib1",
               |"url":"/ahsu/lib1",
               |"ownerId":"${user1.externalId}",
               |"collaborators":[],
               |"followers":[],
               |"keeps":[],
               |"numKeeps":0,
               |"numCollaborators":0,
               |"numFollowers":0
             |}
          }""".stripMargin)
        Json.parse(contentAsString(result1)) must equalTo(expected)

        // test authentication token
        inject[FakeActionAuthenticator].setUser(user2)
        val request2 = FakeRequest("GET", com.keepit.controllers.website.routes.LibraryController.getLibraryById(pubId1).url)
        val result2: Future[Result] = libraryController.getLibraryById(pubId1)(request2)
        status(result2) must equalTo(BAD_REQUEST)
<<<<<<< HEAD
        val request3 = FakeRequest("GET", com.keepit.controllers.website.routes.LibraryController.getLibraryById(pubId1, lib1.universalLink).url)
        val result3: Future[Result] = libraryController.getLibraryById(pubId1, lib1.universalLink)(request3)
=======
        val request3 = FakeRequest("GET", com.keepit.controllers.website.routes.LibraryController.getLibraryById(pubId1, Some(lib1.universalLink)).url)
        val result3: Future[SimpleResult] = libraryController.getLibraryById(pubId1, Some(lib1.universalLink))(request3)
>>>>>>> 165c5721
        status(result3) must equalTo(OK)
        Json.parse(contentAsString(result3)) must equalTo(expected)

        // test read_only if you have an invite & working passcode
        db.readWrite { implicit s =>
          libraryInviteRepo.save(LibraryInvite(ownerId = user1.id.get, userId = user2.id, libraryId = lib1.id.get, access = LibraryAccess.READ_INSERT, passCode = "asdf"))
        }
        val request4 = FakeRequest("GET", com.keepit.controllers.website.routes.LibraryController.getLibraryById(pubId1).url)
        val result4: Future[Result] = libraryController.getLibraryById(pubId = pubId1, passcode = Some("asdf"))(request4)
        status(result4) must equalTo(OK)
        Json.parse(contentAsString(result4)) must equalTo(expected)
      }
    }
    "get library by path" in {
      withDb(modules: _*) { implicit injector =>
        implicit val config = inject[PublicIdConfiguration]
        val t1 = new DateTime(2014, 7, 21, 6, 59, 0, 0, DEFAULT_DATE_TIME_ZONE)
        val libraryController = inject[LibraryController]

        val (user1, user2, lib1) = db.readWrite { implicit s =>
          val user1 = userRepo.save(User(firstName = "Aaron", lastName = "Hsu", createdAt = t1, username = Some(Username("ahsu"))))
          val user2 = userRepo.save(User(firstName = "AyAy", lastName = "Ron", createdAt = t1, username = Some(Username("ayayron"))))
          val library = libraryRepo.save(Library(name = "Library1", ownerId = user1.id.get, slug = LibrarySlug("lib1"), memberCount = 1, visibility = LibraryVisibility.SECRET))
          libraryMembershipRepo.save(LibraryMembership(userId = user1.id.get, libraryId = library.id.get, access = LibraryAccess.OWNER, showInSearch = true))
          (user1, user2, library)
        }

        val unInput = "ahsu"
        val badUserInput = "ahsuifhwoifhweof"
        val extInput = user1.externalId.id
        val slugInput = "lib1"
        inject[FakeActionAuthenticator].setUser(user1)

        val testPath1 = com.keepit.controllers.website.routes.LibraryController.getLibraryByPath(unInput, slugInput).url
        val request1 = FakeRequest("GET", testPath1)
        val result1: Future[Result] = libraryController.getLibraryByPath(unInput, slugInput)(request1)
        status(result1) must equalTo(OK)
        contentType(result1) must beSome("application/json")

        val testPath1_bad = com.keepit.controllers.website.routes.LibraryController.getLibraryByPath(badUserInput, slugInput).url
        val request1_bad = FakeRequest("GET", testPath1_bad)
        val result1_bad: Future[Result] = libraryController.getLibraryByPath(badUserInput, slugInput)(request1_bad)
        status(result1_bad) must equalTo(BAD_REQUEST)

        val testPath2 = com.keepit.controllers.website.routes.LibraryController.getLibraryByPath(extInput, slugInput).url
        val request2 = FakeRequest("GET", testPath2)
        val result2: Future[Result] = libraryController.getLibraryByPath(extInput, slugInput)(request2)
        status(result2) must equalTo(OK)
        contentType(result2) must beSome("application/json")

        val expected = Json.parse(
          s"""{
             |"library":{
               |"id":"${Library.publicId(lib1.id.get).id}",
               |"name":"Library1",
               |"visibility":"secret",
               |"slug":"lib1",
               |"url":"/ahsu/lib1",
               |"ownerId":"${user1.externalId}",
               |"collaborators":[],
               |"followers":[],
               |"keeps":[],
               |"numKeeps":0,
               |"numCollaborators":0,
               |"numFollowers":0
             |}}""".stripMargin)
        Json.parse(contentAsString(result1)) must equalTo(expected)
        Json.parse(contentAsString(result2)) must equalTo(expected)

        // test authentication token
        inject[FakeActionAuthenticator].setUser(user2)
        val request3 = FakeRequest("GET", com.keepit.controllers.website.routes.LibraryController.getLibraryByPath(extInput, slugInput).url)
        val result3: Future[Result] = libraryController.getLibraryByPath(extInput, slugInput)(request3)
        status(result3) must equalTo(BAD_REQUEST)
<<<<<<< HEAD
        val request4 = FakeRequest("GET", com.keepit.controllers.website.routes.LibraryController.getLibraryByPath(extInput, slugInput, lib1.universalLink).url)
        val result4: Future[Result] = libraryController.getLibraryByPath(extInput, slugInput, lib1.universalLink)(request4)
=======
        val request4 = FakeRequest("GET", com.keepit.controllers.website.routes.LibraryController.getLibraryByPath(extInput, slugInput, Some(lib1.universalLink)).url)
        val result4: Future[SimpleResult] = libraryController.getLibraryByPath(extInput, slugInput, Some(lib1.universalLink))(request4)
>>>>>>> 165c5721
        status(result4) must equalTo(OK)
        Json.parse(contentAsString(result4)) must equalTo(expected)

        // test read_only if you have an invite & correct passcode
        db.readWrite { implicit s =>
          libraryInviteRepo.save(LibraryInvite(ownerId = user1.id.get, userId = user2.id, libraryId = lib1.id.get, access = LibraryAccess.READ_INSERT, passCode = "asdf"))
        }
        val request5 = FakeRequest("GET", com.keepit.controllers.website.routes.LibraryController.getLibraryByPath(extInput, slugInput).url)
        val result5: Future[Result] = libraryController.getLibraryByPath(userStr = extInput, slugStr = slugInput, passcode = Some("qwer"))(request5)
        status(result5) must equalTo(BAD_REQUEST)
      }
    }

    "get libraries of user" in {
      withDb(modules: _*) { implicit injector =>
        implicit val config = inject[PublicIdConfiguration]
        val t1 = new DateTime(2014, 7, 21, 6, 59, 0, 0, DEFAULT_DATE_TIME_ZONE)
        val libraryController = inject[LibraryController]

        val (user1, user2, lib1, lib2) = db.readWrite { implicit s =>
          val user1 = userRepo.save(User(firstName = "Aaron", lastName = "A", createdAt = t1, username = Some(Username("ahsu"))))
          val user2 = userRepo.save(User(firstName = "Baron", lastName = "B", createdAt = t1, username = Some(Username("bhsu"))))
          val library1 = libraryRepo.save(Library(name = "Library1", ownerId = user1.id.get, slug = LibrarySlug("lib1"), memberCount = 1, visibility = LibraryVisibility.SECRET))
          val library2 = libraryRepo.save(Library(name = "Library2", ownerId = user2.id.get, slug = LibrarySlug("lib2"), memberCount = 1, visibility = LibraryVisibility.PUBLISHED))
          libraryMembershipRepo.save(LibraryMembership(libraryId = library1.id.get, userId = user1.id.get, access = LibraryAccess.OWNER, showInSearch = true))
          libraryMembershipRepo.save(LibraryMembership(libraryId = library2.id.get, userId = user2.id.get, access = LibraryAccess.OWNER, showInSearch = true))

          // send invites to same library with different access levels (only want highest access level)
          libraryInviteRepo.save(LibraryInvite(libraryId = library2.id.get, ownerId = user2.id.get, userId = user1.id, access = LibraryAccess.READ_ONLY))
          libraryInviteRepo.save(LibraryInvite(libraryId = library2.id.get, ownerId = user2.id.get, userId = user1.id, access = LibraryAccess.READ_INSERT))
          libraryInviteRepo.save(LibraryInvite(libraryId = library2.id.get, ownerId = user2.id.get, userId = user1.id, access = LibraryAccess.READ_WRITE))
          (user1, user2, library1, library2)
        }

        val pubId = Library.publicId(lib1.id.get)
        val pubId2 = Library.publicId(lib2.id.get)
        val testPath = com.keepit.controllers.website.routes.LibraryController.getLibrarySummariesByUser.url
        inject[FakeActionAuthenticator].setUser(user1)
        val request1 = FakeRequest("GET", testPath)
        val result1: Future[Result] = libraryController.getLibrarySummariesByUser()(request1)
        status(result1) must equalTo(OK)
        contentType(result1) must beSome("application/json")

        val expected = Json.parse(
          s"""
            |{"libraries":
              |[
                |{
                  |"id":"${pubId.id}",
                  |"name":"Library1",
                  |"visibility":"secret",
                  |"url":"/ahsu/lib1",
                  |"ownerId":"${user1.externalId}",
                  |"numKeeps":0,
                  |"access":"owner"
                |}
              |],
              |"invited":
              | [
                | {
                    |"id":"${pubId2.id}",
                    |"name":"Library2",
                    |"visibility":"published",
                    |"url":"/bhsu/lib2",
                    |"ownerId":"${user2.externalId}",
                    |"numKeeps":0,
                    |"access":"read_write"
                  |}
              | ]
            |}
           """.stripMargin)
        Json.parse(contentAsString(result1)) must equalTo(expected)
      }
    }

    "invite users to library" in {
      withDb(modules: _*) { implicit injector =>
        implicit val config = inject[PublicIdConfiguration]
        val t1 = new DateTime(2014, 7, 21, 6, 59, 0, 0, DEFAULT_DATE_TIME_ZONE)
        val libraryController = inject[LibraryController]

        val (user1, user2, user3, lib1) = db.readWrite { implicit s =>
          val user1 = userRepo.save(User(firstName = "Aaron", lastName = "Hsu", createdAt = t1))
          val user2 = userRepo.save(User(firstName = "Bulba", lastName = "Saur", createdAt = t1))
          val user3 = userRepo.save(User(firstName = "Char", lastName = "Mander", createdAt = t1))
          val library = libraryRepo.save(Library(name = "Library1", ownerId = user1.id.get, slug = LibrarySlug("lib1"), visibility = LibraryVisibility.SECRET, memberCount = 1))
          libraryMembershipRepo.save(LibraryMembership(libraryId = library.id.get, userId = user1.id.get, access = LibraryAccess.OWNER, showInSearch = true))

          (user1, user2, user3, library)
        }

        val pubId = Library.publicId(lib1.id.get)
        val testPath = com.keepit.controllers.website.routes.LibraryController.inviteUsersToLibrary(pubId).url
        inject[FakeActionAuthenticator].setUser(user1)

        val inputJson1 = Json.obj(
          "invites" -> Seq(
            Json.obj("type" -> "user", "id" -> user2.externalId, "access" -> LibraryAccess.READ_ONLY),
            Json.obj("type" -> "user", "id" -> user3.externalId, "access" -> LibraryAccess.READ_ONLY),
            Json.obj("type" -> "email", "id" -> "squirtle@gmail.com", "access" -> LibraryAccess.READ_ONLY))
        )
        val request1 = FakeRequest("POST", testPath).withBody(inputJson1)
        val result1: Future[Result] = libraryController.inviteUsersToLibrary(pubId)(request1)
        status(result1) must equalTo(OK)
        contentType(result1) must beSome("application/json")

        val expected1 = Json.parse(
          s"""
            |[
            | {"user":"${user2.externalId}","access":"${LibraryAccess.READ_ONLY.value}"},
            | {"user":"${user3.externalId}","access":"${LibraryAccess.READ_ONLY.value}"},
            | {"email":"squirtle@gmail.com","access":"${LibraryAccess.READ_ONLY.value}"}
            |]
           """.stripMargin)
        Json.parse(contentAsString(result1)) must equalTo(expected1)
      }
    }

    "join or decline library invites" in {
      withDb(modules: _*) { implicit injector =>
        implicit val config = inject[PublicIdConfiguration]
        val libraryController = inject[LibraryController]
        val t1 = new DateTime(2014, 7, 21, 6, 59, 0, 0, DEFAULT_DATE_TIME_ZONE)

        val (user1, user2, lib1, lib2, inv1, inv2) = db.readWrite { implicit s =>
          val userA = userRepo.save(User(firstName = "Aaron", lastName = "Hsu", createdAt = t1, username = Some(Username("ahsu"))))
          val userB = userRepo.save(User(firstName = "Bulba", lastName = "Saur", createdAt = t1, username = Some(Username("bulbasaur"))))

          // user B owns 2 libraries
          val libraryB1 = libraryRepo.save(Library(name = "Library1", ownerId = userB.id.get, slug = LibrarySlug("lib1"), visibility = LibraryVisibility.DISCOVERABLE, memberCount = 1))
          libraryMembershipRepo.save(LibraryMembership(libraryId = libraryB1.id.get, userId = userB.id.get, access = LibraryAccess.OWNER, showInSearch = true))
          val libraryB2 = libraryRepo.save(Library(name = "Library2", ownerId = userB.id.get, slug = LibrarySlug("lib2"), visibility = LibraryVisibility.DISCOVERABLE, memberCount = 1))
          libraryMembershipRepo.save(LibraryMembership(libraryId = libraryB2.id.get, userId = userB.id.get, access = LibraryAccess.OWNER, showInSearch = true))

          // user B invites A to both libraries
          val inv1 = libraryInviteRepo.save(LibraryInvite(libraryId = libraryB1.id.get, ownerId = userB.id.get, userId = Some(userA.id.get), access = LibraryAccess.READ_INSERT))
          val inv2 = libraryInviteRepo.save(LibraryInvite(libraryId = libraryB2.id.get, ownerId = userB.id.get, userId = Some(userA.id.get), access = LibraryAccess.READ_INSERT))
          (userA, userB, libraryB1, libraryB2, inv1, inv2)
        }

        val pubLibId1 = Library.publicId(lib1.id.get)
        val pubLibId2 = Library.publicId(lib2.id.get)

        val testPathJoin = com.keepit.controllers.website.routes.LibraryController.joinLibrary(pubLibId1).url
        val testPathDecline = com.keepit.controllers.website.routes.LibraryController.declineLibrary(pubLibId2).url
        inject[FakeActionAuthenticator].setUser(user1)

        val request1 = FakeRequest("POST", testPathJoin)
        val result1: Future[Result] = libraryController.joinLibrary(pubLibId1)(request1)
        status(result1) must equalTo(OK)
        contentType(result1) must beSome("application/json")

        val expected = Json.parse(
          s"""
             |{
             |"id":"${Library.publicId(lib1.id.get).id}",
             |"name":"Library1",
             |"visibility":"discoverable",
             |"url":"/bulbasaur/lib1",
             |"ownerId":"${user2.externalId}",
             |"numKeeps":0
             |}
           """.stripMargin)
        Json.parse(contentAsString(result1)) must equalTo(expected)

        val request2 = FakeRequest("POST", testPathDecline)
        val result2: Future[Result] = libraryController.declineLibrary(pubLibId2)(request2)
        status(result2) must equalTo(OK)
        contentType(result2) must beSome("application/json")
      }
    }

    "leave library" in {
      withDb(modules: _*) { implicit injector =>
        implicit val config = inject[PublicIdConfiguration]
        val t1 = new DateTime(2014, 7, 21, 6, 59, 0, 0, DEFAULT_DATE_TIME_ZONE)
        val libraryController = inject[LibraryController]

        val (user1, user2, lib1) = db.readWrite { implicit s =>
          val userA = userRepo.save(User(firstName = "Aaron", lastName = "Hsu", createdAt = t1))
          val userB = userRepo.save(User(firstName = "Bulba", lastName = "Saur", createdAt = t1))

          val library1 = libraryRepo.save(Library(name = "Library1", ownerId = userB.id.get, slug = LibrarySlug("lib1"), visibility = LibraryVisibility.DISCOVERABLE, memberCount = 1))
          libraryMembershipRepo.save(LibraryMembership(libraryId = library1.id.get, userId = userB.id.get, access = LibraryAccess.OWNER, showInSearch = true))

          libraryMembershipRepo.save(LibraryMembership(libraryId = library1.id.get, userId = userA.id.get, access = LibraryAccess.OWNER, showInSearch = true))
          (userA, userB, library1)
        }

        val pubId1 = Library.publicId(lib1.id.get)

        val testPath1 = com.keepit.controllers.website.routes.LibraryController.leaveLibrary(pubId1).url
        inject[FakeActionAuthenticator].setUser(user1)
        val request1 = FakeRequest("POST", testPath1)
        val result1: Future[Result] = libraryController.leaveLibrary(pubId1)(request1)
        status(result1) must equalTo(OK)
        contentType(result1) must beSome("application/json")
      }
    }

    "get keeps" in {
      withDb(modules: _*) { implicit injector =>
        implicit val config = inject[PublicIdConfiguration]
        val t1 = new DateTime(2014, 7, 21, 6, 59, 0, 0, DEFAULT_DATE_TIME_ZONE)
        val libraryController = inject[LibraryController]

        val site1 = "http://www.google.com/"
        val site2 = "http://www.amazon.com/"
        val (user1, user2, lib1, keep1, keep2) = db.readWrite { implicit s =>
          val userA = userRepo.save(User(firstName = "Aaron", lastName = "Hsu", createdAt = t1))
          val userB = userRepo.save(User(firstName = "AyAyRon", lastName = "Hsu", createdAt = t1))

          val library1 = libraryRepo.save(Library(name = "Library1", ownerId = userA.id.get, slug = LibrarySlug("lib1"), visibility = LibraryVisibility.DISCOVERABLE, memberCount = 1))
          libraryMembershipRepo.save(LibraryMembership(libraryId = library1.id.get, userId = userA.id.get, access = LibraryAccess.OWNER, showInSearch = true))

          val uri1 = uriRepo.save(NormalizedURI.withHash(site1, Some("Google")))
          val uri2 = uriRepo.save(NormalizedURI.withHash(site2, Some("Amazon")))

          val url1 = urlRepo.save(URLFactory(url = uri1.url, normalizedUriId = uri1.id.get))
          val url2 = urlRepo.save(URLFactory(url = uri2.url, normalizedUriId = uri2.id.get))

          val keep1 = keepRepo.save(Keep(title = Some("k1"), userId = userA.id.get, url = url1.url, urlId = url1.id.get,
            uriId = uri1.id.get, source = KeepSource.keeper, createdAt = t1.plusMinutes(3),
            visibility = LibraryVisibility.DISCOVERABLE, libraryId = Some(library1.id.get)))
          val keep2 = keepRepo.save(Keep(title = Some("k2"), userId = userA.id.get, url = url2.url, urlId = url2.id.get,
            uriId = uri2.id.get, source = KeepSource.keeper, createdAt = t1.plusMinutes(3),
            visibility = LibraryVisibility.DISCOVERABLE, libraryId = Some(library1.id.get)))

          (userA, userB, library1, keep1, keep2)
        }

        val pubId1 = Library.publicId(lib1.id.get)
        val testPath1 = com.keepit.controllers.website.routes.LibraryController.getKeeps(pubId1, 10, 0).url
        inject[FakeActionAuthenticator].setUser(user1)
        val request1 = FakeRequest("POST", testPath1)
        val result1: Future[Result] = libraryController.getKeeps(pubId1, 10, 0)(request1)
        status(result1) must equalTo(OK)
        contentType(result1) must beSome("application/json")

        val expected1 = Json.parse(
          s"""
          {
            "keeps": [
              {
                "id": "${keep2.externalId}",
                "title": "k2",
                "url": "http://www.amazon.com/",
                "isPrivate": false,
                "createdAt": "${keep2.createdAt}",
                "others": -1,
                "keepers": [
                  {
                    "id": "${user1.externalId}",
                    "firstName": "Aaron",
                    "lastName": "Hsu",
                    "pictureName": "0.jpg"
                  }
                ],
                "collections": [],
                "tags": [],
                "summary": {},
                "siteName": "Amazon",
                "libraryId": "l7jlKlnA36Su"
              },
              {
                "id": "${keep1.externalId}",
                "title": "k1",
                "url": "http://www.google.com/",
                "isPrivate": false,
                "createdAt": "${keep1.createdAt}",
                "others": -1,
                "keepers": [
                  {
                    "id": "${user1.externalId}",
                    "firstName": "Aaron",
                    "lastName": "Hsu",
                    "pictureName": "0.jpg"
                  }
                ],
                "collections": [],
                "tags": [],
                "summary": {},
                "siteName": "Google",
                "libraryId": "l7jlKlnA36Su"
              }
            ],
            "count": 2,
            "offset": 0,
            "numKeeps": 2
           }
           """.stripMargin)
        Json.parse(contentAsString(result1)) must equalTo(expected1)

        // test authentication token
        inject[FakeActionAuthenticator].setUser(user2)
        val request2 = FakeRequest("GET", com.keepit.controllers.website.routes.LibraryController.getKeeps(pubId1, 10, 0).url)
        val result2: Future[Result] = libraryController.getKeeps(pubId1, 10, 0)(request2)
        status(result2) must equalTo(BAD_REQUEST)
<<<<<<< HEAD
        val request3 = FakeRequest("GET", com.keepit.controllers.website.routes.LibraryController.getKeeps(pubId1, 10, 0, lib1.universalLink).url)
        val result3: Future[Result] = libraryController.getKeeps(pubId1, 10, 0, lib1.universalLink)(request3)
=======
        val request3 = FakeRequest("GET", com.keepit.controllers.website.routes.LibraryController.getKeeps(pubId1, 10, 0, Some(lib1.universalLink)).url)
        val result3: Future[SimpleResult] = libraryController.getKeeps(pubId1, 10, 0, Some(lib1.universalLink))(request3)
>>>>>>> 165c5721
        status(result3) must equalTo(OK)
        Json.parse(contentAsString(result3)) must equalTo(expected1)
      }
    }

    "copy & move keeps between libraries" in {
      withDb(modules: _*) { implicit injector =>
        val t1 = new DateTime(2014, 7, 21, 6, 59, 0, 0, DEFAULT_DATE_TIME_ZONE)
        implicit val config = inject[PublicIdConfiguration]
        val libraryController = inject[LibraryController]

        val (userA, userB, lib1, lib2, keep1, keep2) = db.readWrite { implicit s =>
          val userA = userRepo.save(User(firstName = "Aaron", lastName = "Hsu", createdAt = t1))
          val library1 = libraryRepo.save(Library(name = "Library1", ownerId = userA.id.get, slug = LibrarySlug("lib1"), visibility = LibraryVisibility.DISCOVERABLE, memberCount = 1))
          libraryMembershipRepo.save(LibraryMembership(libraryId = library1.id.get, userId = userA.id.get, access = LibraryAccess.OWNER, showInSearch = true))

          val uri1 = uriRepo.save(NormalizedURI.withHash("http://www.google.com/", Some("Google")))
          val uri2 = uriRepo.save(NormalizedURI.withHash("http://www.amazon.com/", Some("Amazon")))
          val url1 = urlRepo.save(URLFactory(url = uri1.url, normalizedUriId = uri1.id.get))
          val url2 = urlRepo.save(URLFactory(url = uri2.url, normalizedUriId = uri2.id.get))
          val keep1 = keepRepo.save(Keep(title = Some("G1"), userId = userA.id.get, url = url1.url, urlId = url1.id.get,
            uriId = uri1.id.get, source = KeepSource.keeper, createdAt = t1.plusMinutes(3), state = KeepStates.ACTIVE,
            visibility = LibraryVisibility.DISCOVERABLE, libraryId = Some(library1.id.get)))
          val keep2 = keepRepo.save(Keep(title = Some("A1"), userId = userA.id.get, url = url2.url, urlId = url2.id.get,
            uriId = uri2.id.get, source = KeepSource.keeper, createdAt = t1.plusHours(50), state = KeepStates.ACTIVE,
            visibility = LibraryVisibility.DISCOVERABLE, libraryId = Some(library1.id.get)))

          val userB = userRepo.save(User(firstName = "Bulba", lastName = "Saur", createdAt = t1))
          val library2 = libraryRepo.save(Library(name = "Library2", ownerId = userB.id.get, slug = LibrarySlug("lib2"), visibility = LibraryVisibility.DISCOVERABLE, memberCount = 1))
          libraryMembershipRepo.save(LibraryMembership(libraryId = library2.id.get, userId = userB.id.get, access = LibraryAccess.OWNER, showInSearch = true))

          libraryMembershipRepo.save(LibraryMembership(libraryId = library2.id.get, userId = userA.id.get, access = LibraryAccess.READ_ONLY, showInSearch = true))
          libraryMembershipRepo.save(LibraryMembership(libraryId = library1.id.get, userId = userB.id.get, access = LibraryAccess.READ_WRITE, showInSearch = true))

          (userA, userB, library1, library2, keep1, keep2)
        }

        val testPathCopy = com.keepit.controllers.website.routes.LibraryController.copyKeeps().url
        val testPathMove = com.keepit.controllers.website.routes.LibraryController.moveKeeps().url
        inject[FakeActionAuthenticator].setUser(userA)

        val inputJsonTo2 = Json.obj(
          "to" -> Library.publicId(lib2.id.get),
          "keeps" -> Seq(keep1.externalId, keep2.externalId)
        )

        // keeps are all in library 1
        // move keeps (from Lib1 to Lib2) as user 1 (should fail)
        val request1 = FakeRequest("POST", testPathMove).withBody(inputJsonTo2)
        val result1 = libraryController.moveKeeps()(request1)
        (contentAsJson(result1) \ "failures" \\ "error").head.as[String] === "dest_permission_denied"

        inject[FakeActionAuthenticator].setUser(userB)

        // move keeps (from Lib1 to Lib2) as user 2 (ok) - keeps 1,2 in lib2
        val request2 = FakeRequest("POST", testPathMove).withBody(inputJsonTo2).withHeaders("userId" -> "2")
        val result2 = libraryController.moveKeeps()(request2)
        status(result2) must equalTo(OK)
        contentType(result2) must beSome("application/json")
        val jsonRes2 = Json.parse(contentAsString(result2))
        (jsonRes2 \ "success").as[Boolean] === true

        inject[FakeActionAuthenticator].setUser(userA)

        // copy keeps from Lib1 to Lib2 as user 1 (should fail)
        val request3 = FakeRequest("POST", testPathCopy).withBody(inputJsonTo2)
        val result3 = libraryController.copyKeeps()(request3)
        status(result3) must equalTo(OK)

        (contentAsJson(result3) \ "success").as[Boolean] === false
        (contentAsJson(result3) \\ "error").map(_.as[String]).toSet === Set("dest_permission_denied")

        inject[FakeActionAuthenticator].setUser(userB)

        // copy keeps from Lib2 to Lib1 as user 2 (ok) - keeps 1,2 in both lib1 & lib2
        val inputJsonTo1 = Json.obj(
          "to" -> Library.publicId(lib1.id.get),
          "keeps" -> Seq(keep1.externalId, keep2.externalId)
        )
        val request4 = FakeRequest("POST", testPathCopy).withBody(inputJsonTo1).withHeaders("userId" -> "2")
        val result4 = libraryController.copyKeeps()(request4)
        status(result4) must equalTo(OK)
        contentType(result4) must beSome("application/json")
        val jsonRes4 = Json.parse(contentAsString(result4))
        (jsonRes4 \ "success").as[Boolean] === true
        (jsonRes4 \\ "keep").length === 0
      }
    }

    "get collaborators & followers" in {
      withDb(modules: _*) { implicit injector =>
        implicit val config = inject[PublicIdConfiguration]
        val t1 = new DateTime(2014, 7, 21, 6, 59, 0, 0, DEFAULT_DATE_TIME_ZONE)
        val libraryController = inject[LibraryController]

        val (user1, user2, user3, user4, lib) = db.readWrite { implicit s =>
          val u1 = userRepo.save(User(firstName = "Mario", lastName = "Plumber"))
          val u2 = userRepo.save(User(firstName = "Luigi", lastName = "Plumber"))
          val u3 = userRepo.save(User(firstName = "Bowser", lastName = "Koopa"))
          val u4 = userRepo.save(User(firstName = "Peach", lastName = "Princess"))

          val lib = libraryRepo.save(Library(ownerId = u1.id.get, name = "Mario Party", visibility = LibraryVisibility.DISCOVERABLE, slug = LibrarySlug("party"), memberCount = 1))
          libraryMembershipRepo.save(LibraryMembership(userId = u1.id.get, libraryId = lib.id.get, access = LibraryAccess.OWNER, showInSearch = true, createdAt = t1))
          libraryMembershipRepo.save(LibraryMembership(userId = u2.id.get, libraryId = lib.id.get, access = LibraryAccess.READ_WRITE, showInSearch = true, createdAt = t1.plusHours(1)))
          libraryMembershipRepo.save(LibraryMembership(userId = u3.id.get, libraryId = lib.id.get, access = LibraryAccess.READ_ONLY, showInSearch = true, createdAt = t1.plusHours(2)))
          libraryMembershipRepo.save(LibraryMembership(userId = u4.id.get, libraryId = lib.id.get, access = LibraryAccess.READ_ONLY, showInSearch = true, createdAt = t1.plusHours(3)))
          (u1, u2, u3, u4, lib)
        }

        inject[FakeActionAuthenticator].setUser(user1)

        val pubId1 = Library.publicId(lib.id.get)
        val testPath1 = com.keepit.controllers.website.routes.LibraryController.getCollaborators(pubId1, 2, 0).url
        val request1 = FakeRequest("POST", testPath1)
        val result1: Future[Result] = libraryController.getCollaborators(pubId1, 2, 0)(request1)
        status(result1) must equalTo(OK)
        contentType(result1) must beSome("application/json")

        Json.parse(contentAsString(result1)) must equalTo(Json.parse(
          s"""
             |{
               |"collaborators": [
               |  {"id":"${user2.externalId}",
               |  "firstName":"Luigi",
               |  "lastName":"Plumber",
               |  "pictureName":"0.jpg"}
               |  ],
               |"followers":[
               |  {"id":"${user3.externalId}",
               |  "firstName":"Bowser",
               |  "lastName":"Koopa",
               |  "pictureName":"0.jpg"}
               |  ],
               |"numCollaborators":1,
               |"numFollowers":2,
               |"count":2,
               |"offset":0
               |}""".stripMargin))

        val testPath2 = com.keepit.controllers.website.routes.LibraryController.getCollaborators(pubId1, 2, 1).url
        val request2 = FakeRequest("POST", testPath2)
        val result2: Future[Result] = libraryController.getCollaborators(pubId1, 2, 1)(request2)
        status(result2) must equalTo(OK)
        contentType(result2) must beSome("application/json")

        Json.parse(contentAsString(result2)) must equalTo(Json.parse(
          s"""
             |{
               |"collaborators": [],
               |"followers":[
               |  {"id":"${user3.externalId}",
               |  "firstName":"Bowser",
               |  "lastName":"Koopa",
               |  "pictureName":"0.jpg"},
               |  {"id":"${user4.externalId}",
               |  "firstName":"Peach",
               |  "lastName":"Princess",
               |  "pictureName":"0.jpg"}
               |  ],
               |"numCollaborators":1,
               |"numFollowers":2,
               |"count":2,
               |"offset":1
               |}""".stripMargin))
      }
    }

  }
}<|MERGE_RESOLUTION|>--- conflicted
+++ resolved
@@ -236,13 +236,8 @@
         val request2 = FakeRequest("GET", com.keepit.controllers.website.routes.LibraryController.getLibraryById(pubId1).url)
         val result2: Future[Result] = libraryController.getLibraryById(pubId1)(request2)
         status(result2) must equalTo(BAD_REQUEST)
-<<<<<<< HEAD
-        val request3 = FakeRequest("GET", com.keepit.controllers.website.routes.LibraryController.getLibraryById(pubId1, lib1.universalLink).url)
-        val result3: Future[Result] = libraryController.getLibraryById(pubId1, lib1.universalLink)(request3)
-=======
         val request3 = FakeRequest("GET", com.keepit.controllers.website.routes.LibraryController.getLibraryById(pubId1, Some(lib1.universalLink)).url)
-        val result3: Future[SimpleResult] = libraryController.getLibraryById(pubId1, Some(lib1.universalLink))(request3)
->>>>>>> 165c5721
+        val result3: Future[Result] = libraryController.getLibraryById(pubId1, Some(lib1.universalLink))(request3)
         status(result3) must equalTo(OK)
         Json.parse(contentAsString(result3)) must equalTo(expected)
 
@@ -317,13 +312,8 @@
         val request3 = FakeRequest("GET", com.keepit.controllers.website.routes.LibraryController.getLibraryByPath(extInput, slugInput).url)
         val result3: Future[Result] = libraryController.getLibraryByPath(extInput, slugInput)(request3)
         status(result3) must equalTo(BAD_REQUEST)
-<<<<<<< HEAD
-        val request4 = FakeRequest("GET", com.keepit.controllers.website.routes.LibraryController.getLibraryByPath(extInput, slugInput, lib1.universalLink).url)
-        val result4: Future[Result] = libraryController.getLibraryByPath(extInput, slugInput, lib1.universalLink)(request4)
-=======
         val request4 = FakeRequest("GET", com.keepit.controllers.website.routes.LibraryController.getLibraryByPath(extInput, slugInput, Some(lib1.universalLink)).url)
-        val result4: Future[SimpleResult] = libraryController.getLibraryByPath(extInput, slugInput, Some(lib1.universalLink))(request4)
->>>>>>> 165c5721
+        val result4: Future[Result] = libraryController.getLibraryByPath(extInput, slugInput, Some(lib1.universalLink))(request4)
         status(result4) must equalTo(OK)
         Json.parse(contentAsString(result4)) must equalTo(expected)
 
@@ -622,13 +612,8 @@
         val request2 = FakeRequest("GET", com.keepit.controllers.website.routes.LibraryController.getKeeps(pubId1, 10, 0).url)
         val result2: Future[Result] = libraryController.getKeeps(pubId1, 10, 0)(request2)
         status(result2) must equalTo(BAD_REQUEST)
-<<<<<<< HEAD
-        val request3 = FakeRequest("GET", com.keepit.controllers.website.routes.LibraryController.getKeeps(pubId1, 10, 0, lib1.universalLink).url)
-        val result3: Future[Result] = libraryController.getKeeps(pubId1, 10, 0, lib1.universalLink)(request3)
-=======
         val request3 = FakeRequest("GET", com.keepit.controllers.website.routes.LibraryController.getKeeps(pubId1, 10, 0, Some(lib1.universalLink)).url)
-        val result3: Future[SimpleResult] = libraryController.getKeeps(pubId1, 10, 0, Some(lib1.universalLink))(request3)
->>>>>>> 165c5721
+        val result3: Future[Result] = libraryController.getKeeps(pubId1, 10, 0, Some(lib1.universalLink))(request3)
         status(result3) must equalTo(OK)
         Json.parse(contentAsString(result3)) must equalTo(expected1)
       }
