package com.keepit.controllers.website

import com.google.inject.Injector
import com.keepit.abook.FakeABookServiceClientModule
import com.keepit.common.controller.FakeUserActionsHelper
import com.keepit.common.crypto.{ PublicId, PublicIdConfiguration }
import com.keepit.common.db.Id
import com.keepit.common.social.FakeSocialGraphModule
import org.specs2.matcher._
import com.keepit.controllers.admin.AdminPaymentsController
import com.keepit.heimdal.FakeHeimdalServiceClientModule
import com.keepit.model.PaidPlanFactoryHelper._
import com.keepit.model.OrganizationFactoryHelper._
import com.keepit.model.UserFactoryHelper._
import com.keepit.model.PaidPlanFactoryHelper._
import com.keepit.model._
import com.keepit.payments.{ ActionAttribution, PaidAccountRepo, BillingCycle, PaidPlanInfo, PaidPlanRepo, DollarAmount, PlanManagementCommander, PaidPlan, FakeStripeClientModule }
import com.keepit.test.ShoeboxTestInjector
import org.apache.commons.lang3.RandomStringUtils
import org.specs2.matcher.{ Expectable, Matcher, Delta }
import org.specs2.mutable.Specification
import play.api.libs.json.{ Json, JsObject }
import play.api.mvc.Call
import play.api.test.FakeRequest
import play.api.test.Helpers._

class PaymentsControllerTest extends Specification with ShoeboxTestInjector {
  implicit def createFakeRequest(route: Call) = FakeRequest(route.method, route.url)
  implicit def publicIdConfig(implicit injector: Injector) = inject[PublicIdConfiguration]
  private def controller(implicit injector: Injector) = inject[PaymentsController]
  private def route = com.keepit.controllers.website.routes.PaymentsController
  private def adminRoute = com.keepit.controllers.admin.routes.AdminPaymentsController

  val controllerTestModules = Seq(
    FakeHeimdalServiceClientModule(),
    FakeABookServiceClientModule(),
    FakeSocialGraphModule(),
    FakeStripeClientModule()
  )

  "PaymentsController" should {

    def setup()(implicit injector: Injector) = {
      db.readWrite { implicit session =>
        val owner = UserFactory.user().saved
        val member = UserFactory.user().saved
        val org = OrganizationFactory.organization().withOwner(owner).withMembers(Seq(member)).saved
        val account = inject[PaidAccountRepo].getByOrgId(org.id.get)
        val plan = inject[PaidPlanRepo].get(account.planId)
        (org, owner, account, plan)
      }
    }

<<<<<<< HEAD
    def setupNormalPlans()(implicit injector: Injector) = {
      db.readWrite { implicit s =>
        val planRepo = inject[PaidPlanRepo]
        val standardAnnualPlan = planRepo.save(
          PaidPlan(kind = PaidPlan.Kind.NORMAL, name = Name[PaidPlan]("standard_annual"), displayName = "Standard",
            billingCycle = BillingCycle(12), pricePerCyclePerUser = DollarAmount(8004),
            editableFeatures = PaidPlanFactory.testPlanEditableFeatures, defaultSettings = PaidPlanFactory.testPlanSettings)
        )
        val standardBiannualPlan = planRepo.save(
          PaidPlan(kind = PaidPlan.Kind.NORMAL, name = Name[PaidPlan]("standard_biannual"), displayName = "Standard",
            billingCycle = BillingCycle(6), pricePerCyclePerUser = DollarAmount(8004),
            editableFeatures = PaidPlanFactory.testPlanEditableFeatures, defaultSettings = PaidPlanFactory.testPlanSettings)
        )
        val standardMonthlyPlan = planRepo.save(
          PaidPlan(kind = PaidPlan.Kind.NORMAL, name = Name[PaidPlan]("standard_monthly"), displayName = "Standard",
            billingCycle = BillingCycle(1), pricePerCyclePerUser = DollarAmount(800),
            editableFeatures = PaidPlanFactory.testPlanEditableFeatures, defaultSettings = PaidPlanFactory.testPlanSettings)
        )
        Seq(standardMonthlyPlan, standardBiannualPlan, standardAnnualPlan)
      }
    }

    "get an account's state" in {
      withDb(controllerTestModules: _*) { implicit injector =>
        val (org, owner, account, plan) = setup()

        val publicId = Organization.publicId(org.id.get)
        inject[FakeUserActionsHelper].setUser(owner)
        val request = route.getAccountState(publicId)
        val response = controller.getAccountState(publicId)(request)
        val payload = contentAsJson(response).as[JsObject]
        (payload \ "users").as[Int] must beEqualTo(account.activeUsers)
        (payload \ "balance").as[JsObject] === Json.obj("cents" -> account.credit.toCents)
        (payload \ "charge").as[JsObject] === Json.obj("cents" -> (plan.pricePerCyclePerUser * account.activeUsers).toCents)

        val planJson = (payload \ "plan").as[JsObject]
        val actualPlan = planManagementCommander.currentPlan(org.id.get)
        (planJson \ "id").as[PublicId[PaidPlan]] must beEqualTo(PaidPlan.publicId(actualPlan.id.get))
        (planJson \ "name").as[String] must beEqualTo(plan.displayName)
        (planJson \ "pricePerUser").as[JsObject] === Json.obj("cents" -> plan.pricePerCyclePerUser.toCents)
        (planJson \ "cycle").as[Int] must beEqualTo(plan.billingCycle.month)
        (planJson \ "features").as[Set[Feature]] must beEqualTo(PaidPlanFactory.testPlanEditableFeatures)
      }
    }

=======
>>>>>>> e8f661ab
    "get an organization's configuration" in {
      "use the correct format" in {
        withDb(controllerTestModules: _*) { implicit injector =>
          val (org, owner, _, _) = setup()
          val publicId = Organization.publicId(org.id.get)
          inject[FakeUserActionsHelper].setUser(owner)
          val request = route.getAccountFeatureSettings(publicId)
          val response = controller.getAccountFeatureSettings(publicId)(request)
          val payload = contentAsJson(response).as[JsObject]
          (payload \ "isPaid").as[Boolean] === false
          ((payload \ "settings").as[JsObject] \ "publish_libraries" \ "setting").as[String] === "members"
          ((payload \ "settings").as[JsObject] \ "publish_libraries" \ "editable").as[Boolean] === true
        }
      }
    }

<<<<<<< HEAD
    "get active normal plans" in {
      withDb(controllerTestModules: _*) { implicit injector =>
        val (org, owner, _, _) = setup()
        val publicId = Organization.publicId(org.id.get)
        val currentPlan = planManagementCommander.currentPlan(org.id.get)
        val standardPlans = setupNormalPlans()

        inject[FakeUserActionsHelper].setUser(owner)
        val request = route.getAvailablePlans(publicId)
        val response = controller.getAvailablePlans(publicId)(request)

        val plansByName = contentAsJson(response)
        (plansByName \ "plans" \ "Free").as[Seq[PaidPlanInfo]] === Seq(currentPlan.asInfo)
        (plansByName \ "plans" \ "Standard").as[Seq[PaidPlanInfo]] === standardPlans.map(_.asInfo).sortBy(_.cycle.month)
        (plansByName \ "current").as[PublicId[PaidPlan]] === PaidPlan.publicId(currentPlan.id.get)
      }
    }

    "get custom plans when org is on one" in {
      withDb(controllerTestModules: _*) { implicit injector =>
        val (org, owner, _, _) = setup()
        val publicId = Organization.publicId(org.id.get)
        val currentPlan = planManagementCommander.currentPlan(org.id.get)
        val standardPlans = setupNormalPlans()

        val customPlans = db.readWrite { implicit session =>
          val enterpriseAnnual = PaidPlanFactory.paidPlan().withKind(PaidPlan.Kind.CUSTOM)
            .withDisplayName("Enterprise").withBillingCycle(BillingCycle(12)).withPricePerCyclePerUser(80040).saved
          val enterpriseBiannual = PaidPlanFactory.paidPlan().withKind(PaidPlan.Kind.CUSTOM)
            .withDisplayName("Enterprise").withBillingCycle(BillingCycle(6)).withPricePerCyclePerUser(40020).saved
          val enterpriseMonthly = PaidPlanFactory.paidPlan().withKind(PaidPlan.Kind.CUSTOM)
            .withDisplayName("Enterprise").withBillingCycle(BillingCycle(1)).withPricePerCyclePerUser(8000).saved
          Seq(enterpriseAnnual, enterpriseBiannual, enterpriseMonthly)
=======
    "get active plans" in {
      "for an org on a standard plan" in {
        withDb(controllerTestModules: _*) { implicit injector =>
          val (org, owner, _, _) = setup()
          val publicId = Organization.publicId(org.id.get)
          val currentPlan = inject[PlanManagementCommander].currentPlan(org.id.get)

          val standardPlans = db.readWrite { implicit s =>
            val planRepo = inject[PaidPlanRepo]
            val standardAnnualPlan = planRepo.save(
              PaidPlan(kind = PaidPlan.Kind.NORMAL, name = Name[PaidPlan]("standard_annual"), displayName = "Standard",
                billingCycle = BillingCycle(12), pricePerCyclePerUser = DollarAmount(8004),
                editableFeatures = PaidPlanFactory.testPlanEditableFeatures, defaultSettings = PaidPlanFactory.testPlanSettings)
            )
            val standardBiannualPlan = planRepo.save(
              PaidPlan(kind = PaidPlan.Kind.NORMAL, name = Name[PaidPlan]("standard_annual"), displayName = "Standard",
                billingCycle = BillingCycle(6), pricePerCyclePerUser = DollarAmount(8004),
                editableFeatures = PaidPlanFactory.testPlanEditableFeatures, defaultSettings = PaidPlanFactory.testPlanSettings)
            )
            val standardMonthlyPlan = planRepo.save(
              PaidPlan(kind = PaidPlan.Kind.NORMAL, name = Name[PaidPlan]("standard_monthly"), displayName = "Standard",
                billingCycle = BillingCycle(1), pricePerCyclePerUser = DollarAmount(800),
                editableFeatures = PaidPlanFactory.testPlanEditableFeatures, defaultSettings = PaidPlanFactory.testPlanSettings)
            )
            Seq(standardMonthlyPlan, standardBiannualPlan, standardAnnualPlan)
          }

          inject[FakeUserActionsHelper].setUser(owner)
          val request = route.getAvailablePlans(publicId)
          val response = controller.getAvailablePlans(publicId)(request)

          val plansByName = contentAsJson(response)
          (plansByName \ "plans" \ "Free").as[Seq[PaidPlanInfo]] === Seq(currentPlan.asInfo)
          (plansByName \ "plans" \ "Standard").as[Seq[PaidPlanInfo]] === standardPlans.map(_.asInfo).sortBy(_.cycle.month)
          (plansByName \ "current").as[PublicId[PaidPlan]] === PaidPlan.publicId(currentPlan.id.get)
        }
      }
    }

    "report an account's state" in {
      "have all the expected fields" in {
        withDb(controllerTestModules: _*) { implicit injector =>
          val planCommander = inject[PlanManagementCommander]
          val (org, owner, account, plan) = setup()

          val publicId = Organization.publicId(org.id.get)
          inject[FakeUserActionsHelper].setUser(owner)
          val request = route.getAccountState(publicId)
          val response = controller.getAccountState(publicId)(request)
          val payload = contentAsJson(response).as[JsObject]
          (payload \ "users").as[Int] must beEqualTo(account.activeUsers)
          (payload \ "balance").as[JsObject] === Json.obj("cents" -> account.credit.toCents)
          (payload \ "charge").as[JsObject] === Json.obj("cents" -> (plan.pricePerCyclePerUser * account.activeUsers).toCents)

          val planJson = (payload \ "plan").as[JsObject]
          val actualPlan = planCommander.currentPlan(org.id.get)
          (planJson \ "id").as[PublicId[PaidPlan]] must beEqualTo(PaidPlan.publicId(actualPlan.id.get))
          (planJson \ "name").as[String] must beEqualTo(plan.displayName)
          (planJson \ "pricePerUser").as[JsObject] === Json.obj("cents" -> plan.pricePerCyclePerUser.toCents)
          (planJson \ "cycle").as[Int] must beEqualTo(plan.billingCycle.month)
          (planJson \ "features").as[Set[Feature]] must beEqualTo(PaidPlanFactory.testPlanEditableFeatures)
>>>>>>> e8f661ab
        }
      }
      "when changing plans" in {
        withDb(controllerTestModules: _*) { implicit injector =>
          val (org, owner, curPlan, newPlan) = db.readWrite { implicit session =>
            val curPlan = PaidPlanFactory.paidPlan().withBillingCycle(BillingCycle.months(1)).withPricePerCyclePerUser(DollarAmount.ZERO).saved
            val newPlan = PaidPlanFactory.paidPlan().withBillingCycle(BillingCycle.months(1)).withPricePerCyclePerUser(DollarAmount.dollars(42)).saved
            val owner = UserFactory.user().saved
            val org = OrganizationFactory.organization().withOwner(owner).withPlan(curPlan.id.get.id).saved
            (org, owner, curPlan, newPlan)
          }
          val orgId = Organization.publicId(org.id.get)
          val newPlanId = PaidPlan.publicId(newPlan.id.get)

          inject[FakeUserActionsHelper].setUser(owner)

          val initialBalance = db.readOnlyMaster { implicit s => paidAccountRepo.getByOrgId(org.id.get).credit }
          val response1 = controller.getAccountState(orgId)(route.getAccountState(orgId))
          status(response1) === OK
          val result1 = contentAsJson(response1)
          (result1 \ "plan" \ "pricePerUser").as[DollarAmount](DollarAmount.formatAsCents) === curPlan.pricePerCyclePerUser
          (result1 \ "balance").as[DollarAmount](DollarAmount.formatAsCents) === initialBalance

<<<<<<< HEAD
        // don't get any custom plans
        val plansByName = contentAsJson(response)
        (plansByName \ "plans" \ "Free").as[Seq[PaidPlanInfo]] === Seq(currentPlan.asInfo)
        (plansByName \ "plans" \ "Standard").as[Seq[PaidPlanInfo]] === standardPlans.map(_.asInfo).sortBy(_.cycle.month)
        (plansByName \ "current").as[PublicId[PaidPlan]] === PaidPlan.publicId(currentPlan.id.get)
        (plansByName \ "plans" \ "Enterprise").asOpt[Seq[PaidPlanInfo]] === None

        planManagementCommander.changePlan(org.id.get, customPlans.head.id.get, ActionAttribution(None, admin = Some(Id[User](1)))) // only admins can put an org on a custom plan

        val request2 = route.getAvailablePlans(publicId)
        val response2 = controller.getAvailablePlans(publicId)(request2)

        // don't get any custom plans
        val plansByNameWithCustom = contentAsJson(response2)
        (plansByNameWithCustom \ "plans" \ "Free").as[Seq[PaidPlanInfo]] === Seq(currentPlan.asInfo)
        (plansByNameWithCustom \ "plans" \ "Standard").as[Seq[PaidPlanInfo]] === standardPlans.map(_.asInfo).sortBy(_.cycle.month)
        (plansByNameWithCustom \ "current").as[PublicId[PaidPlan]] === PaidPlan.publicId(customPlans.head.id.get)
        (plansByNameWithCustom \ "plans" \ "Enterprise").asOpt[Seq[PaidPlanInfo]] === Some(customPlans.map(_.asInfo).sortBy(_.cycle.month))
=======
          val setRequest = route.updatePlan(orgId, newPlanId)
          val setResponse = controller.updatePlan(orgId, newPlanId)(setRequest)
          status(setResponse) === OK
          val finalBalance = db.readOnlyMaster { implicit s => paidAccountRepo.getByOrgId(org.id.get).credit }
          finalBalance must beLessThan(initialBalance) // simple sanity check, actual logic should be tested in the commander

          val response2 = controller.getAccountState(orgId)(route.getAccountState(orgId))
          status(response2) === OK
          val result2 = contentAsJson(response2)
          (result2 \ "plan" \ "pricePerUser").as[DollarAmount](DollarAmount.formatAsCents) === newPlan.pricePerCyclePerUser
          (result2 \ "balance").as[DollarAmount](DollarAmount.formatAsCents) === finalBalance
        }
      }
      "when adding/removing members" in {
        withDb(controllerTestModules: _*) { implicit injector =>
          val (org, owner, rando, plan) = db.readWrite { implicit session =>
            val plan = PaidPlanFactory.paidPlan().withBillingCycle(BillingCycle.months(1)).withPricePerCyclePerUser(DollarAmount.dollars(42)).saved
            val owner = UserFactory.user().saved
            val rando = UserFactory.user().saved
            val org = OrganizationFactory.organization().withOwner(owner).withPlan(plan.id.get.id).saved
            (org, owner, rando, plan)
          }
          val orgId = Organization.publicId(org.id.get)

          inject[FakeUserActionsHelper].setUser(owner)

          val initialBalance = db.readOnlyMaster { implicit s => paidAccountRepo.getByOrgId(org.id.get).credit }
          val response1 = controller.getAccountState(orgId)(route.getAccountState(orgId))
          status(response1) === OK
          val result1 = contentAsJson(response1)
          (result1 \ "balance").as[DollarAmount](DollarAmount.formatAsCents) === initialBalance

          orgMembershipCommander.addMembership(OrganizationMembershipAddRequest(org.id.get, owner.id.get, rando.id.get, adminIdOpt = None))

          val addedBalance = db.readOnlyMaster { implicit s => paidAccountRepo.getByOrgId(org.id.get).credit }
          addedBalance must beLessThan(initialBalance) // simple sanity check, actual logic should be tested in the commander

          val response2 = controller.getAccountState(orgId)(route.getAccountState(orgId))
          status(response2) === OK
          val result2 = contentAsJson(response2)
          (result2 \ "balance").as[DollarAmount](DollarAmount.formatAsCents) === addedBalance

          orgMembershipCommander.removeMembership(OrganizationMembershipRemoveRequest(org.id.get, owner.id.get, rando.id.get))

          val removedBalance = db.readOnlyMaster { implicit s => paidAccountRepo.getByOrgId(org.id.get).credit }
          removedBalance === initialBalance

          val response3 = controller.getAccountState(orgId)(route.getAccountState(orgId))
          status(response3) === OK
          val result3 = contentAsJson(response3)
          (result3 \ "balance").as[DollarAmount](DollarAmount.formatAsCents) === removedBalance
        }
      }
    }
    "get and set a credit card token" in {
      "handle permissions correctly" in {
        withDb(controllerTestModules: _*) { implicit injector =>
          val (org, owner, orgAdmin, member, rando) = db.readWrite { implicit session =>
            val owner = UserFactory.user().saved
            val orgAdmin = UserFactory.user().saved
            val member = UserFactory.user().saved
            val rando = UserFactory.user().saved
            val org = OrganizationFactory.organization().withOwner(owner).withAdmins(Seq(orgAdmin)).withMembers(Seq(member)).saved
            (org, owner, orgAdmin, member, rando)
          }
          val publicId = Organization.publicId(org.id.get)

          val goodUsers = Seq(owner, orgAdmin)
          val badUsers = Seq(member, rando)

          for (user <- goodUsers) {
            inject[FakeUserActionsHelper].setUser(user)
            val setPayload = Json.obj("token" -> RandomStringUtils.randomAlphanumeric(10))
            val setRequest = route.setCreditCardToken(publicId).withBody(setPayload)
            val setResponse = controller.setCreditCardToken(publicId)(setRequest)
            status(setResponse) === OK

            val getRequest = route.getCreditCardToken(publicId)
            val getResponse = controller.getCreditCardToken(publicId)(getRequest)
            status(getResponse) === OK
            (contentAsJson(getResponse) \ "token").asOpt[String] must beSome
          }
          for (user <- badUsers) {
            inject[FakeUserActionsHelper].setUser(user)
            val setPayload = Json.obj("token" -> RandomStringUtils.randomAlphanumeric(10))
            val setRequest = route.setCreditCardToken(publicId).withBody(setPayload)
            val setResponse = controller.setCreditCardToken(publicId)(setRequest)
            status(setResponse) === FORBIDDEN

            val getRequest = route.getCreditCardToken(publicId)
            val getResponse = controller.getCreditCardToken(publicId)(getRequest)
            status(getResponse) === FORBIDDEN
          }
          1 === 1
        }
>>>>>>> e8f661ab
      }
    }
  }
}<|MERGE_RESOLUTION|>--- conflicted
+++ resolved
@@ -51,7 +51,6 @@
       }
     }
 
-<<<<<<< HEAD
     def setupNormalPlans()(implicit injector: Injector) = {
       db.readWrite { implicit s =>
         val planRepo = inject[PaidPlanRepo]
@@ -74,31 +73,6 @@
       }
     }
 
-    "get an account's state" in {
-      withDb(controllerTestModules: _*) { implicit injector =>
-        val (org, owner, account, plan) = setup()
-
-        val publicId = Organization.publicId(org.id.get)
-        inject[FakeUserActionsHelper].setUser(owner)
-        val request = route.getAccountState(publicId)
-        val response = controller.getAccountState(publicId)(request)
-        val payload = contentAsJson(response).as[JsObject]
-        (payload \ "users").as[Int] must beEqualTo(account.activeUsers)
-        (payload \ "balance").as[JsObject] === Json.obj("cents" -> account.credit.toCents)
-        (payload \ "charge").as[JsObject] === Json.obj("cents" -> (plan.pricePerCyclePerUser * account.activeUsers).toCents)
-
-        val planJson = (payload \ "plan").as[JsObject]
-        val actualPlan = planManagementCommander.currentPlan(org.id.get)
-        (planJson \ "id").as[PublicId[PaidPlan]] must beEqualTo(PaidPlan.publicId(actualPlan.id.get))
-        (planJson \ "name").as[String] must beEqualTo(plan.displayName)
-        (planJson \ "pricePerUser").as[JsObject] === Json.obj("cents" -> plan.pricePerCyclePerUser.toCents)
-        (planJson \ "cycle").as[Int] must beEqualTo(plan.billingCycle.month)
-        (planJson \ "features").as[Set[Feature]] must beEqualTo(PaidPlanFactory.testPlanEditableFeatures)
-      }
-    }
-
-=======
->>>>>>> e8f661ab
     "get an organization's configuration" in {
       "use the correct format" in {
         withDb(controllerTestModules: _*) { implicit injector =>
@@ -115,7 +89,6 @@
       }
     }
 
-<<<<<<< HEAD
     "get active normal plans" in {
       withDb(controllerTestModules: _*) { implicit injector =>
         val (org, owner, _, _) = setup()
@@ -149,43 +122,30 @@
           val enterpriseMonthly = PaidPlanFactory.paidPlan().withKind(PaidPlan.Kind.CUSTOM)
             .withDisplayName("Enterprise").withBillingCycle(BillingCycle(1)).withPricePerCyclePerUser(8000).saved
           Seq(enterpriseAnnual, enterpriseBiannual, enterpriseMonthly)
-=======
-    "get active plans" in {
-      "for an org on a standard plan" in {
-        withDb(controllerTestModules: _*) { implicit injector =>
-          val (org, owner, _, _) = setup()
-          val publicId = Organization.publicId(org.id.get)
-          val currentPlan = inject[PlanManagementCommander].currentPlan(org.id.get)
-
-          val standardPlans = db.readWrite { implicit s =>
-            val planRepo = inject[PaidPlanRepo]
-            val standardAnnualPlan = planRepo.save(
-              PaidPlan(kind = PaidPlan.Kind.NORMAL, name = Name[PaidPlan]("standard_annual"), displayName = "Standard",
-                billingCycle = BillingCycle(12), pricePerCyclePerUser = DollarAmount(8004),
-                editableFeatures = PaidPlanFactory.testPlanEditableFeatures, defaultSettings = PaidPlanFactory.testPlanSettings)
-            )
-            val standardBiannualPlan = planRepo.save(
-              PaidPlan(kind = PaidPlan.Kind.NORMAL, name = Name[PaidPlan]("standard_annual"), displayName = "Standard",
-                billingCycle = BillingCycle(6), pricePerCyclePerUser = DollarAmount(8004),
-                editableFeatures = PaidPlanFactory.testPlanEditableFeatures, defaultSettings = PaidPlanFactory.testPlanSettings)
-            )
-            val standardMonthlyPlan = planRepo.save(
-              PaidPlan(kind = PaidPlan.Kind.NORMAL, name = Name[PaidPlan]("standard_monthly"), displayName = "Standard",
-                billingCycle = BillingCycle(1), pricePerCyclePerUser = DollarAmount(800),
-                editableFeatures = PaidPlanFactory.testPlanEditableFeatures, defaultSettings = PaidPlanFactory.testPlanSettings)
-            )
-            Seq(standardMonthlyPlan, standardBiannualPlan, standardAnnualPlan)
-          }
-
-          inject[FakeUserActionsHelper].setUser(owner)
-          val request = route.getAvailablePlans(publicId)
-          val response = controller.getAvailablePlans(publicId)(request)
-
-          val plansByName = contentAsJson(response)
-          (plansByName \ "plans" \ "Free").as[Seq[PaidPlanInfo]] === Seq(currentPlan.asInfo)
-          (plansByName \ "plans" \ "Standard").as[Seq[PaidPlanInfo]] === standardPlans.map(_.asInfo).sortBy(_.cycle.month)
-          (plansByName \ "current").as[PublicId[PaidPlan]] === PaidPlan.publicId(currentPlan.id.get)
-        }
+        }
+
+        inject[FakeUserActionsHelper].setUser(owner)
+        val request = route.getAvailablePlans(publicId)
+        val response = controller.getAvailablePlans(publicId)(request)
+
+        // don't get any custom plans
+        val plansByName = contentAsJson(response)
+        (plansByName \ "plans" \ "Free").as[Seq[PaidPlanInfo]] === Seq(currentPlan.asInfo)
+        (plansByName \ "plans" \ "Standard").as[Seq[PaidPlanInfo]] === standardPlans.map(_.asInfo).sortBy(_.cycle.month)
+        (plansByName \ "current").as[PublicId[PaidPlan]] === PaidPlan.publicId(currentPlan.id.get)
+        (plansByName \ "plans" \ "Enterprise").asOpt[Seq[PaidPlanInfo]] === None
+
+        planManagementCommander.changePlan(org.id.get, customPlans.head.id.get, ActionAttribution(None, admin = Some(Id[User](1)))) // only admins can put an org on a custom plan
+
+        val request2 = route.getAvailablePlans(publicId)
+        val response2 = controller.getAvailablePlans(publicId)(request2)
+
+        // don't get any custom plans
+        val plansByNameWithCustom = contentAsJson(response2)
+        (plansByNameWithCustom \ "plans" \ "Free").as[Seq[PaidPlanInfo]] === Seq(currentPlan.asInfo)
+        (plansByNameWithCustom \ "plans" \ "Standard").as[Seq[PaidPlanInfo]] === standardPlans.map(_.asInfo).sortBy(_.cycle.month)
+        (plansByNameWithCustom \ "current").as[PublicId[PaidPlan]] === PaidPlan.publicId(customPlans.head.id.get)
+        (plansByNameWithCustom \ "plans" \ "Enterprise").asOpt[Seq[PaidPlanInfo]] === Some(customPlans.map(_.asInfo).sortBy(_.cycle.month))
       }
     }
 
@@ -211,7 +171,6 @@
           (planJson \ "pricePerUser").as[JsObject] === Json.obj("cents" -> plan.pricePerCyclePerUser.toCents)
           (planJson \ "cycle").as[Int] must beEqualTo(plan.billingCycle.month)
           (planJson \ "features").as[Set[Feature]] must beEqualTo(PaidPlanFactory.testPlanEditableFeatures)
->>>>>>> e8f661ab
         }
       }
       "when changing plans" in {
@@ -235,26 +194,6 @@
           (result1 \ "plan" \ "pricePerUser").as[DollarAmount](DollarAmount.formatAsCents) === curPlan.pricePerCyclePerUser
           (result1 \ "balance").as[DollarAmount](DollarAmount.formatAsCents) === initialBalance
 
-<<<<<<< HEAD
-        // don't get any custom plans
-        val plansByName = contentAsJson(response)
-        (plansByName \ "plans" \ "Free").as[Seq[PaidPlanInfo]] === Seq(currentPlan.asInfo)
-        (plansByName \ "plans" \ "Standard").as[Seq[PaidPlanInfo]] === standardPlans.map(_.asInfo).sortBy(_.cycle.month)
-        (plansByName \ "current").as[PublicId[PaidPlan]] === PaidPlan.publicId(currentPlan.id.get)
-        (plansByName \ "plans" \ "Enterprise").asOpt[Seq[PaidPlanInfo]] === None
-
-        planManagementCommander.changePlan(org.id.get, customPlans.head.id.get, ActionAttribution(None, admin = Some(Id[User](1)))) // only admins can put an org on a custom plan
-
-        val request2 = route.getAvailablePlans(publicId)
-        val response2 = controller.getAvailablePlans(publicId)(request2)
-
-        // don't get any custom plans
-        val plansByNameWithCustom = contentAsJson(response2)
-        (plansByNameWithCustom \ "plans" \ "Free").as[Seq[PaidPlanInfo]] === Seq(currentPlan.asInfo)
-        (plansByNameWithCustom \ "plans" \ "Standard").as[Seq[PaidPlanInfo]] === standardPlans.map(_.asInfo).sortBy(_.cycle.month)
-        (plansByNameWithCustom \ "current").as[PublicId[PaidPlan]] === PaidPlan.publicId(customPlans.head.id.get)
-        (plansByNameWithCustom \ "plans" \ "Enterprise").asOpt[Seq[PaidPlanInfo]] === Some(customPlans.map(_.asInfo).sortBy(_.cycle.month))
-=======
           val setRequest = route.updatePlan(orgId, newPlanId)
           val setResponse = controller.updatePlan(orgId, newPlanId)(setRequest)
           status(setResponse) === OK
@@ -268,6 +207,7 @@
           (result2 \ "balance").as[DollarAmount](DollarAmount.formatAsCents) === finalBalance
         }
       }
+
       "when adding/removing members" in {
         withDb(controllerTestModules: _*) { implicit injector =>
           val (org, owner, rando, plan) = db.readWrite { implicit session =>
@@ -350,7 +290,6 @@
           }
           1 === 1
         }
->>>>>>> e8f661ab
       }
     }
   }
