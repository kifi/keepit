package com.keepit.controllers.website

import com.google.inject.Injector
import com.keepit.abook.FakeABookServiceClientModule
import com.keepit.common.controller.FakeUserActionsHelper
import com.keepit.common.crypto.{ PublicId, PublicIdConfiguration }
import com.keepit.common.db.Id
import com.keepit.common.social.FakeSocialGraphModule
import com.keepit.controllers.admin.AdminPaymentsController
import com.keepit.heimdal.FakeHeimdalServiceClientModule
import com.keepit.model.OrganizationFactoryHelper._
import com.keepit.model.UserFactoryHelper._
import com.keepit.model._
import com.keepit.payments.{ PaidAccountRepo, BillingCycle, PaidPlanInfo, PaidPlanRepo, DollarAmount, PlanManagementCommander, PaidPlan, FakeStripeClientModule }
import com.keepit.test.ShoeboxTestInjector
import org.specs2.mutable.Specification
import play.api.libs.json.JsObject
import play.api.mvc.Call
import play.api.test.FakeRequest
import play.api.test.Helpers._

class PaymentsControllerTest extends Specification with ShoeboxTestInjector {
  implicit def createFakeRequest(route: Call) = FakeRequest(route.method, route.url)
  implicit def publicIdConfig(implicit injector: Injector) = inject[PublicIdConfiguration]
  private def controller(implicit injector: Injector) = inject[PaymentsController]
  private def route = com.keepit.controllers.website.routes.PaymentsController
  private def adminRoute = com.keepit.controllers.admin.routes.AdminPaymentsController

  val controllerTestModules = Seq(
    FakeHeimdalServiceClientModule(),
    FakeABookServiceClientModule(),
    FakeSocialGraphModule(),
    FakeStripeClientModule()
  )

  "PaymentsController" should {

    def setup()(implicit injector: Injector) = {
      db.readWrite { implicit session =>
        val owner = UserFactory.user().saved
        val member = UserFactory.user().saved
        val org = OrganizationFactory.organization().withOwner(owner).withMembers(Seq(member)).saved
        val account = inject[PaidAccountRepo].getByOrgId(org.id.get)
        val plan = inject[PaidPlanRepo].get(account.planId)
        (org, owner, account, plan)
      }
    }

    "get an account's state" in {
      withDb(controllerTestModules: _*) { implicit injector =>
        val planCommander = inject[PlanManagementCommander]
        val (org, owner, account, plan) = setup()

        val publicId = Organization.publicId(org.id.get)
        inject[FakeUserActionsHelper].setUser(owner)
        val request = route.getAccountState(publicId)
        val response = controller.getAccountState(publicId)(request)
        val payload = contentAsJson(response).as[JsObject]
        (payload \ "users").as[Int] must beEqualTo(account.activeUsers)
        (payload \ "balance").as[String] must beEqualTo(account.credit.toDollarString)
        (payload \ "charge").as[String] must beEqualTo((plan.pricePerCyclePerUser * account.activeUsers).toDollarString)

        val planJson = (payload \ "plan").as[JsObject]
        val actualPlan = planCommander.currentPlan(org.id.get)
        (planJson \ "id").as[PublicId[PaidPlan]] must beEqualTo(PaidPlan.publicId(actualPlan.id.get))
        (planJson \ "name").as[String] must beEqualTo(plan.displayName)
        (planJson \ "pricePerUser").as[String] must beEqualTo(plan.pricePerCyclePerUser.toDollarString)
        (planJson \ "cycle").as[Int] must beEqualTo(plan.billingCycle.month)
        (planJson \ "features").as[Set[Feature]] must beEqualTo(PaidPlanFactory.testPlanEditableFeatures)
      }
    }

    "get an organization's configuration" in {
      "use the correct format" in {
        withDb(controllerTestModules: _*) { implicit injector =>
          val (org, owner, _, _) = setup()
          val publicId = Organization.publicId(org.id.get)
          inject[FakeUserActionsHelper].setUser(owner)
          val request = route.getAccountFeatureSettings(publicId)
          val response = controller.getAccountFeatureSettings(publicId)(request)
          val payload = contentAsJson(response).as[JsObject]
          (payload \ "isPaid").as[Boolean] === false
          ((payload \ "settings").as[JsObject] \ "publish_libraries" \ "setting").as[String] === "members"
          ((payload \ "settings").as[JsObject] \ "publish_libraries" \ "editable").as[Boolean] === true
        }
      }
    }

<<<<<<< HEAD
    "apply new default settings to org configurations" in {
      "apply migration properly" in {
        withDb(controllerTestModules: _*) { implicit injector =>
          val (org, owner, _, _) = setup()
          val newPlan1 = db.readWrite { implicit session =>
            val oldPlan = paidPlanRepo.get(Id[PaidPlan](1))
            val newFeatureSet = oldPlan.defaultSettings.kvs.keySet -- Set(Feature.CreateSlackIntegration, Feature.EditOrganization)
            val newFeatureSettings = newFeatureSet.map { feature => feature -> oldPlan.defaultSettings.kvs(feature) }.toMap
            paidPlanRepo.save(oldPlan.copy(editableFeatures = newFeatureSet, defaultSettings = OrganizationSettings(newFeatureSettings))) // mock db migration, remove features
          }

          inject[FakeUserActionsHelper].setUser(owner, Set(UserExperimentType.ADMIN))
          val request = adminRoute.applyDefaultSettingsToOrgConfigs()
          val response = inject[AdminPaymentsController].applyDefaultSettingsToOrgConfigs()(request)

          status(response) must equalTo(200)
          val newConfig1 = db.readOnlyMaster(implicit s => orgConfigRepo.getByOrgId(org.id.get))
          newConfig1.settings === newPlan1.defaultSettings

          val newPlan2 = db.readWrite { implicit session =>
            val oldPlan = paidPlanRepo.get(Id[PaidPlan](1))
            val newFeatureSet = PaidPlanFactory.testPlanEditableFeatures
            val newFeatureSettings = PaidPlanFactory.testPlanSettings
            paidPlanRepo.save(oldPlan.copy(editableFeatures = newFeatureSet, defaultSettings = newFeatureSettings)) // mock db migration, add features
          }

          val response2 = inject[AdminPaymentsController].applyDefaultSettingsToOrgConfigs()(request)

          status(response2) must equalTo(200)
          val newConfig2 = db.readOnlyMaster(implicit s => orgConfigRepo.getByOrgId(org.id.get))
          newConfig2.settings === newPlan2.defaultSettings

          newConfig2.settings.kvs.keySet.diff(newConfig1.settings.kvs.keySet) === Set(Feature.CreateSlackIntegration, Feature.EditOrganization)
        }
      }
    }

=======
>>>>>>> 8f22c406
    "get active plans" in {
      withDb(controllerTestModules: _*) { implicit injector =>
        val (org, owner, _, _) = setup()
        val publicId = Organization.publicId(org.id.get)
        val currentPlan = inject[PlanManagementCommander].currentPlan(org.id.get)

        val standardPlans = db.readWrite { implicit s =>
          val planRepo = inject[PaidPlanRepo]
          val standardAnnualPlan = planRepo.save(
            PaidPlan(kind = PaidPlan.Kind.NORMAL, name = Name[PaidPlan]("standard_annual"), displayName = "Standard",
              billingCycle = BillingCycle(12), pricePerCyclePerUser = DollarAmount(8004),
              editableFeatures = PaidPlanFactory.testPlanEditableFeatures, defaultSettings = PaidPlanFactory.testPlanSettings)
          )
          val standardBiannualPlan = planRepo.save(
            PaidPlan(kind = PaidPlan.Kind.NORMAL, name = Name[PaidPlan]("standard_annual"), displayName = "Standard",
              billingCycle = BillingCycle(6), pricePerCyclePerUser = DollarAmount(8004),
              editableFeatures = PaidPlanFactory.testPlanEditableFeatures, defaultSettings = PaidPlanFactory.testPlanSettings)
          )
          val standardMonthlyPlan = planRepo.save(
            PaidPlan(kind = PaidPlan.Kind.NORMAL, name = Name[PaidPlan]("standard_monthly"), displayName = "Standard",
              billingCycle = BillingCycle(1), pricePerCyclePerUser = DollarAmount(800),
              editableFeatures = PaidPlanFactory.testPlanEditableFeatures, defaultSettings = PaidPlanFactory.testPlanSettings)
          )
          Seq(standardMonthlyPlan, standardBiannualPlan, standardAnnualPlan)
        }

        inject[FakeUserActionsHelper].setUser(owner)
        val request = route.getAvailablePlans(publicId)
        val response = controller.getAvailablePlans(publicId)(request)

        val plansByName = contentAsJson(response)
        (plansByName \ "plans" \ "Free").as[Seq[PaidPlanInfo]] === Seq(currentPlan.asInfo)
        (plansByName \ "plans" \ "Standard").as[Seq[PaidPlanInfo]] === standardPlans.map(_.asInfo).sortBy(_.cycle.month)
        (plansByName \ "current").as[PublicId[PaidPlan]] === PaidPlan.publicId(currentPlan.id.get)
      }
    }
  }
}<|MERGE_RESOLUTION|>--- conflicted
+++ resolved
@@ -86,7 +86,6 @@
       }
     }
 
-<<<<<<< HEAD
     "apply new default settings to org configurations" in {
       "apply migration properly" in {
         withDb(controllerTestModules: _*) { implicit injector =>
@@ -124,8 +123,6 @@
       }
     }
 
-=======
->>>>>>> 8f22c406
     "get active plans" in {
       withDb(controllerTestModules: _*) { implicit injector =>
         val (org, owner, _, _) = setup()
