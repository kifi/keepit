package com.keepit.controllers.website

import com.google.inject.Injector
import com.keepit.abook.FakeABookServiceClientModule
import com.keepit.common.controller.FakeUserActionsHelper
import com.keepit.common.crypto.{ PublicId, PublicIdConfiguration }
import com.keepit.common.social.FakeSocialGraphModule
import com.keepit.heimdal.FakeHeimdalServiceClientModule
import com.keepit.model.LibraryFactoryHelper._
import com.keepit.model.OrganizationFactoryHelper._
import com.keepit.model.UserFactoryHelper._
import com.keepit.model.PaidPlanFactoryHelper._

import com.keepit.model._
import com.keepit.test.ShoeboxTestInjector
import org.specs2.mutable.Specification
import play.api.libs.json.{ JsValue, JsArray, JsObject, Json }
import play.api.mvc.{ Call, Result }
import play.api.test.FakeRequest
import play.api.test.Helpers._
import com.keepit.payments.{ PlanManagementCommander, PaidPlan, DollarAmount, BillingCycle }

import scala.concurrent.Future

class OrganizationControllerTest extends Specification with ShoeboxTestInjector {
  implicit def createFakeRequest(route: Call) = FakeRequest(route.method, route.url)

  val controllerTestModules = Seq(
    FakeHeimdalServiceClientModule(),
    FakeABookServiceClientModule(),
    FakeSocialGraphModule()
  )

  "OrganizationController" should {
    "serve up organization views" in {
      "fail on bad public id" in {
        withDb(controllerTestModules: _*) { implicit injector =>
          val (org, owner) = db.readWrite { implicit session =>
            val owner = UserFactory.user().saved
            val org = OrganizationFactory.organization().withHandle(OrganizationHandle("brewstercorp")).withName("Brewster Corp").withOwner(owner).saved
            (org, owner)
          }
          val publicId = PublicId[Organization]("2267")

          inject[FakeUserActionsHelper].setUser(owner)
          val request = route.getOrganization(publicId)
          val response = controller.getOrganization(publicId)(request)
          response === OrganizationFail.INVALID_PUBLIC_ID
        }
      }
      "give an organization view to any user that has view permissions" in {
        withDb(controllerTestModules: _*) { implicit injector =>
          val (org, owner, member, rando) = db.readWrite { implicit session =>
            val owner = UserFactory.user().saved
            val member = UserFactory.user().saved
            val rando = UserFactory.user().saved
            val org = OrganizationFactory.organization().withHandle(OrganizationHandle("brewstercorp")).withName("Brewster Corp").withOwner(owner).withMembers(Seq(member)).saved

            LibraryFactory.libraries(10).map(_.published().withOrganizationIdOpt(org.id)).saved
            LibraryFactory.libraries(15).map(_.withVisibility(LibraryVisibility.ORGANIZATION).withOrganizationIdOpt(org.id)).saved
            LibraryFactory.libraries(20).map(_.secret().withOrganizationIdOpt(org.id)).saved

            (org, owner, member, rando)
          }

          val publicId = Organization.publicId(org.id.get)

          inject[FakeUserActionsHelper].setUser(owner)
          val ownerRequest = route.getOrganization(publicId)
          val ownerResponse = controller.getOrganization(publicId)(ownerRequest)
          status(ownerResponse) === OK

          inject[FakeUserActionsHelper].setUser(member)
          val memberRequest = route.getOrganization(publicId)
          val memberResponse = controller.getOrganization(publicId)(memberRequest)
          status(memberResponse) === OK

          inject[FakeUserActionsHelper].setUser(rando)
          val randoRequest = route.getOrganization(publicId)
          val randoResponse = controller.getOrganization(publicId)(randoRequest)
          status(randoResponse) === OK

          val payloads = Seq(ownerResponse, memberResponse, randoResponse).map { response => Json.parse(contentAsString(response)) \ "organization" }

          payloads.foreach(p => (p \ "name").as[String] === "Brewster Corp")
          payloads.foreach(p => (p \ "handle").as[String] === "brewstercorp")
          1 === 1
        }
      }
    }
    "include the viewer's permissions along with the organization view" in {
      withDb(controllerTestModules: _*) { implicit injector =>
        val (org, owner, member, rando) = db.readWrite { implicit session =>
          val owner = UserFactory.user().saved
          val member = UserFactory.user().saved
          val rando = UserFactory.user().saved
          val org = OrganizationFactory.organization().withHandle(OrganizationHandle("brewstercorp")).withName("Brewster Corp").withOwner(owner).withMembers(Seq(member)).saved
          (org, owner, member, rando)
        }
        val publicId = Organization.publicId(org.id.get)

        inject[FakeUserActionsHelper].setUser(owner)
        val ownerRequest = route.getOrganization(publicId)
        val ownerResponse = controller.getOrganization(publicId)(ownerRequest)
        status(ownerResponse) === OK
        (Json.parse(contentAsString(ownerResponse)) \ "membership" \ "permissions").as[Set[OrganizationPermission]] === org.basePermissions.forRole(OrganizationRole.ADMIN)

        inject[FakeUserActionsHelper].setUser(member)
        val memberRequest = route.getOrganization(publicId)
        val memberResponse = controller.getOrganization(publicId)(memberRequest)
        status(memberResponse) === OK
        (Json.parse(contentAsString(memberResponse)) \ "membership" \ "permissions").as[Set[OrganizationPermission]] === org.basePermissions.forRole(OrganizationRole.MEMBER)

        inject[FakeUserActionsHelper].setUser(rando)
        val randoRequest = route.getOrganization(publicId)
        val randoResponse = controller.getOrganization(publicId)(randoRequest)
        status(randoResponse) === OK
        (Json.parse(contentAsString(randoResponse)) \ "membership" \ "permissions").as[Set[OrganizationPermission]] === org.basePermissions.forNonmember
      }
      "serve up the right number of libraries depending on viewer permissions" in {
        withDb(controllerTestModules: _*) { implicit injector =>
          val (org, owner, rando) = db.readWrite { implicit session =>
            val owner = UserFactory.user().saved
            val rando = UserFactory.user().saved
            val org = OrganizationFactory.organization().withHandle(OrganizationHandle("brewstercorp")).withName("Brewster Corp").withOwner(owner).saved

            LibraryFactory.libraries(10).map(_.published().withOrganizationIdOpt(org.id)).saved
            LibraryFactory.libraries(15).map(_.withVisibility(LibraryVisibility.ORGANIZATION).withOrganizationIdOpt(org.id)).saved
            LibraryFactory.libraries(20).map(_.secret().withOrganizationIdOpt(org.id)).saved

            (org, owner, rando)
          }
          val publicId = Organization.publicId(org.id.get)

          inject[FakeUserActionsHelper].setUser(owner)
          val ownerRequest = route.getOrganization(publicId)
          val ownerResponse = controller.getOrganization(publicId)(ownerRequest)
          status(ownerResponse) === OK
          (Json.parse(contentAsString(ownerResponse)) \ "organization" \ "numLibraries").as[Int] === 10 + 15

          inject[FakeUserActionsHelper].setUser(rando)
          inject[FakeUserActionsHelper].setUser(rando)
          val randoRequest = route.getOrganization(publicId)
          val randoResponse = controller.getOrganization(publicId)(randoRequest)
          status(randoResponse) === OK
          (Json.parse(contentAsString(randoResponse)) \ "organization" \ "numLibraries").as[Int] === 10
        }
      }
    }

    "serve up organization cards" in {
      "give a user a list of organizations they belong to" in {
        withDb(controllerTestModules: _*) { implicit injector =>
          val user = db.readWrite { implicit session =>
            val user = UserFactory.user().saved
            for (i <- 1 to 10) {
              val org = OrganizationFactory.organization().withOwner(user).withName("Justice League").withHandle(OrganizationHandle("justiceleague" + i)).saved
              LibraryFactory.libraries(i).map(_.published().withOwner(user).withOrganizationIdOpt(org.id)).saved
            }
            user
          }

          inject[FakeUserActionsHelper].setUser(user)
          val request = route.getOrganizationsForUser(user.externalId)
          val response = controller.getOrganizationsForUser(user.externalId)(request)
          status(response) === OK

          val jsonResponse = Json.parse(contentAsString(response))
          (jsonResponse \ "organizations") must haveClass[JsArray]
          val cards = (jsonResponse \ "organizations").as[Seq[JsObject]]
          cards.foreach { card => (card \ "name").as[String] === "Justice League" }
          1 === 1
        }
      }
      "hide a user's orgs based on viewer permissions" in {
        withDb(controllerTestModules: _*) { implicit injector =>
          val (user, rando) = db.readWrite { implicit session =>
            val user = UserFactory.user().saved
            val rando = UserFactory.user().saved
            for (i <- 1 to 10) {
              val org = OrganizationFactory.organization().withOwner(user).withName("Justice League").withHandle(OrganizationHandle("justiceleague" + i)).saved
              LibraryFactory.libraries(i).map(_.published().withOwner(user).withOrganizationIdOpt(org.id)).saved
              if (i <= 5) {
                inject[OrganizationRepo].save(org.hiddenFromNonmembers)
              }
            }
            (user, rando)
          }

          inject[FakeUserActionsHelper].setUser(user)
          val userRequest = route.getOrganizationsForUser(user.externalId)
          val userResponse = controller.getOrganizationsForUser(user.externalId)(userRequest)
          status(userResponse) === OK

          val userJsonResponse = Json.parse(contentAsString(userResponse))
          (userJsonResponse \ "organizations") must haveClass[JsArray]
          (userJsonResponse \ "organizations").as[Seq[JsValue]].length === 10

          inject[FakeUserActionsHelper].setUser(rando)
          val randoRequest = route.getOrganizationsForUser(user.externalId)
          val randoResponse = controller.getOrganizationsForUser(user.externalId)(randoRequest)
          status(randoResponse) === OK

          val randoJsonResponse = Json.parse(contentAsString(randoResponse))
          (randoJsonResponse \ "organizations") must haveClass[JsArray]
          (randoJsonResponse \ "organizations").as[Seq[JsValue]].length === 5
        }
      }
    }
    "serve up library cards for an org's libraries" in {
      def setupLibraries(numPublicLibs: Int, numOrgLibs: Int, numPrivateLibs: Int)(implicit injector: Injector) = db.readWrite { implicit session =>

        val owner = UserFactory.user().saved
        val member = UserFactory.user().saved
        val nonmember = UserFactory.user().saved

        val org = OrganizationFactory.organization()
          .withName("Moneybags, LLC")
          .withOwner(owner)
          .withMembers(Seq(member))
          .saved

        val publicLibs = LibraryFactory.libraries(numPublicLibs).map(_.published().withOwner(owner).withOrganizationIdOpt(org.id)).saved
        val orgLibs = LibraryFactory.libraries(numOrgLibs).map(_.withVisibility(LibraryVisibility.ORGANIZATION).withOwner(owner).withOrganizationIdOpt(org.id)).saved
        val privateLibs = LibraryFactory.libraries(numPrivateLibs).map(_.secret().withOwner(member).withOrganizationIdOpt(org.id)).saved
        (org, owner, member, nonmember, publicLibs, orgLibs, privateLibs)
      }

      "give all org libraries to a member" in {
        withDb(controllerTestModules: _*) { implicit injector =>
          val (numPublicLibs, numOrgLibs, numPrivateLibs) = (11, 27, 42)
          val (org, owner, member, nonmember, publicLibs, orgLibs, privateLibs) = setupLibraries(numPublicLibs, numOrgLibs, numPrivateLibs)

          val publicId = Organization.publicId(org.id.get)
          inject[FakeUserActionsHelper].setUser(owner)
          val request = route.getOrganizationLibraries(publicId, offset = 0, limit = 100)
          val response = controller.getOrganizationLibraries(publicId, offset = 0, limit = 100)(request)
          status(response) === OK

          val jsonResponse = Json.parse(contentAsString(response))
          (jsonResponse \ "libraries") must haveClass[JsArray]
          (jsonResponse \ "libraries").as[Seq[JsValue]].length === numPublicLibs + numOrgLibs
        }
      }
      "give public libraries to a nonmember" in {
        withDb(controllerTestModules: _*) { implicit injector =>
          val (numPublicLibs, numOrgLibs, numPrivateLibs) = (11, 27, 42)
          val (org, owner, member, nonmember, publicLibs, orgLibs, privateLibs) = setupLibraries(numPublicLibs, numOrgLibs, numPrivateLibs)

          val publicId = Organization.publicId(org.id.get)
          inject[FakeUserActionsHelper].setUser(nonmember)
          val request = route.getOrganizationLibraries(publicId, offset = 0, limit = 100)
          val response = controller.getOrganizationLibraries(publicId, offset = 0, limit = 100)(request)
          status(response) === OK

          val jsonResponse = Json.parse(contentAsString(response))
          (jsonResponse \ "libraries") must haveClass[JsArray]
          (jsonResponse \ "libraries").as[Seq[JsValue]].length === numPublicLibs
        }
      }
      "give a member their private org-libraries" in {
        withDb(controllerTestModules: _*) { implicit injector =>
          val (numPublicLibs, numOrgLibs, numPrivateLibs) = (11, 27, 42)
          val (org, owner, member, nonmember, publicLibs, orgLibs, privateLibs) = setupLibraries(numPublicLibs, numOrgLibs, numPrivateLibs)

          val publicId = Organization.publicId(org.id.get)
          inject[FakeUserActionsHelper].setUser(member)
          val request = route.getOrganizationLibraries(publicId, offset = 0, limit = 100)
          val response = controller.getOrganizationLibraries(publicId, offset = 0, limit = 100)(request)
          status(response) === OK

          val jsonResponse = Json.parse(contentAsString(response))
          (jsonResponse \ "libraries") must haveClass[JsArray]
          (jsonResponse \ "libraries").as[Seq[JsValue]].length === numPublicLibs + numOrgLibs + numPrivateLibs
        }
      }
    }
    "create an organization" in {
      "reject malformed input" in {
        withDb(controllerTestModules: _*) { implicit injector =>
          val user = db.readWrite { implicit session => UserFactory.user().withName("foo", "bar").saved }

          inject[FakeUserActionsHelper].setUser(user)
          val request = route.createOrganization().withBody(Json.parse("""{"asdf": "qwer"}"""))
          val result = controller.createOrganization(request)
          status(result) === BAD_REQUEST
        }
      }
      "reject empty names" in {
        withDb(controllerTestModules: _*) { implicit injector =>
          val user = db.readWrite { implicit session => UserFactory.user().withName("foo", "bar").saved }

          inject[FakeUserActionsHelper].setUser(user)
          val request = route.createOrganization().withBody(Json.parse("""{"name": ""}"""))
          val result = controller.createOrganization(request)
          status(result) === BAD_REQUEST
        }
      }
      "let a user create an organization" in {
        withDb(controllerTestModules: _*) { implicit injector =>
          val user = db.readWrite { implicit session =>
            PaidPlanFactory.paidPlan().saved
            UserFactory.user().withName("foo", "bar").saved
          }

          val orgName = "Banana Capital, USA"
          val orgDescription = "Fun for the whole family"
          val createRequestJson = Json.parse(s"""{"name": "$orgName", "description": "$orgDescription"}""")

          inject[FakeUserActionsHelper].setUser(user)
          val request = route.createOrganization().withBody(createRequestJson)
          val result = controller.createOrganization(request)
          status(result) === OK

          val createResponseJson = Json.parse(contentAsString(result))
          (createResponseJson \ "organization" \ "name").as[String] === orgName
          (createResponseJson \ "organization" \ "description").as[Option[String]] === Some(orgDescription)
        }
      }
    }

    "when modifyOrganization is called:" in {
      def setupModify(implicit injector: Injector) = db.readWrite { implicit session =>
        val owner = UserFactory.user().withName("Captain", "America").saved
        val org = OrganizationFactory.organization().withOwner(owner).withName("Worldwide Consortium of Earth").withHandle(OrganizationHandle("Earth")).saved
        (org, owner)
      }

      "succeed for valid name" in {
        withDb(controllerTestModules: _*) { implicit injector =>
          val (org, owner) = setupModify
          inject[FakeUserActionsHelper].setUser(owner)
          val publicId = Organization.publicId(org.id.get)

          val json = """{ "name": "bob" }"""
          val request = route.modifyOrganization(publicId).withBody(Json.parse(json))
          val response = controller.modifyOrganization(publicId)(request)
          status(response) === OK
        }
      }

      "fail on empty name" in {
        withDb(controllerTestModules: _*) { implicit injector =>
          val (org, owner) = setupModify
          inject[FakeUserActionsHelper].setUser(owner)
          val publicId = Organization.publicId(org.id.get)

          val json = """{ "name": "" }"""
          val request = route.modifyOrganization(publicId).withBody(Json.parse(json))
          val response = controller.modifyOrganization(publicId)(request)
          response === OrganizationFail.INVALID_MODIFY_NAME
        }
      }

      "succeed for valid modifications" in {
        withDb(controllerTestModules: _*) { implicit injector =>
          val (org, owner) = setupModify
          inject[FakeUserActionsHelper].setUser(owner)
          val publicId = Organization.publicId(org.id.get)

          db.readOnlyMaster { implicit session =>
            orgRepo.get(org.id.get).getNonmemberPermissions === Set(OrganizationPermission.VIEW_ORGANIZATION, OrganizationPermission.VIEW_MEMBERS)
          }

          val json =
            """{ "permissions":
                {
<<<<<<< HEAD
                  "add": {"member": ["invite_members"]},
                  "remove": {"none": ["view_organization", "view_members" ]}
=======
                  "add": {"member": ["invite_members"] },
                  "remove": {"none": ["view_organization", "view_members"]}
>>>>>>> 651e50c7
                }
               } """.stripMargin
          val request = route.modifyOrganization(publicId).withBody(Json.parse(json))
          val response = controller.modifyOrganization(publicId)(request)
          status(response) === OK

          db.readOnlyMaster { implicit session =>
<<<<<<< HEAD
            orgRepo.get(org.id.get).getNonmemberPermissions === Set.empty
            orgRepo.get(org.id.get).getRolePermissions(OrganizationRole.MEMBER) ===
              Set(OrganizationPermission.ADD_LIBRARIES, OrganizationPermission.REMOVE_LIBRARIES, OrganizationPermission.INVITE_MEMBERS,
                OrganizationPermission.VIEW_ORGANIZATION, OrganizationPermission.GROUP_MESSAGING, OrganizationPermission.MOVE_ORG_LIBRARIES,
                OrganizationPermission.VIEW_MEMBERS)
=======
            val updatedOrg = orgRepo.get(org.id.get)
            updatedOrg.getNonmemberPermissions === Set.empty
            updatedOrg.getRolePermissions(OrganizationRole.MEMBER) === Organization.defaultBasePermissions.forRole(OrganizationRole.MEMBER) + OrganizationPermission.INVITE_MEMBERS
            updatedOrg.getRolePermissions(OrganizationRole.ADMIN) === Organization.defaultBasePermissions.forRole(OrganizationRole.ADMIN)
>>>>>>> 651e50c7
          }
        }
      }

      "fail if you try and take away admin permissions" in {
        withDb(controllerTestModules: _*) { implicit injector =>
          val (org, owner) = setupModify
          inject[FakeUserActionsHelper].setUser(owner)
          val publicId = Organization.publicId(org.id.get)

          val json =
            """{ "permissions":
                {
                  "remove": { "admin": ["remove_libraries"] }
                }
               } """.stripMargin
          val request = route.modifyOrganization(publicId).withBody(Json.parse(json))
          val response = controller.modifyOrganization(publicId)(request)
          response === OrganizationFail.INVALID_MODIFY_PERMISSIONS
        }
      }
    }

    "when deleteOrganization is called:" in {
      "succeed for owner" in {
        withDb(controllerTestModules: _*) { implicit injector =>
          val (org, owner) = db.readWrite { implicit session =>
            val owner = UserFactory.user().saved
            val org = OrganizationFactory.organization().withOwner(owner).saved
            (org, owner)
          }
          val publicId = Organization.publicId(org.id.get)

          inject[FakeUserActionsHelper].setUser(owner)
          val request = route.deleteOrganization(publicId)
          val result = controller.deleteOrganization(publicId)(request)
          status(result) === NO_CONTENT
        }
      }

      "fail for non-owners" in {
        withDb(controllerTestModules: _*) { implicit injector =>
          val (org, owner, member, rando) = db.readWrite { implicit session =>
            val owner = UserFactory.user().saved
            val member = UserFactory.user().saved
            val rando = UserFactory.user().saved
            val org = OrganizationFactory.organization().withOwner(owner).withMembers(Seq(member)).saved
            (org, owner, member, rando)
          }
          val publicId = Organization.publicId(org.id.get)

          inject[FakeUserActionsHelper].setUser(member)
          val request = route.deleteOrganization(publicId)
          val result = controller.deleteOrganization(publicId)(request)

          result === OrganizationFail.INSUFFICIENT_PERMISSIONS
        }
      }
      "make sure that deleted orgs can't be seen anymore" in {
        withDb(controllerTestModules: _*) { implicit injector =>
          val (org, owner) = db.readWrite { implicit session =>
            val owner = UserFactory.user().saved
            val org = OrganizationFactory.organization().withOwner(owner).saved
            (org, owner)
          }
          val publicId = Organization.publicId(org.id.get)

          inject[FakeUserActionsHelper].setUser(owner)
          val request = route.deleteOrganization(publicId)
          val result = controller.deleteOrganization(publicId)(request)
          status(result) === NO_CONTENT

          println("deleted the org")
          val viewRequest = route.getOrganization(publicId)
          val viewResponse = controller.getOrganization(publicId)(viewRequest)
          status(viewResponse) === FORBIDDEN
        }
      }
    }
    "when transferOrganization is called:" in {
      def setupTransfer(implicit injector: Injector) = db.readWrite { implicit session =>
        val owner = UserFactory.user().withName("Dr", "Papaya").saved
        val member = UserFactory.user().withName("Hansel", "Schmidt").saved
        val rando = UserFactory.user().withName("Rando", "McRanderson").saved
        val org = OrganizationFactory.organization().withOwner(owner).withMembers(Seq(member)).withName("Papaya Republic of California").withHandle(OrganizationHandle("papaya_republic")).saved
        (org, owner, member, rando)
      }

      "succeed for owner to member" in {
        withDb(controllerTestModules: _*) { implicit injector =>
          val (org, owner, member, rando) = setupTransfer
          val publicId = Organization.publicId(org.id.get)

          inject[FakeUserActionsHelper].setUser(owner)
          val body = Json.obj("newOwner" -> member.externalId)
          val request = route.transferOrganization(publicId).withBody(body)
          val result = controller.transferOrganization(publicId)(request)
          status(result) === NO_CONTENT
          db.readOnlyMaster { implicit session =>
            inject[OrganizationRepo].get(org.id.get).ownerId === member.id.get
            inject[OrganizationMembershipRepo].getByOrgIdAndUserId(org.id.get, owner.id.get).get.role === OrganizationRole.ADMIN
            inject[OrganizationMembershipRepo].getByOrgIdAndUserId(org.id.get, member.id.get).get.role === OrganizationRole.ADMIN
          }
        }
      }
      "succeed for owner to non-member" in {
        withDb(controllerTestModules: _*) { implicit injector =>
          val (org, owner, member, rando) = setupTransfer
          val publicId = Organization.publicId(org.id.get)

          inject[FakeUserActionsHelper].setUser(owner)
          val body = Json.obj("newOwner" -> rando.externalId)
          val request = route.transferOrganization(publicId).withBody(body)
          val result = controller.transferOrganization(publicId)(request)
          status(result) === NO_CONTENT
          db.readOnlyMaster { implicit session =>
            inject[OrganizationRepo].get(org.id.get).ownerId === rando.id.get
            inject[OrganizationMembershipRepo].getByOrgIdAndUserId(org.id.get, owner.id.get).get.role === OrganizationRole.ADMIN
            inject[OrganizationMembershipRepo].getByOrgIdAndUserId(org.id.get, rando.id.get).get.role === OrganizationRole.ADMIN
          }
        }
      }
      "fail for member to anyone" in {
        withDb(controllerTestModules: _*) { implicit injector =>
          val (org, owner, member, rando) = setupTransfer
          val publicId = Organization.publicId(org.id.get)

          inject[FakeUserActionsHelper].setUser(member)
          val body1 = Json.obj("newOwner" -> member.externalId)
          val request1 = route.transferOrganization(publicId).withBody(body1)
          val result1 = controller.transferOrganization(publicId)(request1)
          status(result1) === FORBIDDEN

          val body2 = Json.obj("newOwner" -> rando.externalId)
          val request2 = route.transferOrganization(publicId).withBody(body2)
          val result2 = controller.transferOrganization(publicId)(request2)
          status(result2) === FORBIDDEN

          db.readOnlyMaster { implicit session =>
            inject[OrganizationRepo].get(org.id.get).ownerId === owner.id.get
            inject[OrganizationMembershipRepo].getByOrgIdAndUserId(org.id.get, owner.id.get).get.role === OrganizationRole.ADMIN
            inject[OrganizationMembershipRepo].getByOrgIdAndUserId(org.id.get, member.id.get).get.role === OrganizationRole.MEMBER
          }
        }
      }
    }
  }

  implicit def publicIdConfig(implicit injector: Injector) = inject[PublicIdConfiguration]
  private def controller(implicit injector: Injector) = inject[OrganizationController]
  private def route = com.keepit.controllers.website.routes.OrganizationController
  implicit class ResultWrapper(result: Future[Result]) {
    def ===(failure: OrganizationFail) = {
      status(result) must equalTo(failure.status)
      (Json.parse(contentAsString(result)) \ "error").as[String] === failure.message
      contentType(result) must beSome("application/json")
    }
  }
}<|MERGE_RESOLUTION|>--- conflicted
+++ resolved
@@ -365,13 +365,8 @@
           val json =
             """{ "permissions":
                 {
-<<<<<<< HEAD
-                  "add": {"member": ["invite_members"]},
-                  "remove": {"none": ["view_organization", "view_members" ]}
-=======
                   "add": {"member": ["invite_members"] },
                   "remove": {"none": ["view_organization", "view_members"]}
->>>>>>> 651e50c7
                 }
                } """.stripMargin
           val request = route.modifyOrganization(publicId).withBody(Json.parse(json))
@@ -379,18 +374,10 @@
           status(response) === OK
 
           db.readOnlyMaster { implicit session =>
-<<<<<<< HEAD
-            orgRepo.get(org.id.get).getNonmemberPermissions === Set.empty
-            orgRepo.get(org.id.get).getRolePermissions(OrganizationRole.MEMBER) ===
-              Set(OrganizationPermission.ADD_LIBRARIES, OrganizationPermission.REMOVE_LIBRARIES, OrganizationPermission.INVITE_MEMBERS,
-                OrganizationPermission.VIEW_ORGANIZATION, OrganizationPermission.GROUP_MESSAGING, OrganizationPermission.MOVE_ORG_LIBRARIES,
-                OrganizationPermission.VIEW_MEMBERS)
-=======
             val updatedOrg = orgRepo.get(org.id.get)
             updatedOrg.getNonmemberPermissions === Set.empty
             updatedOrg.getRolePermissions(OrganizationRole.MEMBER) === Organization.defaultBasePermissions.forRole(OrganizationRole.MEMBER) + OrganizationPermission.INVITE_MEMBERS
             updatedOrg.getRolePermissions(OrganizationRole.ADMIN) === Organization.defaultBasePermissions.forRole(OrganizationRole.ADMIN)
->>>>>>> 651e50c7
           }
         }
       }
