package com.keepit.controllers.website

import com.google.inject.Injector
import com.keepit.abook.FakeABookServiceClientModule
import com.keepit.commanders._
import com.keepit.common.actor.FakeActorSystemModule
import com.keepit.common.controller._
import com.keepit.common.crypto.PublicIdConfiguration
import com.keepit.common.db._
import com.keepit.common.db.slick.Database

import com.keepit.common.healthcheck.FakeAirbrakeModule
import com.keepit.common.helprank.HelpRankTestHelper
import com.keepit.common.net.FakeHttpClientModule
import com.keepit.common.social.FakeSocialGraphModule
import com.keepit.common.store.FakeShoeboxStoreModule
import com.keepit.common.time._
import com.keepit.cortex.FakeCortexServiceClientModule
import com.keepit.graph.FakeGraphServiceModule
import com.keepit.heimdal._
import com.keepit.model._
import com.keepit.search._
import com.keepit.shoebox.FakeShoeboxServiceModule
import com.keepit.social.BasicUser
import com.keepit.test.ShoeboxTestInjector
import org.joda.time.DateTime
import org.specs2.mutable.Specification
import play.api.libs.json._
import play.api.test.Helpers._
import play.api.test._
import com.keepit.model.UserFactoryHelper._
import com.keepit.model.UserFactory

class KeepsControllerTest extends Specification with ShoeboxTestInjector with HelpRankTestHelper {

  val controllerTestModules = Seq(
    FakeUserActionsModule(),
    FakeHttpClientModule(),
    FakeGraphServiceModule(),
    FakeShoeboxServiceModule(),
    FakeShoeboxStoreModule(),
    FakeActorSystemModule(),
    FakeAirbrakeModule(),
    FakeSearchServiceClientModule(),
    FakeHeimdalServiceClientModule(),
    FakeABookServiceClientModule(),
    FakeSocialGraphModule(),
    FakeCortexServiceClientModule()
  )

  def deepTest(a: JsValue, b: JsValue, path: Option[String] = None): Option[String] = {
    (a.asOpt[JsObject], b.asOpt[JsObject]) match {
      case (Some(aObj), Some(bObj)) =>
        (aObj.keys ++ bObj.keys).flatMap(k => deepTest(aObj \ k, bObj \ k, path.map(_ + k))).headOption
      case _ =>
        (a.asOpt[JsArray], b.asOpt[JsArray]) match {
          case (Some(aArr), Some(bArr)) if aArr.value.length != bArr.value.length =>
            Some(s"${path.getOrElse("")}: lengths unequal")
          case (Some(aArr), Some(bArr)) =>
            (aArr.value zip bArr.value).flatMap { case (av, bv) => deepTest(av, bv, path.map(_ + "[i]")) }.headOption
          case _ if a != b =>
            println(s"Found discrepancy: $a != $b")
            Some(s"${path.getOrElse("")}: $a != $b")
          case _ => None
        }
    }
  }

  def externalIdForTitle(title: String)(implicit injector: Injector): String = forTitle(title).externalId.id
  def externalIdForCollection(userId: Id[User], name: String)(implicit injector: Injector): String = forCollection(userId, name).externalId.id

  def sourceForTitle(title: String)(implicit injector: Injector): KeepSource = forTitle(title).source

  def stateForTitle(title: String)(implicit injector: Injector): String = forTitle(title).state.value

  def forTitle(title: String)(implicit injector: Injector): Keep = {
    // hilariously inefficient, but it's only for testing
    inject[Database].readWrite { implicit session =>
      val keeps = inject[KeepRepo].all().filter(_.title == title)
      keeps.size === 1
      keeps.head
    }
  }

  def forCollection(userId: Id[User], name: String)(implicit injector: Injector): Collection = {
    inject[Database].readWrite { implicit session =>
      val collections = inject[CollectionRepo].getByUserAndName(userId, Hashtag(name))
      collections.size === 1
      collections.head
    }
  }

  def libraryCard(libraryId: Id[Library])(implicit injector: Injector): LibraryCardInfo = {
    val viewerOpt = inject[FakeUserActionsHelper].fixedUser.flatMap(_.id)
    db.readOnlyMaster { implicit session =>
      val library = libraryRepo.get(libraryId)
      val owner = basicUserRepo.load(library.ownerId)
      inject[LibraryCardCommander].createLibraryCardInfo(library, owner, viewerOpt, withFollowing = true, ProcessedImageSize.Medium.idealSize)
    }
  }

  "KeepsController" should {

    "allKeeps" in {
      withDb(controllerTestModules: _*) { implicit injector =>
        val t1 = new DateTime(2013, 2, 14, 21, 59, 0, 0, DEFAULT_DATE_TIME_ZONE)
        val t2 = new DateTime(2013, 3, 22, 14, 30, 0, 0, DEFAULT_DATE_TIME_ZONE)

        val userRepo = inject[UserRepo]
        val uriRepo = inject[NormalizedURIRepo]
        val urlRepo = inject[URLRepo]
        val keepRepo = inject[KeepRepo]
        val libraryRepo = inject[LibraryRepo]
        val keeper = KeepSource.keeper
        val initLoad = KeepSource.bookmarkImport
        val db = inject[Database]

        val (user1, user2, bookmark1, bookmark2, bookmark3, lib1) = db.readWrite { implicit s =>
          val user1 = UserFactory.user().withCreatedAt(t1).withName("Andrew", "C").withUsername("test").saved
          val user2 = UserFactory.user().withCreatedAt(t2).withName("Eishay", "S").withUsername("test").saved

          uriRepo.count === 0
          val uri1 = uriRepo.save(NormalizedURI.withHash("http://www.google.com/", Some("Google")))
          val uri2 = uriRepo.save(NormalizedURI.withHash("http://www.amazon.com/", Some("Amazon")))

          val url1 = urlRepo.save(URLFactory(url = uri1.url, normalizedUriId = uri1.id.get))
          val url2 = urlRepo.save(URLFactory(url = uri2.url, normalizedUriId = uri2.id.get))

          val lib1 = libraryRepo.save(Library(name = "Lib", ownerId = user1.id.get, visibility = LibraryVisibility.DISCOVERABLE, slug = LibrarySlug("asdf"), memberCount = 1))
          libraryMembershipRepo.save(LibraryMembership(libraryId = lib1.id.get, userId = user1.id.get, access = LibraryAccess.OWNER))
          libraryMembershipRepo.save(LibraryMembership(libraryId = lib1.id.get, userId = user2.id.get, access = LibraryAccess.READ_WRITE))

          val bookmark1 = keepRepo.save(Keep(title = Some("G1"), userId = user1.id.get, url = url1.url,
            uriId = uri1.id.get, source = keeper, createdAt = t1.plusMinutes(3), keptAt = t1.plusMinutes(3), state = KeepStates.ACTIVE,
            visibility = LibraryVisibility.DISCOVERABLE, libraryId = Some(lib1.id.get)))
          val bookmark2 = keepRepo.save(Keep(title = Some("A1"), userId = user1.id.get, url = url2.url,
            uriId = uri2.id.get, source = keeper, createdAt = t1.plusHours(50), keptAt = t1.plusHours(50), state = KeepStates.ACTIVE,
            visibility = LibraryVisibility.DISCOVERABLE, libraryId = Some(lib1.id.get)))
          val bookmark3 = keepRepo.save(Keep(title = None, userId = user2.id.get, url = url1.url,
            uriId = uri1.id.get, source = initLoad, createdAt = t2.plusDays(1), keptAt = t2.plusDays(1), state = KeepStates.ACTIVE,
            visibility = LibraryVisibility.DISCOVERABLE, libraryId = Some(lib1.id.get)))

          (user1, user2, bookmark1, bookmark2, bookmark3, lib1)
        }
        implicit val pubIdConfig = inject[PublicIdConfiguration]
        val pubLibId1 = Library.publicId(lib1.id.get)
        val keeps = db.readWrite { implicit s =>
          keepRepo.getByUser(user1.id.get, None, None, 100)
        }
        keeps.size === 2

        val path = com.keepit.controllers.website.routes.KeepsController.allKeeps(before = None, after = None, collection = None, helprank = None).toString
        path === "/site/keeps/all"
        inject[FakeSearchServiceClient] === inject[FakeSearchServiceClient]
        inject[FakeSearchServiceClient].setKeepers((Seq(bookmark1.userId, user2.id.get), 3), (Seq(bookmark2.userId), 1))

        inject[FakeUserActionsHelper].setUser(user1)

        val request = FakeRequest()
        val result = inject[KeepsController].allKeeps(before = None, after = None, collectionOpt = None, helprankOpt = None, count = 20, withPageInfo = false)(request)
        status(result) must equalTo(OK)
        contentType(result) must beSome("application/json")

<<<<<<< HEAD
        val expected = Json.parse(s"""
          {"collection":null,
           "before":null,
           "after":null,
           "keeps":[
            {
              "id":"${bookmark2.externalId.toString}",
              "pubId": "${Keep.publicId(bookmark2.id.get).id}",
              "title":"A1",
              "url":"http://www.amazon.com/",
              "path":"${bookmark2.path.relative}",
              "isPrivate":false,
              "user":{"id":"${user1.externalId}","firstName":"Andrew","lastName":"C","pictureName":"0.jpg","username":"test"},
              "createdAt":"${bookmark2.createdAt.toStandardTimeString}",
              "keeps":[{"id":"${bookmark2.externalId}", "mine":true, "removable":true, "visibility":"${bookmark2.visibility.value}", "libraryId":"${pubLibId1.id}"}],
              "keepers":[{"id":"${user2.externalId.toString}","firstName":"Eishay","lastName":"S","pictureName":"0.jpg", "username":"test"}],
              "keepersOmitted": 0,
              "keepersTotal": 3,
              "libraries":[],
              "librariesOmitted": 0,
              "librariesTotal": 0,
              "collections":[],
              "tags":[],
              "hashtags":[],
              "summary":{},
              "siteName":"Amazon",
              "libraryId":"${pubLibId1.id}",
              "library":${Json.toJson(libraryCard(lib1.id.get))}
              },
            {
              "id":"${bookmark1.externalId.toString}",
              "pubId":"${Keep.publicId(bookmark1.id.get).id}",
              "title":"G1",
              "url":"http://www.google.com/",
              "path":"${bookmark1.path.relative}",
              "isPrivate":false,
              "user":{"id":"${user1.externalId}","firstName":"Andrew","lastName":"C","pictureName":"0.jpg","username":"test"},
              "createdAt":"${bookmark1.createdAt.toStandardTimeString}",
              "keeps":[
                {"id":"${bookmark1.externalId}", "mine":true, "removable":true, "visibility":"${bookmark1.visibility.value}", "libraryId":"${pubLibId1.id}"},
                {"id":"${bookmark3.externalId}", "mine":false, "removable":true, "visibility":"${bookmark3.visibility.value}", "libraryId":"${pubLibId1.id}"}
              ],
              "keepers":[],
              "keepersOmitted": 0,
              "keepersTotal": 1,
              "libraries":[],
              "librariesOmitted": 0,
              "librariesTotal": 0,
              "collections":[],
              "tags":[],
              "hashtags":[],
              "summary":{},
              "siteName":"Google",
              "libraryId":"${pubLibId1.id}",
              "library":${Json.toJson(libraryCard(lib1.id.get))}
              }
          ]}
        """)
        Json.parse(contentAsString(result)) must equalTo(expected)
=======
        val expected = Json.obj(
          "collection" -> JsNull,
          "before" -> JsNull,
          "after" -> JsNull,
          "keeps" -> Json.arr(
            Json.obj(
              "id" -> bookmark2.externalId,
              "pubId" -> Keep.publicId(bookmark2.id.get),
              "title" -> "A1",
              "url" -> "http://www.amazon.com/",
              "isPrivate" -> false,
              "user" -> Json.obj("id" -> s"${user1.externalId}", "firstName" -> "Andrew", "lastName" -> "C", "pictureName" -> "0.jpg", "username" -> "test"),
              "createdAt" -> bookmark2.createdAt.toStandardTimeString,
              "keeps" -> Json.arr(Json.obj("id" -> bookmark2.externalId, "mine" -> true, "removable" -> true, "visibility" -> bookmark2.visibility, "libraryId" -> pubLibId1.id)),
              "keepers" -> Json.arr(Json.obj("id" -> user2.externalId, "firstName" -> "Eishay", "lastName" -> "S", "pictureName" -> "0.jpg", "username" -> "test")),
              "keepersOmitted" -> 0,
              "keepersTotal" -> 3,
              "libraries" -> Json.arr(),
              "librariesOmitted" -> 0,
              "librariesTotal" -> 0,
              "collections" -> Json.arr(),
              "tags" -> Json.arr(),
              "hashtags" -> Json.arr(),
              "summary" -> Json.obj(),
              "siteName" -> "Amazon",
              "libraryId" -> pubLibId1.id,
              "library" -> Json.toJson(libraryCard(lib1.id.get))
            ),
            Json.obj(
              "id" -> bookmark1.externalId,
              "pubId" -> Keep.publicId(bookmark1.id.get),
              "title" -> "G1",
              "url" -> "http://www.google.com/",
              "isPrivate" -> false,
              "user" -> Json.obj("id" -> user1.externalId, "firstName" -> "Andrew", "lastName" -> "C", "pictureName" -> "0.jpg", "username" -> "test"),
              "createdAt" -> bookmark1.createdAt.toStandardTimeString,
              "keeps" -> Json.arr(
                Json.obj("id" -> bookmark1.externalId, "mine" -> true, "removable" -> true, "visibility" -> bookmark1.visibility, "libraryId" -> pubLibId1.id),
                Json.obj("id" -> bookmark3.externalId, "mine" -> false, "removable" -> true, "visibility" -> bookmark3.visibility, "libraryId" -> pubLibId1.id)
              ),
              "keepers" -> Json.arr(),
              "keepersOmitted" -> 0,
              "keepersTotal" -> 1,
              "libraries" -> Json.arr(),
              "librariesOmitted" -> 0,
              "librariesTotal" -> 0,
              "collections" -> Json.arr(),
              "tags" -> Json.arr(),
              "hashtags" -> Json.arr(),
              "summary" -> Json.obj(),
              "siteName" -> "Google",
              "libraryId" -> pubLibId1.id,
              "library" -> libraryCard(lib1.id.get)
            )
          )
        )
        val actual = contentAsJson(result).as[JsObject]
        deepTest(actual, expected) must beNone
        1 === 1
>>>>>>> 527171bf
      }
    }

    "allKeeps with after" in {
      withDb(controllerTestModules: _*) { implicit injector =>
        val t1 = new DateTime(2013, 2, 14, 21, 59, 0, 0, DEFAULT_DATE_TIME_ZONE)
        val t2 = new DateTime(2013, 3, 22, 14, 30, 0, 0, DEFAULT_DATE_TIME_ZONE)

        val userRepo = inject[UserRepo]
        val uriRepo = inject[NormalizedURIRepo]
        val urlRepo = inject[URLRepo]
        val keepRepo = inject[KeepRepo]
        val libraryRepo = inject[LibraryRepo]
        val keeper = KeepSource.keeper
        val initLoad = KeepSource.bookmarkImport
        val db = inject[Database]

        val (user1, bookmark1, bookmark2, bookmark3, lib1) = db.readWrite { implicit s =>
          val user1 = UserFactory.user().withCreatedAt(t1).withName("Andrew", "C").withUsername("test").saved
          val user2 = UserFactory.user().withCreatedAt(t2).withName("Eishay", "S").withUsername("test").saved

          uriRepo.count === 0
          val uri1 = uriRepo.save(NormalizedURI.withHash("http://www.google.com/", Some("Google")))
          val uri2 = uriRepo.save(NormalizedURI.withHash("http://www.amazon.com/", Some("Amazon")))

          val url1 = urlRepo.save(URLFactory(url = uri1.url, normalizedUriId = uri1.id.get))
          val url2 = urlRepo.save(URLFactory(url = uri2.url, normalizedUriId = uri2.id.get))

          val lib1 = libraryRepo.save(Library(name = "Lib", ownerId = user1.id.get, visibility = LibraryVisibility.DISCOVERABLE, slug = LibrarySlug("asdf"), memberCount = 1))
          libraryMembershipRepo.save(LibraryMembership(libraryId = lib1.id.get, userId = user1.id.get, access = LibraryAccess.OWNER))

          val bookmark1 = keepRepo.save(Keep(title = Some("G1"), userId = user1.id.get, url = url1.url,
            uriId = uri1.id.get, source = keeper, createdAt = t1.plusMinutes(3), keptAt = t1.plusMinutes(3), state = KeepStates.ACTIVE,
            visibility = LibraryVisibility.DISCOVERABLE, libraryId = Some(lib1.id.get)))
          val bookmark2 = keepRepo.save(Keep(title = Some("A1"), userId = user1.id.get, url = url2.url,
            uriId = uri2.id.get, source = keeper, createdAt = t1.plusHours(50), keptAt = t1.plusHours(50), state = KeepStates.ACTIVE,
            visibility = LibraryVisibility.DISCOVERABLE, libraryId = Some(lib1.id.get)))
          val bookmark3 = keepRepo.save(Keep(title = None, userId = user2.id.get, url = url1.url,
            uriId = uri1.id.get, source = initLoad, createdAt = t2.plusDays(1), keptAt = t2.plusDays(1), state = KeepStates.ACTIVE,
            visibility = LibraryVisibility.DISCOVERABLE, libraryId = Some(lib1.id.get)))

          (user1, bookmark1, bookmark2, bookmark3, lib1)
        }
        implicit val pubIdConfig = inject[PublicIdConfiguration]
        val pubLibId1 = Library.publicId(lib1.id.get)
        val keeps = db.readWrite { implicit s =>
          keepRepo.getByUser(user1.id.get, None, None, 100)
        }
        keeps.size === 2

        inject[FakeUserActionsHelper].setUser(user1)

        inject[FakeSearchServiceClient].setKeepers((Seq(bookmark1.userId), 1), (Seq(bookmark2.userId), 1))

        val request = FakeRequest("GET", s"/site/keeps/all?after=${bookmark1.externalId.toString}")
        val result = inject[KeepsController].allKeeps(before = None, after = Some(bookmark1.externalId.toString), collectionOpt = None, helprankOpt = None, count = 20, withPageInfo = false)(request)
        status(result) must equalTo(OK);
        contentType(result) must beSome("application/json");

        val expected = Json.parse(s"""
          {
            "collection":null,
            "before":null,
            "after":"${bookmark1.externalId.toString}",
            "keeps":[
              {
                "id":"${bookmark2.externalId.toString}",
                "pubId":"${Keep.publicId(bookmark2.id.get).id}",
<<<<<<< HEAD
                "path":"${bookmark2.path.relative}",
=======
>>>>>>> 527171bf
                "title":"A1",
                "url":"http://www.amazon.com/",
                "isPrivate":false,
                "user":{"id":"${user1.externalId}","firstName":"Andrew","lastName":"C","pictureName":"0.jpg","username":"test"},
                "createdAt":"2013-02-16T23:59:00.000Z",
                "keeps":[{"id":"${bookmark2.externalId}", "mine":true, "removable":true, "visibility":"${bookmark2.visibility.value}", "libraryId":"${pubLibId1.id}"}],
                "keepers":[],
                "keepersOmitted": 0,
                "keepersTotal": 1,
                "libraries":[],
                "librariesOmitted": 0,
                "librariesTotal": 0,
                "collections":[],
                "tags":[],
                "hashtags":[],
                "summary":{},
                "siteName":"Amazon",
                "libraryId":"${pubLibId1.id}",
                "library":${Json.toJson(libraryCard(lib1.id.get))}
              }
            ]
          }
        """)
        val actual = contentAsJson(result)
        deepTest(actual, expected) must beNone
      }
    }

    "allKeeps with helprank" in {
      withDb(controllerTestModules: _*) { implicit injector =>

        implicit val context = HeimdalContext.empty
        val keepRepo = inject[KeepRepo]
        val heimdal = inject[HeimdalServiceClient].asInstanceOf[FakeHeimdalServiceClientImpl]
        val db = inject[Database]

        val (u1: User, u2: User, u3, keeps1: Seq[Keep], keeps2: Seq[Keep], keeps3: Seq[Keep], u1Main: Library, _) = helpRankSetup(heimdal, db)

        val keeps = db.readOnlyMaster { implicit s =>
          keepRepo.getByUser(u1.id.get, None, None, 100)
        }
        keeps.size === keeps1.size

        val path = com.keepit.controllers.website.routes.KeepsController.allKeeps(before = None, after = None, collection = None, helprank = Some("click")).toString
        path === "/site/keeps/all?helprank=click"
        inject[FakeSearchServiceClient] === inject[FakeSearchServiceClient]
        inject[FakeSearchServiceClient].setKeepers((Seq(keeps1(1).userId, u2.id.get), 3), (Seq(keeps1(0).userId), 1))

        inject[FakeUserActionsHelper].setUser(u1)

        implicit val publicIdConfiguration = inject[PublicIdConfiguration]

        val request = FakeRequest("GET", path)
        val result = inject[KeepsController].allKeeps(before = None, after = None, collectionOpt = None, helprankOpt = Some("click"), count = 20, withPageInfo = false)(request)
        status(result) must equalTo(OK)
        contentType(result) must beSome("application/json")

        val expected = Json.parse(s"""
                  {"collection":null,
                   "before":null,
                   "after":null,
                   "keeps":[
                    {
                      "id":"${keeps1(1).externalId.toString}",
                      "pubId": "${Keep.publicId(keeps1(1).id.get).id}",
                      "url":"${keeps1(1).url}",
                      "path":"${keeps1(1).path.relative}",
                      "isPrivate":${keeps1(1).isPrivate},
                      "user":{"id":"${u1.externalId}","firstName":"Shanee","lastName":"Smith","pictureName":"0.jpg","username":"test"},
                      "createdAt":"${keeps1(1).keptAt.toStandardTimeString}",
                      "keeps":[{"id":"${keeps1(1).externalId}", "mine":true, "removable":true, "visibility":"${keeps1(1).visibility.value}", "libraryId":"l7jlKlnA36Su"}],
                      "keepers":[{"id":"${u2.externalId.toString}","firstName":"${u2.firstName}","lastName":"${u2.lastName}","pictureName":"0.jpg","username":"test"}],
                      "keepersOmitted": 0,
                      "keepersTotal": 3,
                      "libraries":[],
                      "librariesOmitted": 0,
                      "librariesTotal": 0,
                      "collections":[],
                      "tags":[],
                      "hashtags":[],
                      "summary":{},
                      "siteName":"Kifi",
                      "libraryId":"${Library.publicId(u1Main.id.get)(inject[PublicIdConfiguration]).id}",
                      "library":${Json.toJson(libraryCard(u1Main.id.get))}
                    },
                    {
                      "id":"${keeps1(0).externalId.toString}",
                      "pubId": "${Keep.publicId(keeps1(0).id.get).id}",
                      "url":"${keeps1(0).url}",
                      "path":"${keeps1(0).path.relative}",
                      "isPrivate":${keeps1(0).isPrivate},
                      "user":{"id":"${u1.externalId}","firstName":"Shanee","lastName":"Smith","pictureName":"0.jpg","username":"test"},
                      "createdAt":"${keeps1(0).keptAt.toStandardTimeString}",
                      "keeps":[{"id":"${keeps1(0).externalId}", "mine":true, "removable":true, "visibility":"${keeps1(0).visibility.value}", "libraryId":"l7jlKlnA36Su"}],
                      "keepers":[],
                      "keepersOmitted": 0,
                      "keepersTotal": 1,
                      "libraries":[],
                      "librariesOmitted": 0,
                      "librariesTotal": 0,
                      "collections":[],
                      "tags":[],
                      "hashtags":[],
                      "summary":{},
                      "siteName":"FortyTwo",
                      "libraryId":"l7jlKlnA36Su",
                      "library":${Json.toJson(libraryCard(u1Main.id.get))}
                    }
                  ],
                  "helprank":"click"
                  }
                """)

        val actual = contentAsJson(result)
        deepTest(actual, expected) must beNone
      }
    }

    "allKeeps with helprank & before" in {
      withDb(controllerTestModules: _*) { implicit injector =>

        implicit val context = HeimdalContext.empty
        val keepRepo = inject[KeepRepo]
        val heimdal = inject[HeimdalServiceClient].asInstanceOf[FakeHeimdalServiceClientImpl]
        val db = inject[Database]

        val (u1: User, u2: User, u3, keeps1: Seq[Keep], keeps2: Seq[Keep], keeps3: Seq[Keep], u1Main: Library, _) = helpRankSetup(heimdal, db)

        val keeps = db.readOnlyMaster { implicit s =>
          keepRepo.getByUser(u1.id.get, None, None, 100)
        }
        keeps.size === keeps1.size

        val path = com.keepit.controllers.website.routes.KeepsController.allKeeps(before = Some(keeps1(1).externalId.toString), after = None, collection = None, helprank = Some("click")).toString
        path === s"/site/keeps/all?before=${keeps1(1).externalId.toString}&helprank=click"
        inject[FakeSearchServiceClient] === inject[FakeSearchServiceClient]
        inject[FakeSearchServiceClient].setKeepers((Seq(keeps1(1).userId, u2.id.get), 3))

        inject[FakeUserActionsHelper].setUser(u1)

        implicit val publicIdConfiguration = inject[PublicIdConfiguration]

        val request = FakeRequest("GET", path)
        val result = inject[KeepsController].allKeeps(before = Some(keeps1(1).externalId.toString), after = None, collectionOpt = None, helprankOpt = Some("click"), count = 20, withPageInfo = false)(request)
        status(result) must equalTo(OK)
        contentType(result) must beSome("application/json")

        val expected = Json.parse(s"""
                  {"collection":null,
                   "before":"${keeps1(1).externalId.toString}",
                   "after":null,
                   "keeps":[
                    {
                      "id":"${keeps1(0).externalId.toString}",
                      "pubId": "${Keep.publicId(keeps1(0).id.get).id}",
                      "url":"${keeps1(0).url}",
                      "path":"${keeps1(0).path.relative}",
                      "isPrivate":${keeps1(0).isPrivate},
                      "user":{"id":"${u1.externalId}","firstName":"Shanee","lastName":"Smith","pictureName":"0.jpg","username":"test"},
                      "createdAt":"${keeps1(0).keptAt.toStandardTimeString}",
                      "keeps":[{"id":"${keeps1(0).externalId}", "mine":true, "removable":true, "visibility":"${keeps1(0).visibility.value}", "libraryId":"l7jlKlnA36Su"}],
                      "keepers":[{"id":"${u2.externalId.toString}","firstName":"${u2.firstName}","lastName":"${u2.lastName}","pictureName":"0.jpg","username":"test"}],
                      "keepersOmitted": 0,
                      "keepersTotal": 3,
                      "libraries":[],
                      "librariesOmitted": 0,
                      "librariesTotal": 0,
                      "collections":[],
                      "tags":[],
                      "hashtags":[],
                      "summary":{},
                      "siteName":"FortyTwo",
                      "libraryId":"l7jlKlnA36Su",
                      "library":${Json.toJson(libraryCard(u1Main.id.get))}
                    }
                  ],
                  "helprank":"click"
                  }
                """)
        val actual = contentAsJson(result)
        deepTest(actual, expected) must beNone
      }
    }

    "allKeeps with helprank & count" in {
      withDb(controllerTestModules: _*) { implicit injector =>

        implicit val context = HeimdalContext.empty
        val keepRepo = inject[KeepRepo]
        val heimdal = inject[HeimdalServiceClient].asInstanceOf[FakeHeimdalServiceClientImpl]
        val db = inject[Database]

        val (u1: User, u2: User, u3, keeps1: Seq[Keep], keeps2: Seq[Keep], keeps3: Seq[Keep], u1Main: Library, u3Main: Library) = helpRankSetup(heimdal, db)

        val keeps = db.readOnlyMaster { implicit s =>
          keepRepo.getByUser(u1.id.get, None, None, 100)
        }
        keeps.size === keeps1.size

        val path = com.keepit.controllers.website.routes.KeepsController.allKeeps(before = None, after = None, collection = None, helprank = Some("click"), count = 2).toString
        path === s"/site/keeps/all?helprank=click&count=2"
        inject[FakeSearchServiceClient] === inject[FakeSearchServiceClient]

        inject[FakeUserActionsHelper].setUser(u3)

        implicit val publicIdConfiguration = inject[PublicIdConfiguration]

        val request = FakeRequest("GET", path)
        val result = inject[KeepsController].allKeeps(before = None, after = None, collectionOpt = None, helprankOpt = Some("click"), count = 2, withPageInfo = false)(request)
        status(result) must equalTo(OK)
        contentType(result) must beSome("application/json")

        val expected = Json.parse(s"""
                                  {"collection":null,
                                   "before":null,
                                   "after":null,
                                   "keeps":[
                                    {
                                      "id":"${keeps3(2).externalId.toString}",
                                      "pubId": "${Keep.publicId(keeps3(2).id.get).id}",
                                      "url":"${keeps3(2).url}",
                                      "path":"${keeps3(2).path.relative}",
                                      "isPrivate":${keeps3(2).isPrivate},
                                      "user":{"id":"${u3.externalId}","firstName":"Discoveryer","lastName":"DiscoveryetyDiscoveryyDiscovery","pictureName":"0.jpg","username":"test"},
                                      "createdAt":"${keeps3(2).keptAt.toStandardTimeString}",
                                      "keeps":[{"id":"${keeps3(2).externalId}", "mine":true, "removable":true, "visibility":"${keeps3(2).visibility.value}", "libraryId":"lzmfsKLJyou6"}],
                                      "keepers":[],
                                      "keepersOmitted": 0,
                                      "keepersTotal": 0,
                                      "libraries":[],
                                      "librariesOmitted": 0,
                                      "librariesTotal": 0,
                                      "collections":[],
                                      "tags":[],
                                      "hashtags":[],
                                      "summary":{},
                                      "siteName":"Facebook",
                                      "libraryId":"lzmfsKLJyou6",
                                      "library":${Json.toJson(libraryCard(u3Main.id.get))}
                                    },
                                    {
                                      "id":"${keeps3(0).externalId.toString}",
                                      "pubId": "${Keep.publicId(keeps3(0).id.get).id}",
                                      "url":"${keeps3(0).url}",
                                      "path":"${keeps3(0).path.relative}",
                                      "isPrivate":${keeps3(0).isPrivate},
                                      "user":{"id":"${u3.externalId}","firstName":"Discoveryer","lastName":"DiscoveryetyDiscoveryyDiscovery","pictureName":"0.jpg","username":"test"},
                                      "createdAt":"${keeps3(0).keptAt.toStandardTimeString}",
                                      "keeps":[{"id":"${keeps3(0).externalId}", "mine":true, "removable":true, "visibility":"${keeps3(0).visibility.value}", "libraryId":"lzmfsKLJyou6"}],
                                      "keepers":[],
                                      "keepersOmitted": 0,
                                      "keepersTotal": 0,
                                      "libraries":[],
                                      "librariesOmitted": 0,
                                      "librariesTotal": 0,
                                      "collections":[],
                                      "tags":[],
                                      "hashtags":[],
                                      "summary":{},
                                      "siteName":"Kifi",
                                      "libraryId":"lzmfsKLJyou6",
                                      "library":${Json.toJson(libraryCard(u3Main.id.get))}
                                    }
                                  ],
                                  "helprank":"click"
                                  }
                                """)
        Json.parse(contentAsString(result)) must equalTo(expected)
      }
    }

    "allCollections (default sorting)" in {
      withDb(controllerTestModules: _*) { implicit injector =>
        val (user, collections) = inject[Database].readWrite { implicit session =>
          val user = UserFactory.user().withName("Eishay", "Smith").withUsername("test").saved
          val collections = inject[CollectionRepo].save(Collection(userId = user.id.get, name = Hashtag("myCollaction1"))) ::
            inject[CollectionRepo].save(Collection(userId = user.id.get, name = Hashtag("myCollaction2"))) ::
            inject[CollectionRepo].save(Collection(userId = user.id.get, name = Hashtag("myCollaction3"))) ::
            Nil
          (user, collections)
        }

        val path = com.keepit.controllers.website.routes.KeepsController.allCollections().toString
        path === "/site/collections/all"

        inject[FakeUserActionsHelper].setUser(user)
        val controller = inject[KeepsController]
        val request = FakeRequest("GET", path)
        val result = controller.allCollections("last_kept")(request)
        status(result) must equalTo(OK)
        contentType(result) must beSome("application/json")

        val expected = Json.parse(s"""
          {"keeps":0,
           "collections":[
              {"id":"${externalIdForCollection(user.id.get, "myCollaction1")}","name":"myCollaction1","keeps":0},
              {"id":"${externalIdForCollection(user.id.get, "myCollaction2")}","name":"myCollaction2","keeps":0},
              {"id":"${externalIdForCollection(user.id.get, "myCollaction3")}","name":"myCollaction3","keeps":0}
            ]}
        """)
        Json.parse(contentAsString(result)) must equalTo(expected)
      }
    }

    "allCollections (numKeeps sorting)" in {
      withDb(controllerTestModules: _*) { implicit injector =>
        val t1 = new DateTime(2014, 9, 1, 21, 0, 0, 0, DEFAULT_DATE_TIME_ZONE)
        val user1 = db.readWrite { implicit session =>
          UserFactory.user().withName("Mega", "Tron").withUsername("test").saved
        }
        inject[LibraryCommander].internSystemGeneratedLibraries(user1.id.get)
        db.readWrite { implicit session =>
          val tagA = collectionRepo.save(Collection(userId = user1.id.get, name = Hashtag("tagA"), createdAt = t1))
          val tagB = collectionRepo.save(Collection(userId = user1.id.get, name = Hashtag("tagB"), createdAt = t1))
          val tagC = collectionRepo.save(Collection(userId = user1.id.get, name = Hashtag("tagC"), createdAt = t1.plusMinutes(1)))
          val tagD = collectionRepo.save(Collection(userId = user1.id.get, name = Hashtag("tagD"), createdAt = t1.plusMinutes(2)))

          uriRepo.count === 0
          val uri1 = uriRepo.save(NormalizedURI.withHash("http://www.google.com/", Some("Google")))
          val uri2 = uriRepo.save(NormalizedURI.withHash("http://www.amazon.com/", Some("Amazon")))

          val url1 = urlRepo.save(URLFactory(url = uri1.url, normalizedUriId = uri1.id.get))
          val url2 = urlRepo.save(URLFactory(url = uri2.url, normalizedUriId = uri2.id.get))
          val mainLib = libraryRepo.getBySpaceAndSlug(LibrarySpace.fromUserId(user1.id.get), LibrarySlug("main"))
          val keep1 = keepRepo.save(Keep(title = Some("G1"), userId = user1.id.get, url = url1.url,
            uriId = uri1.id.get, source = KeepSource.keeper, createdAt = t1, keptAt = t1, state = KeepStates.ACTIVE,
            visibility = LibraryVisibility.DISCOVERABLE, libraryId = Some(mainLib.get.id.get)))
          val keep2 = keepRepo.save(Keep(title = Some("A1"), userId = user1.id.get, url = url2.url,
            uriId = uri2.id.get, source = KeepSource.keeper, createdAt = t1, keptAt = t1, state = KeepStates.ACTIVE,
            visibility = LibraryVisibility.DISCOVERABLE, libraryId = Some(mainLib.get.id.get)))

          keepToCollectionRepo.save(KeepToCollection(keepId = keep1.id.get, collectionId = tagA.id.get, createdAt = t1.plusMinutes(1)))
          keepToCollectionRepo.save(KeepToCollection(keepId = keep2.id.get, collectionId = tagA.id.get, createdAt = t1.plusMinutes(3)))
          collectionRepo.save(tagA.copy(lastKeptTo = Some(t1.plusMinutes(3))))

          keepToCollectionRepo.save(KeepToCollection(keepId = keep1.id.get, collectionId = tagC.id.get, createdAt = t1.plusMinutes(4)))
          collectionRepo.save(tagC.copy(lastKeptTo = Some(t1.plusMinutes(4))))

          keepToCollectionRepo.save(KeepToCollection(keepId = keep1.id.get, collectionId = tagD.id.get, createdAt = t1.plusMinutes(6)))
          collectionRepo.save(tagD.copy(lastKeptTo = Some(t1.plusMinutes(6))))
        }

        val path = com.keepit.controllers.website.routes.KeepsController.allCollections().url
        path === "/site/collections/all"

        inject[FakeUserActionsHelper].setUser(user1)
        val controller = inject[KeepsController]
        val request = FakeRequest("GET", path)
        val result = controller.allCollections("num_keeps")(request)
        status(result) must equalTo(OK)
        contentType(result) must beSome("application/json")

        val expected = Json.parse(s"""
           {"keeps":2,
            "collections":[
               {"id":"${externalIdForCollection(user1.id.get, "tagA")}","name":"tagA","keeps":2},
               {"id":"${externalIdForCollection(user1.id.get, "tagD")}","name":"tagD","keeps":1},
               {"id":"${externalIdForCollection(user1.id.get, "tagC")}","name":"tagC","keeps":1},
               {"id":"${externalIdForCollection(user1.id.get, "tagB")}","name":"tagB","keeps":0}
             ]}
             """)
        Json.parse(contentAsString(result)) must equalTo(expected)
      }
    }

    "saveCollection create mode" in {
      withDb(controllerTestModules: _*) { implicit injector =>
        val user = inject[Database].readWrite { implicit session =>
          UserFactory.user().withName("Eishay", "Smith").withUsername("test").saved
        }

        val path = com.keepit.controllers.website.routes.KeepsController.saveCollection().toString
        path === "/site/collections/create"

        val json = Json.obj("name" -> JsString("my tag"))
        inject[FakeUserActionsHelper].setUser(user)
        val controller = inject[KeepsController]
        val request = FakeRequest("POST", path).withJsonBody(json)
        val result = inject[KeepsController].saveCollection()(request)
        status(result) must equalTo(OK);
        contentType(result) must beSome("application/json");

        val collection = inject[Database].readWrite { implicit session =>
          val collections = inject[CollectionRepo].getUnfortunatelyIncompleteTagSummariesByUser(user.id.get)
          collections.size === 1
          collections.head
        }
        collection.name.tag === "my tag"

        val expected = Json.parse(s"""
          {"id":"${collection.externalId}","name":"my tag"}
        """)
        Json.parse(contentAsString(result)) must equalTo(expected)
      }
    }

    "saveCollection create mode with long name" in {
      withDb(controllerTestModules: _*) { implicit injector =>
        val user = inject[Database].readWrite { implicit session =>
          UserFactory.user().withName("Eishay", "Smith").withUsername("test").saved
        }

        val path = com.keepit.controllers.website.routes.KeepsController.saveCollection().toString

        val json = Json.obj("name" -> JsString("my tag is very very very very very very very very very very very very very very very very very long"))
        inject[FakeUserActionsHelper].setUser(user)
        val controller = inject[KeepsController]
        val request = FakeRequest("POST", path).withJsonBody(json)
        val result = inject[KeepsController].saveCollection()(request)
        status(result) must equalTo(400)
      }
    }

    "reorder tags" in {
      withDb(controllerTestModules: _*) { implicit injector =>
        val (user, oldOrdering, tagA, tagB, tagC, tagD) = inject[Database].readWrite { implicit session =>
          val user1 = UserFactory.user().withName("Tony", "Stark").withUsername("test2").saved

          val tagA = Collection(userId = user1.id.get, name = Hashtag("tagA"))
          val tagB = Collection(userId = user1.id.get, name = Hashtag("tagB"))
          val tagC = Collection(userId = user1.id.get, name = Hashtag("tagC"))
          val tagD = Collection(userId = user1.id.get, name = Hashtag("tagD"))

          val collectionRepo = inject[CollectionRepo]
          val collections = collectionRepo.save(tagA) ::
            collectionRepo.save(tagB) ::
            collectionRepo.save(tagC) ::
            collectionRepo.save(tagD) ::
            Nil

          val collectionIds = collections.map(_.externalId).toSeq
          inject[UserValueRepo].save(UserValue(userId = user1.id.get, name = UserValueName.USER_COLLECTION_ORDERING, value = Json.stringify(Json.toJson(collectionIds))))
          (user1, collectionIds, tagA, tagB, tagC, tagD)
        }

        inject[FakeUserActionsHelper].setUser(user)

        val inputJson1 = Json.obj(
          "tagId" -> tagA.externalId,
          "newIndex" -> 2
        )
        val request1 = FakeRequest("POST", com.keepit.controllers.website.routes.KeepsController.
          updateCollectionIndexOrdering().toString).withBody(inputJson1)

        val inputJson2 = Json.obj(
          "tagId" -> tagD.externalId,
          "newIndex" -> 0
        )
        val request2 = FakeRequest("POST", com.keepit.controllers.website.routes.KeepsController.
          updateCollectionIndexOrdering().toString).withBody(inputJson2)

        val inputJson3 = Json.obj(
          "tagId" -> tagB.externalId,
          "newIndex" -> 3
        )
        val request3 = FakeRequest("POST", com.keepit.controllers.website.routes.KeepsController.
          updateCollectionIndexOrdering().toString).withBody(inputJson3)

        val result1 = inject[KeepsController].updateCollectionIndexOrdering()(request1)
        status(result1) must equalTo(OK)
        contentType(result1) must beSome("application/json")

        val expected1 = Json.parse(
          s"""{"newCollection":[
             |"${tagB.externalId}",
             |"${tagC.externalId}",
             |"${tagA.externalId}",
             |"${tagD.externalId}"]}
           """.stripMargin)
        Json.parse(contentAsString(result1)) must equalTo(expected1)

        val result2 = inject[KeepsController].updateCollectionIndexOrdering()(request2)
        status(result2) must equalTo(OK)
        contentType(result2) must beSome("application/json")

        val expected2 = Json.parse(
          s"""{"newCollection":[
             |"${tagD.externalId}",
             |"${tagB.externalId}",
             |"${tagC.externalId}",
             |"${tagA.externalId}"]}
           """.stripMargin)
        Json.parse(contentAsString(result2)) must equalTo(expected2)

        val result3 = inject[KeepsController].updateCollectionIndexOrdering()(request3)
        status(result3) must equalTo(OK);
        contentType(result3) must beSome("application/json");

        val expected3 = Json.parse(
          s"""{"newCollection":[
             |"${tagD.externalId}",
             |"${tagC.externalId}",
             |"${tagA.externalId}",
             |"${tagB.externalId}"]}
           """.stripMargin)
        Json.parse(contentAsString(result3)) must equalTo(expected3)
      }
    }

    "search tags for user" in {
      withDb(controllerTestModules: _*) { implicit injector =>
        val t1 = new DateTime(2014, 9, 1, 21, 0, 0, 0, DEFAULT_DATE_TIME_ZONE)
        val user1 = db.readWrite { implicit session =>
          UserFactory.user().withName("Mega", "Tron").withUsername("test").saved
        }
        inject[LibraryCommander].internSystemGeneratedLibraries(user1.id.get)
        db.readWrite { implicit session =>
          val tagA = collectionRepo.save(Collection(userId = user1.id.get, name = Hashtag("tagA"), createdAt = t1))
          val tagB = collectionRepo.save(Collection(userId = user1.id.get, name = Hashtag("tagB"), createdAt = t1))
          val tagC = collectionRepo.save(Collection(userId = user1.id.get, name = Hashtag("tagC"), createdAt = t1.plusMinutes(1)))
          val tagD = collectionRepo.save(Collection(userId = user1.id.get, name = Hashtag("tagD"), createdAt = t1.plusMinutes(2)))

          uriRepo.count === 0
          val uri1 = uriRepo.save(NormalizedURI.withHash("http://www.google.com/", Some("Google")))
          val uri2 = uriRepo.save(NormalizedURI.withHash("http://www.amazon.com/", Some("Amazon")))

          val url1 = urlRepo.save(URLFactory(url = uri1.url, normalizedUriId = uri1.id.get))
          val url2 = urlRepo.save(URLFactory(url = uri2.url, normalizedUriId = uri2.id.get))

          val mainLib = libraryRepo.getBySpaceAndSlug(LibrarySpace.fromUserId(user1.id.get), LibrarySlug("main"))
          val keep1 = keepRepo.save(Keep(title = Some("G1"), userId = user1.id.get, url = url1.url,
            uriId = uri1.id.get, source = KeepSource.keeper, createdAt = t1, keptAt = t1, state = KeepStates.ACTIVE,
            visibility = LibraryVisibility.DISCOVERABLE, libraryId = Some(mainLib.get.id.get)))
          val keep2 = keepRepo.save(Keep(title = Some("A1"), userId = user1.id.get, url = url2.url,
            uriId = uri2.id.get, source = KeepSource.keeper, createdAt = t1, keptAt = t1, state = KeepStates.ACTIVE,
            visibility = LibraryVisibility.DISCOVERABLE, libraryId = Some(mainLib.get.id.get)))

          keepToCollectionRepo.save(KeepToCollection(keepId = keep1.id.get, collectionId = tagA.id.get, createdAt = t1.plusMinutes(1)))
          keepToCollectionRepo.save(KeepToCollection(keepId = keep2.id.get, collectionId = tagA.id.get, createdAt = t1.plusMinutes(3)))
          collectionRepo.save(tagA.copy(lastKeptTo = Some(t1.plusMinutes(3))))

          keepToCollectionRepo.save(KeepToCollection(keepId = keep1.id.get, collectionId = tagC.id.get, createdAt = t1.plusMinutes(4)))
          collectionRepo.save(tagC.copy(lastKeptTo = Some(t1.plusMinutes(4))))

          keepToCollectionRepo.save(KeepToCollection(keepId = keep1.id.get, collectionId = tagD.id.get, createdAt = t1.plusMinutes(6)))
          collectionRepo.save(tagD.copy(lastKeptTo = Some(t1.plusMinutes(6))))

          (user1)
        }

        inject[FakeUserActionsHelper].setUser(user1)
        val request1 = FakeRequest("GET", com.keepit.controllers.website.routes.KeepsController.searchUserTags("").url)
        val result1 = inject[KeepsController].searchUserTags("ta")(request1)
        status(result1) must equalTo(OK)
        contentType(result1) must beSome("application/json")

        val expected1 = Json.parse(
          s"""
           |{ "results":
              |[
              |  { "tag":"tagA","keepCount":2,"matches":[[0,2]] },
              |  { "tag":"tagC","keepCount":1,"matches":[[0,2]] },
              |  { "tag":"tagD","keepCount":1,"matches":[[0,2]] }
              |]
           | }
           """.stripMargin)
        Json.parse(contentAsString(result1)) must equalTo(expected1)
      }
    }
  }
}<|MERGE_RESOLUTION|>--- conflicted
+++ resolved
@@ -161,67 +161,6 @@
         status(result) must equalTo(OK)
         contentType(result) must beSome("application/json")
 
-<<<<<<< HEAD
-        val expected = Json.parse(s"""
-          {"collection":null,
-           "before":null,
-           "after":null,
-           "keeps":[
-            {
-              "id":"${bookmark2.externalId.toString}",
-              "pubId": "${Keep.publicId(bookmark2.id.get).id}",
-              "title":"A1",
-              "url":"http://www.amazon.com/",
-              "path":"${bookmark2.path.relative}",
-              "isPrivate":false,
-              "user":{"id":"${user1.externalId}","firstName":"Andrew","lastName":"C","pictureName":"0.jpg","username":"test"},
-              "createdAt":"${bookmark2.createdAt.toStandardTimeString}",
-              "keeps":[{"id":"${bookmark2.externalId}", "mine":true, "removable":true, "visibility":"${bookmark2.visibility.value}", "libraryId":"${pubLibId1.id}"}],
-              "keepers":[{"id":"${user2.externalId.toString}","firstName":"Eishay","lastName":"S","pictureName":"0.jpg", "username":"test"}],
-              "keepersOmitted": 0,
-              "keepersTotal": 3,
-              "libraries":[],
-              "librariesOmitted": 0,
-              "librariesTotal": 0,
-              "collections":[],
-              "tags":[],
-              "hashtags":[],
-              "summary":{},
-              "siteName":"Amazon",
-              "libraryId":"${pubLibId1.id}",
-              "library":${Json.toJson(libraryCard(lib1.id.get))}
-              },
-            {
-              "id":"${bookmark1.externalId.toString}",
-              "pubId":"${Keep.publicId(bookmark1.id.get).id}",
-              "title":"G1",
-              "url":"http://www.google.com/",
-              "path":"${bookmark1.path.relative}",
-              "isPrivate":false,
-              "user":{"id":"${user1.externalId}","firstName":"Andrew","lastName":"C","pictureName":"0.jpg","username":"test"},
-              "createdAt":"${bookmark1.createdAt.toStandardTimeString}",
-              "keeps":[
-                {"id":"${bookmark1.externalId}", "mine":true, "removable":true, "visibility":"${bookmark1.visibility.value}", "libraryId":"${pubLibId1.id}"},
-                {"id":"${bookmark3.externalId}", "mine":false, "removable":true, "visibility":"${bookmark3.visibility.value}", "libraryId":"${pubLibId1.id}"}
-              ],
-              "keepers":[],
-              "keepersOmitted": 0,
-              "keepersTotal": 1,
-              "libraries":[],
-              "librariesOmitted": 0,
-              "librariesTotal": 0,
-              "collections":[],
-              "tags":[],
-              "hashtags":[],
-              "summary":{},
-              "siteName":"Google",
-              "libraryId":"${pubLibId1.id}",
-              "library":${Json.toJson(libraryCard(lib1.id.get))}
-              }
-          ]}
-        """)
-        Json.parse(contentAsString(result)) must equalTo(expected)
-=======
         val expected = Json.obj(
           "collection" -> JsNull,
           "before" -> JsNull,
@@ -232,6 +171,7 @@
               "pubId" -> Keep.publicId(bookmark2.id.get),
               "title" -> "A1",
               "url" -> "http://www.amazon.com/",
+              "path" -> bookmark2.path.relative,
               "isPrivate" -> false,
               "user" -> Json.obj("id" -> s"${user1.externalId}", "firstName" -> "Andrew", "lastName" -> "C", "pictureName" -> "0.jpg", "username" -> "test"),
               "createdAt" -> bookmark2.createdAt.toStandardTimeString,
@@ -255,6 +195,7 @@
               "pubId" -> Keep.publicId(bookmark1.id.get),
               "title" -> "G1",
               "url" -> "http://www.google.com/",
+              "path" -> bookmark1.path.relative,
               "isPrivate" -> false,
               "user" -> Json.obj("id" -> user1.externalId, "firstName" -> "Andrew", "lastName" -> "C", "pictureName" -> "0.jpg", "username" -> "test"),
               "createdAt" -> bookmark1.createdAt.toStandardTimeString,
@@ -281,7 +222,6 @@
         val actual = contentAsJson(result).as[JsObject]
         deepTest(actual, expected) must beNone
         1 === 1
->>>>>>> 527171bf
       }
     }
 
@@ -350,10 +290,7 @@
               {
                 "id":"${bookmark2.externalId.toString}",
                 "pubId":"${Keep.publicId(bookmark2.id.get).id}",
-<<<<<<< HEAD
                 "path":"${bookmark2.path.relative}",
-=======
->>>>>>> 527171bf
                 "title":"A1",
                 "url":"http://www.amazon.com/",
                 "isPrivate":false,
