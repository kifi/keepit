package com.keepit.model

import org.joda.time.DateTime
import com.keepit.common.time.zones.PT
import org.specs2.mutable.Specification
import com.google.inject.Injector
import com.keepit.common.db.Id
import scala.Array.canBuildFrom
import com.keepit.test._
import com.keepit.learning.topicmodel.TopicModelGlobal

class UriTopicTest extends Specification with ShoeboxTestInjector {
  def genTopic(numTopics: Int, uriIdx: Int, default: Double = 0.1, nonDefault: Double = 0.8) = {
    val topic = (new Array[Double](numTopics)).map(_ + default)
    topic(uriIdx) = nonDefault
    topic
  }

  // uri i concentrates on topic i
  def setup()(implicit injector: Injector) = {
    val t = new DateTime(2013, 5, 20, 21, 59, 0, 0, PT)
    val numTopics = TopicModelGlobal.numTopics
    val numUris = 10
    val ids =  (0 until numUris).map{Id[NormalizedURI](_)}
    val topics = (0 until numUris).map{ genTopic(numTopics, _) }
    val helper = new UriTopicHelper
    val uriTopicRepo = inject[UriTopicRepoA]
    db.readWrite{ implicit s =>
      val uriTopics = (ids zip topics) map { x =>
        val assignedTopics = helper.assignTopics(x._2)
        val uriTopic = UriTopic(uriId = x._1, topic = helper.toByteArray(x._2), primaryTopic = assignedTopics._1, secondaryTopic = assignedTopics._2, createdAt = t)
        uriTopicRepo.save(uriTopic)
        uriTopic
      }
      uriTopics
    }
  }

  "uriTopicRepo" should {
    "persist data" in {
<<<<<<< HEAD
      withDB() { implicit injector =>
        val uriTopicRepo = inject[UriTopicRepoA]
=======
      withDb() { implicit injector =>
        val uriTopicRepo = inject[UriTopicRepo]
>>>>>>> 5c672ecf
        val uriTopics = setup()
        val numDocs = uriTopics.size
        val helper = new UriTopicHelper
          db.readOnly{ implicit s =>
          (0 until numDocs).foreach{ i =>
            val uriTopic = uriTopicRepo.getByUriId(Id[NormalizedURI](i)).get
            helper.toDoubleArray(uriTopic.topic) === helper.toDoubleArray(uriTopics(i).topic)
            uriTopic.primaryTopic === uriTopics(i).primaryTopic
            uriTopic.secondaryTopic === uriTopics(i).secondaryTopic
          }
        }
      }
    }

    "be able to delete all data" in {
<<<<<<< HEAD
        withDB() { implicit injector =>
        val uriTopicRepo = inject[UriTopicRepoA]
=======
        withDb() { implicit injector =>
        val uriTopicRepo = inject[UriTopicRepo]
>>>>>>> 5c672ecf
        val uriTopics = setup()
        val numDocs = uriTopics.size
        val helper = new UriTopicHelper
          db.readOnly{ implicit s =>
          (0 until numDocs).foreach{ i =>
            val uriTopic = uriTopicRepo.getByUriId(Id[NormalizedURI](i)).get
            helper.toDoubleArray(uriTopic.topic) === helper.toDoubleArray(uriTopics(i).topic)
            uriTopic.primaryTopic === uriTopics(i).primaryTopic
            uriTopic.secondaryTopic === uriTopics(i).secondaryTopic
          }
        }

        db.readWrite{ implicit s =>
          uriTopicRepo.deleteAll()
        } === numDocs
      }
    }

    "helper should correctly assignTopics" in {
      val N = TopicModelGlobal.numTopics
      val helper = new UriTopicHelper
      val t = new Array[Double](N)
      helper.assignTopics(t) === (None, None)
      t(3) = 0.8; t(5) = 0.2
      helper.assignTopics(t) === (Some(3), None)
      t(5) = 0.7
      helper.assignTopics(t) === (Some(3), Some(5))
      t(10) = 1.0
      helper.assignTopics(t) === (Some(10), Some(3))
      t(11) = 1.0
      helper.assignTopics(t) === (Some(10), Some(11))
    }

    "helper should correclty convert between doubleArray and ArrayByte" in {
      val N = TopicModelGlobal.numTopics
      val a = new Array[Double](N)
      val helper = new UriTopicHelper
      a(0) = 1.0; a(3) = 0.5; a(5) = 0.7;
      val b = helper.toByteArray(a)
      helper.toDoubleArray(b).toArray === a

      a(8) = 0.4
      helper.toDoubleArray(helper.toByteArray(a)).toArray === a
    }
  }

}<|MERGE_RESOLUTION|>--- conflicted
+++ resolved
@@ -38,13 +38,8 @@
 
   "uriTopicRepo" should {
     "persist data" in {
-<<<<<<< HEAD
-      withDB() { implicit injector =>
+      withDb() { implicit injector =>
         val uriTopicRepo = inject[UriTopicRepoA]
-=======
-      withDb() { implicit injector =>
-        val uriTopicRepo = inject[UriTopicRepo]
->>>>>>> 5c672ecf
         val uriTopics = setup()
         val numDocs = uriTopics.size
         val helper = new UriTopicHelper
@@ -60,13 +55,9 @@
     }
 
     "be able to delete all data" in {
-<<<<<<< HEAD
-        withDB() { implicit injector =>
+
+        withDb() { implicit injector =>
         val uriTopicRepo = inject[UriTopicRepoA]
-=======
-        withDb() { implicit injector =>
-        val uriTopicRepo = inject[UriTopicRepo]
->>>>>>> 5c672ecf
         val uriTopics = setup()
         val numDocs = uriTopics.size
         val helper = new UriTopicHelper
