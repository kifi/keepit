package com.keepit.model

import java.util.concurrent.atomic.AtomicLong

import com.keepit.common.db.Id
import com.keepit.payments._
import org.apache.commons.lang3.RandomStringUtils.random

object PaidPlanFactory {
  private[this] val idx = new AtomicLong(System.currentTimeMillis() % 100)

  val testPlanEditableFeatures = Feature.ALL -- Set(Feature.ViewOrganization, Feature.ViewSettings)
  val testPlanSettings: OrganizationSettings = OrganizationSettings.empty.setAll(Map(
    Feature.PublishLibraries -> FeatureSetting.MEMBERS,
    Feature.InviteMembers -> FeatureSetting.MEMBERS,
    Feature.GroupMessaging -> FeatureSetting.MEMBERS,
    Feature.ForceEditLibraries -> FeatureSetting.DISABLED,
    Feature.ViewOrganization -> FeatureSetting.ANYONE,
    Feature.ViewMembers -> FeatureSetting.ANYONE,
    Feature.RemoveLibraries -> FeatureSetting.MEMBERS,
    Feature.CreateSlackIntegration -> FeatureSetting.DISABLED,
    Feature.EditOrganization -> FeatureSetting.ADMINS,
    Feature.ExportKeeps -> FeatureSetting.ADMINS,
    Feature.ViewSettings -> FeatureSetting.MEMBERS,
<<<<<<< HEAD
    Feature.VerifyToJoin -> FeatureSetting.ANYONE
=======
    Feature.JoinByVerifying -> FeatureSetting.NONMEMBERS
>>>>>>> cebc90c4
  ))

  def paidPlan(): PartialPaidPlan = {
    new PartialPaidPlan(PaidPlan(id = Some(Id[PaidPlan](idx.incrementAndGet())), kind = PaidPlan.Kind.NORMAL, name = Name[PaidPlan]("test"), displayName = "Free",
      pricePerCyclePerUser = DollarAmount(10000), billingCycle = BillingCycle(months = 1), editableFeatures = testPlanEditableFeatures, defaultSettings = testPlanSettings))
  }

  class PartialPaidPlan private[PaidPlanFactory] (plan: PaidPlan) {
    def withPricePerCyclePerUser(pricePerCyclePerUser: DollarAmount) = new PartialPaidPlan(plan.copy(pricePerCyclePerUser = pricePerCyclePerUser))
    def withPricePerCyclePerUser(cents: Int) = new PartialPaidPlan(plan.copy(pricePerCyclePerUser = DollarAmount(cents)))
    def withBillingCycle(billingCycle: BillingCycle) = new PartialPaidPlan(plan.copy(billingCycle = billingCycle))
    def withKind(kind: PaidPlan.Kind) = new PartialPaidPlan(plan.copy(kind = kind))
    def withDisplayName(name: String) = new PartialPaidPlan(plan.copy(displayName = name))
    def withDefaultSettings(defaultSettings: OrganizationSettings) = new PartialPaidPlan(plan.copy(defaultSettings = defaultSettings))
    def withEditableFeatures(editableFeatures: Set[Feature]) = new PartialPaidPlan(plan.copy(editableFeatures = editableFeatures))
    def get: PaidPlan = plan
  }

  implicit class PartialPaidPlanSeq(plans: Seq[PartialPaidPlan]) {
    def get: Seq[PaidPlan] = plans.map(_.get)
  }
}<|MERGE_RESOLUTION|>--- conflicted
+++ resolved
@@ -22,11 +22,7 @@
     Feature.EditOrganization -> FeatureSetting.ADMINS,
     Feature.ExportKeeps -> FeatureSetting.ADMINS,
     Feature.ViewSettings -> FeatureSetting.MEMBERS,
-<<<<<<< HEAD
-    Feature.VerifyToJoin -> FeatureSetting.ANYONE
-=======
     Feature.JoinByVerifying -> FeatureSetting.NONMEMBERS
->>>>>>> cebc90c4
   ))
 
   def paidPlan(): PartialPaidPlan = {
