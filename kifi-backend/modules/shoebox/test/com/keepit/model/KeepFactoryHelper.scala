package com.keepit.model

import com.google.inject.Injector
import com.keepit.commanders.KeepToLibraryCommander
import com.keepit.common.db.slick.DBSession.RWSession
import com.keepit.model.KeepFactory.PartialKeep
import org.apache.commons.lang3.RandomStringUtils.random
import com.keepit.common.core._
import com.keepit.model.LibraryFactoryHelper._
import com.keepit.model.LibraryFactory._

object KeepFactoryHelper {

  implicit class KeepPersister(partialKeep: PartialKeep) {
    def saved(implicit injector: Injector, session: RWSession): Keep = {

      def fixUriReferences(candidate: Keep): Keep = {
        if (candidate.urlId.id < 0 && candidate.uriId.id < 0) {
          val unsavedUri: NormalizedURI = NormalizedURI.withHash(candidate.url, Some(s"${random(5)}")).copy(title = candidate.title)
          val uri = injector.getInstance(classOf[NormalizedURIRepo]).save(unsavedUri)
          val url = injector.getInstance(classOf[URLRepo]).save(URLFactory(url = uri.url, normalizedUriId = uri.id.get))
          candidate.copy(uriId = uri.id.get, urlId = url.id.get)
        } else candidate
      }

      def fixLibraryReferences(candidate: Keep): Keep = {
        val libRepo = injector.getInstance(classOf[LibraryRepo])
        candidate.libraryId match {
          case Some(libraryId) =>
            val library = libRepo.get(candidate.libraryId.get)
            libRepo.save(library.copy(lastKept = Some(candidate.createdAt), keepCount = library.keepCount + 1))
          case None =>
          // This would be great. However, we have tests that test the number of libraries.
          // When keep.libraryId is not optional, this can be uncommented safely.
          //            val lib = libRepo.getAllByOwner(candidate.userId, Some(LibraryStates.INACTIVE)).headOption.getOrElse {
          //              library().withUser(candidate.userId).withVisibility(candidate.visibility).saved
          //            }
          //            libRepo.save(lib.copy(lastKept = Some(candidate.createdAt)))
        }
        candidate
      }

      val keep = {
        val candidate = partialKeep.get
        fixUriReferences(candidate) |> fixLibraryReferences
      }
      val finalKeep = injector.getInstance(classOf[KeepRepo]).save(keep.copy(id = None))
<<<<<<< HEAD
      injector.getInstance(classOf[KeepToLibraryRepo]).save(KeepToLibrary(keepId = finalKeep.id.get, libraryId = finalKeep.libraryId.get, addedBy = finalKeep.userId))
=======
      injector.getInstance(classOf[KeepToLibraryCommander]).internKeepInLibrary(KeepToLibraryInternRequest(finalKeep, finalKeep.libraryId.get, finalKeep.userId))
>>>>>>> 5fff43b2
      finalKeep
    }

  }

  implicit class KeepsPersister(partialKeeps: Seq[PartialKeep]) {
    def saved(implicit injector: Injector, session: RWSession): Seq[Keep] = {
      partialKeeps.map(u => u.saved)
    }
  }
}<|MERGE_RESOLUTION|>--- conflicted
+++ resolved
@@ -45,11 +45,7 @@
         fixUriReferences(candidate) |> fixLibraryReferences
       }
       val finalKeep = injector.getInstance(classOf[KeepRepo]).save(keep.copy(id = None))
-<<<<<<< HEAD
-      injector.getInstance(classOf[KeepToLibraryRepo]).save(KeepToLibrary(keepId = finalKeep.id.get, libraryId = finalKeep.libraryId.get, addedBy = finalKeep.userId))
-=======
       injector.getInstance(classOf[KeepToLibraryCommander]).internKeepInLibrary(KeepToLibraryInternRequest(finalKeep, finalKeep.libraryId.get, finalKeep.userId))
->>>>>>> 5fff43b2
       finalKeep
     }
 
