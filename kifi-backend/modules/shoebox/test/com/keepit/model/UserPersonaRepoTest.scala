package com.keepit.model

import com.keepit.common.db.Id
import com.keepit.common.time.{ FakeClock, Clock }
import com.keepit.test.ShoeboxTestInjector
import org.specs2.mutable.Specification
import com.keepit.common.time._
import com.keepit.model.UserFactoryHelper._
import com.keepit.model.UserFactory._

class UserPersonaRepoTest extends Specification with ShoeboxTestInjector {
  "user persona repo" should {
    "work" in {
      withDb() { implicit injector =>
        val repo = inject[UserPersonaRepo]
        val clock = inject[Clock].asInstanceOf[FakeClock]
        val model = UserPersona(userId = Id[User](1), personaId = Id[Persona](1))
        val now = clock.now
        val editTime1 = now.plusHours(2)
        db.readWrite { implicit s =>
          repo.save(model)
          clock.push(editTime1)
          repo.save(model.copy(personaId = Id[Persona](2)))
        }

        db.readOnlyReplica { implicit s =>
          repo.getByUserAndPersona(Id[User](1), Id[Persona](1)).isDefined
<<<<<<< HEAD
          repo.getUserPersonaIds(Id[User](1)).sortBy(_.id).map { _.id }.toList === List(1, 2)
          repo.getUserLastEditTime(Id[User](1)).get.getMillis === editTime1.getMillis
=======
          repo.getPersonaIdsForUser(Id[User](1)).sortBy(_.id).map { _.id }.toList === List(1, 2)
          val actives = repo.getUserActivePersonas(Id[User](1))
          (actives.personas zip actives.updatedAt).toMap.get(Id[Persona](2)).get === editTime1
>>>>>>> 1d0287d5
        }

        val editTime2 = now.plusHours(4)

        db.readWrite { implicit s =>
          val model = repo.getByUserAndPersona(Id[User](1), Id[Persona](1)).get
          clock.push(editTime2)
          repo.save(model.copy(state = UserPersonaStates.INACTIVE))
          val actives = repo.getUserActivePersonas(Id[User](1))
          actives.personas.map { _.id } === List(2)
          actives.updatedAt.head === editTime1
        }
      }
    }

    "retrieve personas by userId" in {
      withDb() { implicit injector =>
        val userPersonaRepo = inject[UserPersonaRepo]
        val personaRepo = inject[PersonaRepo]

        val user1 = db.readWrite { implicit s =>
          val user1 = user().withName("Test", "Bro").withUsername("test").saved
          val persona1 = personaRepo.save(Persona(name = PersonaName.ARTIST))
          val persona2 = personaRepo.save(Persona(name = PersonaName.TECHIE))
          val model = UserPersona(userId = user1.id.get, personaId = persona1.id.get)
          userPersonaRepo.save(model)
          userPersonaRepo.save(model.copy(personaId = persona2.id.get))
          user1
        }

        db.readOnlyReplica { implicit s =>
          userPersonaRepo.getPersonasForUser(user1.id.get).map(_.name.value) === Seq("artist", "techie")
        }
      }
    }
  }

}<|MERGE_RESOLUTION|>--- conflicted
+++ resolved
@@ -25,14 +25,9 @@
 
         db.readOnlyReplica { implicit s =>
           repo.getByUserAndPersona(Id[User](1), Id[Persona](1)).isDefined
-<<<<<<< HEAD
-          repo.getUserPersonaIds(Id[User](1)).sortBy(_.id).map { _.id }.toList === List(1, 2)
-          repo.getUserLastEditTime(Id[User](1)).get.getMillis === editTime1.getMillis
-=======
           repo.getPersonaIdsForUser(Id[User](1)).sortBy(_.id).map { _.id }.toList === List(1, 2)
           val actives = repo.getUserActivePersonas(Id[User](1))
           (actives.personas zip actives.updatedAt).toMap.get(Id[Persona](2)).get === editTime1
->>>>>>> 1d0287d5
         }
 
         val editTime2 = now.plusHours(4)
