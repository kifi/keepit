--- conflicted
+++ resolved
@@ -737,11 +737,7 @@
 # TEMPORARY ROUTE - remove when activity email is live
 POST    /admin/sendActivityEmailToAll    @com.keepit.controllers.admin.AdminUserController.sendActivityEmailToAll()
 
-<<<<<<< HEAD
-GET     /admin/users/fixEmailAddresses         @com.keepit.controllers.admin.AdminUserController.fixEmailAddresses()
 GET     /admin/users/migratePrimaryEmails      @com.keepit.controllers.admin.AdminUserController.migratePrimaryEmails(limit: Option[Int] ?= None)
-=======
->>>>>>> bf5b1b2b
 GET     /admin/users/fixFortyTwoConnections    @com.keepit.controllers.admin.AdminUserController.fixMissingFortyTwoSocialConnections(readOnly: Boolean ?= true)
 GET     /admin/deactivateEmailAddress/:id     @com.keepit.controllers.admin.AdminUserController.deactivateUserEmailAddress(id: Id[UserEmailAddress])
 
