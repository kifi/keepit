

GET     /login                      @com.keepit.controllers.core.AuthController.loginPage
GET     /ss/login                   com.keepit.social.providers.LoginPage.login
GET     /logout                     com.keepit.social.providers.LoginPage.logout

GET     /-ss/login                   securesocial.controllers.LoginPage.login
GET     /-logout                     securesocial.controllers.LoginPage.logout

GET     /contacts/import            @com.keepit.controllers.core.OAuth2Controller.importContacts(provider:Option[String], approvalPromptOpt:Option[String], redirectUrl:Option[String])
GET     /contacts/import/success    @com.keepit.controllers.website.ContactsImportController.importContactsSuccess(redirectUrl: Option[String], numContacts: Option[Int])
GET     /contacts/import/failure    @com.keepit.controllers.website.ContactsImportController.importContactsFailure(redirectUrl: Option[String])
GET     /contacts/refresh           @com.keepit.controllers.core.OAuth2Controller.refreshContacts(abookId:ExternalId[ABookInfo], provider:Option[String])
GET     /oauth2/start/:provider     @com.keepit.controllers.core.OAuth2Controller.start(provider:String, stateToken:Option[String], approvalPromptOpt:Option[String])
GET     /oauth2/callback/:provider  @com.keepit.controllers.core.OAuth2Controller.callback(provider:String)
POST    /oauth2/callback/:provider  @com.keepit.controllers.core.OAuth2Controller.accessTokenCallback(provider:String)

GET     /signup                     @com.keepit.controllers.core.AuthController.signupPage()

# End new signup pages

POST    /auth/sign-up               @com.keepit.controllers.core.AuthController.userPasswordSignup()
POST    /auth/email-finalize        @com.keepit.controllers.core.AuthController.userPassFinalizeAccountAction()
POST    /auth/social-finalize       @com.keepit.controllers.core.AuthController.socialFinalizeAccountAction()
POST    /auth/token-login/:provider  @com.keepit.controllers.core.AuthController.accessTokenLogin(provider: String)
POST    /auth/token-signup/:provider @com.keepit.controllers.core.AuthController.accessTokenSignup(provider: String)
POST    /auth/oauth1-login/:provider  @com.keepit.controllers.core.AuthController.oauth1TokenLogin(provider: String)
POST    /auth/oauth1-signup/:provider @com.keepit.controllers.core.AuthController.oauth1TokenSignup(provider: String)
POST    /auth/token-finalize         @com.keepit.controllers.core.AuthController.tokenFinalizeAccountAction()
POST    /auth/email-signup           @com.keepit.controllers.core.AuthController.emailSignup()
POST    /auth/upload-binary-image   @com.keepit.controllers.core.AuthController.uploadBinaryPicture()
POST    /auth/upload-multipart-image @com.keepit.controllers.core.AuthController.uploadFormEncodedPicture()
POST    /auth/cancel                @com.keepit.controllers.core.AuthController.cancelAuth()

# See common.routes for our better ProviderController routes.

# SecureSocial routes need to exist, or it complains and dies.
GET     /-authenticate/:provider     securesocial.controllers.ProviderController.authenticate(provider)
POST    /-authenticate/:provider     securesocial.controllers.ProviderController.authenticateByPost(provider)

# custom auth routes which set some session state

GET     /login/after                @com.keepit.controllers.core.AuthController.afterLogin()
GET     /login/close                @com.keepit.controllers.core.AuthController.afterLoginClosePopup()
GET     /login/:provider            @com.keepit.controllers.core.AuthController.loginSocial(provider, close: Boolean ?= false)
POST    /auth/log-in                @com.keepit.controllers.core.AuthController.logInWithUserPass(link: String ?= "")

GET     /connect/:provider          @com.keepit.controllers.core.AuthController.popupBeforeLinkSocial(provider)
GET     /connect/:provider/done     @com.keepit.controllers.core.AuthController.popupAfterLinkSocial(provider)
GET     /link/:provider             @com.keepit.controllers.core.AuthController.link(provider: String, redirect: Option[String] ?= None)

GET     /signup/:provider           @com.keepit.controllers.core.AuthController.signup(provider: String, publicLibraryId: Option[String] ?= None, intent: Option[String] ?= None, libAuthToken: Option[String] ?= None, publicOrgId: Option[String] ?= None, orgAuthToken: Option[String] ?= None)

# do we still use this endpoint?
POST    /mobileauth/:provider       @com.keepit.controllers.mobile.MobileAuthController.accessTokenLogin(provider)

GET     /verify/:code               @com.keepit.controllers.core.AuthController.verifyEmail(code)

POST    /password/forgot            @com.keepit.controllers.core.AuthController.forgotPassword()
GET     /password/:code             @com.keepit.controllers.core.AuthController.setPasswordPage(code: String)
POST    /password/set               @com.keepit.controllers.core.AuthController.setPassword()

POST    /disconnect/:provider       @com.keepit.controllers.website.HomeController.disconnect(provider)

GET     /unsubscribe/*token         @com.keepit.controllers.website.EmailOptOutController.optOut(token: String)
POST    /unsubscribe/*token         @com.keepit.controllers.website.EmailOptOutController.optOutAction(token: String)
GET     /admin/unsubscribe          @com.keepit.controllers.website.EmailOptOutController.getToken(email: EmailAddress)

GET     /extmsg/email/mute          @com.keepit.controllers.website.EmailNonUserMuteController.optOut(publicId: String)
POST    /extmsg/email/mute          @com.keepit.controllers.website.EmailNonUserMuteController.optOutAction(publicId: String)


GET     /get                        @com.keepit.controllers.website.HomeController.get()


##########################################
# Special projects
##########################################

GET     /twitter                    @com.keepit.controllers.website.TwitterWaitlistController.twitterWaitlistLanding()
GET     /site/twitterQueuePosition  @com.keepit.controllers.website.TwitterWaitlistController.getFakeWaitlistPosition()
GET     /twitter/request            @com.keepit.controllers.website.TwitterWaitlistController.requestToTwitterWaitlist()
GET     /twitter/thanks             @com.keepit.controllers.website.TwitterWaitlistController.thanksForTwitterWaitlist()


GET     /i/:id                      @com.keepit.controllers.website.InviteController.userInvite(id: ExternalId[User])

##########################################
# Extension API
##########################################

POST    /ext/events                 @com.keepit.controllers.tracking.EventProxyController.track()

POST    /ext/start                  @com.keepit.controllers.ext.ExtAuthController.start
POST    /ext/auth/:provider         @com.keepit.controllers.ext.ExtAuthController.jsTokenLogin(provider: String)
GET     /ext/auth                   @com.keepit.controllers.ext.ExtAuthController.getLoggedIn()
DELETE  /ext/auth                   @com.keepit.controllers.ext.ExtAuthController.logOut

POST    /ext/page                   @com.keepit.controllers.ext.ExtPageController.getPageInfo()

GET     /ext/pref/rules             @com.keepit.controllers.ext.ExtPreferenceController.getRules()
GET     /ext/prefs                  @com.keepit.controllers.ext.ExtPreferenceController.getPrefs(version: Int ?= 1)
POST    /ext/pref/keeperPosition    @com.keepit.controllers.ext.ExtPreferenceController.setKeeperPositionOnSite()
POST    /ext/pref/keeperHidden      @com.keepit.controllers.ext.ExtPreferenceController.setKeeperHiddenOnSite()
POST    /ext/pref/lookHereMode      @com.keepit.controllers.ext.ExtPreferenceController.setLookHereMode(on: Boolean)
POST    /ext/pref/enterToSend       @com.keepit.controllers.ext.ExtPreferenceController.setEnterToSend(enterToSend: Boolean)
POST    /ext/pref/maxResults        @com.keepit.controllers.ext.ExtPreferenceController.setMaxResults(n: Int)
POST    /ext/pref/showExtMsgIntro   @com.keepit.controllers.ext.ExtPreferenceController.setShowExtMsgIntro(show: Boolean)
POST    /ext/pref/showLibraryIntro  @com.keepit.controllers.ext.ExtPreferenceController.setShowLibraryIntro(show: Boolean)
POST    /ext/pref/email/:kind/:send @com.keepit.controllers.ext.ExtPreferenceController.setEmailNotifyPreference(kind: com.keepit.common.mail.ElectronicMailCategory, send: Boolean)

GET     /ext/contacts/search        @com.keepit.controllers.ext.ExtUserController.searchForContacts(query:Option[String], limit:Option[Int])
POST    /ext/contacts/hide          @com.keepit.controllers.ext.ExtNonUserSearchController.hideEmailFromUser()

GET     /ext/libraries              @com.keepit.controllers.ext.ExtLibraryController.getLibraries(allowOpenCollab: Boolean ?= false)
POST    /ext/libraries              @com.keepit.controllers.ext.ExtLibraryController.createLibrary()
GET     /ext/libraries/:id          @com.keepit.controllers.ext.ExtLibraryController.getLibrary(id: PublicId[Library])
DELETE  /ext/libraries/:id          @com.keepit.controllers.ext.ExtLibraryController.deleteLibrary(id: PublicId[Library])
POST    /ext/libraries/:id/join     @com.keepit.controllers.ext.ExtLibraryController.joinLibrary(id: PublicId[Library])
POST    /ext/libraries/:id/leave    @com.keepit.controllers.ext.ExtLibraryController.leaveLibrary(id: PublicId[Library])
POST    /ext/libraries/:id/bookmarks @com.keepit.controllers.ext.ExtLibraryController.importBrowserBookmarks(id: PublicId[Library])
POST    /ext/libraries/:id/keeps    @com.keepit.controllers.ext.ExtLibraryController.addKeep(id: PublicId[Library])
GET     /ext/libraries/:id/keeps/:k @com.keepit.controllers.ext.ExtLibraryController.getKeep(id: PublicId[Library], k: ExternalId[Keep], is: Option[String] = None)
POST    /ext/libraries/:id/keeps/:k @com.keepit.controllers.ext.ExtLibraryController.updateKeep(id: PublicId[Library], k: ExternalId[Keep])
DELETE  /ext/libraries/:id/keeps/:k @com.keepit.controllers.ext.ExtLibraryController.removeKeep(id: PublicId[Library], k: ExternalId[Keep])
POST    /ext/libraries/:id/keeps/:k/note  @com.keepit.controllers.ext.ExtLibraryController.editKeepNote(id: PublicId[Library], k: ExternalId[Keep])
POST    /ext/libraries/:id/subscription @com.keepit.controllers.ext.ExtLibraryController.setSubscribedToUpdates(id: PublicId[Library], subscribed: Boolean)


POST    /ext/libraries/:id/keeps/:k/tags/:tag    @com.keepit.controllers.ext.ExtLibraryController.tagKeep(id: PublicId[Library], k: ExternalId[Keep], tag: String)
DELETE  /ext/libraries/:id/keeps/:k/tags/:tag    @com.keepit.controllers.ext.ExtLibraryController.untagKeep(id: PublicId[Library], k: ExternalId[Keep], tag: String)
GET     /ext/libraries/:id/keeps/:k/tags/suggest  @com.keepit.controllers.ext.ExtLibraryController.suggestTags(id: PublicId[Library], k: ExternalId[Keep],  q: Option[String] ?= None, n: Int ?= 5)
POST    /ext/libraries/:id/keeps/:k/image/upload @com.keepit.controllers.ext.ExtKeepImageController.uploadKeepImage(id: PublicId[Library], k: ExternalId[Keep])
GET     /ext/libraries/:id/keeps/:k/image/:token @com.keepit.controllers.ext.ExtKeepImageController.checkImageStatus(id: PublicId[Library], k: ExternalId[Keep], token: String)
POST    /ext/libraries/:id/keeps/:k/image @com.keepit.controllers.ext.ExtKeepImageController.changeKeepImage(id: PublicId[Library], k: ExternalId[Keep], is: Option[String] = None)
GET     /ext/libraries/:id/tags/search           @com.keepit.controllers.ext.ExtLibraryController.deprecatedSearchTags(id: PublicId[Library], q: String, n: Option[Int] ?= None)

GET     /ext/guide                  @com.keepit.controllers.ext.ExtUserController.getGuideInfo()

##########################################
# Mobile
##########################################

POST    /m/1/events                         @com.keepit.controllers.tracking.EventProxyController.track()

GET     /m/1/whatismyip                     @com.keepit.controllers.mobile.MobileAuthController.whatIsMyIp()

POST    /m/1/reportData                     @com.keepit.controllers.mobile.MobileUserController.reportData()

GET     /m/1/user/friendsDetails            @com.keepit.controllers.mobile.MobileUserController.friends(page: Int ?= 0, pageSize: Int ?= 1000)
GET     /m/1/user/networks                  @com.keepit.controllers.mobile.MobileUserController.socialNetworkInfo()
POST    /m/1/user/:origin/uploadContacts    @com.keepit.controllers.mobile.MobileUserController.uploadContacts(origin:ABookOriginType)
GET     /m/1/user/abooks                    @com.keepit.controllers.mobile.MobileUserController.abookInfo()
GET     /m/1/user/friends/recommended       @com.keepit.controllers.mobile.MobilePeopleRecommendationController.getFriendRecommendations(offset: Int ?= 0, limit: Int ?= 5)
POST    /m/1/user/friends/:id/hide          @com.keepit.controllers.mobile.MobilePeopleRecommendationController.hideFriendRecommendation(id: ExternalId[User])

POST    /m/1/page/details                   @com.keepit.controllers.mobile.MobilePageController.getPageDetails()
POST    /m/1/page/extensionQuery            @com.keepit.controllers.mobile.MobilePageController.queryExtension(page: Int ?= 0, pageSize: Int ?= 1000)

GET     /m/1/keeps/count                    @com.keepit.controllers.mobile.MobileKeepsController.numKeeps()
POST    /m/1/keeps/add                      @com.keepit.controllers.mobile.MobileKeepsController.keepMultiple()
POST    /m/1/keeps/addWithTags              @com.keepit.controllers.mobile.MobileKeepsController.addKeepWithTags()
GET     /m/1/keeps/all                      @com.keepit.controllers.mobile.MobileKeepsController.allKeepsV1(before: Option[String], after: Option[String], collection: Option[String], helprank: Option[String], count: Int ?= Integer.MAX_VALUE, withPageInfo: Boolean ?= false)
GET     /m/2/keeps/all                      @com.keepit.controllers.mobile.MobileKeepsController.allKeepsV2(before: Option[String], after: Option[String], collection: Option[String], helprank: Option[String], count: Int ?= Integer.MAX_VALUE, withPageInfo: Boolean ?= false)

GET     /m/1/keeps/stream                   @com.keepit.controllers.mobile.MobileKeepsController.getKeepStream(limit: Int ?= 10, beforeId: Option[String], afterId: Option[String])

GET     /m/1/keeps/:id                      @com.keepit.controllers.mobile.MobileKeepsController.getKeepInfoV1(id: ExternalId[Keep], withFullInfo: Boolean ?= false, imageWidth: Option[Int] ?= None, imageHeight: Option[Int] ?= None)
GET     /m/2/keeps/:id                      @com.keepit.controllers.mobile.MobileKeepsController.getKeepInfoV2(id: ExternalId[Keep], withFullInfo: Boolean ?= false, imageWidth: Option[Int] ?= None, imageHeight: Option[Int] ?= None)
POST    /m/1/keeps/:id                      @com.keepit.controllers.mobile.MobileKeepsController.editKeepInfoV1(id: ExternalId[Keep])
POST    /m/2/keeps/:id                      @com.keepit.controllers.mobile.MobileKeepsController.editKeepInfoV2(id: ExternalId[Keep])


POST    /m/1/collections/create             @com.keepit.controllers.mobile.MobileKeepsController.saveCollection()
GET     /m/1/collections/all                @com.keepit.controllers.mobile.MobileKeepsController.allCollections(sort: String ?= "last_kept")
GET     /m/1/user/me                        @com.keepit.controllers.mobile.MobileUserController.currentUser()
POST    /m/1/user/me                        @com.keepit.controllers.mobile.MobileUserController.updateCurrentUser()
POST    /m/1/user/me/name                   @com.keepit.controllers.mobile.MobileUserController.updateName()
POST    /m/1/user/me/biography              @com.keepit.controllers.mobile.MobileUserController.updateBiography()
GET     /m/1/user/prefs                     @com.keepit.controllers.mobile.MobileUserController.getPrefs()
POST    /m/1/user/notifyPrefs               @com.keepit.controllers.mobile.MobilePreferenceController.setNotifyPreferences()
POST    /m/1/user/pic/upload                @com.keepit.controllers.mobile.MobileUserController.uploadBinaryUserPicture()
POST    /m/1/tags/:id/addToKeep             @com.keepit.controllers.mobile.MobileKeepsController.addTag(id: ExternalId[Collection])
POST    /m/1/tags/:id/removeFromKeep        @com.keepit.controllers.mobile.MobileKeepsController.removeTag(id: ExternalId[Collection])
GET     /m/1/tags/suggest                   @com.keepit.controllers.mobile.MobileKeepsController.suggestTags(keepId: Option[String], query: Option[String] ?= None, limit: Int ?= 5)

POST    /m/1/auth/accessTokenSignup/:provider   @com.keepit.controllers.mobile.MobileAuthController.accessTokenSignup(provider)
POST    /m/1/auth/accessTokenLogin/:provider    @com.keepit.controllers.mobile.MobileAuthController.accessTokenLogin(provider)
POST    /m/1/auth/oauth1TokenSignup/:provider   @com.keepit.controllers.mobile.MobileAuthController.oauth1TokenSignup(provider)
POST    /m/1/auth/oauth1TokenLogin/:provider    @com.keepit.controllers.mobile.MobileAuthController.oauth1TokenLogin(provider)
POST    /m/1/auth/log-in                        @com.keepit.controllers.mobile.MobileAuthController.loginWithUserPass(link: String ?= "")
POST    /m/1/auth/upload-binary-image           @com.keepit.controllers.mobile.MobileAuthController.uploadBinaryPicture()
POST    /m/1/auth/upload-multipart-image        @com.keepit.controllers.mobile.MobileAuthController.uploadFormEncodedPicture()
POST    /m/1/auth/sign-up                       @com.keepit.controllers.mobile.MobileAuthController.userPasswordSignup()
POST    /m/1/auth/email-finalize                @com.keepit.controllers.mobile.MobileAuthController.userPassFinalizeAccountAction()
POST    /m/1/auth/social-finalize               @com.keepit.controllers.mobile.MobileAuthController.socialFinalizeAccountAction()

POST    /m/1/social-link/:provider              @com.keepit.controllers.mobile.MobileAuthController.linkSocialNetwork(provider)

POST    /m/1/password/forgot                    @com.keepit.controllers.mobile.MobileAuthController.forgotPassword()
POST    /m/1/password/change                    @com.keepit.controllers.mobile.MobileUserController.changePassword()

POST    /m/1/iphone/version/register            @com.keepit.controllers.mobile.MobileAuthController.registerIPhoneVersion()
POST    /m/1/android/version/register           @com.keepit.controllers.mobile.MobileAuthController.registerAndroidVersion()
POST    /m/1/android/store/params               @com.keepit.controllers.mobile.AndroidAppStoreParamsController.processAppStoreParams()

GET     /m/1/user/connections/all               @com.keepit.controllers.mobile.MobileUserController.queryAll(search: Option[String], network: Option[String], limit: Int ?= 50000000, pictureUrl: Boolean ?= false)

GET     /m/1/contacts/search                    @com.keepit.controllers.mobile.MobileContactsController.searchForNonUserContacts(q: String, n: Int ?= 4)
GET     /m/2/contacts/search                    @com.keepit.controllers.mobile.MobileContactsController.searchForAllContacts(query:Option[String], limit:Option[Int])


POST    /m/1/invite                             @com.keepit.controllers.mobile.MobileInviteController.inviteConnection

# Profile Page
GET     /m/1/user/:username/profile             @com.keepit.controllers.mobile.MobileUserProfileController.profile(username)
GET     /m/2/user/:id/profile                   @com.keepit.controllers.mobile.MobileUserProfileController.profileFromUserId(id: ExternalId[User])
GET     /m/1/user/:username/connections         @com.keepit.controllers.mobile.MobileUserProfileController.getProfileConnections(username: Username, limit: Int)
GET     /m/1/user/:username/libraries           @com.keepit.controllers.mobile.MobileUserProfileController.getProfileLibraries(username: Username, page: Int ?= 0, size: Int ?= 12, filter: String ?= "own")
GET     /m/1/user/:username/followers           @com.keepit.controllers.mobile.MobileUserProfileController.getProfileFollowers(username: Username, page: Int ?= 0, size: Int ?= 12)

GET     /m/2/user/:id/libraries                 @com.keepit.controllers.mobile.MobileUserProfileController.getProfileLibrariesV2(id: ExternalId[User], page: Int ?= 0, size: Int ?= 12, filter: LibraryFilter ?= LibraryFilter.OWN, ordering: Option[LibraryOrdering] ?= None, sortDirection: Option[SortDirection] ?= None, starredFirst: Boolean)

POST    /m/1/user/:id/unfriend                  @com.keepit.controllers.mobile.MobileUserController.unfriend(id: ExternalId[User])
POST    /m/1/user/:id/friend                    @com.keepit.controllers.mobile.MobileUserController.friend(id: ExternalId[User])
POST    /m/1/user/:id/ignoreRequest             @com.keepit.controllers.mobile.MobileUserController.ignoreFriendRequest(id: ExternalId[User])
GET     /m/1/user/:id/connections/mutual        @com.keepit.controllers.mobile.MobileMutualUserController.getMutualConnections(id: ExternalId[User], page: Int ?= 0, size: Int ?= 10)
GET     /m/1/user/:id/libraries/mutual          @com.keepit.controllers.mobile.MobileMutualUserController.getMutualLibraries(id: ExternalId[User], page: Int ?= 0, size: Int ?= 10)
GET     /m/1/user/outgoingFriendRequests        @com.keepit.controllers.mobile.MobileUserController.outgoingFriendRequests
GET     /m/1/user/incomingFriendRequests        @com.keepit.controllers.mobile.MobileUserController.incomingFriendRequests
POST    /m/1/user/delighted/answer              @com.keepit.controllers.mobile.MobileUserController.postDelightedAnswer()
POST    /m/1/user/delighted/cancel              @com.keepit.controllers.mobile.MobileUserController.cancelDelightedSurvey()
GET     /m/1/user/$id<[0-9a-f-]{36}> 			@com.keepit.controllers.mobile.MobileUserController.basicUserInfo(id: ExternalId[User], friendCount: Boolean ?= false)
POST    /m/1/user/:id/include                   @com.keepit.controllers.mobile.MobileUserController.includeFriend(id: ExternalId[User])
POST    /m/1/user/:id/exclude                   @com.keepit.controllers.mobile.MobileUserController.excludeFriend(id: ExternalId[User])
GET     /m/1/user/settings                      @com.keepit.controllers.mobile.MobileUserController.getSettings()
POST    /m/1/user/settings                      @com.keepit.controllers.mobile.MobileUserController.setSettings()
GET     /m/1/user/personas                      @com.keepit.controllers.mobile.MobileUserPersonaController.getAllPersonas()
POST    /m/1/user/personas                      @com.keepit.controllers.mobile.MobileUserPersonaController.selectPersonas()
GET     /m/1/user/pending                       @com.keepit.controllers.mobile.MobileUserController.getPendingRequests(before: Option[DateTime] ?= None, limit: Int ?= 10)

POST    /m/1/attribution/appsflyer              @com.keepit.controllers.mobile.MobileUserController.setAppsflyerAttribution()

POST    /m/1/disconnect/:provider               @com.keepit.controllers.mobile.MobileUserController.disconnect(provider)

GET     /m/2/recos/top                          @com.keepit.controllers.mobile.MobileRecommendationsController.topRecosV2(recency: Float, more: Boolean ?= false)
GET     /m/3/recos/top                          @com.keepit.controllers.mobile.MobileRecommendationsController.topRecosV3(recency: Float, uriContext: Option[String] ?= None, libContext: Option[String] ?= None, uctx: Option[String] ?= None, lctx: Option[String] ?= None)
POST    /m/3/recos/top                          @com.keepit.controllers.mobile.MobileRecommendationsController.topRecosV3Post()
GET     /m/1/recos/public                       @com.keepit.controllers.mobile.MobileRecommendationsController.topPublicRecos()
POST    /m/1/recos/trash                        @com.keepit.controllers.mobile.MobileRecommendationsController.trash(id: ExternalId[NormalizedURI])
POST    /m/1/recos/feedback                     @com.keepit.controllers.website.RecommendationsController.updateUriRecommendationFeedback(id: ExternalId[NormalizedURI])

#DEPRECATED: use instead /m/1/keeps/stream
GET     /m/1/recos/keepUpdates                  @com.keepit.controllers.mobile.MobileRecommendationsController.keepUpdates(limit: Int ?= 10, beforeId: Option[String], afterId: Option[String])

POST    /m/1/feed                               @com.keepit.controllers.mobile.MobileRecommendationsController.feedV1Post()

GET     /m/1/libraries/marketing-suggestions    @com.keepit.controllers.mobile.MobileLibraryController.marketingSiteSuggestedLibraries()

GET     /m/1/users/:handle/libraries/:slug     @com.keepit.controllers.mobile.MobileLibraryController.getLibraryByPathV1(handle: Handle, slug: LibrarySlug, is: Option[String] ?= None)
GET     /m/2/users/:handle/libraries/:slug     @com.keepit.controllers.mobile.MobileLibraryController.getLibraryByPathV2(handle: Handle, slug: LibrarySlug, is: Option[String] ?= None)
POST    /m/1/libraries/add                      @com.keepit.controllers.mobile.MobileLibraryController.createLibrary()
POST    /m/1/libraries/:id/modify               @com.keepit.controllers.mobile.MobileLibraryController.modifyLibrary(id: PublicId[Library])
POST    /m/2/libraries/:id/modify               @com.keepit.controllers.mobile.MobileLibraryController.modifyLibraryV2(id: PublicId[Library])
POST    /m/1/libraries/:id/delete               @com.keepit.controllers.mobile.MobileLibraryController.deleteLibrary(id: PublicId[Library])
GET     /m/1/libraries                          @com.keepit.controllers.mobile.MobileLibraryController.getLibrarySummariesByUser()
POST    /m/1/libraries                          @com.keepit.controllers.mobile.MobileLibraryController.getWriteableLibrariesWithUrlV1()
POST    /m/2/libraries                          @com.keepit.controllers.mobile.MobileLibraryController.getWriteableLibrariesWithUrlV2()
POST    /m/3/libraries                          @com.keepit.controllers.mobile.MobileLibraryController.getWriteableLibrariesWithUrlV3()
GET     /m/1/libraries/:id                      @com.keepit.controllers.mobile.MobileLibraryController.getLibraryByIdV1(id: PublicId[Library], is: Option[String] ?= None)
GET     /m/2/libraries/:id                      @com.keepit.controllers.mobile.MobileLibraryController.getLibraryByIdV2(id: PublicId[Library], is: Option[String] ?= None)
POST    /m/1/libraries/:id/join                 @com.keepit.controllers.mobile.MobileLibraryController.joinLibrary(id: PublicId[Library])
POST    /m/1/libraries/joinMultiple             @com.keepit.controllers.mobile.MobileLibraryController.joinLibraries()
POST    /m/1/libraries/:id/decline              @com.keepit.controllers.mobile.MobileLibraryController.declineLibrary(id: PublicId[Library])
POST    /m/1/libraries/:id/leave                @com.keepit.controllers.mobile.MobileLibraryController.leaveLibrary(id: PublicId[Library])
GET     /m/1/libraries/:id/keeps                @com.keepit.controllers.mobile.MobileLibraryController.getKeepsV1(id: PublicId[Library], offset: Int ?= 0, limit: Int ?= 10, imageWidth: Option[Int] ?= None, imageHeight: Option[Int] ?= None)
GET     /m/2/libraries/:id/keeps                @com.keepit.controllers.mobile.MobileLibraryController.getKeepsV2(id: PublicId[Library], offset: Int ?= 0, limit: Int ?= 10, imageWidth: Option[Int] ?= None, imageHeight: Option[Int] ?= None)
POST    /m/1/libraries/:id/keeps                @com.keepit.controllers.mobile.MobileLibraryController.keepToLibraryV1(id: PublicId[Library])
POST    /m/2/libraries/:id/keeps                @com.keepit.controllers.mobile.MobileLibraryController.keepToLibraryV2(id: PublicId[Library])
DELETE  /m/1/libraries/:id/keeps/:kId           @com.keepit.controllers.mobile.MobileLibraryController.unkeepFromLibrary(id: PublicId[Library], kId: ExternalId[Keep])
DELETE  /m/1/libraries/:id/invite               @com.keepit.controllers.mobile.MobileLibraryController.revokeLibraryInvitation(id: PublicId[Library])
POST    /m/1/libraries/:id/invite               @com.keepit.controllers.mobile.MobileLibraryController.inviteUsersToLibrary(id: PublicId[Library])
POST    /m/1/libraries/:id/invite/link          @com.keepit.controllers.mobile.MobileLibraryController.createAnonymousInviteToLibrary(id: PublicId[Library])
# ↓↓↓ deprecated, do not use anymore ↓↓↓
GET     /m/1/libraries/:id/inviteInfo           @com.keepit.controllers.website.InviteController.getLibraryInviteInfo(id: PublicId[Library])
POST    /m/1/libraries/:id/subscription         @com.keepit.controllers.mobile.MobileLibraryController.setSubscribedToUpdates(id: PublicId[Library], subscribed: Boolean)
POST    /m/1/libraries/:id/image/upload         @com.keepit.controllers.mobile.MobileLibraryImageController.uploadLibraryImage(id: PublicId[Library], imageSize: Option[String] ?= None, posX: Option[Int] ?= None, posY: Option[Int] ?= None)
DELETE  /m/1/libraries/:id/image                @com.keepit.controllers.mobile.MobileLibraryImageController.removeLibraryImage(id: PublicId[Library])

GET     /m/1/libraries/:id/members              @com.keepit.controllers.mobile.MobileLibraryController.getLibraryMembersV1(id: PublicId[Library], offset: Int ?= 0, limit: Int ?= 20)
GET     /m/2/libraries/:id/members              @com.keepit.controllers.mobile.MobileLibraryController.getLibraryMembersV2(id: PublicId[Library], offset: Int ?= 0, limit: Int ?= 20)
GET     /m/1/libraries/:id/members/suggest      @com.keepit.controllers.mobile.MobileLibraryController.suggestMembers(id: PublicId[Library], q: Option[String] ?= None, n: Int ?= 5)
POST    /m/1/libraries/:id/members/:uId/access  @com.keepit.controllers.mobile.MobileLibraryController.updateLibraryMembership(id: PublicId[Library], uId: ExternalId[User])

POST    /m/1/content/flagUrl                @com.keepit.controllers.mobile.MobileUriController.flagContent()
GET     /m/1/inviteInfo                     @com.keepit.controllers.website.InviteController.getGeneralInviteInfo()

GET     /m/1/user/:id/organizations                      @com.keepit.controllers.mobile.MobileOrganizationController.getOrganizationsForUser(id: ExternalId[User])
GET     /m/1/organizations/invites                       @com.keepit.controllers.mobile.MobileOrganizationInviteController.getPendingOrganizationsForUser()
POST    /m/1/organizations/create                        @com.keepit.controllers.mobile.MobileOrganizationController.createOrganization()
GET     /m/1/organizations/:id                           @com.keepit.controllers.mobile.MobileOrganizationController.getOrganization(id: PublicId[Organization])
POST    /m/1/organizations/:id/modify                    @com.keepit.controllers.mobile.MobileOrganizationController.modifyOrganization(id: PublicId[Organization])
DELETE  /m/1/organizations/:id/delete                    @com.keepit.controllers.mobile.MobileOrganizationController.deleteOrganization(id: PublicId[Organization])
GET     /m/1/organizations/:id/members                   @com.keepit.controllers.mobile.MobileOrganizationMembershipController.getMembers(id: PublicId[Organization], offset: Int ?= 0, limit: Int ?= 20)
POST    /m/1/organizations/:id/members/invite            @com.keepit.controllers.mobile.MobileOrganizationInviteController.inviteUsers(id: PublicId[Organization])
POST    /m/1/organizations/:id/members/invites/accept    @com.keepit.controllers.mobile.MobileOrganizationInviteController.acceptInvitation(id: PublicId[Organization], authToken: Option[String] ?= None)
POST    /m/1/organizations/:id/members/invites/decline   @com.keepit.controllers.mobile.MobileOrganizationInviteController.declineInvitation(id: PublicId[Organization])
POST    /m/1/organizations/:id/members/invites/link      @com.keepit.controllers.mobile.MobileOrganizationInviteController.createAnonymousInviteToOrganization(id: PublicId[Organization])
POST    /m/1/organizations/:id/members/modify            @com.keepit.controllers.mobile.MobileOrganizationMembershipController.modifyMember(id: PublicId[Organization])
POST    /m/1/organizations/:id/members/remove            @com.keepit.controllers.mobile.MobileOrganizationMembershipController.removeMember(id: PublicId[Organization])
GET     /m/1/organizations/:id/libraries                 @com.keepit.controllers.mobile.MobileOrganizationController.getOrganizationLibraries(id: PublicId[Organization], offset: Int, limit: Int)

##########################################
# Website
##########################################

GET     /                           @com.keepit.controllers.website.HomeController.home
GET     /robots.txt                 @com.keepit.controllers.website.HomeController.robots
GET     /google25ae05cb8bf5b064.html @com.keepit.controllers.website.HomeController.googleWebmasterToolsSiteVerification
GET     /blog                       @com.keepit.controllers.website.HomeController.moved(uri = "http://blog.kifi.com")
GET     /blog/                      @com.keepit.controllers.website.HomeController.moved(uri = "http://blog.kifi.com")
GET     /about                      @com.keepit.controllers.website.HomeController.route(path = "about")
GET     /about.html                 @com.keepit.controllers.website.HomeController.moved(uri = "/about")
GET     /about/                     @com.keepit.controllers.website.HomeController.moved(uri = "/about")
GET     /about/mission              @com.keepit.controllers.website.HomeController.moved(uri = "/about")
GET     /about/mission.html         @com.keepit.controllers.website.HomeController.moved(uri = "/about")
GET     /about/culture              @com.keepit.controllers.website.HomeController.moved(uri = "/about")
GET     /about/investors            @com.keepit.controllers.website.HomeController.moved(uri = "/about")
GET     /about/team                 @com.keepit.controllers.website.HomeController.moved(uri = "/")
GET     /about/team.html            @com.keepit.controllers.website.HomeController.moved(uri = "/")
GET     /about/join_us              @com.keepit.controllers.website.HomeController.route(path = "about/join_us")
GET     /about/join_us.html         @com.keepit.controllers.website.HomeController.moved(uri = "/about/join_us")
GET     /about/user_feedback        @com.keepit.controllers.website.HomeController.route(path = "about/user_feedback")
GET     /how_it_works               @com.keepit.controllers.website.HomeController.route(path = "how_it_works")
GET     /imports/kippt              @com.keepit.controllers.website.HomeController.route(path = "imports/kippt")
GET     /imports/instapaper         @com.keepit.controllers.website.HomeController.route(path = "imports/instapaper")
GET     /imports/evernote           @com.keepit.controllers.website.HomeController.route(path = "imports/evernote")
GET     /imports/diigo              @com.keepit.controllers.website.HomeController.route(path = "imports/diigo")
GET     /imports/pocket             @com.keepit.controllers.website.HomeController.route(path = "imports/pocket")
GET     /imports/delicious          @com.keepit.controllers.website.HomeController.route(path = "imports/delicious")
GET     /teams                      @com.keepit.controllers.website.HomeController.route(path = "teams")
GET     /teams-confirmation         @com.keepit.controllers.website.HomeController.route(path = "teams-confirmation")
GET     /install                    @com.keepit.controllers.website.HomeController.install
GET     /getting-started            @com.keepit.controllers.website.HomeController.gettingStarted
GET     /terms                      @com.keepit.controllers.website.HomeController.route(path = "terms")
GET     /privacy                    @com.keepit.controllers.website.HomeController.route(path = "privacy")
GET     /parenting                  @com.keepit.controllers.website.HomeController.route(path = "parenting")
GET     /iphone                     @com.keepit.controllers.website.HomeController.iPhoneAppStoreRedirect
GET     /unsupported                @com.keepit.controllers.website.HomeController.unsupported
GET     /libraries/featured         @com.keepit.controllers.website.HomeController.route(path = "libraries/featured")

POST    /invite                     @com.keepit.controllers.website.InviteController.inviteConnection
GET     /invite/:id                 @com.keepit.controllers.website.InviteController.acceptInvite(id: ExternalId[Invitation])
GET     /invite/confirm/:id         @com.keepit.controllers.website.InviteController.confirmInvite(id:ExternalId[Invitation], source: String, error_msg: Option[String], error_code: Option[Int])

GET     /feedback                   @com.keepit.controllers.website.FeedbackController.feedback
GET     /feedback/form              @com.keepit.controllers.website.FeedbackController.feedbackForm

POST    /waitlist                   @com.keepit.controllers.website.FeatureWaitlistController.waitList
POST    /friends/invite/refresh     @com.keepit.controllers.website.InviteController.refreshAllSocialInfo

GET     /get-the-kifi-extension-on-your-iphone @com.keepit.controllers.website.HomeController.getKifiExtensionIPhone(s: String ?= "the other one is wrong")
GET     /get-the-kifi-extension-on-you-iphone @com.keepit.controllers.website.HomeController.getKifiExtensionIPhone(s: String ?= "this is wrong")

# This should match the output format of S3ImageConfig#keyByExternalId
GET     /users/:id/pics/:size/0.jpg @com.keepit.controllers.assets.UserPictureController.get(size: Int, id: ExternalId[User])
GET     /users/:id/pics/:size/:name @com.keepit.controllers.assets.UserPictureController.getPic(size: String, id: ExternalId[User], name: String)

GET     /default-pic/:name          @com.keepit.controllers.assets.UserPictureController.hackyRedirectForiOSv3(name: String)

##########################################
# Feeds (RSS)
##########################################
GET     /feeds/libraries/top        @com.keepit.controllers.website.FeedController.getTopLibraries()
GET     /feeds/libraries/new        @com.keepit.controllers.website.FeedController.getNewLibraries()

##########################################
# Web API
##########################################

POST    /site/events                @com.keepit.controllers.tracking.EventProxyController.track()

GET     /assets/sitemap.xml                     @com.keepit.controllers.website.SiteMapController.librariesSitemapLegacy()
GET     /assets/sitemap-libraries-0.xml         @com.keepit.controllers.website.SiteMapController.librariesSitemap()
GET     /assets/sitemap-users-0.xml             @com.keepit.controllers.website.SiteMapController.usersSitemap()

GET     /site/keeps/stream               @com.keepit.controllers.website.KeepsController.getKeepStream(limit: Int ?= 10, beforeId: Option[String], afterId: Option[String])
GET     /site/keeps/all                  @com.keepit.controllers.website.KeepsController.allKeeps(before: Option[String], after: Option[String], collection: Option[String], helprank: Option[String], count: Int ?= Integer.MAX_VALUE, withPageInfo: Boolean ?= false)
GET     /site/keeps/count                @com.keepit.controllers.website.KeepsController.numKeeps()
POST    /site/keeps/personalExport       @com.keepit.controllers.website.KeepsController.exportPersonalKeeps()
POST    /site/keeps/organizationExport   @com.keepit.controllers.website.KeepsController.exportOrganizationKeeps()
GET     /site/keeps/:id                  @com.keepit.controllers.website.KeepsController.getKeepInfo(id: ExternalId[Keep], withFullInfo: Boolean ?= false)

POST    /site/keeps/tag             @com.keepit.controllers.website.KeepsController.tagKeepBulk()
POST    /site/keeps/untag           @com.keepit.controllers.website.KeepsController.untagKeepBulk()

GET     /site/collections/all       @com.keepit.controllers.website.KeepsController.allCollections(sort: String ?= "last_kept")
GET     /site/collections/page      @com.keepit.controllers.website.KeepsController.page(sort: String ?= "used", offset : Int ?= 0, pageSize: Int ?= 0)
POST    /site/collections/ordering  @com.keepit.controllers.website.KeepsController.updateCollectionOrdering()
POST    /site/collections/reorderTag  @com.keepit.controllers.website.KeepsController.updateCollectionIndexOrdering()
POST    /site/collections/create    @com.keepit.controllers.website.KeepsController.saveCollection()
POST    /site/collections/:id/delete @com.keepit.controllers.website.KeepsController.deleteCollection(id: ExternalId[Collection])
POST    /site/collections/:id/undelete @com.keepit.controllers.website.KeepsController.undeleteCollection(id: ExternalId[Collection])
POST    /site/collections/:id/removeKeeps @com.keepit.controllers.website.KeepsController.removeKeepsFromCollection(id: ExternalId[Collection])
POST    /site/collections/:id/addKeeps @com.keepit.controllers.website.KeepsController.keepToCollection(id: ExternalId[Collection])
GET     /site/collections/search    @com.keepit.controllers.website.KeepsController.searchUserTags(query: String, limit: Option[Int] = None)

#### Deprecated: use /site/user-or-org/:handle/libraries/:slug
GET     /site/users/:handle/libraries/:slug    @com.keepit.controllers.website.LibraryController.getLibraryByHandleAndSlug(handle: Handle, slug: LibrarySlug, authToken: Option[String] ?= None)

# Profile pages
GET     /site/user/:name/profile    @com.keepit.controllers.website.UserProfileController.getProfile(name: Username)
GET     /site/user/:name/libraries  @com.keepit.controllers.website.UserProfileController.getProfileLibraries(name: Username, page: Int ?= 0, size: Int ?= 12, filter: String ?= "own")
GET     /site/users/:name/connections @com.keepit.controllers.website.UserProfileController.getProfileConnections(name: Username, n: Int ?= 12)
GET     /site/users/:name/followers  @com.keepit.controllers.website.UserProfileController.getProfileFollowers(name: Username, n: Int ?= 12)
GET     /site/users/:ids            @com.keepit.controllers.website.UserProfileController.getProfileUsers(ids)
GET     /site/users/:id/connections/mutual @com.keepit.controllers.website.UserProfileController.getMutualConnections(id: ExternalId[User])
GET     /site/users/:id/libraries/mutual  @com.keepit.controllers.website.UserProfileController.getMutualLibraries(id: ExternalId[User], page: Int ?= 0, size: Int ?= 12)

GET     /site/libraries             @com.keepit.controllers.website.LibraryController.getLibrarySummariesByUser()
GET     /site/keepableLibraries     @com.keepit.controllers.website.LibraryController.getKeepableLibraries(includeOrgLibraries: Boolean ?= false)
POST    /site/libraries/add         @com.keepit.controllers.website.LibraryController.addLibrary()
POST    /site/libraries/copy        @com.keepit.controllers.website.LibraryController.copyKeeps()
POST    /site/libraries/move        @com.keepit.controllers.website.LibraryController.moveKeeps()

GET     /site/libraries/marketing-suggestions   @com.keepit.controllers.website.LibraryController.marketingSiteSuggestedLibraries()

GET     /site/libraries/:id         @com.keepit.controllers.website.LibraryController.getLibraryById(id: PublicId[Library], showPublishedLibraries: Boolean ?= false, is: Option[String] ?= None)
GET     /site/libraries/:id/summary         @com.keepit.controllers.website.LibraryController.getLibrarySummaryById(id: PublicId[Library])
POST    /site/libraries/:id/modify  @com.keepit.controllers.website.LibraryController.modifyLibrary(id: PublicId[Library])
POST    /site/libraries/:id/delete  @com.keepit.controllers.website.LibraryController.removeLibrary(id: PublicId[Library])
POST    /site/libraries/:id/invite  @com.keepit.controllers.website.LibraryController.inviteUsersToLibrary(id: PublicId[Library])
DELETE  /site/libraries/:id/invite  @com.keepit.controllers.website.LibraryController.revokeLibraryInvitation(id: PublicId[Library])
POST    /site/libraries/:id/join    @com.keepit.controllers.website.LibraryController.joinLibrary(id: PublicId[Library], authToken: Option[String] ?= None, subscribed: Option[Boolean] ?= None)
POST    /site/libraries/joinMultiple    @com.keepit.controllers.website.LibraryController.joinLibraries()
POST    /site/libraries/:id/decline @com.keepit.controllers.website.LibraryController.declineLibrary(id: PublicId[Library])
POST    /site/libraries/:id/leave   @com.keepit.controllers.website.LibraryController.leaveLibrary(id: PublicId[Library])
POST    /site/libraries/:id/subscription @com.keepit.controllers.website.LibraryController.setSubscribedToUpdates(id: PublicId[Library], subscribed: Boolean)

GET     /site/libraries/:id/keeps   @com.keepit.controllers.website.LibraryController.getKeeps(id: PublicId[Library], offset: Int ?= 0, limit: Int ?= 10, showPublishedLibraries: Boolean ?= false)
POST    /site/libraries/:id/keeps   @com.keepit.controllers.website.LibraryController.addKeeps(id: PublicId[Library])
POST    /site/libraries/:id/keeps/delete   @com.keepit.controllers.website.LibraryController.removeKeeps(id: PublicId[Library])
DELETE  /site/libraries/:id/keeps/:k   @com.keepit.controllers.website.LibraryController.removeKeep(id: PublicId[Library], k: ExternalId[Keep])
GET     /site/libraries/:id/keeps/:k/tags/suggest  @com.keepit.controllers.website.LibraryController.suggestTags(id: PublicId[Library], k: ExternalId[Keep], q: Option[String] ?= None, n: Int ?= 5)
GET     /site/libraries/:id/tags/suggest  @com.keepit.controllers.website.LibraryController.suggestTagsSimple(id: PublicId[Library], n: Int ?= 5)
POST    /site/libraries/:id/keeps/:k/update       @com.keepit.controllers.website.LibraryController.updateKeep(id:PublicId[Library], k: ExternalId[Keep])
POST    /site/libraries/:id/keeps/:k/tags/:tag    @com.keepit.controllers.website.LibraryController.tagKeep(id: PublicId[Library], k: ExternalId[Keep], tag: String)
DELETE  /site/libraries/:id/keeps/:k/tags/:tag    @com.keepit.controllers.website.LibraryController.untagKeep(id: PublicId[Library], k: ExternalId[Keep], tag: String)
POST    /site/libraries/:id/keeps/:k/note         @com.keepit.controllers.website.LibraryController.editKeepNote(id: PublicId[Library], k: ExternalId[Keep])
POST    /site/libraries/:id/keeps/:k/image        @com.keepit.controllers.website.LibraryController.changeKeepImage(id: PublicId[Library], k: ExternalId[Keep], is: Option[String] = None)

GET     /site/libraries/:id/related                @com.keepit.controllers.website.LibraryController.relatedLibraries(id: PublicId[Library])

GET     /site/libraries/:id/members               @com.keepit.controllers.website.LibraryController.getLibraryMembers(id: PublicId[Library], offset: Int ?= 0, limit: Int ?= 10)
GET     /site/libraries/:id/members/suggest       @com.keepit.controllers.website.LibraryController.suggestMembers(id: PublicId[Library], q: Option[String] ?= None, n: Int ?= 5)
POST    /site/libraries/:id/members/:uId/access   @com.keepit.controllers.website.LibraryController.updateLibraryMembership(id: PublicId[Library], uId: ExternalId[User])

POST    /site/libraries/:id/importTag   @com.keepit.controllers.website.LibraryController.copyKeepsFromCollectionToLibrary(id: PublicId[Library], tag: String)
POST    /site/libraries/:id/moveTag     @com.keepit.controllers.website.LibraryController.moveKeepsFromCollectionToLibrary(id: PublicId[Library], tag: String)
POST    /site/libraries/:id/import-file  @com.keepit.controllers.website.BookmarkImporter.importFileToLibrary(id: PublicId[Library])

POST    /site/libraries/:id/image/upload    @com.keepit.controllers.website.LibraryImageController.uploadLibraryImage(id: PublicId[Library], is: Option[String] ?= None, x: Option[Int] ?= None, y: Option[Int] ?= None)
POST    /site/libraries/:id/image/position  @com.keepit.controllers.website.LibraryImageController.positionLibraryImage(id: PublicId[Library])
DELETE  /site/libraries/:id/image           @com.keepit.controllers.website.LibraryImageController.removeLibraryImage(id: PublicId[Library])
GET     /site/libraries/:ids/images         @com.keepit.controllers.website.LibraryImageController.getLibraryImages(ids: String, is: Option[String] ?= None)

GET     /site/user/me               @com.keepit.controllers.website.UserController.currentUser()
POST    /site/user/me               @com.keepit.controllers.website.UserController.updateCurrentUser()
POST    /site/user/me/username      @com.keepit.controllers.website.UserController.updateUsername()
POST    /site/user/me/name          @com.keepit.controllers.website.UserController.updateName()
POST    /site/user/me/biography     @com.keepit.controllers.website.UserController.updateBiography()
POST    /site/user/me/email        @com.keepit.controllers.website.UserController.addEmail()
PUT     /site/user/me/email        @com.keepit.controllers.website.UserController.changePrimaryEmail()
DELETE  /site/user/me/email        @com.keepit.controllers.website.UserController.removeEmail()
GET     /site/user/email            @com.keepit.controllers.website.UserController.getEmailInfo(email: EmailAddress)
POST    /site/user/password         @com.keepit.controllers.website.UserController.changePassword()
GET     /site/user/import-status    @com.keepit.controllers.website.UserController.importStatus()
GET     /site/user/networks         @com.keepit.controllers.website.UserController.socialNetworkInfo()
GET     /site/user/abooks           @com.keepit.controllers.website.UserController.abookInfo()
GET     /site/user/settings         @com.keepit.controllers.website.UserController.getSettings()
POST    /site/user/settings         @com.keepit.controllers.website.UserController.setSettings()

# regex below prevents route from usurping requests intended for other routes, like /site/user/friends
GET     /site/user/$id<[0-9a-f-]{36}> @com.keepit.controllers.website.UserController.basicUserInfo(id: ExternalId[User], friendCount: Boolean ?= false)
GET     /site/user/:id/networks     @com.keepit.controllers.website.UserController.friendNetworkInfo(id: ExternalId[User])
POST    /site/user/:id/unfriend     @com.keepit.controllers.website.UserController.unfriend(id: ExternalId[User])
POST    /site/user/:id/friend       @com.keepit.controllers.website.UserController.friend(id: ExternalId[User])
POST    /site/user/:id/ignoreRequest @com.keepit.controllers.website.UserController.ignoreFriendRequest(id: ExternalId[User])
POST    /site/user/:id/cancelRequest @com.keepit.controllers.website.UserController.cancelFriendRequest(id: ExternalId[User])
POST    /site/user/:id/exclude      @com.keepit.controllers.website.UserController.excludeFriend(id: ExternalId[User])
POST    /site/user/:id/include      @com.keepit.controllers.website.UserController.includeFriend(id: ExternalId[User])
GET     /site/user/outgoingFriendRequests @com.keepit.controllers.website.UserController.outgoingFriendRequests
GET     /site/user/incomingFriendRequests @com.keepit.controllers.website.UserController.incomingFriendRequests

GET     /site/user/friends          @com.keepit.controllers.website.UserController.friends(page: Int ?= 0, pageSize: Int ?= 1000)
GET     /site/user/friends/recommended   @com.keepit.controllers.website.PeopleRecommendationController.getFriendRecommendations(offset: Int ?= 0, limit: Int ?= 5)
GET     /site/user/friends/recommended/cards @com.keepit.controllers.website.UserProfileController.getFriendRecommendations(n: Int ?= 12, ids: Int ?= 12)
GET     /site/user/invite/recommended    @com.keepit.controllers.website.PeopleRecommendationController.getInviteRecommendations(offset: Int ?= 0, limit: Int ?= 5)
POST    /site/user/invite/hide           @com.keepit.controllers.website.PeopleRecommendationController.hideInviteRecommendation()
POST    /site/user/:id/hide              @com.keepit.controllers.website.PeopleRecommendationController.hideFriendRecommendation(id: ExternalId[User])

POST    /site/user/invite           @com.keepit.controllers.website.InviteController.inviteV2()
POST    /site/user/delighted/answer @com.keepit.controllers.website.UserController.postDelightedAnswer()
POST    /site/user/delighted/cancel @com.keepit.controllers.website.UserController.cancelDelightedSurvey()
POST    /site/user/close            @com.keepit.controllers.website.UserController.closeAccount()

GET     /site/user/connections/all/search    @com.keepit.controllers.website.TypeaheadController.searchWithInviteStatus(query:Option[String], limit:Option[Int], pictureUrl:Boolean ?= true, dedupEmail:Boolean ?= true)
GET     /site/user/contacts/search  @com.keepit.controllers.website.TypeaheadController.searchForContacts(query:Option[String], limit:Option[Int])

GET     /site/user/prefs            @com.keepit.controllers.website.UserController.getPrefs()
POST    /site/user/prefs            @com.keepit.controllers.website.UserController.savePrefs()
POST    /site/user/pic/upload       @com.keepit.controllers.website.UserController.uploadBinaryUserPicture()
POST    /site/user/pic              @com.keepit.controllers.website.UserController.setUserPicture()
POST    /site/user/resend-verification @com.keepit.controllers.website.UserController.resendVerificationEmail(email: EmailAddress)

GET     /site/keeps/global/count    @com.keepit.controllers.website.HomeController.getKeepsCount
POST    /site/sms                   @com.keepit.controllers.website.HomeController.sendSmsToGetKifi()

POST          /site/organizations/create                        @com.keepit.controllers.website.OrganizationController.createOrganization()
GET           /site/user/:id/organizations                      @com.keepit.controllers.website.OrganizationController.getOrganizationsForUser(id: ExternalId[User])
GET           /site/organizations/:id                           @com.keepit.controllers.website.OrganizationController.getOrganization(id: PublicId[Organization])
POST          /site/organizations/:id/modify                    @com.keepit.controllers.website.OrganizationController.modifyOrganization(id: PublicId[Organization])
POST          /site/organizations/:id/transfer                  @com.keepit.controllers.website.OrganizationController.transferOrganization(id: PublicId[Organization])
DELETE        /site/organizations/:id/delete                    @com.keepit.controllers.website.OrganizationController.deleteOrganization(id: PublicId[Organization])
GET           /site/organizations/:id/members                   @com.keepit.controllers.website.OrganizationMembershipController.getMembers(id: PublicId[Organization], offset: Int ?= 0, limit: Int ?= 20)
POST          /site/organizations/:id/members/invite            @com.keepit.controllers.website.OrganizationInviteController.inviteUsers(id: PublicId[Organization])
POST          /site/organizations/:id/members/invites/cancel    @com.keepit.controllers.website.OrganizationInviteController.cancelInvites(id: PublicId[Organization])
POST          /site/organizations/:id/members/invites/accept    @com.keepit.controllers.website.OrganizationInviteController.acceptInvitation(id: PublicId[Organization], authToken: Option[String] ?= None)
POST          /site/organizations/:id/members/invites/decline   @com.keepit.controllers.website.OrganizationInviteController.declineInvitation(id: PublicId[Organization])
POST          /site/organizations/:id/members/invites/link      @com.keepit.controllers.website.OrganizationInviteController.createAnonymousInviteToOrganization(id: PublicId[Organization])
POST          /site/organizations/:id/members/modify            @com.keepit.controllers.website.OrganizationMembershipController.modifyMember(id: PublicId[Organization])
POST          /site/organizations/:id/members/remove            @com.keepit.controllers.website.OrganizationMembershipController.removeMember(id: PublicId[Organization])
GET           /site/organizations/:id/members/suggest           @com.keepit.controllers.website.OrganizationInviteController.suggestMembers(id: PublicId[Organization], query: Option[String], limit: Int)
GET           /site/organizations/:id/libraries                 @com.keepit.controllers.website.OrganizationController.getOrganizationLibraries(id: PublicId[Organization], offset: Int ?= 0, limit: Int ?= 20)
POST          /site/organizations/:id/avatar/upload             @com.keepit.controllers.website.OrganizationAvatarController.uploadAvatar(id: PublicId[Organization], x: Int, y: Int, s: Int)
GET           /site/organizations/:id/featureSettings           @com.keepit.controllers.website.PaymentsController.getAccountFeatureSettings(id: PublicId[Organization])
POST          /site/organizations/:id/featureSettings           @com.keepit.controllers.website.PaymentsController.setAccountFeatureSettings(id: PublicId[Organization])

GET           /site/organizations/:id/referralCode              @com.keepit.controllers.website.PaymentsController.getReferralCode(id: PublicId[Organization])
POST          /site/organizations/:id/redeemCode                @com.keepit.controllers.website.PaymentsController.redeemCreditCode(id: PublicId[Organization])

GET           /site/user-or-org/:handle                   @com.keepit.controllers.website.UserOrOrganizationController.getByHandle(handle: Handle, authToken: Option[String] ?= None)
GET           /site/user-or-org/:handle/libraries         @com.keepit.controllers.website.UserOrOrganizationController.getLibrariesByHandle(handle: Handle, page: Int ?= 0, size: Int ?= 12, filter: String ?= "own")
GET           /site/user-or-org/:handle/libraries/:slug   @com.keepit.controllers.website.LibraryController.getLibraryByHandleAndSlug(handle: Handle, slug: LibrarySlug, authToken: Option[String] ?= None)

GET           /site/admin/billing/state                         @com.keepit.controllers.website.PaymentsController.getAccountState(pubId: PublicId[Organization])
GET           /site/admin/billing/plans                         @com.keepit.controllers.website.PaymentsController.getAvailablePlans(pubId: PublicId[Organization])
GET           /site/admin/billing/ccToken                       @com.keepit.controllers.website.PaymentsController.getCreditCardToken(pubId: PublicId[Organization])
POST          /site/admin/billing/ccToken                       @com.keepit.controllers.website.PaymentsController.setCreditCardToken(pubId: PublicId[Organization])
GET           /site/admin/billing/contacts                      @com.keepit.controllers.website.PaymentsController.getAccountContacts(pubId: PublicId[Organization])
POST          /site/admin/billing/contacts                      @com.keepit.controllers.website.PaymentsController.setAccountContacts(pubId: PublicId[Organization])
GET           /site/admin/billing/featureSettings               @com.keepit.controllers.website.PaymentsController.getAccountFeatureSettings(pubId: PublicId[Organization])
POST          /site/admin/billing/featureSettings               @com.keepit.controllers.website.PaymentsController.setAccountFeatureSettings(pubId: PublicId[Organization])
POST          /site/admin/billing/plan                          @com.keepit.controllers.website.PaymentsController.updatePlan(pubId: PublicId[Organization], planPubId: PublicId[com.keepit.payments.PaidPlan])
GET           /site/admin/billing/events                        @com.keepit.controllers.website.PaymentsController.getEvents(pubId: PublicId[Organization], limit: Int, fromId: Option[String] ?= None)

##########################################
# Email-Link API
##########################################

GET     /r/$token<[0-9a-f-]{36}>    @com.keepit.controllers.email.EmailDeepLinkController.handle(token: String)
GET     /mr/:token                  @com.keepit.controllers.email.EmailDeepLinkController.handleMobile(token: String)
GET     /ir/:token                  @com.keepit.controllers.email.EmailDeepLinkController.handleIPhoneTempForDev(token: String)

GET     /r/e/1/recos/view             @com.keepit.controllers.email.EmailRecosController.viewReco(id: ExternalId[NormalizedURI])
GET     /r/e/1/recos/keep             @com.keepit.controllers.email.EmailRecosController.keepReco(id: ExternalId[NormalizedURI])
GET     /r/e/1/recos/send           @com.keepit.controllers.email.EmailRecosController.sendReco(id: ExternalId[NormalizedURI])

##########################################
# External Services API
##########################################
POST    /api/sendgrid/webhook       @com.keepit.controllers.api.SendgridController.parseEvent()
GET     /api/desk/isLoggedIn        @com.keepit.controllers.api.DeskController.isLoggedIn

##########################################
# Routes for testing purposes only
##########################################

GET     /test/me                    @com.keepit.controllers.testing.ForTestingOnlyController.me

##########################################
# Admin
##########################################

GET     /admin                      @com.keepit.controllers.admin.AdminDashboardController.index
GET     /admin/graphs/users.json    @com.keepit.controllers.admin.AdminDashboardController.usersByDate
GET     /admin/engineering/overview @com.keepit.controllers.admin.AdminEngineeringDashboardController.overview

GET     /admin/abooks               @com.keepit.controllers.admin.ABookAdminController.allABooksView
GET     /admin/abooks/page/:page    @com.keepit.controllers.admin.ABookAdminController.abooksView(page:Int)

GET     /admin/bookmarks/page/:page @com.keepit.controllers.admin.AdminBookmarksController.bookmarksView(page: Int)
GET     /admin/bookmarks/edit       @com.keepit.controllers.admin.AdminBookmarksController.edit(id: Id[Keep])
GET     /admin/bookmarks/editWithUri @com.keepit.controllers.admin.AdminBookmarksController.editFirstBookmarkForUri(id: Id[NormalizedURI])
POST    /admin/uri/disable/:id      @com.keepit.controllers.admin.AdminBookmarksController.disableUrl(id: Id[NormalizedURI])
POST    /admin/bookmarks/inactive   @com.keepit.controllers.admin.AdminBookmarksController.inactive(id: Id[Keep])
POST    /admin/bookmarks/special    @com.keepit.controllers.admin.AdminBookmarksController.www$youtube$com$watch$v$otCpCn0l4Wo(id: Id[Keep])
GET     /admin/bookmarks/userKeywords @com.keepit.controllers.admin.AdminBookmarksController.userBookmarkKeywords
GET     /admin/bookmarksKeywords/page/:page @com.keepit.controllers.admin.AdminBookmarksController.bookmarksKeywordsPageView(page: Int)
POST    /admin/bookmarks/populateNotes @com.keepit.controllers.admin.AdminBookmarksController.populateKeepNotesWithTag(page: Int ?= 0, size: Int ?= 500, grouping: Int ?= 500)
DELETE  /admin/users/:id/tags/:name @com.keepit.controllers.admin.AdminBookmarksController.deleteTag(id: Id[User], name: String)
GET    /admin/bookmarks/checkLibraryKeepVisibility             @com.keepit.controllers.admin.AdminBookmarksController.checkLibraryKeepVisibility(libId: Id[Library])

GET     /admin/uri/:uriId           @com.keepit.controllers.admin.UrlController.getURIInfo(uriId: Id[NormalizedURI])
#GET     /admin/uri/article/        @com.keepit.controllers.admin.UrlController.getArticle(uriId: Id[NormalizedURI], kind: ArticleKind[_ <: Article], version: ArticleVersion)
GET     /admin/uri/:uriId/article/:kind @com.keepit.controllers.admin.UrlController.getBestArticle(uriId: Id[NormalizedURI], kind: ArticleKind[_ <: Article])
GET     /admin/uri/:uriId/fetchAsap @com.keepit.controllers.admin.UrlController.fetchAsap(uriId: Id[NormalizedURI])

GET     /admin/domains/find            @com.keepit.controllers.admin.UrlController.searchDomain
POST    /admin/domains/find            @com.keepit.controllers.admin.UrlController.findDomainByHostname
GET     /admin/domains/:id             @com.keepit.controllers.admin.UrlController.getDomain(id: Id[com.keepit.classify.Domain])
POST    /admin/domains/:id/toggleEmailProvider @com.keepit.controllers.admin.UrlController.domainToggleEmailProvider(id: Id[com.keepit.classify.Domain])
GET     /admin/domains/tags            @com.keepit.controllers.admin.UrlController.getDomainTags
POST    /admin/domains/tags            @com.keepit.controllers.admin.UrlController.saveDomainTags
GET     /admin/domains/overrides       @com.keepit.controllers.admin.UrlController.getDomainOverrides
POST    /admin/domains/overrides       @com.keepit.controllers.admin.UrlController.saveDomainOverrides

GET     /admin/keepDiscoveries/page/:page @com.keepit.controllers.admin.AdminAttributionController.keepDiscoveriesView(page:Int, size:Int ?= 50, showImage:Boolean ?= false)
GET     /admin/keepClicks/page/:page @com.keepit.controllers.admin.AdminAttributionController.keepDiscoveriesView(page:Int, size:Int ?= 50, showImage:Boolean ?= false)
GET     /admin/rekeeps/page/:page    @com.keepit.controllers.admin.AdminAttributionController.rekeepsView(page:Int, size:Int ?= 50, showImage:Boolean ?= false)
GET     /admin/myKeepInfos           @com.keepit.controllers.admin.AdminAttributionController.myKeepInfos()
GET     /admin/myReKeeps             @com.keepit.controllers.admin.AdminAttributionController.myReKeeps()
GET     /admin/keepInfos/:id         @com.keepit.controllers.admin.AdminAttributionController.keepInfos(id:Id[User])
GET     /admin/reKeeps/:id           @com.keepit.controllers.admin.AdminAttributionController.reKeepInfos(id:Id[User])
GET     /admin/topReKeeps            @com.keepit.controllers.admin.AdminAttributionController.topReKeeps(degree:Int ?= 3)
GET     /admin/keepAttribution       @com.keepit.controllers.admin.AdminAttributionController.topReKeeps(degree:Int ?= 3)

POST    /admin/reKeepStats/update       @com.keepit.controllers.admin.AdminAttributionController.updateReKeepStats
POST    /admin/reKeepStats/user/update  @com.keepit.controllers.admin.AdminAttributionController.updateUserReKeepStats
POST    /admin/reKeepStats/users/update @com.keepit.controllers.admin.AdminAttributionController.updateUsersReKeepStats
POST    /admin/reKeepStats/all/update   @com.keepit.controllers.admin.AdminAttributionController.updateAllReKeepStats

GET     /admin/sitemap/library          @com.keepit.controllers.admin.AdminSiteMapController.generateLibrarySitemap()
GET     /admin/sitemap/user             @com.keepit.controllers.admin.AdminSiteMapController.generateUserSitemap()

GET     /admin/data/orphan                                                     @com.keepit.controllers.admin.UrlController.orphanCleanup(readOnly: Boolean ?= true)
GET     /admin/data/orphanFull                                                 @com.keepit.controllers.admin.UrlController.orphanCleanupFull(readOnly: Boolean ?= true)
GET     /admin/data/renormalize                                                @com.keepit.controllers.admin.UrlController.renormalize(readOnly: Boolean ?= true, clearSeq: Boolean ?= false, domainRegex: Option[String] ?= None)
GET     /admin/data/renormalizeConsole                                         @com.keepit.controllers.admin.UrlController.urlRenormalizeConsole()
POST    /admin/data/renormalizeConsole/submit                                  @com.keepit.controllers.admin.UrlController.urlRenormalizeConsoleSubmit()
POST    /admin/data/pornDomainFlag                                             @com.keepit.controllers.admin.UrlController.pornDomainFlag()
GET     /admin/data/clearRedirects/:toUriId                                    @com.keepit.controllers.admin.UrlController.clearRedirects(toUriId: Id[NormalizedURI])
GET     /admin/data/setFixDuplicateKeepsSeq/:seq                               @com.keepit.controllers.admin.UrlController.setFixDuplicateKeepsSeq(seq: Long)
GET     /admin/data/normalization/:page                                        @com.keepit.controllers.admin.UrlController.normalizationView(page: Int)
GET     /admin/data/renormalization/:page                                      @com.keepit.controllers.admin.UrlController.renormalizationView(page: Int)
GET     /admin/data/batchURIMigration                                          @com.keepit.controllers.admin.UrlController.batchURIMigration
POST    /admin/data/normalization/submit                                       @com.keepit.controllers.admin.UrlController.submitNormalization
GET     /admin/data/patterns                                                   @com.keepit.controllers.admin.UrlController.getPatterns
POST    /admin/data/patterns                                                   @com.keepit.controllers.admin.UrlController.savePatterns
GET     /admin/data/remigrate                                                  @com.keepit.controllers.admin.UrlController.fixRedirectedUriStates(doIt: Boolean ?= false)
POST    /admin/data/clearRestriction                                           @com.keepit.controllers.admin.UrlController.clearRestriction(uriId: Id[NormalizedURI])
POST    /admin/data/flagAsAdult                                                @com.keepit.controllers.admin.UrlController.flagAsAdult(uriId: Id[NormalizedURI])
GET     /admin/data/cleanKeepsByUri                                            @com.keepit.controllers.admin.UrlController.cleanKeepsByUri(firstPage: Int ?= 0, pageSize: Int ?= 100)

GET     /admin/article/index        @com.keepit.controllers.admin.AdminArticleIndexerController.index
GET     /admin/article/reindex      @com.keepit.controllers.admin.AdminArticleIndexerController.reindex
GET     /admin/article/sequenceNumber @com.keepit.controllers.admin.AdminArticleIndexerController.getSequenceNumber
GET     /admin/article/refreshSearcher @com.keepit.controllers.admin.AdminArticleIndexerController.refreshSearcher
GET     /admin/article/dumpDoc/:uriId  @com.keepit.controllers.admin.AdminArticleIndexerController.dumpLuceneDocument(uriId: Id[NormalizedURI], deprecated: Boolean ?= false)

GET     /admin/indexInfo/all        @com.keepit.controllers.admin.AdminIndexInfoController.all
GET     /admin/indexInfo/growth     @com.keepit.controllers.admin.AdminIndexInfoController.viewIndexGrowth

GET     /admin/search/performance/viewPerformance @com.keepit.controllers.admin.AdminSearchPerformanceController.viewSearchPerformance

GET     /admin/users/reindex        @com.keepit.controllers.admin.AdminUserIndexController.reindex()
GET     /admin/users                @com.keepit.controllers.admin.AdminUserController.allUsersView
POST    /admin/users/reNormalizedUsername        @com.keepit.controllers.admin.AdminUserController.reNormalizedUsername(readOnly: Boolean ?= true, max: Int ?= 10)
GET     /admin/realUsers            @com.keepit.controllers.admin.AdminUserController.allRegisteredUsersView
GET     /admin/fakeUsers            @com.keepit.controllers.admin.AdminUserController.allFakeUsersView
POST    /admin/users/merge          @com.keepit.controllers.admin.AdminUserController.merge
GET     /admin/users/page/:page     @com.keepit.controllers.admin.AdminUserController.usersView(page: Int)
GET     /admin/realUsers/page/:page @com.keepit.controllers.admin.AdminUserController.registeredUsersView(page: Int)
GET     /admin/fakeUsers/page/:page @com.keepit.controllers.admin.AdminUserController.fakeUsersView(page: Int)
POST    /admin/users/search         @com.keepit.controllers.admin.AdminUserController.searchUsers()
GET     /admin/user/:id             @com.keepit.controllers.admin.AdminUserController.userViewByEitherId(id: String, showPrivates: Boolean ?= false)
GET     /admin/user/:id/keeps       @com.keepit.controllers.admin.AdminUserController.userKeepsView(id: Id[User], showPrivates: Boolean ?= false)
GET     /admin/user/:id/libraries   @com.keepit.controllers.admin.AdminUserController.userLibrariesView(id: Id[User], showSecrets: Boolean ?= false)
GET     /admin/user/:id/ips         @com.keepit.controllers.admin.AdminUserController.userIpAddressesView(id: Id[User])
POST    /admin/user/:id             @com.keepit.controllers.admin.AdminUserController.userView(id: Id[User], showPrivates: Boolean ?= false)
GET     /admin/user/:id/more-info   @com.keepit.controllers.admin.AdminUserController.moreUserInfoView(id: Id[User], showPrivates: Boolean ?= false)
GET     /admin/user/:id/prefixSearch @com.keepit.controllers.admin.AdminUserController.prefixSearch(id:Id[User], query:String ?= "")
GET     /admin/user/:id/prefixSocialSearch  @com.keepit.controllers.admin.AdminUserController.prefixSocialSearch(id:Id[User], query:String ?= "")
GET     /admin/user/:id/prefixContactSearch @com.keepit.controllers.admin.AdminUserController.prefixContactSearch(id:Id[User], query:String ?= "")
POST    /admin/user/:user1/connect  @com.keepit.controllers.admin.AdminUserController.connectUsers(user1: Id[User])
POST    /admin/user/:id/createLibrary  @com.keepit.controllers.admin.AdminUserController.createLibrary(id: Id[User])
POST    /admin/user/:id/experiment/:exp  @com.keepit.controllers.admin.AdminUserController.addExperimentAction(id: Id[User], exp: String)
POST    /admin/user/bookmarks/:id/collections @com.keepit.controllers.admin.AdminUserController.updateCollectionsForBookmark(id: Id[Keep])
DELETE  /admin/user/:id/experiment/:exp  @com.keepit.controllers.admin.AdminUserController.removeExperimentAction(id: Id[User], exp: String)
POST    /admin/user/:id/name        @com.keepit.controllers.admin.AdminUserController.changeUsersName(id: Id[User])
POST    /admin/user/:id/pic         @com.keepit.controllers.admin.AdminUserController.setUserPicture(id: Id[User], pictureId: Id[UserPicture])
POST    /admin/user/:id/picUpdate   @com.keepit.controllers.admin.AdminUserController.updateUserPicture(id: Id[User])
POST    /admin/user/:id/state/:state  @com.keepit.controllers.admin.AdminUserController.changeState(id: Id[User], state: String)
POST    /admin/user/:id/update      @com.keepit.controllers.admin.AdminUserController.updateUser(id: Id[User])
POST    /admin/user/:id/setInvitesCount      @com.keepit.controllers.admin.AdminUserController.setInvitesCount(id: Id[User])
GET     /admin/user/:id/social_users/refresh @com.keepit.controllers.admin.AdminUserController.refreshAllSocialInfo(id: Id[User])
POST    /admin/user/:id/impersonate @com.keepit.controllers.admin.AdminAuthController.impersonate(id: Id[User])
POST    /admin/user/:id/deactivate  @com.keepit.controllers.admin.AdminUserController.deactivate(id: Id[User])
GET     /admin/user/:id/mixpanel/reset    @com.keepit.controllers.admin.AdminUserController.resetMixpanelProfile(id: Id[User])
POST    /admin/user/:id/uservalue   @com.keepit.controllers.admin.AdminUserController.userValue(id: Id[User])
POST    /admin/user/:id/username   @com.keepit.controllers.admin.AdminUserController.setUsername(id: Id[User])
POST    /admin/unimpersonate        @com.keepit.controllers.admin.AdminAuthController.unimpersonate()
GET    /admin/users/bumpSeq          @com.keepit.controllers.admin.AdminUserController.bumpUserSeq()
GET     /admin/users/bumpConnSeq     @com.keepit.controllers.admin.AdminUserController.bumpUpSeqNumForConnections()
GET    /admin/users/mixpanel/reset          @com.keepit.controllers.admin.AdminUserController.resetAllMixpanelProfiles()
GET    /admin/users/mixpanel/delete          @com.keepit.controllers.admin.AdminUserController.deleteAllMixpanelProfiles()
POST    /admin/user/:id/emails/:code/send    @com.keepit.controllers.admin.AdminUserController.sendEmail(id: Id[User], code: String)
POST    /admin/user/:id/ignorePotentialOrgs      @com.keepit.controllers.admin.AdminUserController.setIgnoreForPotentialOrganizations(id: Id[User])
POST    /admin/user/:userId/hideOrganizationRecommendation @com.keepit.controllers.admin.AdminUserController.hideOrganizationRecoForUser(userId: Id[User], orgId: Id[Organization])
POST    /admin/experiment/:exp/add  @com.keepit.controllers.admin.AdminUserController.addExperimentForUsers(exp: String, userIds: String)


GET     /admin/organization/:id                              @com.keepit.controllers.admin.AdminOrganizationController.organizationViewByEitherId(id: String, numMemberRecos: Int ?= 60)
GET     /admin/organization/id/:id                           @com.keepit.controllers.admin.AdminOrganizationController.organizationViewBy(id: Id[Organization], numMemberRecos: Int ?= 60)
POST    /admin/organization/:id/setName                      @com.keepit.controllers.admin.AdminOrganizationController.setName(id: Id[Organization])
POST    /admin/organization/:id/setHandle                    @com.keepit.controllers.admin.AdminOrganizationController.setHandle(id: Id[Organization])
POST    /admin/organization/:id/setDescription               @com.keepit.controllers.admin.AdminOrganizationController.setDescription(id: Id[Organization])
POST    /admin/organization/:id/addCandidate                 @com.keepit.controllers.admin.AdminOrganizationController.addCandidate(id: Id[Organization])
POST    /admin/organization/:id/removeCandidate              @com.keepit.controllers.admin.AdminOrganizationController.removeCandidate(id: Id[Organization])
POST    /admin/organization/:id/inviteCandidateToOrg         @com.keepit.controllers.admin.AdminOrganizationController.inviteCandidateToOrg(id: Id[Organization])
POST    /admin/organization/:id/addMember                    @com.keepit.controllers.admin.AdminOrganizationController.addMember(id: Id[Organization])
POST    /admin/organization/:id/removeMember                 @com.keepit.controllers.admin.AdminOrganizationController.removeMember(id: Id[Organization])
POST    /admin/organization/:id/transferOwner                @com.keepit.controllers.admin.AdminOrganizationController.transferOwner(id: Id[Organization])
POST    /admin/organization/:id/ownDomain                    @com.keepit.controllers.admin.AdminOrganizationController.addDomainOwnership(id: Id[Organization])
GET     /admin/organization/:id/disownDomain/:domainHostname @com.keepit.controllers.admin.AdminOrganizationController.removeDomainOwnership(id: Id[Organization], domainHostname: String)
POST    /admin/organization/:id/forceDeactivate              @com.keepit.controllers.admin.AdminOrganizationController.forceDeactivate(id: Id[Organization])
POST    /admin/organization/:id/experiment/:exp              @com.keepit.controllers.admin.AdminOrganizationController.addExperimentAction(id: Id[Organization], exp: String)
DELETE  /admin/organization/:id/experiment/:exp              @com.keepit.controllers.admin.AdminOrganizationController.removeExperimentAction(id: Id[Organization], exp: String)
GET     /admin/organizations                                 @com.keepit.controllers.admin.AdminOrganizationController.organizationsView(page: Int = 0)
GET     /admin/organizations/:page                           @com.keepit.controllers.admin.AdminOrganizationController.organizationsView(page: Int)
GET     /admin/fakeOrganizations                             @com.keepit.controllers.admin.AdminOrganizationController.fakeOrganizationsView(page: Int = 0)
GET     /admin/fakeOrganizations/:page                       @com.keepit.controllers.admin.AdminOrganizationController.fakeOrganizationsView(page: Int)
GET     /admin/realOrganizations                             @com.keepit.controllers.admin.AdminOrganizationController.realOrganizationsView(page: Int = 0)
GET     /admin/realOrganizations/:page                       @com.keepit.controllers.admin.AdminOrganizationController.realOrganizationsView(page: Int)
GET     /admin/liveOrganizations                             @com.keepit.controllers.admin.AdminOrganizationController.liveOrganizationsView()
GET     /admin/findOrganizationByName                        @com.keepit.controllers.admin.AdminOrganizationController.findOrganizationByName(orgName: String)
GET     /admin/findOrganizationByNameJson                    @com.keepit.controllers.admin.AdminOrganizationController.findOrganizationByNameJson(orgName: String)
POST    /admin/organizations/create                          @com.keepit.controllers.admin.AdminOrganizationController.createOrganization()
POST    /admin/organizations/addOrCreateByUser/:userId       @com.keepit.controllers.admin.AdminOrganizationController.addCandidateOrCreateByName(userId: Id[User])
POST    /admin/organizations/importOrgsFromLinkedIn          @com.keepit.controllers.admin.AdminOrganizationController.importOrgsFromLinkedIn()
DELETE  /admin/organizations/deleteSystemLibrariesWithInactiveOrgs      @com.keepit.controllers.admin.AdminOrganizationController.deleteSystemLibrariesWithInactiveOrgs()
POST    /admin/organizations/applyDefaultSettingsToOrgConfigs           @com.keepit.controllers.admin.AdminOrganizationController.applyDefaultSettingsToOrgConfigs()


GET     /admin/topKeepersNotInOrg   @com.keepit.controllers.admin.AdminUserController.topKeepersNotInOrg
GET     /admin/usersPotentialOrgs       @com.keepit.controllers.admin.AdminUserController.allUsersPotentialOrgsView
GET     /admin/linkedInUsersWithoutOrgs   @com.keepit.controllers.admin.AdminUserController.allLinkedInUsersWithoutOrgsView
GET     /admin/usersPotentialOrgs/page/:page @com.keepit.controllers.admin.AdminUserController.usersPotentialOrgsView(page: Int)
GET     /admin/linkedInUsersWithoutOrgs/page/:page @com.keepit.controllers.admin.AdminUserController.linkedInUsersWithoutOrgsView(page: Int)

# TEMPORARY ROUTE - remove when activity email is live
POST    /admin/sendActivityEmailToAll    @com.keepit.controllers.admin.AdminUserController.sendActivityEmailToAll()

GET     /admin/deactivateEmailAddress/:id     @com.keepit.controllers.admin.AdminUserController.deactivateUserEmailAddress(id: Id[UserEmailAddress])

POST    /admin/social_users/migrateHashColumn               @com.keepit.controllers.admin.AdminSocialUserController.migrateHashColumn(page: Int, iters: Int)
POST    /admin/social_users/smoothLastGraphRefreshTimes     @com.keepit.controllers.admin.AdminSocialUserController.smoothLastGraphRefreshTimes(minutesFromNow: Int)
GET     /admin/social_users/:page   @com.keepit.controllers.admin.AdminSocialUserController.socialUsersView(page: Int)
GET     /admin/social_user/:id      @com.keepit.controllers.admin.AdminSocialUserController.socialUserView(id: Id[SocialUserInfo])
POST     /admin/social_user/:id/disconnect      @com.keepit.controllers.admin.AdminSocialUserController.disconnectSocialUser(id: Id[SocialUserInfo], revoke: Boolean ?= false)
GET     /admin/social_user/:id/refresh @com.keepit.controllers.admin.AdminSocialUserController.refreshSocialInfo(id: Id[SocialUserInfo])
GET     /admin/social_user/:id/reset @com.keepit.controllers.admin.AdminSocialUserController.resetSocialUser(id: Id[SocialUserInfo])

GET     /admin/ec2-instance         @com.keepit.controllers.admin.AmazonInstanceController.instanceInfo()
GET     /admin/cache                @com.keepit.controllers.admin.AdminCacheController.serviceView
GET     /admin/cache/modify     @com.keepit.controllers.admin.AdminCacheController.modifyCache
GET     /admin/cache/modify/entry  @com.keepit.controllers.admin.AdminCacheController.getCacheEntry(key: String)
DELETE  /admin/cache/modify/entry  @com.keepit.controllers.admin.AdminCacheController.deleteCacheEntry(key: String)
PUT     /admin/cache/modify/entry  @com.keepit.controllers.admin.AdminCacheController.setCacheEntry(key: String, value: String, duration: Int)

GET     /admin/cache/clearLocalCaches          @com.keepit.controllers.admin.AdminCacheController.clearLocalCaches(service: String ?= "all", prefix: String ?= "")
GET     /admin/websocket            @com.keepit.controllers.admin.AdminWebSocketController.serviceView

GET     /admin/searchConfig/:id     @com.keepit.controllers.admin.AdminSearchConfigController.showUserConfig(id: Id[User])
POST    /admin/searchConfig/:id/set   @com.keepit.controllers.admin.AdminSearchConfigController.setUserConfig(id: Id[User])
GET     /admin/searchConfig/:id/reset @com.keepit.controllers.admin.AdminSearchConfigController.resetUserConfig(id: Id[User])

GET     /admin/explainUriResult        @com.keepit.controllers.admin.AdminSearchController.explainUriResult(query: String, uriId: Id[NormalizedURI], libraryId: Option[Long], lang: String, debug: Option[String], disablePrefixSearch: Boolean ?= false, disableFullTextSearch: Boolean ?= false)
GET     /admin/explainLibraryResult        @com.keepit.controllers.admin.AdminSearchController.explainLibraryResult(query: String, libraryId: PublicId[Library], debug: Option[String], disablePrefixSearch: Boolean ?= false, disableFullTextSearch: Boolean ?= false)
GET     /admin/explainUserResult        @com.keepit.controllers.admin.AdminSearchController.explainUserResult(query: String, userId: Id[User], debug: Option[String], disablePrefixSearch: Boolean ?= false, disableFullTextSearch: Boolean ?= false)

GET     /admin/search/results/:id   @com.keepit.controllers.admin.AdminSearchController.articleSearchResult(id: ExternalId[ArticleSearchResult])

POST    /admin/users/createPushActivityEntities     @com.keepit.controllers.admin.AdminUserController.createPushActivityEntities
POST    /admin/users/:id/pushLibraryActivity        @com.keepit.controllers.admin.AdminUserController.pushLibraryActivity(id: Id[User])
POST    /admin/users/:id/pushPersonaActivity        @com.keepit.controllers.admin.AdminUserController.pushPersonaActivity(id: Id[User])

GET     /admin/slider/patterns      @com.keepit.controllers.admin.SliderAdminController.getPatterns
POST    /admin/slider/patterns      @com.keepit.controllers.admin.SliderAdminController.savePatterns
GET     /admin/slider/version       @com.keepit.controllers.admin.SliderAdminController.getVersionForm
POST    /admin/slider/version       @com.keepit.controllers.admin.SliderAdminController.broadcastLatestVersion(ver: String)
POST    /admin/slider/killVersion   @com.keepit.controllers.admin.SliderAdminController.killVersion(ver: String)
POST    /admin/slider/unkillVersion @com.keepit.controllers.admin.SliderAdminController.unkillVersion(ver: String)
POST    /admin/slider/goldenVersion @com.keepit.controllers.admin.SliderAdminController.goldenVersion(ver: String)

GET     /admin/libraries                    @com.keepit.controllers.admin.AdminLibraryController.index(page: Int ?= 0)
GET     /admin/libraries/:id                @com.keepit.controllers.admin.AdminLibraryController.libraryView(id: Id[Library], transfer: Boolean ?= false)
GET     /admin/libraries/:id/indexed        @com.keepit.controllers.admin.AdminLibraryController.getLuceneDocument(id: Id[Library])
GET     /admin/libraries/:id/keeps          @com.keepit.controllers.admin.AdminLibraryController.libraryKeepsView(id: Id[Library], page: Int ?= 0, showPrivates: Boolean ?= false, showInactives: Boolean ?= false)
POST    /admin/libraries/internForUser      @com.keepit.controllers.admin.AdminLibraryController.internUserSystemLibraries(userId: Id[User])
POST    /admin/libraries/internForAllUsers  @com.keepit.controllers.admin.AdminLibraryController.internAllUserSystemLibraries(startingUserId: Id[User], endingUserId: Id[User])
POST    /admin/libraries/:id/state/:state   @com.keepit.controllers.admin.AdminLibraryController.changeState(id: Id[Library], state: String)
POST    /admin/libraries/update             @com.keepit.controllers.admin.AdminLibraryController.updateLibraries
POST    /admin/libraries/migrateKeepImages  @com.keepit.controllers.ext.ExtKeepImageController.loadPrevImageForKeep(startUserId: Long, endUserId: Long)
POST    /admin/libraries/updateLibraryOwner @com.keepit.controllers.admin.AdminLibraryController.updateLibraryOwner(libraryId: Id[Library], fromUserId: Id[User], toUserId: Id[User])
POST    /admin/libraries/saveSuggestedSearches          @com.keepit.controllers.admin.AdminLibraryController.saveSuggestedSearches
POST    /admin/libraries/cloneKifiTutorialsLibraryToOrg @com.keepit.controllers.admin.AdminLibraryController.cloneKifiTutorialsLibraryToOrg(orgId: Id[Organization])
POST    /admin/libraries/setLibraryOwner                @com.keepit.controllers.admin.AdminLibraryController.setLibraryOwner(libId: Id[Library])
POST    /admin/libraries/forceAddMember                 @com.keepit.controllers.admin.AdminLibraryController.unsafeAddMember
POST    /admin/libraries/forceMoveLibraryKeeps          @com.keepit.controllers.admin.AdminLibraryController.unsafeMoveLibraryKeeps
POST    /admin/libraries/forceModify                    @com.keepit.controllers.admin.AdminLibraryController.unsafeModifyLibrary
POST    /admin/libraries/removeLibrariesWithInactiveOwner       @com.keepit.controllers.admin.AdminLibraryController.removeLibrariesWithInactiveOwner
POST    /admin/libraries/getLibrariesWithInactiveOwner          @com.keepit.controllers.admin.AdminLibraryController.getLibrariesWithInactiveOwner

GET     /admin/typeahead                    @com.keepit.controllers.admin.TypeaheadAdminController.index
GET     /admin/typeahead/userSearch         @com.keepit.controllers.admin.TypeaheadAdminController.userSearch(userId:Id[User], query:String ?= "")
GET     /admin/typeahead/socialSearch       @com.keepit.controllers.admin.TypeaheadAdminController.socialSearch(userId:Id[User], query:String ?= "")
GET     /admin/typeahead/contactSearch      @com.keepit.controllers.admin.TypeaheadAdminController.contactSearch(userId:Id[User], query:String ?= "")
GET     /admin/typeahead/search             @com.keepit.controllers.admin.TypeaheadAdminController.search(userId:Id[User], query:String ?= "", limit:Int ?= 5, pictureUrl:Boolean ?= true, dedupEmail:Boolean ?= true)

POST    /admin/typeahead/:filterType/refreshPrefixFilter        @com.keepit.controllers.admin.TypeaheadAdminController.refreshPrefixFilter(filterType:String)
POST    /admin/typeahead/:filterType/refreshPrefixFiltersByIds  @com.keepit.controllers.admin.TypeaheadAdminController.refreshPrefixFiltersByIds(filterType:String)
POST    /admin/typeahead/:filterType/refreshAll                 @com.keepit.controllers.admin.TypeaheadAdminController.refreshAll(filterType:String)

POST    /admin/typeahead/refreshAllPrefixFilters                @com.keepit.controllers.admin.TypeaheadAdminController.refreshAllPrefixFilters()

GET     /admin/phrases              @com.keepit.controllers.admin.PhraseController.displayPhrases(page: Int ?= 0)
POST    /admin/phrases/add          @com.keepit.controllers.admin.PhraseController.addPhrase
POST    /admin/phrases/refresh      @com.keepit.controllers.admin.PhraseController.refreshPhrases
POST    /admin/phrases/save         @com.keepit.controllers.admin.PhraseController.savePhrases

GET     /admin/clusters/overview        @com.keepit.controllers.admin.AdminClusterController.clustersView
GET     /admin/clusters/zooKeeperInspector        @com.keepit.controllers.admin.AdminClusterController.zooKeeperInspector

GET     /admin/experiments/overview   @com.keepit.controllers.admin.AdminExperimentController.overview
GET     /admin/experiments/users/:exp/page/:page @com.keepit.controllers.admin.AdminUserController.byExperimentUsersView(page: Int, exp: String)
POST     /admin/experiments/saveGenerator @com.keepit.controllers.admin.AdminExperimentController.saveGenerator
GET    /admin/experiments/removeConditions  @com.keepit.controllers.admin.AdminExperimentController.removeConditions(exId: Id[ProbabilisticExperimentGenerator])

GET     /admin/learning/pornDetect/model    @com.keepit.controllers.admin.AdminPornDetectorController.getPornDetectorModel
GET     /admin/learning/pornDetect          @com.keepit.controllers.admin.AdminPornDetectorController.index
POST    /admin/learning/pornDetect/detect   @com.keepit.controllers.admin.AdminPornDetectorController.detect
GET     /admin/learning/pornDetect/uris/:page                   @com.keepit.controllers.admin.AdminPornDetectorController.pornUrisView(page: Int, publicOnly: Boolean ?= false)
GET     /admin/learning/pornDetect/bms/:page                    @com.keepit.controllers.admin.AdminPornDetectorController.pornUrisView(page: Int, publicOnly: Boolean ?= true)
POST    /admin/learning/pornDetect/removeRestrictions      @com.keepit.controllers.admin.AdminPornDetectorController.removeRestrictions
POST    /admin/learning/pornDetect/whitelist               @com.keepit.controllers.admin.AdminPornDetectorController.whitelist

GET     /adimin/cortex/lda                                 @com.keepit.controllers.admin.AdminLDAController.index
GET     /adimin/cortex/lda/version                         @com.keepit.controllers.admin.AdminLDAController.versionPage(version: ModelVersion[DenseLDA])
POST    /admin/cortex/lda/showTopics                       @com.keepit.controllers.admin.AdminLDAController.showTopics
POST    /admin/cortex/lda/wordTopic                        @com.keepit.controllers.admin.AdminLDAController.wordTopic
POST    /admin/cortex/lda/docTopic                         @com.keepit.controllers.admin.AdminLDAController.docTopic
POST    /admin/cortex/lda/saveEdits                        @com.keepit.controllers.admin.AdminLDAController.saveEdits
POST    /admin/cortex/lda/userUriInterest                  @com.keepit.controllers.admin.AdminLDAController.userUriInterest
POST    /admin/cortex/lda/userTopicMean                    @com.keepit.controllers.admin.AdminLDAController.userTopicMean
GET     /admin/cortex/lda/topicDetail                      @com.keepit.controllers.admin.AdminLDAController.topicDetail(topicId: Int, version: Int)
GET     /admin/cortex/lda/peopleLikeYou                    @com.keepit.controllers.admin.AdminLDAController.peopleLikeYou(topK: Int ?= 20)
GET     /admin/cortex/lda/unamedTopics                     @com.keepit.controllers.admin.AdminLDAController.unamedTopics(limit: Int ?= 5, version: Option[Int] ?= None)
POST    /admin/cortex/lda/libraryTopic                     @com.keepit.controllers.admin.AdminLDAController.libraryTopic
POST    /admin/cortex/lda/userLibraryScore                 @com.keepit.controllers.admin.AdminLDAController.userLibraryScore
GET     /adimin/cortex/lda/persona                         @com.keepit.controllers.admin.AdminLDAController.persona
GET     /adimin/cortex/lda/persona/version                 @com.keepit.controllers.admin.AdminLDAController.personaVersioned(version: ModelVersion[DenseLDA])
POST    /admin/cortex/lda/persona/generate                 @com.keepit.controllers.admin.AdminLDAController.generateLDAPersonaFeature
POST    /admin/cortex/lda/persona/evaluate                 @com.keepit.controllers.admin.AdminLDAController.evaluatePersona
POST    /admin/cortex/lda/persona/train                    @com.keepit.controllers.admin.AdminLDAController.personaFeatureTraining

GET     /admin/graph/statistics                            @com.keepit.controllers.admin.GraphAdminController.statistics
GET     /admin/graph/wander                                @com.keepit.controllers.admin.WanderingAdminController.wander()
POST    /admin/graph/wander                                @com.keepit.controllers.admin.WanderingAdminController.wander()
GET     /admin/graph/discover                              @com.keepit.controllers.admin.WanderingAdminController.fromParisWithLove()
GET     /admin/graph/uriWandering                          @com.keepit.controllers.admin.WanderingAdminController.uriWandering(steps: Int ?= 20000)

GET     /admin/twitter                                     @com.keepit.controllers.admin.AdminTwitterWaitlistController.getWaitlist()
GET     /admin/twitter/accept                              @com.keepit.controllers.admin.AdminTwitterWaitlistController.acceptUser(userId: Id[User], handle: String)
GET     /admin/twitter/email                               @com.keepit.controllers.admin.AdminTwitterWaitlistController.sendAcceptEmail(syncStateId: Id[TwitterSyncState], userId: Id[User], safe: Boolean ?= true)

GET           /admin/rover/searchUrl                                                 @com.keepit.controllers.admin.AdminRoverController.searchUrl()
POST          /admin/rover/searchUrl                                                 @com.keepit.controllers.admin.AdminRoverController.findUrl()
GET           /admin/rover/proxies                                                   @com.keepit.controllers.admin.AdminRoverController.getAllProxies()
POST          /admin/rover/proxies                                                   @com.keepit.controllers.admin.AdminRoverController.saveProxies()
POST          /admin/rover/proxies/create                                            @com.keepit.controllers.admin.AdminRoverController.createProxy
GET           /admin/rover/urlRules                                                  @com.keepit.controllers.admin.AdminRoverController.getAllUrlRules()
POST          /admin/rover/urlRules                                                  @com.keepit.controllers.admin.AdminRoverController.saveUrlRules()
POST          /admin/rover/urlRules/create                                           @com.keepit.controllers.admin.AdminRoverController.createUrlRule

GET           /admin/goodies/testRegex                                               @com.keepit.controllers.admin.AdminGoodiesController.testRegex
GET           /admin/goodies/testRegexFilled                                         @com.keepit.controllers.admin.AdminGoodiesController.testRegexFilled(regex: String, test: Option[String])
POST          /admin/goodies/performRegexTest                                        @com.keepit.controllers.admin.AdminGoodiesController.performRegexTest
GET           /admin/goodies/ids/all                                             @com.keepit.controllers.admin.AdminGoodiesController.listAllExternalIds
GET           /admin/goodies/externalIdById                                          @com.keepit.controllers.admin.AdminGoodiesController.externalIdById(name: String, id: Long)
GET           /admin/goodies/externalIdsByPublicId                                   @com.keepit.controllers.admin.AdminGoodiesController.externalIdByPublicId(name: String, id: String)


GET           /admin/payments/backfillAccounts             @com.keepit.controllers.admin.AdminPaymentsController.backfillPaidAccounts()
POST          /admin/payments/grantExtraCredit             @com.keepit.controllers.admin.AdminPaymentsController.grantExtraCredit(orgId: Id[Organization])
POST          /admin/payments/processOrgNow                @com.keepit.controllers.admin.AdminPaymentsController.processOrgNow(orgId: Id[Organization])
POST          /admin/payments/changePlanForOrg             @com.keepit.controllers.admin.AdminPaymentsController.changePlanForOrg(orgId: Id[Organization])
GET           /admin/payments/addCreditCard                @com.keepit.controllers.admin.AdminPaymentsController.addCreditCardView(orgId: Id[Organization])
POST          /admin/payments/addCreditCard                @com.keepit.controllers.admin.AdminPaymentsController.addCreditCard(orgId: Id[Organization])
GET           /admin/payments/getAccountActivity           @com.keepit.controllers.admin.AdminPaymentsController.getAccountActivity(orgId: Id[Organization], page: Int)
POST          /admin/payments/unfreezeAccount              @com.keepit.controllers.admin.AdminPaymentsController.unfreezeAccount(orgId: Id[Organization])
POST          /admin/payments/backfillBillingContacts      @com.keepit.controllers.admin.AdminPaymentsController.addOrgOwnersAsBillingContacts

<<<<<<< HEAD
GET           /admin/payments/resetAccount                 @com.keepit.controllers.admin.AdminPaymentsController.resetAccount(orgId: Id[Organization], doIt: Boolean ?= false)
GET           /admin/payments/resetAllAccounts                 @com.keepit.controllers.admin.AdminPaymentsController.resetAllAccounts(doIt: Boolean ?= false)

GET           /admin/payments/dashboard  @com.keepit.controllers.admin.AdminPaymentsController.paymentsDashboard(page: Int ?= 0, kind: Option[String] ?= None)
=======
GET           /admin/payments/dashboard  @com.keepit.controllers.admin.AdminPaymentsController.paymentsDashboard
GET           /admin/payments/activity   @com.keepit.controllers.admin.AdminPaymentsController.activityOverview(page: Int ?= 0, kind: Option[String] ?= None)
POST          /admin/payments/createCode @com.keepit.controllers.admin.AdminPaymentsController.createCode()
>>>>>>> 515e1393


##########################################
# Common Healthcheck / service routes
##########################################
# Using a get so we can invoke from browser and have it take care of the auth part
GET     /admin/server               @com.keepit.controllers.admin.AdminHealthController.serviceView()
GET     /admin/benchmark            @com.keepit.controllers.admin.AdminBenchmarkController.benchmarks()
GET     /admin/healthcheck/error    @com.keepit.controllers.admin.AdminHealthController.causeError()
GET     /admin/healthcheck/reportDeployment    @com.keepit.controllers.admin.AdminHealthController.reportDeployment()
GET     /admin/healthcheck/causeAirbrakeError @com.keepit.controllers.admin.AdminHealthController.causeAirbrakeError(message: String ?= "[No Worry] Fake Airbrake Exception triggered from admin")
GET     /admin/healthcheck/emailErrors         @com.keepit.controllers.admin.AdminHealthController.reportErrors()
GET     /admin/healthcheck/errors              @com.keepit.controllers.admin.AdminHealthController.getErrors()
GET     /admin/healthcheck/resetErrorCount     @com.keepit.controllers.admin.AdminHealthController.resetErrorCount()

##########################################
#INTERNAL ROUTES/Shoebox
##########################################

GET     /internal/version                             @com.keepit.controllers.website.HomeController.version

GET     /internal/shoebox/auth/getUserIdentity                         @com.keepit.controllers.internal.ShoeboxController.getUserIdentity(providerId: String, id: String)
GET     /internal/shoebox/auth/getUserIdentityByUserId                 @com.keepit.controllers.internal.ShoeboxController.getUserIdentityByUserId(userId: Id[User])
GET     /internal/shoebox/database/getNormalizedURI   @com.keepit.controllers.internal.ShoeboxController.getNormalizedURI(id: Id[NormalizedURI])
GET     /internal/shoebox/database/getNormalizedURIs  @com.keepit.controllers.internal.ShoeboxController.getNormalizedURIs(ids: String)
POST    /internal/shoebox/database/getNormalizedURIByURL               @com.keepit.controllers.internal.ShoeboxController.getNormalizedURIByURL()
POST    /internal/shoebox/database/getNormalizedUriByUrlOrPrenormalize @com.keepit.controllers.internal.ShoeboxController.getNormalizedUriByUrlOrPrenormalize()
POST    /internal/shoebox/database/internNormalizedURI                 @com.keepit.controllers.internal.ShoeboxController.internNormalizedURI()
GET     /internal/shoebox/database/getUsers                            @com.keepit.controllers.internal.ShoeboxController.getUsers(ids: String)
GET     /internal/shoebox/database/userIdsByExternalIds                @com.keepit.controllers.internal.ShoeboxController.getUserIdsByExternalIds(ids: String)
POST    /internal/shoebox/database/getBasicUsers                       @com.keepit.controllers.internal.ShoeboxController.getBasicUsers()
POST    /internal/shoebox/database/getEmailAddressesForUsers           @com.keepit.controllers.internal.ShoeboxController.getEmailAddressesForUsers()
POST    /internal/shoebox/database/getEmailAddressForUsers             @com.keepit.controllers.internal.ShoeboxController.getEmailAddressForUsers()
GET     /internal/shoebox/database/getUserOpt                          @com.keepit.controllers.internal.ShoeboxController.getUserOpt(id: ExternalId[User])
GET     /internal/shoebox/database/getUserExperiments                  @com.keepit.controllers.internal.ShoeboxController.getUserExperiments(id: Id[User])
POST    /internal/shoebox/database/getExperimentsByUserIds             @com.keepit.controllers.internal.ShoeboxController.getExperimentsByUserIds()
GET     /internal/shoebox/database/getExperimentGenerators             @com.keepit.controllers.internal.ShoeboxController.getExperimentGenerators()
GET     /internal/shoebox/database/getNormalizedUriUpdates             @com.keepit.controllers.internal.ShoeboxDataPipeController.getNormalizedUriUpdates(lowSeq: SequenceNumber[ChangedURI], highSeq: SequenceNumber[ChangedURI])

GET     /internal/shoebox/database/getConnectedUsers  @com.keepit.controllers.internal.ShoeboxController.getConnectedUsers(userId: Id[User])
GET     /internal/shoebox/database/changedBookmark    @com.keepit.controllers.internal.ShoeboxDataPipeController.getBookmarksChanged(seqNum: SequenceNumber[Keep], fetchSize: Int)
GET     /internal/shoebox/database/bookmarkByUriUser  @com.keepit.controllers.internal.ShoeboxController.getBookmarkByUriAndUser(uriId: Id[NormalizedURI], userId: Id[User])
POST    /internal/shoebox/database/sendMail           @com.keepit.controllers.internal.ShoeboxController.sendMail
POST    /internal/shoebox/database/processAndSendMail @com.keepit.controllers.internal.ShoeboxController.processAndSendMail
GET     /internal/shoebox/database/getPhrasesChanged  @com.keepit.controllers.internal.ShoeboxDataPipeController.getPhrasesChanged(seqNum: SequenceNumber[Phrase], fetchSize: Int)
GET     /internal/shoebox/database/getIndexable       @com.keepit.controllers.internal.ShoeboxDataPipeController.getIndexable(seqNum: SequenceNumber[NormalizedURI], fetchSize: Int)
GET     /internal/shoebox/database/getIndexableUris   @com.keepit.controllers.internal.ShoeboxDataPipeController.getIndexableUris(seqNum: SequenceNumber[NormalizedURI], fetchSize: Int)
GET     /internal/shoebox/database/getIndexableUrisWithContent     @com.keepit.controllers.internal.ShoeboxDataPipeController.getIndexableUrisWithContent(seqNum: SequenceNumber[NormalizedURI], fetchSize: Int)
GET     /internal/shoebox/database/getHighestUriSeq   @com.keepit.controllers.internal.ShoeboxDataPipeController.getHighestUriSeq()
GET     /internal/shoebox/database/getUserIndexable   @com.keepit.controllers.internal.ShoeboxDataPipeController.getUserIndexable(seqNum: SequenceNumber[User], fetchSize: Int)
GET     /internal/shoebox/database/getUserConnectionsChanged       @com.keepit.controllers.internal.ShoeboxDataPipeController.getUserConnectionsChanged(seqNum: SequenceNumber[UserConnection], fetchSize: Int)
GET     /internal/shoebox/database/getSearchFriendsChanged         @com.keepit.controllers.internal.ShoeboxDataPipeController.getSearchFriendsChanged(seqNum: SequenceNumber[SearchFriend], fetchSize: Int)
GET     /internal/shoebox/database/getIndexableSocialConnections   @com.keepit.controllers.internal.ShoeboxDataPipeController.getIndexableSocialConnections(seqNum: SequenceNumber[SocialConnection], fetchSize: Int)
GET     /internal/shoebox/database/getIndexableSocialUserInfos     @com.keepit.controllers.internal.ShoeboxDataPipeController.getIndexableSocialUserInfos(seqNum: SequenceNumber[SocialUserInfo], fetchSize: Int)
GET     /internal/shoebox/database/getEmailAccountUpdates          @com.keepit.controllers.internal.ShoeboxDataPipeController.getEmailAccountUpdates(seqNum: SequenceNumber[EmailAccountUpdate], fetchSize: Int)
GET     /internal/shoebox/database/getKeepsAndTagsChanged                  @com.keepit.controllers.internal.ShoeboxDataPipeController.getKeepsAndTagsChanged(seqNum: SequenceNumber[Keep], fetchSize: Int)
GET     /internal/shoebox/database/getLibrariesChanged                     @com.keepit.controllers.internal.ShoeboxDataPipeController.getLibrariesChanged(seqNum: SequenceNumber[Library], fetchSize: Int)
GET     /internal/shoebox/database/getDetailedLibrariesChanged             @com.keepit.controllers.internal.ShoeboxDataPipeController.getDetailedLibrariesChanged(seqNum: SequenceNumber[Library], fetchSize: Int)
GET     /internal/shoebox/database/getLibraryMembershipsChanged            @com.keepit.controllers.internal.ShoeboxDataPipeController.getLibraryMembershipsChanged(seqNum: SequenceNumber[LibraryMembership], fetchSize: Int)
GET     /internal/shoebox/database/newKeepsInLibraryForEmail               @com.keepit.controllers.internal.ShoeboxController.newKeepsInLibraryForEmail(userId: Id[User], max: Int)
GET     /internal/shoebox/database/dumpLibraryURIIds                       @com.keepit.controllers.internal.ShoeboxDataPipeController.dumpLibraryURIIds(libId: Id[Library])
GET     /internal/shoebox/database/getIngestableOrganizations              @com.keepit.controllers.internal.ShoeboxDataPipeController.getIngestableOrganizations(seqNum: SequenceNumber[Organization], fetchSize: Int)
GET     /internal/shoebox/database/getIngestableOrganizationMemberships                 @com.keepit.controllers.internal.ShoeboxDataPipeController.getIngestableOrganizationMemberships(seqNum: SequenceNumber[OrganizationMembership], fetchSize: Int)
GET     /internal/shoebox/database/getIngestableOrganizationMembershipCandidates        @com.keepit.controllers.internal.ShoeboxDataPipeController.getIngestableOrganizationMembershipCandidates(seqNum: SequenceNumber[OrganizationMembershipCandidate], fetchSize: Int)
GET     /internal/shoebox/database/getIngestableUserIpAddresses           @com.keepit.controllers.internal.ShoeboxDataPipeController.getIngestableUserIpAddresses(seqNum: SequenceNumber[UserIpAddress], fetchSize: Int)
POST     /internal/shoebox/database/internDomainsByDomainNames            @com.keepit.controllers.internal.ShoeboxDataPipeController.internDomainsByDomainNames()
GET     /internal/shoebox/database/getIngestableOrganizationDomainOwnerships            @com.keepit.controllers.internal.ShoeboxDataPipeController.getIngestableOrganizationDomainOwnerships(seqNum: SequenceNumber[OrganizationDomainOwnership], fetchSize: Int)

POST    /internal/shoebox/database/createDeepLink     @com.keepit.controllers.internal.ShoeboxDeepLinkController.createDeepLink()
POST    /internal/shoebox/database/getDeepUrl         @com.keepit.controllers.internal.ShoeboxDeepLinkController.getDeepUrl()

GET     /internal/shoebox/database/getActiveExperiments @com.keepit.controllers.internal.ShoeboxController.getActiveExperiments
GET     /internal/shoebox/database/getExperiments     @com.keepit.controllers.internal.ShoeboxController.getExperiments
GET     /internal/shoebox/database/getExperiment      @com.keepit.controllers.internal.ShoeboxController.getExperiment(id: Id[SearchConfigExperiment])
POST    /internal/shoebox/database/saveExperiment     @com.keepit.controllers.internal.ShoeboxController.saveExperiment
GET     /internal/shoebox/database/socialUserInfosByUserId @com.keepit.controllers.internal.ShoeboxController.getSocialUserInfosByUserId(id: Id[User])
GET     /internal/shoebox/database/getPrimaryOrg      @com.keepit.controllers.internal.ShoeboxController.getPrimaryOrg(id: Id[User])
GET     /internal/shoebox/database/sessionViewByExternalId @com.keepit.controllers.internal.ShoeboxController.getSessionViewByExternalId(sessionId: UserSessionExternalId)
GET     /internal/shoebox/database/searchFriends      @com.keepit.controllers.internal.ShoeboxController.searchFriends(userId: Id[User])
GET     /internal/shoebox/database/unfriends          @com.keepit.controllers.internal.ShoeboxController.getUnfriends(userId: Id[User])

GET     /internal/shoebox/database/getOrganizationMembers          @com.keepit.controllers.internal.ShoeboxController.getOrganizationMembers(orgId: Id[Organization])
GET     /internal/shoebox/database/getOrganizationInviteViews      @com.keepit.controllers.internal.ShoeboxController.getOrganizationInviteViews(orgId: Id[Organization])
GET     /internal/shoebox/database/hasOrganizationMembership       @com.keepit.controllers.internal.ShoeboxController.hasOrganizationMembership(orgId: Id[Organization], userId: Id[User])
POST    /internal/shoebox/database/getOrganizationsForUsers        @com.keepit.controllers.internal.ShoeboxController.getOrganizationsForUsers()
GET     /internal/shoebox/database/getOrgTrackingValues            @com.keepit.controllers.internal.ShoeboxController.getOrgTrackingValues(orgId: Id[Organization])
POST    /internal/shoebox/database/getBasicOrganizationsByIds            @com.keepit.controllers.internal.ShoeboxController.getBasicOrganizationsByIds()
GET     /internal/shoebox/database/getOrganizationUserRelationship       @com.keepit.controllers.internal.ShoeboxController.getOrganizationUserRelationship(orgId: Id[Organization], userId: Id[User])
POST    /internal/shoebox/database/getUserPermissionsByOrgId       @com.keepit.controllers.internal.ShoeboxController.getUserPermissionsByOrgId()

POST    /internal/shoebox/logEvent                    @com.keepit.controllers.ext.ExtEventController.logEvent()

POST    /internal/geckoboard/refresh                  @com.keepit.reports.GeckoboardReporterController.refreshAll()

GET     /internal/shoebox/database/getFriendRequestRecipientIdBySender         @com.keepit.controllers.internal.ShoeboxController.getFriendRequestsRecipientIdBySender(senderId: Id[User])
GET     /internal/shoebox/database/userValue                                   @com.keepit.controllers.internal.ShoeboxController.getUserValue(userId: Id[User], key: UserValueName)
POST    /internal/shoebox/database/userValue                                   @com.keepit.controllers.internal.ShoeboxController.setUserValue(userId: Id[User], key: UserValueName)
GET     /internal/shoebox/database/userSegment                                 @com.keepit.controllers.internal.ShoeboxController.getUserSegment(userId: Id[User])
GET     /internal/shoebox/database/extensionVersion                            @com.keepit.controllers.internal.ShoeboxController.getExtensionVersion(installationId: ExternalId[KifiInstallation])
POST    /internal/shoebox/database/triggerRawKeepImport                        @com.keepit.controllers.internal.ShoeboxController.triggerRawKeepImport()
POST    /internal/shoebox/database/triggerSocialGraphFetch                     @com.keepit.controllers.internal.ShoeboxController.triggerSocialGraphFetch(id: Id[SocialUserInfo])
GET     /internal/shoebox/database/getLapsedUsersForDelighted                  @com.keepit.controllers.internal.ShoeboxController.getLapsedUsersForDelighted(maxCount: Int, skipCount: Int, after: DateTime, before: Option[DateTime] ?= None)

GET      /internal/shoebox/emailSenderTest                 @com.keepit.controllers.internal.EmailTestController.testEmailSender(name: String)

GET      /internal/shoebox/database/getAllFakeUsers                             @com.keepit.controllers.internal.ShoeboxController.getAllFakeUsers()
GET      /internal/shoebox/database/getInvitations                              @com.keepit.controllers.internal.ShoeboxController.getInvitations(senderId: Id[User])
GET      /internal/shoebox/database/getSocialConnections                        @com.keepit.controllers.internal.ShoeboxController.getSocialConnections(userId: Id[User])

GET      /internal/shoebox/image/getUserImageUrl     @com.keepit.controllers.internal.ShoeboxController.getUserImageUrl(id: Id[User], width: Int)
POST     /internal/shoebox/database/canViewLibrary             @com.keepit.controllers.internal.ShoeboxController.canViewLibrary()
POST     /internal/shoebox/database/getPersonalKeeps   @com.keepit.controllers.internal.ShoeboxController.getPersonalKeeps(userId: Id[User])
POST     /internal/shoebox/database/getBasicKeepsByIds   @com.keepit.controllers.internal.ShoeboxController.getBasicKeepsByIds()
POST     /internal/shoebox/database/getBasicLibraryDetails   @com.keepit.controllers.internal.ShoeboxController.getBasicLibraryDetails()
POST     /internal/shoebox/database/getLibraryCardInfos      @com.keepit.controllers.internal.ShoeboxController.getLibraryCardInfos()
POST     /internal/shoebox/database/getKeepCounts   @com.keepit.controllers.internal.ShoeboxController.getKeepCounts()
POST     /internal/shoebox/database/getKeepImages   @com.keepit.controllers.internal.ShoeboxController.getKeepImages()
GET      /internal/shoebox/database/getLibrariesWithWriteAccess @com.keepit.controllers.internal.ShoeboxController.getLibrariesWithWriteAccess(userId: Id[User])
POST      /internal/shoebox/database/getCandidateURIs   @com.keepit.controllers.internal.NormalizedURIController.getCandidateURIs()
GET      /internal/shoebox/database/getLibraryMembershipView    @com.keepit.controllers.internal.ShoeboxController.getLibraryMembershipView(libraryId: Id[Library], userId: Id[User])

GET      /internal/shoebox/email/getUnsubscribeUrlForEmail @com.keepit.controllers.website.EmailOptOutController.getUnsubscribeUrlForEmail(email: EmailAddress)

GET     /internal/shoebox/database/getUsersByExperiment     @com.keepit.controllers.internal.ShoeboxController.getUsersByExperiment(experiment: UserExperimentType)

POST    /internal/shoebox/user/addInteractions            @com.keepit.controllers.internal.ShoeboxController.addInteractions(userId: Id[User])
GET     /internal/shoebox/user/activePersonas           @com.keepit.controllers.internal.ShoeboxController.getUserActivePersonas(userId: Id[User])

# Angular assets
GET     /dist/*file                com.keepit.controllers.website.AngularDistAssets.at(path = "/public/ng/dist", file)
GET     /img/*file                 com.keepit.controllers.website.AngularImgAssets.at(path = "/public/ng/img", file)

->  / commonService.Routes

##########################################
# Web App
##########################################

# Let's keep these routes alphabetized.

GET     /connections               @com.keepit.controllers.website.KifiSiteRouter.redirectUserToOwnProfile(subpath = "/connections")
GET     /find                      @com.keepit.controllers.website.KifiSiteRouter.serveWebAppToUser
GET     /friends                   @com.keepit.controllers.website.KifiSiteRouter.redirectFromFriends(friend: Option[String])
GET     /friends/invite            @com.keepit.controllers.website.KifiSiteRouter.redirectUserTo(path = "/invite")
GET     /friends/requests          @com.keepit.controllers.website.KifiSiteRouter.redirectUserToOwnProfile(subpath = "/connections")
GET     /friends/requests/email    @com.keepit.controllers.website.KifiSiteRouter.redirectUserToOwnProfile(subpath = "/connections")
GET     /friends/requests/linkedin @com.keepit.controllers.website.KifiSiteRouter.redirectUserToOwnProfile(subpath = "/connections")
GET     /friends/requests/facebook @com.keepit.controllers.website.KifiSiteRouter.redirectUserToOwnProfile(subpath = "/connections")
GET     /friends/requests/refresh  @com.keepit.controllers.website.KifiSiteRouter.redirectUserToOwnProfile(subpath = "/connections")
GET     /invite                    @com.keepit.controllers.website.KifiSiteRouter.handleInvitePage(friend: Option[String])
GET     /me                        @com.keepit.controllers.website.KifiSiteRouter.redirectUserToOwnProfile(subpath = "")
GET     /me/connections            @com.keepit.controllers.website.KifiSiteRouter.redirectUserToOwnProfile(subpath = "/connections")
GET     /me/followers              @com.keepit.controllers.website.KifiSiteRouter.redirectUserToOwnProfile(subpath = "/followers")
GET     /me/libraries              @com.keepit.controllers.website.KifiSiteRouter.redirectUserToOwnProfile(subpath = "/libraries")
GET     /me/libraries/following    @com.keepit.controllers.website.KifiSiteRouter.redirectUserToOwnProfile(subpath = "/libraries/following")
GET     /me/libraries/invited      @com.keepit.controllers.website.KifiSiteRouter.redirectUserToOwnProfile(subpath = "/libraries/invited")
GET     /profile                   @com.keepit.controllers.website.KifiSiteRouter.redirectUserTo(path = "/settings")
GET     /settings                  @com.keepit.controllers.website.KifiSiteRouter.serveWebAppToUser
GET     /teams/new                 @com.keepit.controllers.website.KifiSiteRouter.serveWebAppToUserOrSignup
GET     /pricing                   @com.keepit.controllers.website.KifiSiteRouter.redirectFromPricing
GET     /organizations             @com.keepit.controllers.website.KifiSiteRouter.redirectUserTo(path = "/teams")
GET     /recommendations           @com.keepit.controllers.website.KifiSiteRouter.redirectUserTo(path = "/")
GET     /tags/manage               @com.keepit.controllers.website.KifiSiteRouter.serveWebAppToUser
GET     /redir                     @com.keepit.controllers.website.KifiSiteRouter.generalRedirect(data: String)

# Note: If you add any routes below this /:handle they aren't going to get matched, since :handle will wildcard match anything
GET     /:handle                   @com.keepit.controllers.website.KifiSiteRouter.serveWebAppIfHandleFound(handle: Handle)
GET     /:name/connections         @com.keepit.controllers.website.KifiSiteRouter.serveWebAppIfUserFound(name: Username)
GET     /:name/followers           @com.keepit.controllers.website.KifiSiteRouter.serveWebAppIfUserFound(name: Username)
GET     /:handle/members           @com.keepit.controllers.website.KifiSiteRouter.serveWebAppIfOrganizationFound(handle: OrganizationHandle)
GET     /:handle/settings          @com.keepit.controllers.website.KifiSiteRouter.serveWebAppIfOrganizationFound(handle: OrganizationHandle)
GET     /:handle/settings/plan     @com.keepit.controllers.website.KifiSiteRouter.serveWebAppIfOrganizationFound(handle: OrganizationHandle)
GET     /:handle/settings/contacts @com.keepit.controllers.website.KifiSiteRouter.serveWebAppIfOrganizationFound(handle: OrganizationHandle)
GET     /:handle/settings/export   @com.keepit.controllers.website.KifiSiteRouter.serveWebAppIfOrganizationFound(handle: OrganizationHandle)
GET     /:handle/settings/activity @com.keepit.controllers.website.KifiSiteRouter.serveWebAppIfOrganizationFound(handle: OrganizationHandle)
GET     /:handle/settings/credits  @com.keepit.controllers.website.KifiSiteRouter.serveWebAppIfOrganizationFound(handle: OrganizationHandle)
GET     /:handle/libraries         @com.keepit.controllers.website.KifiSiteRouter.serveWebAppIfHandleFound(handle: Handle)
GET     /:name/libraries/following @com.keepit.controllers.website.KifiSiteRouter.serveWebAppIfUserFound(name: Username)
GET     /:name/libraries/invited   @com.keepit.controllers.website.KifiSiteRouter.serveWebAppIfUserIsSelf(name: Username)
GET     /:handle/:slug/rss        @com.keepit.controllers.website.LibraryFeedController.libraryRSSFeed(handle: Handle, slug, authToken: Option[String] ?= None, count: Int ?= 20, offset: Int ?= 0)
GET     /:handle/:slug/atom       @com.keepit.controllers.website.LibraryFeedController.libraryAtomFeed(handle: Handle, slug, authToken: Option[String] ?= None, count: Int ?= 20, offset: Int ?= 0)
GET     /:handle/:slug             @com.keepit.controllers.website.KifiSiteRouter.serveWebAppIfLibraryFound(handle: Handle, slug)
GET     /:handle/:slug/find        @com.keepit.controllers.website.KifiSiteRouter.serveWebAppIfLibraryFound(handle: Handle, slug)<|MERGE_RESOLUTION|>--- conflicted
+++ resolved
@@ -901,16 +901,11 @@
 POST          /admin/payments/unfreezeAccount              @com.keepit.controllers.admin.AdminPaymentsController.unfreezeAccount(orgId: Id[Organization])
 POST          /admin/payments/backfillBillingContacts      @com.keepit.controllers.admin.AdminPaymentsController.addOrgOwnersAsBillingContacts
 
-<<<<<<< HEAD
 GET           /admin/payments/resetAccount                 @com.keepit.controllers.admin.AdminPaymentsController.resetAccount(orgId: Id[Organization], doIt: Boolean ?= false)
-GET           /admin/payments/resetAllAccounts                 @com.keepit.controllers.admin.AdminPaymentsController.resetAllAccounts(doIt: Boolean ?= false)
-
-GET           /admin/payments/dashboard  @com.keepit.controllers.admin.AdminPaymentsController.paymentsDashboard(page: Int ?= 0, kind: Option[String] ?= None)
-=======
+GET           /admin/payments/resetAllAccounts             @com.keepit.controllers.admin.AdminPaymentsController.resetAllAccounts(doIt: Boolean ?= false)
 GET           /admin/payments/dashboard  @com.keepit.controllers.admin.AdminPaymentsController.paymentsDashboard
 GET           /admin/payments/activity   @com.keepit.controllers.admin.AdminPaymentsController.activityOverview(page: Int ?= 0, kind: Option[String] ?= None)
 POST          /admin/payments/createCode @com.keepit.controllers.admin.AdminPaymentsController.createCode()
->>>>>>> 515e1393
 
 
 ##########################################
