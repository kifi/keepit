

GET     /login                      @com.keepit.controllers.core.AuthController.loginPage
GET     /ss/login                   com.keepit.social.providers.LoginPage.login
GET     /logout                     com.keepit.social.providers.LoginPage.logout

GET     /-ss/login                   securesocial.controllers.LoginPage.login
GET     /-logout                     securesocial.controllers.LoginPage.logout

GET     /contacts/import            @com.keepit.controllers.core.OAuth2Controller.importContacts(provider:Option[String], approvalPromptOpt:Option[String], redirectUrl:Option[String])
GET     /contacts/import/success    @com.keepit.controllers.website.ContactsImportController.importContactsSuccess(redirectUrl: Option[String], numContacts: Option[Int])
GET     /contacts/import/failure    @com.keepit.controllers.website.ContactsImportController.importContactsFailure(redirectUrl: Option[String])
GET     /contacts/refresh           @com.keepit.controllers.core.OAuth2Controller.refreshContacts(abookId:ExternalId[ABookInfo], provider:Option[String])
GET     /oauth2/start/:provider     @com.keepit.controllers.core.OAuth2Controller.start(provider:String, stateToken:Option[String], approvalPromptOpt:Option[String])
GET     /oauth2/callback/:provider  @com.keepit.controllers.core.OAuth2Controller.callback(provider:String)
POST    /oauth2/callback/:provider  @com.keepit.controllers.core.OAuth2Controller.accessTokenCallback(provider:String)

GET     /signup                     @com.keepit.controllers.core.AuthController.signupPage()

# End new signup pages

POST    /auth/sign-up               @com.keepit.controllers.core.AuthController.userPasswordSignup()
POST    /auth/email-finalize        @com.keepit.controllers.core.AuthController.userPassFinalizeAccountAction()
POST    /auth/social-finalize       @com.keepit.controllers.core.AuthController.socialFinalizeAccountAction()
POST    /auth/token-login/:provider  @com.keepit.controllers.core.AuthController.accessTokenLogin(provider: String)
POST    /auth/token-signup/:provider @com.keepit.controllers.core.AuthController.accessTokenSignup(provider: String)
POST    /auth/oauth1-login/:provider  @com.keepit.controllers.core.AuthController.oauth1TokenLogin(provider: String)
POST    /auth/oauth1-signup/:provider @com.keepit.controllers.core.AuthController.oauth1TokenSignup(provider: String)
POST    /auth/token-finalize         @com.keepit.controllers.core.AuthController.tokenFinalizeAccountAction()
POST    /auth/email-signup           @com.keepit.controllers.core.AuthController.emailSignup()
POST    /auth/upload-binary-image   @com.keepit.controllers.core.AuthController.uploadBinaryPicture()
POST    /auth/upload-multipart-image @com.keepit.controllers.core.AuthController.uploadFormEncodedPicture()
POST    /auth/cancel                @com.keepit.controllers.core.AuthController.cancelAuth()

# See common.routes for our better ProviderController routes.

# SecureSocial routes need to exist, or it complains and dies.
GET     /-authenticate/:provider     securesocial.controllers.ProviderController.authenticate(provider)
POST    /-authenticate/:provider     securesocial.controllers.ProviderController.authenticateByPost(provider)

# custom auth routes which set some session state

GET     /login/after                @com.keepit.controllers.core.AuthController.afterLogin()
GET     /login/close                @com.keepit.controllers.core.AuthController.afterLoginClosePopup()
GET     /login/:provider            @com.keepit.controllers.core.AuthController.loginSocial(provider, close: Boolean ?= false)
POST    /auth/log-in                @com.keepit.controllers.core.AuthController.logInWithUserPass(link: String ?= "")

GET     /connect/:provider          @com.keepit.controllers.core.AuthController.popupBeforeLinkSocial(provider)
GET     /connect/:provider/done     @com.keepit.controllers.core.AuthController.popupAfterLinkSocial(provider)
GET     /link/:provider             @com.keepit.controllers.core.AuthController.link(provider: String, redirect: Option[String] ?= None)

GET     /signup/:provider           @com.keepit.controllers.core.AuthController.signup(provider: String, publicLibraryId: Option[String] ?= None, intent: Option[String] ?= None, libAuthToken: Option[String] ?= None)

# do we still use this endpoint?
POST    /mobileauth/:provider       @com.keepit.controllers.mobile.MobileAuthController.accessTokenLogin(provider)

GET     /verify/:code               @com.keepit.controllers.core.AuthController.verifyEmail(code)

POST    /password/forgot            @com.keepit.controllers.core.AuthController.forgotPassword()
GET     /password/:code             @com.keepit.controllers.core.AuthController.setPasswordPage(code: String)
POST    /password/set               @com.keepit.controllers.core.AuthController.setPassword()

POST    /disconnect/:provider       @com.keepit.controllers.website.HomeController.disconnect(provider)

GET     /unsubscribe/*token         @com.keepit.controllers.website.EmailOptOutController.optOut(token: String)
POST    /unsubscribe/*token         @com.keepit.controllers.website.EmailOptOutController.optOutAction(token: String)
GET     /admin/unsubscribe          @com.keepit.controllers.website.EmailOptOutController.getToken(email: EmailAddress)

GET     /extmsg/email/mute          @com.keepit.controllers.website.EmailNonUserMuteController.optOut(publicId: String)
POST    /extmsg/email/mute          @com.keepit.controllers.website.EmailNonUserMuteController.optOutAction(publicId: String)


GET     /get                        @com.keepit.controllers.website.HomeController.get()


##########################################
# Special projects
##########################################

GET     /twitter                    @com.keepit.controllers.website.TwitterWaitlistController.twitterWaitlistLanding()
GET     /site/twitterQueuePosition  @com.keepit.controllers.website.TwitterWaitlistController.getFakeWaitlistPosition()
GET     /twitter/request            @com.keepit.controllers.website.TwitterWaitlistController.requestToTwitterWaitlist()
GET     /twitter/thanks             @com.keepit.controllers.website.TwitterWaitlistController.thanksForTwitterWaitlist()


GET     /i/:id                      @com.keepit.controllers.website.InviteController.userInvite(id: ExternalId[User])

##########################################
# Extension API
##########################################

POST    /ext/events                 @com.keepit.controllers.tracking.EventProxyController.track()

POST    /ext/start                  @com.keepit.controllers.ext.ExtAuthController.start
POST    /ext/auth/:provider         @com.keepit.controllers.ext.ExtAuthController.jsTokenLogin(provider: String)
GET     /ext/auth                   @com.keepit.controllers.ext.ExtAuthController.getLoggedIn()
DELETE  /ext/auth                   @com.keepit.controllers.ext.ExtAuthController.logOut

POST    /ext/page                   @com.keepit.controllers.ext.ExtPageController.getPageInfo()

GET     /ext/pref/rules             @com.keepit.controllers.ext.ExtPreferenceController.getRules()
GET     /ext/prefs                  @com.keepit.controllers.ext.ExtPreferenceController.getPrefs(version: Int ?= 1)
POST    /ext/pref/keeperPosition    @com.keepit.controllers.ext.ExtPreferenceController.setKeeperPositionOnSite()
POST    /ext/pref/keeperHidden      @com.keepit.controllers.ext.ExtPreferenceController.setKeeperHiddenOnSite()
POST    /ext/pref/lookHereMode      @com.keepit.controllers.ext.ExtPreferenceController.setLookHereMode(on: Boolean)
POST    /ext/pref/enterToSend       @com.keepit.controllers.ext.ExtPreferenceController.setEnterToSend(enterToSend: Boolean)
POST    /ext/pref/maxResults        @com.keepit.controllers.ext.ExtPreferenceController.setMaxResults(n: Int)
POST    /ext/pref/showExtMsgIntro   @com.keepit.controllers.ext.ExtPreferenceController.setShowExtMsgIntro(show: Boolean)
POST    /ext/pref/showLibraryIntro  @com.keepit.controllers.ext.ExtPreferenceController.setShowLibraryIntro(show: Boolean)
POST    /ext/pref/email/:kind/:send @com.keepit.controllers.ext.ExtPreferenceController.setEmailNotifyPreference(kind: com.keepit.common.mail.ElectronicMailCategory, send: Boolean)

GET     /ext/contacts/search        @com.keepit.controllers.ext.ExtUserController.searchForContacts(query:Option[String], limit:Option[Int])
POST    /ext/contacts/hide          @com.keepit.controllers.ext.ExtNonUserSearchController.hideEmailFromUser()

GET     /ext/libraries              @com.keepit.controllers.ext.ExtLibraryController.getLibraries()
POST    /ext/libraries              @com.keepit.controllers.ext.ExtLibraryController.createLibrary()
GET     /ext/libraries/:id          @com.keepit.controllers.ext.ExtLibraryController.getLibrary(id: PublicId[Library])
DELETE  /ext/libraries/:id          @com.keepit.controllers.ext.ExtLibraryController.deleteLibrary(id: PublicId[Library])
POST    /ext/libraries/:id/join     @com.keepit.controllers.ext.ExtLibraryController.joinLibrary(id: PublicId[Library])
POST    /ext/libraries/:id/leave    @com.keepit.controllers.ext.ExtLibraryController.leaveLibrary(id: PublicId[Library])
POST    /ext/libraries/:id/bookmarks @com.keepit.controllers.ext.ExtLibraryController.importBrowserBookmarks(id: PublicId[Library])
POST    /ext/libraries/:id/keeps    @com.keepit.controllers.ext.ExtLibraryController.addKeep(id: PublicId[Library])
GET     /ext/libraries/:id/keeps/:k @com.keepit.controllers.ext.ExtLibraryController.getKeep(id: PublicId[Library], k: ExternalId[Keep], is: Option[String] = None)
POST    /ext/libraries/:id/keeps/:k @com.keepit.controllers.ext.ExtLibraryController.updateKeep(id: PublicId[Library], k: ExternalId[Keep])
DELETE  /ext/libraries/:id/keeps/:k @com.keepit.controllers.ext.ExtLibraryController.removeKeep(id: PublicId[Library], k: ExternalId[Keep])
POST    /ext/libraries/:id/keeps/:k/note  @com.keepit.controllers.ext.ExtLibraryController.editKeepNote(id: PublicId[Library], k: ExternalId[Keep])
POST    /ext/libraries/:id/subscription @com.keepit.controllers.ext.ExtLibraryController.setSubscribedToUpdates(id: PublicId[Library], subscribed: Boolean)


POST    /ext/libraries/:id/keeps/:k/tags/:tag    @com.keepit.controllers.ext.ExtLibraryController.tagKeep(id: PublicId[Library], k: ExternalId[Keep], tag: String)
DELETE  /ext/libraries/:id/keeps/:k/tags/:tag    @com.keepit.controllers.ext.ExtLibraryController.untagKeep(id: PublicId[Library], k: ExternalId[Keep], tag: String)
GET     /ext/libraries/:id/keeps/:k/tags/suggest  @com.keepit.controllers.ext.ExtLibraryController.suggestTags(id: PublicId[Library], k: ExternalId[Keep],  q: Option[String] ?= None, n: Int ?= 5)
POST    /ext/libraries/:id/keeps/:k/image/upload @com.keepit.controllers.ext.ExtKeepImageController.uploadKeepImage(id: PublicId[Library], k: ExternalId[Keep])
GET     /ext/libraries/:id/keeps/:k/image/:token @com.keepit.controllers.ext.ExtKeepImageController.checkImageStatus(id: PublicId[Library], k: ExternalId[Keep], token: String)
POST    /ext/libraries/:id/keeps/:k/image @com.keepit.controllers.ext.ExtKeepImageController.changeKeepImage(id: PublicId[Library], k: ExternalId[Keep], is: Option[String] = None)
GET     /ext/libraries/:id/tags/search           @com.keepit.controllers.ext.ExtLibraryController.deprecatedSearchTags(id: PublicId[Library], q: String, n: Option[Int] ?= None)

GET     /ext/guide                  @com.keepit.controllers.ext.ExtUserController.getGuideInfo()

##########################################
# Mobile
##########################################

POST    /m/1/events                         @com.keepit.controllers.tracking.EventProxyController.track()

GET     /m/1/whatismyip                     @com.keepit.controllers.mobile.MobileAuthController.whatIsMyIp()

POST    /m/1/reportData                     @com.keepit.controllers.mobile.MobileUserController.reportData()

GET     /m/1/user/friendsDetails            @com.keepit.controllers.mobile.MobileUserController.friends(page: Int ?= 0, pageSize: Int ?= 1000)
GET     /m/1/user/networks                  @com.keepit.controllers.mobile.MobileUserController.socialNetworkInfo()
POST    /m/1/user/:origin/uploadContacts    @com.keepit.controllers.mobile.MobileUserController.uploadContacts(origin:ABookOriginType)
GET     /m/1/user/abooks                    @com.keepit.controllers.mobile.MobileUserController.abookInfo()
GET     /m/1/user/friends/recommended       @com.keepit.controllers.mobile.MobilePeopleRecommendationController.getFriendRecommendations(offset: Int ?= 0, limit: Int ?= 5)
POST    /m/1/user/friends/:id/hide          @com.keepit.controllers.mobile.MobilePeopleRecommendationController.hideFriendRecommendation(id: ExternalId[User])

POST    /m/1/page/details                   @com.keepit.controllers.mobile.MobilePageController.getPageDetails()
POST    /m/1/page/extensionQuery            @com.keepit.controllers.mobile.MobilePageController.queryExtension(page: Int ?= 0, pageSize: Int ?= 1000)

GET     /m/1/keeps/count                    @com.keepit.controllers.mobile.MobileKeepsController.numKeeps()
POST    /m/1/keeps/add                      @com.keepit.controllers.mobile.MobileKeepsController.keepMultiple()
POST    /m/1/keeps/addWithTags              @com.keepit.controllers.mobile.MobileKeepsController.addKeepWithTags()
GET     /m/1/keeps/all                      @com.keepit.controllers.mobile.MobileKeepsController.allKeepsV1(before: Option[String], after: Option[String], collection: Option[String], helprank: Option[String], count: Int ?= Integer.MAX_VALUE, withPageInfo: Boolean ?= false)
GET     /m/2/keeps/all                      @com.keepit.controllers.mobile.MobileKeepsController.allKeepsV2(before: Option[String], after: Option[String], collection: Option[String], helprank: Option[String], count: Int ?= Integer.MAX_VALUE, withPageInfo: Boolean ?= false)

GET     /m/1/keeps/:id                      @com.keepit.controllers.mobile.MobileKeepsController.getKeepInfoV1(id: ExternalId[Keep], withFullInfo: Boolean ?= false, imageWidth: Option[Int] ?= None, imageHeight: Option[Int] ?= None)
GET     /m/2/keeps/:id                      @com.keepit.controllers.mobile.MobileKeepsController.getKeepInfoV2(id: ExternalId[Keep], withFullInfo: Boolean ?= false, imageWidth: Option[Int] ?= None, imageHeight: Option[Int] ?= None)
POST    /m/1/keeps/:id                      @com.keepit.controllers.mobile.MobileKeepsController.editKeepInfoV1(id: ExternalId[Keep])
POST    /m/2/keeps/:id                      @com.keepit.controllers.mobile.MobileKeepsController.editKeepInfoV2(id: ExternalId[Keep])

POST    /m/1/collections/create             @com.keepit.controllers.mobile.MobileKeepsController.saveCollection()
GET     /m/1/collections/all                @com.keepit.controllers.mobile.MobileKeepsController.allCollections(sort: String ?= "last_kept")
GET     /m/1/user/me                        @com.keepit.controllers.mobile.MobileUserController.currentUser()
POST    /m/1/user/me                        @com.keepit.controllers.mobile.MobileUserController.updateCurrentUser()
POST    /m/1/user/me/name                   @com.keepit.controllers.mobile.MobileUserController.updateName()
POST    /m/1/user/me/biography              @com.keepit.controllers.mobile.MobileUserController.updateBiography()
GET     /m/1/user/prefs                     @com.keepit.controllers.mobile.MobileUserController.getPrefs()
POST    /m/1/user/notifyPrefs               @com.keepit.controllers.mobile.MobilePreferenceController.setNotifyPreferences()
POST    /m/1/user/pic/upload                @com.keepit.controllers.mobile.MobileUserController.uploadBinaryUserPicture()
POST    /m/1/tags/:id/addToKeep             @com.keepit.controllers.mobile.MobileKeepsController.addTag(id: ExternalId[Collection])
POST    /m/1/tags/:id/removeFromKeep        @com.keepit.controllers.mobile.MobileKeepsController.removeTag(id: ExternalId[Collection])
GET     /m/1/tags/suggest                   @com.keepit.controllers.mobile.MobileKeepsController.suggestTags(keepId: Option[String], query: Option[String] ?= None, limit: Int ?= 5)

POST    /m/1/auth/accessTokenSignup/:provider   @com.keepit.controllers.mobile.MobileAuthController.accessTokenSignup(provider)
POST    /m/1/auth/accessTokenLogin/:provider    @com.keepit.controllers.mobile.MobileAuthController.accessTokenLogin(provider)
POST    /m/1/auth/oauth1TokenSignup/:provider   @com.keepit.controllers.mobile.MobileAuthController.oauth1TokenSignup(provider)
POST    /m/1/auth/oauth1TokenLogin/:provider    @com.keepit.controllers.mobile.MobileAuthController.oauth1TokenLogin(provider)
POST    /m/1/auth/log-in                        @com.keepit.controllers.mobile.MobileAuthController.loginWithUserPass(link: String ?= "")
POST    /m/1/auth/upload-binary-image           @com.keepit.controllers.mobile.MobileAuthController.uploadBinaryPicture()
POST    /m/1/auth/upload-multipart-image        @com.keepit.controllers.mobile.MobileAuthController.uploadFormEncodedPicture()
POST    /m/1/auth/sign-up                       @com.keepit.controllers.mobile.MobileAuthController.userPasswordSignup()
POST    /m/1/auth/email-finalize                @com.keepit.controllers.mobile.MobileAuthController.userPassFinalizeAccountAction()
POST    /m/1/auth/social-finalize               @com.keepit.controllers.mobile.MobileAuthController.socialFinalizeAccountAction()

POST    /m/1/social-link/:provider              @com.keepit.controllers.mobile.MobileAuthController.linkSocialNetwork(provider)

POST    /m/1/password/forgot                    @com.keepit.controllers.mobile.MobileAuthController.forgotPassword()
POST    /m/1/password/change                    @com.keepit.controllers.mobile.MobileUserController.changePassword()

POST    /m/1/iphone/version/register            @com.keepit.controllers.mobile.MobileAuthController.registerIPhoneVersion()
POST    /m/1/android/version/register           @com.keepit.controllers.mobile.MobileAuthController.registerAndroidVersion()
POST    /m/1/android/store/params               @com.keepit.controllers.mobile.AndroidAppStoreParamsController.processAppStoreParams()

GET     /m/1/user/connections/all               @com.keepit.controllers.mobile.MobileUserController.queryAll(search: Option[String], network: Option[String], limit: Int ?= 50000000, pictureUrl: Boolean ?= false)

GET     /m/1/contacts/search                    @com.keepit.controllers.mobile.MobileContactsController.search(q: String, n: Int ?= 4)

POST    /m/1/invite                             @com.keepit.controllers.mobile.MobileInviteController.inviteConnection

# Profile Page
GET     /m/1/user/:username/profile             @com.keepit.controllers.mobile.MobileUserProfileController.profile(username)
GET     /m/2/user/:id/profile                   @com.keepit.controllers.mobile.MobileUserProfileController.profileFromUserId(id: ExternalId[User])
GET     /m/1/user/:username/connections         @com.keepit.controllers.mobile.MobileUserProfileController.getProfileConnections(username: Username, limit: Int)
GET     /m/1/user/:username/libraries           @com.keepit.controllers.mobile.MobileUserProfileController.getProfileLibraries(username: Username, page: Int ?= 0, size: Int ?= 12, filter: String ?= "own")
GET     /m/1/user/:username/followers           @com.keepit.controllers.mobile.MobileUserProfileController.getProfileFollowers(username: Username, page: Int ?= 0, size: Int ?= 12)

GET     /m/2/user/:id/libraries                 @com.keepit.controllers.mobile.MobileUserProfileController.getProfileLibrariesV2(id: ExternalId[User], page: Int ?= 0, size: Int ?= 12, filter: LibraryFilter ?= LibraryFilter.OWN, ordering: Option[LibraryOrdering] ?= None, sortDirection: Option[SortDirection] ?= None, starredFirst: Boolean)

POST    /m/1/user/:id/unfriend                  @com.keepit.controllers.mobile.MobileUserController.unfriend(id: ExternalId[User])
POST    /m/1/user/:id/friend                    @com.keepit.controllers.mobile.MobileUserController.friend(id: ExternalId[User])
POST    /m/1/user/:id/ignoreRequest             @com.keepit.controllers.mobile.MobileUserController.ignoreFriendRequest(id: ExternalId[User])
GET     /m/1/user/:id/connections/mutual        @com.keepit.controllers.mobile.MobileMutualUserController.getMutualConnections(id: ExternalId[User], page: Int ?= 0, size: Int ?= 10)
GET     /m/1/user/:id/libraries/mutual          @com.keepit.controllers.mobile.MobileMutualUserController.getMutualLibraries(id: ExternalId[User], page: Int ?= 0, size: Int ?= 10)
GET     /m/1/user/outgoingFriendRequests        @com.keepit.controllers.mobile.MobileUserController.outgoingFriendRequests
GET     /m/1/user/incomingFriendRequests        @com.keepit.controllers.mobile.MobileUserController.incomingFriendRequests
POST    /m/1/user/delighted/answer              @com.keepit.controllers.mobile.MobileUserController.postDelightedAnswer()
POST    /m/1/user/delighted/cancel              @com.keepit.controllers.mobile.MobileUserController.cancelDelightedSurvey()
GET     /m/1/user/$id<[0-9a-f-]{36}> 			@com.keepit.controllers.mobile.MobileUserController.basicUserInfo(id: ExternalId[User], friendCount: Boolean ?= false)
POST    /m/1/user/:id/include                   @com.keepit.controllers.mobile.MobileUserController.includeFriend(id: ExternalId[User])
POST    /m/1/user/:id/exclude                   @com.keepit.controllers.mobile.MobileUserController.excludeFriend(id: ExternalId[User])
GET     /m/1/user/settings                      @com.keepit.controllers.mobile.MobileUserController.getSettings()
POST    /m/1/user/settings                      @com.keepit.controllers.mobile.MobileUserController.setSettings()
GET     /m/1/user/personas                      @com.keepit.controllers.mobile.MobileUserPersonaController.getAllPersonas()
POST    /m/1/user/personas                      @com.keepit.controllers.mobile.MobileUserPersonaController.selectPersonas()

POST    /m/1/attribution/appsflyer              @com.keepit.controllers.mobile.MobileUserController.setAppsflyerAttribution()

POST    /m/1/disconnect/:provider               @com.keepit.controllers.mobile.MobileUserController.disconnect(provider)

GET     /m/2/recos/top                          @com.keepit.controllers.mobile.MobileRecommendationsController.topRecosV2(recency: Float, more: Boolean ?= false)
GET     /m/3/recos/top                          @com.keepit.controllers.mobile.MobileRecommendationsController.topRecosV3(recency: Float, uriContext: Option[String] ?= None, libContext: Option[String] ?= None, uctx: Option[String] ?= None, lctx: Option[String] ?= None)
POST    /m/3/recos/top                          @com.keepit.controllers.mobile.MobileRecommendationsController.topRecosV3Post()
GET     /m/1/recos/public                       @com.keepit.controllers.mobile.MobileRecommendationsController.topPublicRecos()
POST    /m/1/recos/trash                        @com.keepit.controllers.mobile.MobileRecommendationsController.trash(id: ExternalId[NormalizedURI])
POST    /m/1/recos/feedback                     @com.keepit.controllers.website.RecommendationsController.updateUriRecommendationFeedback(id: ExternalId[NormalizedURI])
GET     /m/1/recos/keepUpdates                  @com.keepit.controllers.mobile.MobileRecommendationsController.keepUpdates(limit: Int, beforeId: Option[String], afterId: Option[String])

POST    /m/1/feed                               @com.keepit.controllers.mobile.MobileRecommendationsController.feedV1Post()


GET     /m/1/users/:handle/libraries/:slug     @com.keepit.controllers.mobile.MobileLibraryController.getLibraryByPathV1(handle: Handle, slug: LibrarySlug, is: Option[String] ?= None)
GET     /m/2/users/:handle/libraries/:slug     @com.keepit.controllers.mobile.MobileLibraryController.getLibraryByPathV2(handle: Handle, slug: LibrarySlug, is: Option[String] ?= None)
POST    /m/1/libraries/add                      @com.keepit.controllers.mobile.MobileLibraryController.createLibrary()
POST    /m/1/libraries/:id/modify               @com.keepit.controllers.mobile.MobileLibraryController.modifyLibrary(id: PublicId[Library])
POST    /m/1/libraries/:id/delete               @com.keepit.controllers.mobile.MobileLibraryController.deleteLibrary(id: PublicId[Library])
GET     /m/1/libraries                          @com.keepit.controllers.mobile.MobileLibraryController.getLibrarySummariesByUser()
POST    /m/1/libraries                          @com.keepit.controllers.mobile.MobileLibraryController.getWriteableLibrariesWithUrlV1()
POST    /m/2/libraries                          @com.keepit.controllers.mobile.MobileLibraryController.getWriteableLibrariesWithUrlV2()
GET     /m/1/libraries/:id                      @com.keepit.controllers.mobile.MobileLibraryController.getLibraryByIdV1(id: PublicId[Library], is: Option[String] ?= None)
GET     /m/2/libraries/:id                      @com.keepit.controllers.mobile.MobileLibraryController.getLibraryByIdV2(id: PublicId[Library], is: Option[String] ?= None)
POST    /m/1/libraries/:id/join                 @com.keepit.controllers.mobile.MobileLibraryController.joinLibrary(id: PublicId[Library])
POST    /m/1/libraries/:id/decline              @com.keepit.controllers.mobile.MobileLibraryController.declineLibrary(id: PublicId[Library])
POST    /m/1/libraries/:id/leave                @com.keepit.controllers.mobile.MobileLibraryController.leaveLibrary(id: PublicId[Library])
GET     /m/1/libraries/:id/keeps                @com.keepit.controllers.mobile.MobileLibraryController.getKeepsV1(id: PublicId[Library], offset: Int ?= 0, limit: Int ?= 10, imageWidth: Option[Int] ?= None, imageHeight: Option[Int] ?= None)
GET     /m/2/libraries/:id/keeps                @com.keepit.controllers.mobile.MobileLibraryController.getKeepsV2(id: PublicId[Library], offset: Int ?= 0, limit: Int ?= 10, imageWidth: Option[Int] ?= None, imageHeight: Option[Int] ?= None)
POST    /m/1/libraries/:id/keeps                @com.keepit.controllers.mobile.MobileLibraryController.keepToLibraryV1(id: PublicId[Library])
POST    /m/2/libraries/:id/keeps                @com.keepit.controllers.mobile.MobileLibraryController.keepToLibraryV2(id: PublicId[Library])
DELETE  /m/1/libraries/:id/keeps/:kId           @com.keepit.controllers.mobile.MobileLibraryController.unkeepFromLibrary(id: PublicId[Library], kId: ExternalId[Keep])
DELETE  /m/1/libraries/:id/invite               @com.keepit.controllers.mobile.MobileLibraryController.revokeLibraryInvitation(id: PublicId[Library])
POST    /m/1/libraries/:id/invite               @com.keepit.controllers.mobile.MobileLibraryController.inviteUsersToLibrary(id: PublicId[Library])
POST    /m/1/libraries/:id/invite/link          @com.keepit.controllers.mobile.MobileLibraryController.createAnonymousInviteToLibrary(id: PublicId[Library])
# ↓↓↓ deprecated, do not use anymore ↓↓↓
GET     /m/1/libraries/:id/inviteInfo           @com.keepit.controllers.website.InviteController.getLibraryInviteInfo(id: PublicId[Library])
POST    /m/1/libraries/:id/subscription @com.keepit.controllers.mobile.MobileLibraryController.setSubscribedToUpdates(id: PublicId[Library], subscribed: Boolean)


GET     /m/1/libraries/:id/members              @com.keepit.controllers.mobile.MobileLibraryController.getLibraryMembersV1(id: PublicId[Library], offset: Int ?= 0, limit: Int ?= 20)
GET     /m/2/libraries/:id/members              @com.keepit.controllers.mobile.MobileLibraryController.getLibraryMembersV2(id: PublicId[Library], offset: Int ?= 0, limit: Int ?= 20)
GET     /m/1/libraries/:id/members/suggest      @com.keepit.controllers.mobile.MobileLibraryController.suggestMembers(id: PublicId[Library], q: Option[String] ?= None, n: Int ?= 5)
POST    /m/1/libraries/:id/members/:uId/access  @com.keepit.controllers.mobile.MobileLibraryController.updateLibraryMembership(id: PublicId[Library], uId: ExternalId[User])
POST    /m/1/libraries/recos/feedback      @com.keepit.controllers.website.LibraryRecommendationsController.updateLibraryRecommendationFeedback(id: PublicId[Library])

POST    /m/1/content/flagUrl                @com.keepit.controllers.mobile.MobileUriController.flagContent()
GET     /m/1/inviteInfo                     @com.keepit.controllers.website.InviteController.getGeneralInviteInfo()

GET     /m/1/organizations/:id                           @com.keepit.controllers.mobile.MobileOrganizationController.getOrganization(id: PublicId[Organization])
GET     /m/1/user/:id/organizations                      @com.keepit.controllers.mobile.MobileOrganizationController.getOrganizationsForUser(id: ExternalId[User])
POST    /m/1/organizations/create                        @com.keepit.controllers.mobile.MobileOrganizationController.createOrganization()
POST    /m/1/organizations/:id/modify                    @com.keepit.controllers.mobile.MobileOrganizationController.modifyOrganization(id: PublicId[Organization])
DELETE  /m/1/organizations/:id/delete                    @com.keepit.controllers.mobile.MobileOrganizationController.deleteOrganization(id: PublicId[Organization])
GET     /m/1/organizations/:id/members                   @com.keepit.controllers.mobile.MobileOrganizationMembershipController.getMembers(id: PublicId[Organization], offset: Int ?= 0, limit: Int ?= 20)
POST    /m/1/organizations/:id/members/invite            @com.keepit.controllers.mobile.MobileOrganizationInviteController.inviteUsers(id: PublicId[Organization])
POST    /m/1/organizations/:id/members/invites/accept    @com.keepit.controllers.mobile.MobileOrganizationInviteController.acceptInvitation(id: PublicId[Organization], authToken: String)
POST    /m/1/organizations/:id/members/invites/decline   @com.keepit.controllers.mobile.MobileOrganizationInviteController.declineInvitation(id: PublicId[Organization])
POST    /m/1/organizations/:id/members/invites/link      @com.keepit.controllers.mobile.MobileOrganizationInviteController.createAnonymousInviteToOrganization(id: PublicId[Organization])
POST    /m/1/organizations/:id/members/modify            @com.keepit.controllers.mobile.MobileOrganizationMembershipController.modifyMembers(id: PublicId[Organization])
POST    /m/1/organizations/:id/members/remove            @com.keepit.controllers.mobile.MobileOrganizationMembershipController.removeMembers(id: PublicId[Organization])

##########################################
# Website
##########################################

GET     /                           @com.keepit.controllers.website.HomeController.home
GET     /robots.txt                 @com.keepit.controllers.website.HomeController.robots
GET     /google25ae05cb8bf5b064.html @com.keepit.controllers.website.HomeController.googleWebmasterToolsSiteVerification
GET     /blog                       @com.keepit.controllers.website.HomeController.moved(uri = "http://blog.kifi.com")
GET     /blog/                      @com.keepit.controllers.website.HomeController.moved(uri = "http://blog.kifi.com")
GET     /about                      @com.keepit.controllers.website.HomeController.route(path = "about")
GET     /about.html                 @com.keepit.controllers.website.HomeController.moved(uri = "/about")
GET     /about/                     @com.keepit.controllers.website.HomeController.moved(uri = "/about")
GET     /about/mission              @com.keepit.controllers.website.HomeController.moved(uri = "/about")
GET     /about/mission.html         @com.keepit.controllers.website.HomeController.moved(uri = "/about")
GET     /about/culture              @com.keepit.controllers.website.HomeController.moved(uri = "/about")
GET     /about/investors            @com.keepit.controllers.website.HomeController.moved(uri = "/about")
GET     /about/team                 @com.keepit.controllers.website.HomeController.route(path = "about/team")
GET     /about/team.html            @com.keepit.controllers.website.HomeController.moved(uri  = "about/team")
GET     /about/join_us              @com.keepit.controllers.website.HomeController.route(path = "about/join_us")
GET     /about/join_us.html         @com.keepit.controllers.website.HomeController.moved(uri = "/about/join_us")
GET     /about/user_feedback        @com.keepit.controllers.website.HomeController.route(path = "about/user_feedback")
GET     /how_it_works               @com.keepit.controllers.website.HomeController.route(path = "how_it_works")
GET     /teams                      @com.keepit.controllers.website.HomeController.route(path = "teams")
GET     /teams-confirmation         @com.keepit.controllers.website.HomeController.route(path = "teams-confirmation")
GET     /contact                    @com.keepit.controllers.website.HomeController.route(path = "contact")
GET     /install                    @com.keepit.controllers.website.HomeController.install
GET     /getting-started            @com.keepit.controllers.website.HomeController.gettingStarted
GET     /terms                      @com.keepit.controllers.website.HomeController.route(path = "terms")
GET     /privacy                    @com.keepit.controllers.website.HomeController.route(path = "privacy")
GET     /parenting                  @com.keepit.controllers.website.HomeController.route(path = "parenting")
GET     /home                       @com.keepit.controllers.website.HomeController.route(path = "home")
GET     /iphone                     @com.keepit.controllers.website.HomeController.iPhoneAppStoreRedirect
GET     /unsupported                @com.keepit.controllers.website.HomeController.unsupported
GET     /libraries/featured         @com.keepit.controllers.website.HomeController.route(path = "libraries/featured")

POST    /invite                     @com.keepit.controllers.website.InviteController.inviteConnection
GET     /invite/:id                 @com.keepit.controllers.website.InviteController.acceptInvite(id: ExternalId[Invitation])
GET     /invite/confirm/:id         @com.keepit.controllers.website.InviteController.confirmInvite(id:ExternalId[Invitation], source: String, error_msg: Option[String], error_code: Option[Int])

GET     /feedback                   @com.keepit.controllers.website.FeedbackController.feedback
GET     /feedback/form              @com.keepit.controllers.website.FeedbackController.feedbackForm

POST    /waitlist                   @com.keepit.controllers.website.FeatureWaitlistController.waitList
POST    /friends/invite/refresh     @com.keepit.controllers.website.InviteController.refreshAllSocialInfo

GET     /get-the-kifi-extension-on-your-iphone @com.keepit.controllers.website.HomeController.getKifiExtensionIPhone(s: String ?= "the other one is wrong")
GET     /get-the-kifi-extension-on-you-iphone @com.keepit.controllers.website.HomeController.getKifiExtensionIPhone(s: String ?= "this is wrong")

# This should match the output format of S3ImageConfig#keyByExternalId
GET     /users/:id/pics/:size/0.jpg @com.keepit.controllers.assets.UserPictureController.get(size: Int, id: ExternalId[User])
GET     /users/:id/pics/:size/:name @com.keepit.controllers.assets.UserPictureController.getPic(size: String, id: ExternalId[User], name: String)

GET     /default-pic/:name          @com.keepit.controllers.assets.UserPictureController.hackyRedirectForiOSv3(name: String)

##########################################
# Feeds (RSS)
##########################################
GET     /feeds/libraries/top        @com.keepit.controllers.website.FeedController.getTopLibraries()
GET     /feeds/libraries/new        @com.keepit.controllers.website.FeedController.getNewLibraries()

##########################################
# Web API
##########################################

POST    /site/events                @com.keepit.controllers.tracking.EventProxyController.track()

GET     /assets/sitemap.xml                     @com.keepit.controllers.website.SiteMapController.librariesSitemapLegacy()
GET     /assets/sitemap-libraries-0.xml         @com.keepit.controllers.website.SiteMapController.librariesSitemap()
GET     /assets/sitemap-users-0.xml             @com.keepit.controllers.website.SiteMapController.usersSitemap()

GET     /site/keeps/all             @com.keepit.controllers.website.KeepsController.allKeeps(before: Option[String], after: Option[String], collection: Option[String], helprank: Option[String], count: Int ?= Integer.MAX_VALUE, withPageInfo: Boolean ?= false)
GET     /site/keeps/count           @com.keepit.controllers.website.KeepsController.numKeeps()
GET     /site/keeps/export          @com.keepit.controllers.website.KeepsController.exportKeeps()
GET     /site/keeps/:id             @com.keepit.controllers.website.KeepsController.getKeepInfo(id: ExternalId[Keep], withFullInfo: Boolean ?= false)
#### Deprecated: Used by Android now, should be dropped by Nov 1, 2014
POST    /site/keeps/screenshot      @com.keepit.controllers.website.KeepsController.getScreenshotUrl()
#### Deprecated: Used by Android and iOS now, should be dropped by Nov 1, 2014 when both will use the new /m/1/eliza/notifications endpoint

POST    /site/keeps/tag             @com.keepit.controllers.website.KeepsController.tagKeepBulk()
POST    /site/keeps/untag           @com.keepit.controllers.website.KeepsController.untagKeepBulk()

POST    /site/tags/:tag             @com.keepit.controllers.website.KeepsController.tagKeeps(tag: String)

GET     /site/collections/all       @com.keepit.controllers.website.KeepsController.allCollections(sort: String ?= "last_kept")
GET     /site/collections/page      @com.keepit.controllers.website.KeepsController.page(sort: String ?= "used", offset : Int ?= 0, pageSize: Int ?= 0)
POST    /site/collections/ordering  @com.keepit.controllers.website.KeepsController.updateCollectionOrdering()
POST    /site/collections/reorderTag  @com.keepit.controllers.website.KeepsController.updateCollectionIndexOrdering()
POST    /site/collections/create    @com.keepit.controllers.website.KeepsController.saveCollection()
POST    /site/collections/:id/delete @com.keepit.controllers.website.KeepsController.deleteCollection(id: ExternalId[Collection])
POST    /site/collections/:id/undelete @com.keepit.controllers.website.KeepsController.undeleteCollection(id: ExternalId[Collection])
POST    /site/collections/:id/removeKeeps @com.keepit.controllers.website.KeepsController.removeKeepsFromCollection(id: ExternalId[Collection])
POST    /site/collections/:id/addKeeps @com.keepit.controllers.website.KeepsController.keepToCollection(id: ExternalId[Collection])
GET     /site/collections/search    @com.keepit.controllers.website.KeepsController.searchUserTags(query: String, limit: Option[Int] = None)

<<<<<<< HEAD
GET     /site/users/:handle/libraries/:slug    @com.keepit.controllers.website.LibraryController.getLibraryByHandleAndSlug(handle: Handle, slug: LibrarySlug, authToken: Option[String] ?= None)
POST    /site/users/:userStr/libraries/:slug/auth    @com.keepit.controllers.website.LibraryController.authToLibrary(userStr: String, slug: String, authToken: Option[String])
=======
#### Deprecated: use /site/user-or-org/:handle/libraries/:slug
GET     /site/users/:userStr/libraries/:slug    @com.keepit.controllers.website.LibraryController.getLibraryByPath(userStr:String, slug: String, showPublishedLibraries: Boolean ?= false, is: Option[String] ?= None, authToken: Option[String] ?= None)
>>>>>>> 58a3e7d4

# Profile pages
GET     /site/user/:name/profile    @com.keepit.controllers.website.UserProfileController.getProfile(name: Username)
GET     /site/user/:name/libraries  @com.keepit.controllers.website.UserProfileController.getProfileLibraries(name: Username, page: Int ?= 0, size: Int ?= 12, filter: String ?= "own")
GET     /site/users/:name/connections @com.keepit.controllers.website.UserProfileController.getProfileConnections(name: Username, n: Int ?= 12)
GET     /site/users/:name/followers  @com.keepit.controllers.website.UserProfileController.getProfileFollowers(name: Username, n: Int ?= 12)
GET     /site/users/:ids            @com.keepit.controllers.website.UserProfileController.getProfileUsers(ids)
GET     /site/users/:id/connections/mutual @com.keepit.controllers.website.UserProfileController.getMutualConnections(id: ExternalId[User])
GET     /site/users/:id/libraries/mutual  @com.keepit.controllers.website.UserProfileController.getMutualLibraries(id: ExternalId[User], page: Int ?= 0, size: Int ?= 12)

GET     /site/libraries             @com.keepit.controllers.website.LibraryController.getLibrarySummariesByUser()
POST    /site/libraries/add         @com.keepit.controllers.website.LibraryController.addLibrary()
POST    /site/libraries/copy        @com.keepit.controllers.website.LibraryController.copyKeeps()
POST    /site/libraries/move        @com.keepit.controllers.website.LibraryController.moveKeeps()

GET     /site/libraries/marketing-suggestions   @com.keepit.controllers.website.LibraryController.marketingSiteSuggestedLibraries()

GET     /site/libraries/:id         @com.keepit.controllers.website.LibraryController.getLibraryById(id: PublicId[Library], showPublishedLibraries: Boolean ?= false, is: Option[String] ?= None)
GET     /site/libraries/:id/summary         @com.keepit.controllers.website.LibraryController.getLibrarySummaryById(id: PublicId[Library])
POST    /site/libraries/:id/modify  @com.keepit.controllers.website.LibraryController.modifyLibrary(id: PublicId[Library])
POST    /site/libraries/:id/delete  @com.keepit.controllers.website.LibraryController.removeLibrary(id: PublicId[Library])
POST    /site/libraries/:id/invite  @com.keepit.controllers.website.LibraryController.inviteUsersToLibrary(id: PublicId[Library])
DELETE  /site/libraries/:id/invite  @com.keepit.controllers.website.LibraryController.revokeLibraryInvitation(id: PublicId[Library])
POST    /site/libraries/:id/join    @com.keepit.controllers.website.LibraryController.joinLibrary(id: PublicId[Library], authToken: Option[String] ?= None, subscribed: Option[Boolean] ?= None)
POST    /site/libraries/:id/decline @com.keepit.controllers.website.LibraryController.declineLibrary(id: PublicId[Library])
POST    /site/libraries/:id/leave   @com.keepit.controllers.website.LibraryController.leaveLibrary(id: PublicId[Library])
POST    /site/libraries/:id/subscription @com.keepit.controllers.website.LibraryController.setSubscribedToUpdates(id: PublicId[Library], subscribed: Boolean)

GET     /site/libraries/:id/keeps   @com.keepit.controllers.website.LibraryController.getKeeps(id: PublicId[Library], offset: Int ?= 0, limit: Int ?= 10, showPublishedLibraries: Boolean ?= false)
POST    /site/libraries/:id/keeps   @com.keepit.controllers.website.LibraryController.addKeeps(id: PublicId[Library])
POST    /site/libraries/:id/keeps/delete   @com.keepit.controllers.website.LibraryController.removeKeeps(id: PublicId[Library])
DELETE  /site/libraries/:id/keeps/:k   @com.keepit.controllers.website.LibraryController.removeKeep(id: PublicId[Library], k: ExternalId[Keep])
GET     /site/libraries/:id/keeps/:k/tags/suggest  @com.keepit.controllers.website.LibraryController.suggestTags(id: PublicId[Library], k: ExternalId[Keep], q: Option[String] ?= None, n: Int ?= 5)
GET     /site/libraries/:id/tags/suggest  @com.keepit.controllers.website.LibraryController.suggestTagsSimple(id: PublicId[Library], n: Int ?= 5)
POST    /site/libraries/:id/keeps/:k/update       @com.keepit.controllers.website.LibraryController.updateKeep(id:PublicId[Library], k: ExternalId[Keep])
POST    /site/libraries/:id/keeps/:k/tags/:tag    @com.keepit.controllers.website.LibraryController.tagKeep(id: PublicId[Library], k: ExternalId[Keep], tag: String)
DELETE  /site/libraries/:id/keeps/:k/tags/:tag    @com.keepit.controllers.website.LibraryController.untagKeep(id: PublicId[Library], k: ExternalId[Keep], tag: String)
POST    /site/libraries/:id/keeps/:k/note         @com.keepit.controllers.website.LibraryController.editKeepNote(id: PublicId[Library], k: ExternalId[Keep])

GET     /site/libraries/:id/related                @com.keepit.controllers.website.LibraryController.relatedLibraries(id: PublicId[Library])

GET     /site/libraries/:id/members               @com.keepit.controllers.website.LibraryController.getLibraryMembers(id: PublicId[Library], offset: Int ?= 0, limit: Int ?= 10)
GET     /site/libraries/:id/members/suggest       @com.keepit.controllers.website.LibraryController.suggestMembers(id: PublicId[Library], q: Option[String] ?= None, n: Int ?= 5)
POST    /site/libraries/:id/members/:uId/access   @com.keepit.controllers.website.LibraryController.updateLibraryMembership(id: PublicId[Library], uId: ExternalId[User])

POST    /site/libraries/:id/importTag   @com.keepit.controllers.website.LibraryController.copyKeepsFromCollectionToLibrary(id: PublicId[Library], tag: String)
POST    /site/libraries/:id/moveTag     @com.keepit.controllers.website.LibraryController.moveKeepsFromCollectionToLibrary(id: PublicId[Library], tag: String)
POST    /site/libraries/:id/import-file  @com.keepit.controllers.website.BookmarkImporter.importFileToLibrary(id: PublicId[Library])

POST    /site/libraries/:id/image/upload    @com.keepit.controllers.website.LibraryImageController.uploadLibraryImage(id: PublicId[Library], is: Option[String] ?= None, x: Option[Int] ?= None, y: Option[Int] ?= None)
POST    /site/libraries/:id/image/position  @com.keepit.controllers.website.LibraryImageController.positionLibraryImage(id: PublicId[Library])
DELETE  /site/libraries/:id/image           @com.keepit.controllers.website.LibraryImageController.removeLibraryImage(id: PublicId[Library])
GET     /site/libraries/:ids/images         @com.keepit.controllers.website.LibraryImageController.getLibraryImages(ids: String, is: Option[String] ?= None)

GET     /site/libraries/recos/top           @com.keepit.controllers.website.LibraryRecommendationsController.topLibRecos()
POST    /site/libraries/recos/feedback      @com.keepit.controllers.website.LibraryRecommendationsController.updateLibraryRecommendationFeedback(id: PublicId[Library])

GET     /site/recos/topV2           @com.keepit.controllers.website.RecommendationsController.topRecosV2(recency: Float, uriContext: Option[String] ?= None, libContext: Option[String] ?= None, trackLibDelivery: Boolean ?= true)
GET     /site/recos/public          @com.keepit.controllers.website.RecommendationsController.topPublicRecos()
POST    /site/recos/feedback        @com.keepit.controllers.website.RecommendationsController.updateUriRecommendationFeedback(id: ExternalId[NormalizedURI])

GET     /site/user/me               @com.keepit.controllers.website.UserController.currentUser()
POST    /site/user/me               @com.keepit.controllers.website.UserController.updateCurrentUser()
POST    /site/user/me/username      @com.keepit.controllers.website.UserController.updateUsername()
POST    /site/user/me/name          @com.keepit.controllers.website.UserController.updateName()
POST    /site/user/me/biography     @com.keepit.controllers.website.UserController.updateBiography()
POST    /site/user/me/email        @com.keepit.controllers.website.UserController.addEmail()
PUT     /site/user/me/email        @com.keepit.controllers.website.UserController.changePrimaryEmail()
DELETE  /site/user/me/email        @com.keepit.controllers.website.UserController.removeEmail()
GET     /site/user/email            @com.keepit.controllers.website.UserController.getEmailInfo(email: EmailAddress)
POST    /site/user/password         @com.keepit.controllers.website.UserController.changePassword()
GET     /site/user/inviteCounts     @com.keepit.controllers.website.UserController.getInviteCounts()
POST    /site/user/needMoreInvites  @com.keepit.controllers.website.UserController.needMoreInvites()
GET     /site/user/import-status    @com.keepit.controllers.website.UserController.importStatus()
GET     /site/user/networks         @com.keepit.controllers.website.UserController.socialNetworkInfo()
GET     /site/user/abooks           @com.keepit.controllers.website.UserController.abookInfo()
GET     /site/user/settings         @com.keepit.controllers.website.UserController.getSettings()
POST    /site/user/settings         @com.keepit.controllers.website.UserController.setSettings()

GET     /site/user/personas             @com.keepit.controllers.website.UserPersonaController.getAllPersonas()
POST    /site/user/personas              @com.keepit.controllers.website.UserPersonaController.selectPersonas()
POST    /site/user/personas/:name        @com.keepit.controllers.website.UserPersonaController.addPersona(name: String)
DELETE  /site/user/personas/:name        @com.keepit.controllers.website.UserPersonaController.removePersona(name: String)

# regex below prevents route from usurping requests intended for other routes, like /site/user/friends
GET     /site/user/$id<[0-9a-f-]{36}> @com.keepit.controllers.website.UserController.basicUserInfo(id: ExternalId[User], friendCount: Boolean ?= false)
GET     /site/user/:id/networks     @com.keepit.controllers.website.UserController.friendNetworkInfo(id: ExternalId[User])
POST    /site/user/:id/unfriend     @com.keepit.controllers.website.UserController.unfriend(id: ExternalId[User])
POST    /site/user/:id/friend       @com.keepit.controllers.website.UserController.friend(id: ExternalId[User])
POST    /site/user/:id/ignoreRequest @com.keepit.controllers.website.UserController.ignoreFriendRequest(id: ExternalId[User])
POST    /site/user/:id/cancelRequest @com.keepit.controllers.website.UserController.cancelFriendRequest(id: ExternalId[User])
POST    /site/user/:id/exclude      @com.keepit.controllers.website.UserController.excludeFriend(id: ExternalId[User])
POST    /site/user/:id/include      @com.keepit.controllers.website.UserController.includeFriend(id: ExternalId[User])
GET     /site/user/outgoingFriendRequests @com.keepit.controllers.website.UserController.outgoingFriendRequests
GET     /site/user/incomingFriendRequests @com.keepit.controllers.website.UserController.incomingFriendRequests

GET     /site/user/friends          @com.keepit.controllers.website.UserController.friends(page: Int ?= 0, pageSize: Int ?= 1000)
GET     /site/user/friends/recommended   @com.keepit.controllers.website.PeopleRecommendationController.getFriendRecommendations(offset: Int ?= 0, limit: Int ?= 5)
GET     /site/user/friends/recommended/cards @com.keepit.controllers.website.UserProfileController.getFriendRecommendations(n: Int ?= 12, ids: Int ?= 12)
GET     /site/user/invite/recommended    @com.keepit.controllers.website.PeopleRecommendationController.getInviteRecommendations(offset: Int ?= 0, limit: Int ?= 5)
POST    /site/user/invite/hide           @com.keepit.controllers.website.PeopleRecommendationController.hideInviteRecommendation()
POST    /site/user/:id/hide              @com.keepit.controllers.website.PeopleRecommendationController.hideFriendRecommendation(id: ExternalId[User])

POST    /site/user/invite           @com.keepit.controllers.website.InviteController.inviteV2()
POST    /site/user/delighted/answer @com.keepit.controllers.website.UserController.postDelightedAnswer()
POST    /site/user/delighted/cancel @com.keepit.controllers.website.UserController.cancelDelightedSurvey()
POST    /site/user/close            @com.keepit.controllers.website.UserController.closeAccount()

GET     /site/user/connections/all/search    @com.keepit.controllers.website.TypeaheadController.searchWithInviteStatus(query:Option[String], limit:Option[Int], pictureUrl:Boolean ?= true, dedupEmail:Boolean ?= true)
GET     /site/user/contacts/search  @com.keepit.controllers.website.TypeaheadController.searchForContacts(query:Option[String], limit:Option[Int])

GET     /site/user/prefs            @com.keepit.controllers.website.UserController.getPrefs()
POST    /site/user/prefs            @com.keepit.controllers.website.UserController.savePrefs()
POST    /site/user/pic/upload       @com.keepit.controllers.website.UserController.uploadBinaryUserPicture()
POST    /site/user/pic              @com.keepit.controllers.website.UserController.setUserPicture()
POST    /site/user/resend-verification @com.keepit.controllers.website.UserController.resendVerificationEmail(email: EmailAddress)

GET     /site/keeps/global/count    @com.keepit.controllers.website.HomeController.getKeepsCount
POST    /site/sms                   @com.keepit.controllers.website.HomeController.sendSmsToGetKifi()

GET           /site/organizations/:id                           @com.keepit.controllers.website.OrganizationController.getOrganization(id: PublicId[Organization])
GET           /site/user/:id/organizations                      @com.keepit.controllers.website.OrganizationController.getOrganizationsForUser(id: ExternalId[User])
POST          /site/organizations/create                        @com.keepit.controllers.website.OrganizationController.createOrganization()
POST          /site/organizations/:id/modify                    @com.keepit.controllers.website.OrganizationController.modifyOrganization(id: PublicId[Organization])
POST          /site/organizations/:id/transfer                  @com.keepit.controllers.website.OrganizationController.transferOrganization(id: PublicId[Organization])
DELETE        /site/organizations/:id/delete                    @com.keepit.controllers.website.OrganizationController.deleteOrganization(id: PublicId[Organization])
GET           /site/organizations/:id/members                   @com.keepit.controllers.website.OrganizationMembershipController.getMembers(id: PublicId[Organization], offset: Int ?= 0, limit: Int ?= 20)
POST          /site/organizations/:id/members/invite            @com.keepit.controllers.website.OrganizationInviteController.inviteUsers(id: PublicId[Organization])
POST          /site/organizations/:id/members/invites/cancel    @com.keepit.controllers.website.OrganizationInviteController.cancelInvites(id: PublicId[Organization])
POST          /site/organizations/:id/members/invites/accept    @com.keepit.controllers.website.OrganizationInviteController.acceptInvitation(id: PublicId[Organization], authToken: String)
POST          /site/organizations/:id/members/invites/decline   @com.keepit.controllers.website.OrganizationInviteController.declineInvitation(id: PublicId[Organization])
POST          /site/organizations/:id/members/invites/link      @com.keepit.controllers.website.OrganizationInviteController.createAnonymousInviteToOrganization(id: PublicId[Organization])
POST          /site/organizations/:id/members/modify            @com.keepit.controllers.website.OrganizationMembershipController.modifyMembers(id: PublicId[Organization])
POST          /site/organizations/:id/members/remove            @com.keepit.controllers.website.OrganizationMembershipController.removeMembers(id: PublicId[Organization])
GET           /site/organizations/:id/libraries                 @com.keepit.controllers.website.OrganizationController.getOrganizationLibraries(id: PublicId[Organization], offset: Int ?= 0, limit: Int ?= 20)


GET           /site/user-or-org/:handle                   @com.keepit.controllers.website.UserOrOrganizationController.getByHandle(handle: Handle)
<<<<<<< HEAD
GET           /site/user-or-org/:handle/libraries         @com.keepit.controllers.website.UserOrOrganizationController.getLibrariesByHandle(handle: Handle, page: Int ?= 0, size: Int ?= 12, filter: String ?= "own")
GET           /site/user-or-org/:handle/libraries/:slug   @com.keepit.controllers.website.LibraryController.getLibraryByHandleAndSlug(handle: Handle, slug: LibrarySlug, authToken: Option[String] ?= None)
=======
>>>>>>> 58a3e7d4

##########################################
# Email-Link API
##########################################

GET     /r/$token<[0-9a-f-]{36}>    @com.keepit.controllers.email.EmailDeepLinkController.handle(token: String)
GET     /mr/:token                  @com.keepit.controllers.email.EmailDeepLinkController.handleMobile(token: String)
GET     /ir/:token                  @com.keepit.controllers.email.EmailDeepLinkController.handleIPhoneTempForDev(token: String)

GET     /r/e/1/recos/view             @com.keepit.controllers.email.EmailRecosController.viewReco(id: ExternalId[NormalizedURI])
GET     /r/e/1/recos/keep             @com.keepit.controllers.email.EmailRecosController.keepReco(id: ExternalId[NormalizedURI])
GET     /r/e/1/recos/send           @com.keepit.controllers.email.EmailRecosController.sendReco(id: ExternalId[NormalizedURI])

##########################################
# External Services API
##########################################
POST    /api/sendgrid/webhook       @com.keepit.controllers.api.SendgridController.parseEvent()
GET     /api/desk/isLoggedIn        @com.keepit.controllers.api.DeskController.isLoggedIn

##########################################
# Routes for testing purposes only
##########################################

GET     /test/me                    @com.keepit.controllers.testing.ForTestingOnlyController.me

##########################################
# Admin
##########################################

GET     /admin                      @com.keepit.controllers.admin.AdminDashboardController.index
GET     /admin/graphs/users.json    @com.keepit.controllers.admin.AdminDashboardController.usersByDate
GET     /admin/engineering/overview @com.keepit.controllers.admin.AdminEngineeringDashboardController.overview
GET     /admin/engineering/seyren   @com.keepit.controllers.admin.AdminEngineeringDashboardController.seyren

GET     /admin/abooks               @com.keepit.controllers.admin.ABookAdminController.allABooksView
GET     /admin/abooks/page/:page    @com.keepit.controllers.admin.ABookAdminController.abooksView(page:Int)

GET     /admin/whoKeptMyKeep        @com.keepit.controllers.admin.AdminBookmarksController.whoKeptMyKeeps()
GET     /admin/bookmarks/page/:page @com.keepit.controllers.admin.AdminBookmarksController.bookmarksView(page: Int)
GET     /admin/bookmarks/edit       @com.keepit.controllers.admin.AdminBookmarksController.edit(id: Id[Keep])
GET     /admin/bookmarks/editWithUri @com.keepit.controllers.admin.AdminBookmarksController.editFirstBookmarkForUri(id: Id[NormalizedURI])
POST    /admin/uri/disable/:id      @com.keepit.controllers.admin.AdminBookmarksController.disableUrl(id: Id[NormalizedURI])
POST    /admin/bookmarks/update     @com.keepit.controllers.admin.AdminBookmarksController.updateBookmarks
POST    /admin/bookmarks/delete     @com.keepit.controllers.admin.AdminBookmarksController.delete(id: Id[Keep])
POST    /admin/bookmarks/inactive   @com.keepit.controllers.admin.AdminBookmarksController.inactive(id: Id[Keep])
POST    /admin/bookmarks/special    @com.keepit.controllers.admin.AdminBookmarksController.www$youtube$com$watch$v$otCpCn0l4Wo(id: Id[Keep])
GET     /admin/bookmarks/userKeywords @com.keepit.controllers.admin.AdminBookmarksController.userBookmarkKeywords
GET     /admin/bookmarksKeywords/page/:page @com.keepit.controllers.admin.AdminBookmarksController.bookmarksKeywordsPageView(page: Int)
POST    /admin/bookmarks/populateNotes @com.keepit.controllers.admin.AdminBookmarksController.populateKeepNotesWithTag(page: Int ?= 0, size: Int ?= 500, grouping: Int ?= 500)
DELETE  /admin/users/:id/tags/:name @com.keepit.controllers.admin.AdminBookmarksController.deleteTag(id: Id[User], name: String)
GET    /admin/bookmarks/checkLibraryKeepVisibility             @com.keepit.controllers.admin.AdminBookmarksController.checkLibraryKeepVisibility(libId: Id[Library])

GET     /admin/uri/:uriId           @com.keepit.controllers.admin.UrlController.getURIInfo(uriId: Id[NormalizedURI])
#GET     /admin/uri/article/        @com.keepit.controllers.admin.UrlController.getArticle(uriId: Id[NormalizedURI], kind: ArticleKind[_ <: Article], version: ArticleVersion)
GET     /admin/uri/:uriId/article/:kind @com.keepit.controllers.admin.UrlController.getBestArticle(uriId: Id[NormalizedURI], kind: ArticleKind[_ <: Article])
GET     /admin/uri/:uriId/fetchAsap @com.keepit.controllers.admin.UrlController.fetchAsap(uriId: Id[NormalizedURI])

GET     /admin/domains/find            @com.keepit.controllers.admin.UrlController.searchDomain
POST    /admin/domains/find            @com.keepit.controllers.admin.UrlController.findDomainByHostname
GET     /admin/domains/:id             @com.keepit.controllers.admin.UrlController.getDomain(id: Id[com.keepit.classify.Domain])
POST    /admin/domains/:id/toggleEmailProvider @com.keepit.controllers.admin.UrlController.domainToggleEmailProvider(id: Id[com.keepit.classify.Domain])
GET     /admin/domains/tags            @com.keepit.controllers.admin.UrlController.getDomainTags
POST    /admin/domains/tags            @com.keepit.controllers.admin.UrlController.saveDomainTags
GET     /admin/domains/overrides       @com.keepit.controllers.admin.UrlController.getDomainOverrides
POST    /admin/domains/overrides       @com.keepit.controllers.admin.UrlController.saveDomainOverrides

GET     /admin/keepDiscoveries/page/:page @com.keepit.controllers.admin.AdminAttributionController.keepDiscoveriesView(page:Int, size:Int ?= 50, showImage:Boolean ?= false)
GET     /admin/keepClicks/page/:page @com.keepit.controllers.admin.AdminAttributionController.keepDiscoveriesView(page:Int, size:Int ?= 50, showImage:Boolean ?= false)
GET     /admin/rekeeps/page/:page    @com.keepit.controllers.admin.AdminAttributionController.rekeepsView(page:Int, size:Int ?= 50, showImage:Boolean ?= false)
GET     /admin/myKeepInfos           @com.keepit.controllers.admin.AdminAttributionController.myKeepInfos()
GET     /admin/myReKeeps             @com.keepit.controllers.admin.AdminAttributionController.myReKeeps()
GET     /admin/keepInfos/:id         @com.keepit.controllers.admin.AdminAttributionController.keepInfos(id:Id[User])
GET     /admin/reKeeps/:id           @com.keepit.controllers.admin.AdminAttributionController.reKeepInfos(id:Id[User])
GET     /admin/topReKeeps            @com.keepit.controllers.admin.AdminAttributionController.topReKeeps(degree:Int ?= 3)
GET     /admin/keepAttribution       @com.keepit.controllers.admin.AdminAttributionController.topReKeeps(degree:Int ?= 3)

POST    /admin/reKeepStats/update       @com.keepit.controllers.admin.AdminAttributionController.updateReKeepStats
POST    /admin/reKeepStats/user/update  @com.keepit.controllers.admin.AdminAttributionController.updateUserReKeepStats
POST    /admin/reKeepStats/users/update @com.keepit.controllers.admin.AdminAttributionController.updateUsersReKeepStats
POST    /admin/reKeepStats/all/update   @com.keepit.controllers.admin.AdminAttributionController.updateAllReKeepStats

GET     /admin/sitemap/library          @com.keepit.controllers.admin.AdminSiteMapController.generateLibrarySitemap()
GET     /admin/sitemap/user             @com.keepit.controllers.admin.AdminSiteMapController.generateUserSitemap()

GET     /admin/data/orphan                                                     @com.keepit.controllers.admin.UrlController.orphanCleanup(readOnly: Boolean ?= true)
GET     /admin/data/orphanFull                                                 @com.keepit.controllers.admin.UrlController.orphanCleanupFull(readOnly: Boolean ?= true)
GET     /admin/data/renormalize                                                @com.keepit.controllers.admin.UrlController.renormalize(readOnly: Boolean ?= true, clearSeq: Boolean ?= false, domainRegex: Option[String] ?= None)
GET     /admin/data/renormalizeConsole                                         @com.keepit.controllers.admin.UrlController.urlRenormalizeConsole()
POST    /admin/data/renormalizeConsole/submit                                  @com.keepit.controllers.admin.UrlController.urlRenormalizeConsoleSubmit()
POST    /admin/data/pornDomainFlag                                             @com.keepit.controllers.admin.UrlController.pornDomainFlag()
GET     /admin/data/clearRedirects/:toUriId                                    @com.keepit.controllers.admin.UrlController.clearRedirects(toUriId: Id[NormalizedURI])
GET     /admin/data/setFixDuplicateKeepsSeq/:seq                               @com.keepit.controllers.admin.UrlController.setFixDuplicateKeepsSeq(seq: Long)
GET     /admin/data/normalization/:page                                        @com.keepit.controllers.admin.UrlController.normalizationView(page: Int)
GET     /admin/data/renormalization/:page                                      @com.keepit.controllers.admin.UrlController.renormalizationView(page: Int)
GET     /admin/data/batchURIMigration                                          @com.keepit.controllers.admin.UrlController.batchURIMigration
GET     /admin/data/batchURLMigration                                          @com.keepit.controllers.admin.UrlController.batchURLMigration
POST    /admin/data/normalization/submit                                       @com.keepit.controllers.admin.UrlController.submitNormalization
GET     /admin/data/patterns                                                   @com.keepit.controllers.admin.UrlController.getPatterns
POST    /admin/data/patterns                                                   @com.keepit.controllers.admin.UrlController.savePatterns
GET     /admin/data/remigrate                                                  @com.keepit.controllers.admin.UrlController.fixRedirectedUriStates(doIt: Boolean ?= false)
POST    /admin/data/clearRestriction                                           @com.keepit.controllers.admin.UrlController.clearRestriction(uriId: Id[NormalizedURI])
POST    /admin/data/flagAsAdult                                                @com.keepit.controllers.admin.UrlController.flagAsAdult(uriId: Id[NormalizedURI])
GET     /admin/data/cleanKeepsByUri                                            @com.keepit.controllers.admin.UrlController.cleanKeepsByUri(firstPage: Int ?= 0, pageSize: Int ?= 100)

GET     /admin/data/depornify        @com.keepit.controllers.admin.AdminPornDetectorController.massMarkAsAdult()

GET     /admin/article/index        @com.keepit.controllers.admin.AdminArticleIndexerController.index
GET     /admin/article/reindex      @com.keepit.controllers.admin.AdminArticleIndexerController.reindex
GET     /admin/article/sequenceNumber @com.keepit.controllers.admin.AdminArticleIndexerController.getSequenceNumber
GET     /admin/article/refreshSearcher @com.keepit.controllers.admin.AdminArticleIndexerController.refreshSearcher
GET     /admin/article/dumpDoc/:uriId  @com.keepit.controllers.admin.AdminArticleIndexerController.dumpLuceneDocument(uriId: Id[NormalizedURI], deprecated: Boolean ?= false)

GET     /admin/indexInfo/all        @com.keepit.controllers.admin.AdminIndexInfoController.all
GET     /admin/indexInfo/growth     @com.keepit.controllers.admin.AdminIndexInfoController.viewIndexGrowth

GET     /admin/search/performance/viewPerformance @com.keepit.controllers.admin.AdminSearchPerformanceController.viewSearchPerformance

GET     /admin/users/reindex        @com.keepit.controllers.admin.AdminUserIndexController.reindex()
GET     /admin/users                @com.keepit.controllers.admin.AdminUserController.allUsersView
POST    /admin/users/reNormalizedUsername        @com.keepit.controllers.admin.AdminUserController.reNormalizedUsername(readOnly: Boolean ?= true, max: Int ?= 10)
GET     /admin/realUsers            @com.keepit.controllers.admin.AdminUserController.allRegisteredUsersView
GET     /admin/fakeUsers            @com.keepit.controllers.admin.AdminUserController.allFakeUsersView
POST    /admin/users/merge          @com.keepit.controllers.admin.AdminUserController.merge
GET     /admin/users/page/:page     @com.keepit.controllers.admin.AdminUserController.usersView(page: Int)
GET     /admin/realUsers/page/:page @com.keepit.controllers.admin.AdminUserController.registeredUsersView(page: Int)
GET     /admin/fakeUsers/page/:page @com.keepit.controllers.admin.AdminUserController.fakeUsersView(page: Int)
POST    /admin/users/search         @com.keepit.controllers.admin.AdminUserController.searchUsers()
GET     /admin/user/:id             @com.keepit.controllers.admin.AdminUserController.userViewByEitherId(id: String, showPrivates: Boolean ?= false)
GET     /admin/user/:id/keeps       @com.keepit.controllers.admin.AdminUserController.userKeepsView(id: Id[User], showPrivates: Boolean ?= false)
GET     /admin/user/:id/libraries   @com.keepit.controllers.admin.AdminUserController.userLibrariesView(id: Id[User], showSecrets: Boolean ?= false)
GET     /admin/user/:id/ips         @com.keepit.controllers.admin.AdminUserController.userIpAddressesView(id: Id[User])
POST    /admin/user/:id             @com.keepit.controllers.admin.AdminUserController.userView(id: Id[User], showPrivates: Boolean ?= false)
GET     /admin/user/:id/more-info   @com.keepit.controllers.admin.AdminUserController.moreUserInfoView(id: Id[User], showPrivates: Boolean ?= false)
GET     /admin/user/:id/prefixSearch @com.keepit.controllers.admin.AdminUserController.prefixSearch(id:Id[User], query:String ?= "")
GET     /admin/user/:id/prefixSocialSearch  @com.keepit.controllers.admin.AdminUserController.prefixSocialSearch(id:Id[User], query:String ?= "")
GET     /admin/user/:id/prefixContactSearch @com.keepit.controllers.admin.AdminUserController.prefixContactSearch(id:Id[User], query:String ?= "")
POST    /admin/user/:user1/connect  @com.keepit.controllers.admin.AdminUserController.connectUsers(user1: Id[User])
POST    /admin/user/:id/createLibrary  @com.keepit.controllers.admin.AdminUserController.createLibrary(id: Id[User])
POST    /admin/user/:id/experiment/:exp  @com.keepit.controllers.admin.AdminUserController.addExperimentAction(id: Id[User], exp: String)
POST    /admin/user/bookmarks/:id/collections @com.keepit.controllers.admin.AdminUserController.updateCollectionsForBookmark(id: Id[Keep])
DELETE  /admin/user/:id/experiment/:exp  @com.keepit.controllers.admin.AdminUserController.removeExperimentAction(id: Id[User], exp: String)
POST    /admin/user/:id/name        @com.keepit.controllers.admin.AdminUserController.changeUsersName(id: Id[User])
POST    /admin/user/:id/pic         @com.keepit.controllers.admin.AdminUserController.setUserPicture(id: Id[User], pictureId: Id[UserPicture])
POST    /admin/user/:id/picUpdate   @com.keepit.controllers.admin.AdminUserController.updateUserPicture(id: Id[User])
POST    /admin/user/:id/state/:state  @com.keepit.controllers.admin.AdminUserController.changeState(id: Id[User], state: String)
POST    /admin/user/:id/update      @com.keepit.controllers.admin.AdminUserController.updateUser(id: Id[User])
POST    /admin/user/:id/setInvitesCount      @com.keepit.controllers.admin.AdminUserController.setInvitesCount(id: Id[User])
GET     /admin/user/:id/social_users/refresh @com.keepit.controllers.admin.AdminUserController.refreshAllSocialInfo(id: Id[User])
POST    /admin/user/:id/impersonate @com.keepit.controllers.admin.AdminAuthController.impersonate(id: Id[User])
POST    /admin/user/:id/deactivate  @com.keepit.controllers.admin.AdminUserController.deactivate(id: Id[User])
GET     /admin/user/:id/mixpanel/reset    @com.keepit.controllers.admin.AdminUserController.resetMixpanelProfile(id: Id[User])
POST    /admin/user/:id/uservalue   @com.keepit.controllers.admin.AdminUserController.userValue(id: Id[User])
POST    /admin/user/:id/username   @com.keepit.controllers.admin.AdminUserController.setUsername(id: Id[User])
POST    /admin/unimpersonate        @com.keepit.controllers.admin.AdminAuthController.unimpersonate()
GET     /admin/users/notify         @com.keepit.controllers.admin.AdminUserController.notification()
POST    /admin/users/sendNotification @com.keepit.controllers.admin.AdminUserController.sendNotificationToAllUsers()
GET    /admin/users/bumpSeq          @com.keepit.controllers.admin.AdminUserController.bumpUserSeq()
GET     /admin/users/bumpConnSeq     @com.keepit.controllers.admin.AdminUserController.bumpUpSeqNumForConnections()
GET    /admin/users/mixpanel/reset          @com.keepit.controllers.admin.AdminUserController.resetAllMixpanelProfiles()
GET    /admin/users/mixpanel/delete          @com.keepit.controllers.admin.AdminUserController.deleteAllMixpanelProfiles()
POST    /admin/user/:id/emails/:code/send    @com.keepit.controllers.admin.AdminUserController.sendEmail(id: Id[User], code: String)
POST    /admin/user/:id/refreshRecos    @com.keepit.controllers.admin.AdminUserController.refreshRecos(id: Id[User])
POST    /admin/user/:id/ignorePotentialOrgs      @com.keepit.controllers.admin.AdminUserController.setIgnoreForPotentialOrganizations(id: Id[User])
POST    /admin/user/:userId/hideOrganizationRecommendation @com.keepit.controllers.admin.AdminUserController.hideOrganizationRecoForUser(userId: Id[User], orgId: Id[Organization])


GET     /admin/organization/:id                 @com.keepit.controllers.admin.AdminOrganizationController.organizationViewById(id: Id[Organization])
POST    /admin/organization/:id/setName         @com.keepit.controllers.admin.AdminOrganizationController.setName(id: Id[Organization])
POST    /admin/organization/:id/setHandle       @com.keepit.controllers.admin.AdminOrganizationController.setHandle(id: Id[Organization])
POST    /admin/organization/:id/setDescription  @com.keepit.controllers.admin.AdminOrganizationController.setDescription(id: Id[Organization])
POST    /admin/organization/:id/addCandidate    @com.keepit.controllers.admin.AdminOrganizationController.addCandidate(id: Id[Organization])
POST    /admin/organization/:id/removeMember       @com.keepit.controllers.admin.AdminOrganizationController.removeCandidate(id: Id[Organization])
POST    /admin/organization/:id/addMember       @com.keepit.controllers.admin.AdminOrganizationController.addMember(id: Id[Organization])
POST    /admin/organization/:id/ownDomain       @com.keepit.controllers.admin.AdminOrganizationController.addDomainOwnership(id: Id[Organization])
GET    /admin/organization/:id/disownDomain/:domainId @com.keepit.controllers.admin.AdminOrganizationController.removeDomainOwnership(id: Id[Organization], domainId: Id[com.keepit.classify.Domain])
POST    /admin/organization/:id/setInactive       @com.keepit.controllers.admin.AdminOrganizationController.setInactive(id: Id[Organization])
POST    /admin/organization/:id/experiment/:exp @com.keepit.controllers.admin.AdminOrganizationController.addExperimentAction(id: Id[Organization], exp: String)
DELETE  /admin/organization/:id/experiment/:exp @com.keepit.controllers.admin.AdminOrganizationController.removeExperimentAction(id: Id[Organization], exp: String)
GET     /admin/organizations                    @com.keepit.controllers.admin.AdminOrganizationController.organizationsView(page: Int = 0)
GET     /admin/organizations/:page                    @com.keepit.controllers.admin.AdminOrganizationController.organizationsView(page: Int)
GET     /admin/fakeOrganizations                    @com.keepit.controllers.admin.AdminOrganizationController.fakeOrganizationsView(page: Int = 0)
GET     /admin/fakeOrganizations/:page                    @com.keepit.controllers.admin.AdminOrganizationController.fakeOrganizationsView(page: Int)
GET     /admin/realOrganizations                    @com.keepit.controllers.admin.AdminOrganizationController.realOrganizationsView(page: Int = 0)
GET     /admin/realOrganizations/:page                    @com.keepit.controllers.admin.AdminOrganizationController.realOrganizationsView(page: Int)
GET     /admin/findOrganizationByName             @com.keepit.controllers.admin.AdminOrganizationController.findOrganizationByName(orgName: String)
GET     /admin/findOrganizationByNameJson             @com.keepit.controllers.admin.AdminOrganizationController.findOrganizationByNameJson(orgName: String)
POST    /admin/organizations/create             @com.keepit.controllers.admin.AdminOrganizationController.createOrganization()
POST    /admin/organizations/addOrCreateByUser/:userId             @com.keepit.controllers.admin.AdminOrganizationController.addCandidateOrCreateByName(userId: Id[User])
POST    /admin/organizations/importOrgsFromLinkedIn @com.keepit.controllers.admin.AdminOrganizationController.importOrgsFromLinkedIn()

GET     /admin/usersPotentialOrgs   @com.keepit.controllers.admin.AdminUserController.allUsersPotentialOrgsView
GET     /admin/linkedInUsersWithoutOrgs   @com.keepit.controllers.admin.AdminUserController.allLinkedInUsersWithoutOrgsView
GET     /admin/usersPotentialOrgs/page/:page @com.keepit.controllers.admin.AdminUserController.usersPotentialOrgsView(page: Int)
GET     /admin/linkedInUsersWithoutOrgs/page/:page @com.keepit.controllers.admin.AdminUserController.linkedInUsersWithoutOrgsView(page: Int)

# TEMPORARY ROUTE - remove when activity email is live
POST    /admin/sendActivityEmailToAll    @com.keepit.controllers.admin.AdminUserController.sendActivityEmailToAll()

GET     /admin/users/fixFortyTwoConnections    @com.keepit.controllers.admin.AdminUserController.fixMissingFortyTwoSocialConnections(readOnly: Boolean ?= true)
GET     /admin/deactivateEmailAddress/:id     @com.keepit.controllers.admin.AdminUserController.deactivateUserEmailAddress(id: Id[UserEmailAddress])

POST    /admin/social_users/migrateHashColumn               @com.keepit.controllers.admin.AdminSocialUserController.migrateHashColumn(page: Int, iters: Int)
POST    /admin/social_users/smoothLastGraphRefreshTimes     @com.keepit.controllers.admin.AdminSocialUserController.smoothLastGraphRefreshTimes(minutesFromNow: Int)
GET     /admin/social_users/:page   @com.keepit.controllers.admin.AdminSocialUserController.socialUsersView(page: Int)
GET     /admin/social_user/:id      @com.keepit.controllers.admin.AdminSocialUserController.socialUserView(id: Id[SocialUserInfo])
POST     /admin/social_user/:id/disconnect      @com.keepit.controllers.admin.AdminSocialUserController.disconnectSocialUser(id: Id[SocialUserInfo], revoke: Boolean ?= false)
GET     /admin/social_user/:id/refresh @com.keepit.controllers.admin.AdminSocialUserController.refreshSocialInfo(id: Id[SocialUserInfo])
GET     /admin/social_user/:id/reset @com.keepit.controllers.admin.AdminSocialUserController.resetSocialUser(id: Id[SocialUserInfo])
GET     /admin/ripest_fruit @com.keepit.controllers.admin.AdminSocialUserController.ripestFruitView(uid: Long ?= 0, n: Int ?= 0)
GET     /admin/wti/triggerPush @com.keepit.controllers.admin.AdminWTIController.triggerPush()

GET     /admin/ec2-instance         @com.keepit.controllers.admin.AmazonInstanceController.instanceInfo()
GET     /admin/cache                @com.keepit.controllers.admin.AdminCacheController.serviceView
GET     /admin/cache/modify     @com.keepit.controllers.admin.AdminCacheController.modifyCache
GET     /admin/cache/modify/entry  @com.keepit.controllers.admin.AdminCacheController.getCacheEntry(key: String)
DELETE  /admin/cache/modify/entry  @com.keepit.controllers.admin.AdminCacheController.deleteCacheEntry(key: String)
PUT     /admin/cache/modify/entry  @com.keepit.controllers.admin.AdminCacheController.setCacheEntry(key: String, value: String, duration: Int)

GET     /admin/cache/clearLocalCaches          @com.keepit.controllers.admin.AdminCacheController.clearLocalCaches(service: String ?= "all", prefix: String ?= "")
GET     /admin/websocket            @com.keepit.controllers.admin.AdminWebSocketController.serviceView

GET     /admin/searchConfig/:id     @com.keepit.controllers.admin.AdminSearchConfigController.showUserConfig(id: Id[User])
POST    /admin/searchConfig/:id/set   @com.keepit.controllers.admin.AdminSearchConfigController.setUserConfig(id: Id[User])
GET     /admin/searchConfig/:id/reset @com.keepit.controllers.admin.AdminSearchConfigController.resetUserConfig(id: Id[User])

GET     /admin/explainUriResult        @com.keepit.controllers.admin.AdminSearchController.explainUriResult(query: String, uriId: Id[NormalizedURI], libraryId: Option[Long], lang: String, debug: Option[String], disablePrefixSearch: Boolean ?= false, disableFullTextSearch: Boolean ?= false)
GET     /admin/explainLibraryResult        @com.keepit.controllers.admin.AdminSearchController.explainLibraryResult(query: String, libraryId: PublicId[Library], debug: Option[String], disablePrefixSearch: Boolean ?= false, disableFullTextSearch: Boolean ?= false)
GET     /admin/explainUserResult        @com.keepit.controllers.admin.AdminSearchController.explainUserResult(query: String, userId: Id[User], debug: Option[String], disablePrefixSearch: Boolean ?= false, disableFullTextSearch: Boolean ?= false)

GET     /admin/search/results/:id   @com.keepit.controllers.admin.AdminSearchController.articleSearchResult(id: ExternalId[ArticleSearchResult])

POST    /admin/users/createPushActivityEntities     @com.keepit.controllers.admin.AdminUserController.createPushActivityEntities
POST    /admin/users/:id/pushLibraryActivity        @com.keepit.controllers.admin.AdminUserController.pushLibraryActivity(id: Id[User])
POST    /admin/users/:id/pushPersonaActivity        @com.keepit.controllers.admin.AdminUserController.pushPersonaActivity(id: Id[User])

GET     /admin/slider/patterns      @com.keepit.controllers.admin.SliderAdminController.getPatterns
POST    /admin/slider/patterns      @com.keepit.controllers.admin.SliderAdminController.savePatterns
GET     /admin/slider/version       @com.keepit.controllers.admin.SliderAdminController.getVersionForm
POST    /admin/slider/version       @com.keepit.controllers.admin.SliderAdminController.broadcastLatestVersion(ver: String)
POST    /admin/slider/killVersion   @com.keepit.controllers.admin.SliderAdminController.killVersion(ver: String)
POST    /admin/slider/unkillVersion   @com.keepit.controllers.admin.SliderAdminController.unkillVersion(ver: String)
POST    /admin/slider/goldenVersion   @com.keepit.controllers.admin.SliderAdminController.goldenVersion(ver: String)

GET     /admin/libraries                 @com.keepit.controllers.admin.AdminLibraryController.index(page: Int ?= 0)
GET     /admin/libraries/:id             @com.keepit.controllers.admin.AdminLibraryController.libraryView(id: Id[Library], transfer: Boolean ?= false)
GET     /admin/libraries/:id/indexed        @com.keepit.controllers.admin.AdminLibraryController.getLuceneDocument(id: Id[Library])
GET     /admin/libraries/:id/keeps       @com.keepit.controllers.admin.AdminLibraryController.libraryKeepsView(id: Id[Library], page: Int ?= 0, showPrivates: Boolean ?= false, showInactives: Boolean ?= false)
POST    /admin/libraries/internForUser   @com.keepit.controllers.admin.AdminLibraryController.internUserSystemLibraries(userId: Id[User])
POST    /admin/libraries/internForAllUsers  @com.keepit.controllers.admin.AdminLibraryController.internAllUserSystemLibraries(startingUserId: Id[User], endingUserId: Id[User])
POST    /admin/libraries/:id/state/:state   @com.keepit.controllers.admin.AdminLibraryController.changeState(id: Id[Library], state: String)
POST    /admin/libraries/update             @com.keepit.controllers.admin.AdminLibraryController.updateLibraries
POST    /admin/libraries/migrateKeepImages  @com.keepit.controllers.ext.ExtKeepImageController.loadPrevImageForKeep(startUserId: Long, endUserId: Long)
POST    /admin/libraries/updateLibraryOwner @com.keepit.controllers.admin.AdminLibraryController.updateLibraryOwner(libraryId: Id[Library], fromUserId: Id[User], toUserId: Id[User])
POST    /admin/libraries/saveSuggestedSearches    @com.keepit.controllers.admin.AdminLibraryController.saveSuggestedSearches

GET     /admin/personas             @com.keepit.controllers.admin.AdminPersonaController.getAllPersonas()
POST    /admin/personas/add         @com.keepit.controllers.admin.AdminPersonaController.createPersona()
POST    /admin/personas/:id         @com.keepit.controllers.admin.AdminPersonaController.editPersona(id: Id[Persona])

GET     /admin/typeahead                    @com.keepit.controllers.admin.TypeaheadAdminController.index
GET     /admin/typeahead/userSearch         @com.keepit.controllers.admin.TypeaheadAdminController.userSearch(userId:Id[User], query:String ?= "")
GET     /admin/typeahead/socialSearch       @com.keepit.controllers.admin.TypeaheadAdminController.socialSearch(userId:Id[User], query:String ?= "")
GET     /admin/typeahead/contactSearch      @com.keepit.controllers.admin.TypeaheadAdminController.contactSearch(userId:Id[User], query:String ?= "")
GET     /admin/typeahead/search             @com.keepit.controllers.admin.TypeaheadAdminController.search(userId:Id[User], query:String ?= "", limit:Int ?= 5, pictureUrl:Boolean ?= true, dedupEmail:Boolean ?= true)

POST    /admin/typeahead/:filterType/refreshPrefixFilter        @com.keepit.controllers.admin.TypeaheadAdminController.refreshPrefixFilter(filterType:String)
POST    /admin/typeahead/:filterType/refreshPrefixFiltersByIds  @com.keepit.controllers.admin.TypeaheadAdminController.refreshPrefixFiltersByIds(filterType:String)
POST    /admin/typeahead/:filterType/refreshAll                 @com.keepit.controllers.admin.TypeaheadAdminController.refreshAll(filterType:String)

POST    /admin/typeahead/refreshAllPrefixFilters                @com.keepit.controllers.admin.TypeaheadAdminController.refreshAllPrefixFilters()

GET     /admin/phrases              @com.keepit.controllers.admin.PhraseController.displayPhrases(page: Int ?= 0)
POST    /admin/phrases/add          @com.keepit.controllers.admin.PhraseController.addPhrase
POST    /admin/phrases/refresh      @com.keepit.controllers.admin.PhraseController.refreshPhrases
POST    /admin/phrases/save         @com.keepit.controllers.admin.PhraseController.savePhrases

GET     /admin/invites              @com.keepit.controllers.admin.AdminInvitationController.displayInvitations(page: Int ?= 0, show: String ?= "all")
POST    /admin/invites/accept       @com.keepit.controllers.admin.AdminInvitationController.acceptUser(id: Id[SocialUserInfo])
POST    /admin/invites/reject       @com.keepit.controllers.admin.AdminInvitationController.rejectUser(id: Id[SocialUserInfo])

GET     /admin/clusters/overview        @com.keepit.controllers.admin.AdminClusterController.clustersView
GET     /admin/clusters/zooKeeperInspector        @com.keepit.controllers.admin.AdminClusterController.zooKeeperInspector

GET     /admin/experiments/overview   @com.keepit.controllers.admin.AdminExperimentController.overview
GET     /admin/experiments/users/:exp/page/:page @com.keepit.controllers.admin.AdminUserController.byExperimentUsersView(page: Int, exp: String)
POST     /admin/experiments/saveGenerator @com.keepit.controllers.admin.AdminExperimentController.saveGenerator
GET    /admin/experiments/removeConditions  @com.keepit.controllers.admin.AdminExperimentController.removeConditions(exId: Id[ProbabilisticExperimentGenerator])

GET     /admin/learning/pornDetect/model    @com.keepit.controllers.admin.AdminPornDetectorController.getPornDetectorModel
GET     /admin/learning/pornDetect          @com.keepit.controllers.admin.AdminPornDetectorController.index
POST    /admin/learning/pornDetect/detect   @com.keepit.controllers.admin.AdminPornDetectorController.detect
GET     /admin/learning/pornDetect/uris/:page                   @com.keepit.controllers.admin.AdminPornDetectorController.pornUrisView(page: Int, publicOnly: Boolean ?= false)
GET     /admin/learning/pornDetect/bms/:page                    @com.keepit.controllers.admin.AdminPornDetectorController.pornUrisView(page: Int, publicOnly: Boolean ?= true)
POST    /admin/learning/pornDetect/removeRestrictions      @com.keepit.controllers.admin.AdminPornDetectorController.removeRestrictions
POST    /admin/learning/pornDetect/whitelist               @com.keepit.controllers.admin.AdminPornDetectorController.whitelist

GET     /admin/curator/librecos                            @com.keepit.controllers.admin.AdminLibraryRecommendationsController.index
GET     /admin/curator/librecos/view                       @com.keepit.controllers.admin.AdminLibraryRecommendationsController.view
GET     /admin/curator/generalRecos                        @com.keepit.controllers.admin.AdminGeneralRecommendationsController.view
GET     /admin/curator/feedback                            @com.keepit.controllers.admin.AdminCuratorController.view
POST    /admin/curator/feedback/counter                    @com.keepit.controllers.admin.AdminCuratorController.examineUserFeedbackCounter

GET     /adimin/cortex/lda                                 @com.keepit.controllers.admin.AdminLDAController.index
GET     /adimin/cortex/lda/version                         @com.keepit.controllers.admin.AdminLDAController.versionPage(version: ModelVersion[DenseLDA])
POST    /admin/cortex/lda/showTopics                       @com.keepit.controllers.admin.AdminLDAController.showTopics
POST    /admin/cortex/lda/wordTopic                        @com.keepit.controllers.admin.AdminLDAController.wordTopic
POST    /admin/cortex/lda/docTopic                         @com.keepit.controllers.admin.AdminLDAController.docTopic
POST    /admin/cortex/lda/saveEdits                        @com.keepit.controllers.admin.AdminLDAController.saveEdits
POST    /admin/cortex/lda/userUriInterest                  @com.keepit.controllers.admin.AdminLDAController.userUriInterest
POST    /admin/cortex/lda/userTopicMean                    @com.keepit.controllers.admin.AdminLDAController.userTopicMean
GET     /admin/cortex/lda/topicDetail                      @com.keepit.controllers.admin.AdminLDAController.topicDetail(topicId: Int, version: Int)
GET     /admin/cortex/lda/peopleLikeYou                    @com.keepit.controllers.admin.AdminLDAController.peopleLikeYou(topK: Int ?= 20)
GET     /admin/cortex/lda/unamedTopics                     @com.keepit.controllers.admin.AdminLDAController.unamedTopics(limit: Int ?= 5, version: Option[Int] ?= None)
POST    /admin/cortex/lda/libraryTopic                     @com.keepit.controllers.admin.AdminLDAController.libraryTopic
POST    /admin/cortex/lda/userLibraryScore                 @com.keepit.controllers.admin.AdminLDAController.userLibraryScore
GET     /admin/cortex/lda/similarURIs                      @com.keepit.controllers.admin.AdminLDAController.similarURIs(uriId: Id[NormalizedURI])
GET     /adimin/cortex/lda/persona                         @com.keepit.controllers.admin.AdminLDAController.persona
GET     /adimin/cortex/lda/persona/version                 @com.keepit.controllers.admin.AdminLDAController.personaVersioned(version: ModelVersion[DenseLDA])
POST    /admin/cortex/lda/persona/generate                 @com.keepit.controllers.admin.AdminLDAController.generateLDAPersonaFeature
POST    /admin/cortex/lda/persona/evaluate                 @com.keepit.controllers.admin.AdminLDAController.evaluatePersona
POST    /admin/cortex/lda/persona/train                    @com.keepit.controllers.admin.AdminLDAController.personaFeatureTraining

GET     /admin/graph/statistics                            @com.keepit.controllers.admin.GraphAdminController.statistics
GET     /admin/graph/wander                                @com.keepit.controllers.admin.WanderingAdminController.wander()
POST    /admin/graph/wander                                @com.keepit.controllers.admin.WanderingAdminController.wander()
GET     /admin/graph/discover                              @com.keepit.controllers.admin.WanderingAdminController.fromParisWithLove()
GET     /admin/graph/uriWandering                          @com.keepit.controllers.admin.WanderingAdminController.uriWandering(steps: Int ?= 20000)

GET     /admin/twitter                                     @com.keepit.controllers.admin.AdminTwitterWaitlistController.getWaitlist()
GET     /admin/twitter/accept                              @com.keepit.controllers.admin.AdminTwitterWaitlistController.acceptUser(userId: Id[User], handle: String)
GET     /admin/twitter/email                               @com.keepit.controllers.admin.AdminTwitterWaitlistController.sendAcceptEmail(syncStateId: Id[TwitterSyncState], userId: Id[User], safe: Boolean ?= true)

GET           /admin/rover/searchUrl                                                 @com.keepit.controllers.admin.AdminRoverController.searchUrl()
POST          /admin/rover/searchUrl                                                 @com.keepit.controllers.admin.AdminRoverController.findUrl()
GET           /admin/rover/proxies                                                   @com.keepit.controllers.admin.AdminRoverController.getAllProxies()
POST          /admin/rover/proxies                                                   @com.keepit.controllers.admin.AdminRoverController.saveProxies()
POST          /admin/rover/proxies/create                                            @com.keepit.controllers.admin.AdminRoverController.createProxy
GET           /admin/rover/urlRules                                                  @com.keepit.controllers.admin.AdminRoverController.getAllUrlRules()
POST          /admin/rover/urlRules                                                  @com.keepit.controllers.admin.AdminRoverController.saveUrlRules()
POST          /admin/rover/urlRules/create                                           @com.keepit.controllers.admin.AdminRoverController.createUrlRule

GET           /admin/goodies/testRegex                                               @com.keepit.controllers.admin.AdminGoodiesController.testRegex
GET           /admin/goodies/testRegexFilled                                         @com.keepit.controllers.admin.AdminGoodiesController.testRegexFilled(regex: String, test: Option[String])
POST          /admin/goodies/performRegexTest                                        @com.keepit.controllers.admin.AdminGoodiesController.performRegexTest
GET           /admin/goodies/ids/all                                             @com.keepit.controllers.admin.AdminGoodiesController.listAllExternalIds
GET           /admin/goodies/externalIdById                                          @com.keepit.controllers.admin.AdminGoodiesController.externalIdById(name: String, id: Long)
GET           /admin/goodies/externalIdsByPublicId                                   @com.keepit.controllers.admin.AdminGoodiesController.externalIdByPublicId(name: String, id: String)

##########################################
# Common Healthcheck / service routes
##########################################
# Using a get so we can invoke from browser and have it take care of the auth part
GET     /admin/server               @com.keepit.controllers.admin.AdminHealthController.serviceView()
GET     /admin/benchmark            @com.keepit.controllers.admin.AdminBenchmarkController.benchmarks()
GET     /admin/healthcheck/error    @com.keepit.controllers.admin.AdminHealthController.causeError()
GET     /admin/healthcheck/reportDeployment    @com.keepit.controllers.admin.AdminHealthController.reportDeployment()
GET     /admin/healthcheck/causeAirbrakeError @com.keepit.controllers.admin.AdminHealthController.causeAirbrakeError(message: String ?= "[No Worry] Fake Airbrake Exception triggered from admin")
GET     /admin/healthcheck/emailErrors         @com.keepit.controllers.admin.AdminHealthController.reportErrors()
GET     /admin/healthcheck/errors              @com.keepit.controllers.admin.AdminHealthController.getErrors()
GET     /admin/healthcheck/resetErrorCount     @com.keepit.controllers.admin.AdminHealthController.resetErrorCount()

##########################################
#INTERNAL ROUTES/Shoebox
##########################################

GET     /internal/version                             @com.keepit.controllers.website.HomeController.version


GET     /internal/shoebox/database/getNormalizedURI   @com.keepit.controllers.internal.ShoeboxController.getNormalizedURI(id: Id[NormalizedURI])
GET     /internal/shoebox/database/getNormalizedURIs  @com.keepit.controllers.internal.ShoeboxController.getNormalizedURIs(ids: String)
POST    /internal/shoebox/database/getNormalizedURIByURL               @com.keepit.controllers.internal.ShoeboxController.getNormalizedURIByURL()
POST    /internal/shoebox/database/getNormalizedUriByUrlOrPrenormalize @com.keepit.controllers.internal.ShoeboxController.getNormalizedUriByUrlOrPrenormalize()
POST    /internal/shoebox/database/internNormalizedURI                 @com.keepit.controllers.internal.ShoeboxController.internNormalizedURI()
GET     /internal/shoebox/database/getUsers                            @com.keepit.controllers.internal.ShoeboxController.getUsers(ids: String)
GET     /internal/shoebox/database/userIdsByExternalIds                @com.keepit.controllers.internal.ShoeboxController.getUserIdsByExternalIds(ids: String)
POST    /internal/shoebox/database/getBasicUsers                       @com.keepit.controllers.internal.ShoeboxController.getBasicUsers()
POST    /internal/shoebox/database/getEmailAddressesForUsers           @com.keepit.controllers.internal.ShoeboxController.getEmailAddressesForUsers()
POST    /internal/shoebox/database/getPrimaryEmailAddressForUsers      @com.keepit.controllers.internal.ShoeboxController.getPrimaryEmailAddressForUsers()
GET     /internal/shoebox/database/getUserOpt                          @com.keepit.controllers.internal.ShoeboxController.getUserOpt(id: ExternalId[User])
GET     /internal/shoebox/database/getUserExperiments                  @com.keepit.controllers.internal.ShoeboxController.getUserExperiments(id: Id[User])
POST    /internal/shoebox/database/getExperimentsByUserIds             @com.keepit.controllers.internal.ShoeboxController.getExperimentsByUserIds()
GET     /internal/shoebox/database/getExperimentGenerators             @com.keepit.controllers.internal.ShoeboxController.getExperimentGenerators()
GET     /internal/shoebox/database/getNormalizedUriUpdates             @com.keepit.controllers.internal.ShoeboxDataPipeController.getNormalizedUriUpdates(lowSeq: SequenceNumber[ChangedURI], highSeq: SequenceNumber[ChangedURI])

GET     /internal/shoebox/database/getConnectedUsers  @com.keepit.controllers.internal.ShoeboxController.getConnectedUsers(userId: Id[User])
GET     /internal/shoebox/database/bookmark           @com.keepit.controllers.internal.ShoeboxController.getBookmarks(userId: Id[User])
GET     /internal/shoebox/database/changedBookmark    @com.keepit.controllers.internal.ShoeboxDataPipeController.getBookmarksChanged(seqNum: SequenceNumber[Keep], fetchSize: Int)
GET     /internal/shoebox/database/bookmarkByUriUser  @com.keepit.controllers.internal.ShoeboxController.getBookmarkByUriAndUser(uriId: Id[NormalizedURI], userId: Id[User])
POST    /internal/shoebox/database/sendMail           @com.keepit.controllers.internal.ShoeboxController.sendMail
POST    /internal/shoebox/database/sendMailToUser     @com.keepit.controllers.internal.ShoeboxController.sendMailToUser
POST    /internal/shoebox/database/processAndSendMail @com.keepit.controllers.internal.ShoeboxController.processAndSendMail
GET     /internal/shoebox/database/getPhrasesChanged   @com.keepit.controllers.internal.ShoeboxDataPipeController.getPhrasesChanged(seqNum: SequenceNumber[Phrase], fetchSize: Int)
GET     /internal/shoebox/database/getIndexable       @com.keepit.controllers.internal.ShoeboxDataPipeController.getIndexable(seqNum: SequenceNumber[NormalizedURI], fetchSize: Int)
GET     /internal/shoebox/database/getIndexableUris   @com.keepit.controllers.internal.ShoeboxDataPipeController.getIndexableUris(seqNum: SequenceNumber[NormalizedURI], fetchSize: Int)
GET     /internal/shoebox/database/getIndexableUrisWithContent     @com.keepit.controllers.internal.ShoeboxDataPipeController.getIndexableUrisWithContent(seqNum: SequenceNumber[NormalizedURI], fetchSize: Int)
GET     /internal/shoebox/database/getHighestUriSeq   @com.keepit.controllers.internal.ShoeboxDataPipeController.getHighestUriSeq()
GET     /internal/shoebox/database/getUserIndexable   @com.keepit.controllers.internal.ShoeboxDataPipeController.getUserIndexable(seqNum: SequenceNumber[User], fetchSize: Int)
GET     /internal/shoebox/database/getUserConnectionsChanged   @com.keepit.controllers.internal.ShoeboxDataPipeController.getUserConnectionsChanged(seqNum: SequenceNumber[UserConnection], fetchSize: Int)
GET     /internal/shoebox/database/getSearchFriendsChanged     @com.keepit.controllers.internal.ShoeboxDataPipeController.getSearchFriendsChanged(seqNum: SequenceNumber[SearchFriend], fetchSize: Int)
GET     /internal/shoebox/database/getIndexableSocialConnections   @com.keepit.controllers.internal.ShoeboxDataPipeController.getIndexableSocialConnections(seqNum: SequenceNumber[SocialConnection], fetchSize: Int)
GET     /internal/shoebox/database/getIndexableSocialUserInfos   @com.keepit.controllers.internal.ShoeboxDataPipeController.getIndexableSocialUserInfos(seqNum: SequenceNumber[SocialUserInfo], fetchSize: Int)
GET     /internal/shoebox/database/getEmailAccountUpdates       @com.keepit.controllers.internal.ShoeboxDataPipeController.getEmailAccountUpdates(seqNum: SequenceNumber[EmailAccountUpdate], fetchSize: Int)
GET     /internal/shoebox/database/getKeepsAndTagsChanged                  @com.keepit.controllers.internal.ShoeboxDataPipeController.getKeepsAndTagsChanged(seqNum: SequenceNumber[Keep], fetchSize: Int)
GET     /internal/shoebox/database/getLibrariesChanged                     @com.keepit.controllers.internal.ShoeboxDataPipeController.getLibrariesChanged(seqNum: SequenceNumber[Library], fetchSize: Int)
GET     /internal/shoebox/database/getDetailedLibrariesChanged             @com.keepit.controllers.internal.ShoeboxDataPipeController.getDetailedLibrariesChanged(seqNum: SequenceNumber[Library], fetchSize: Int)
GET     /internal/shoebox/database/getLibraryMembershipsChanged            @com.keepit.controllers.internal.ShoeboxDataPipeController.getLibraryMembershipsChanged(seqNum: SequenceNumber[LibraryMembership], fetchSize: Int)
GET     /internal/shoebox/database/newKeepsInLibraryForEmail               @com.keepit.controllers.internal.ShoeboxController.newKeepsInLibraryForEmail(userId: Id[User], max: Int)
GET     /internal/shoebox/database/dumpLibraryURIIds                       @com.keepit.controllers.internal.ShoeboxDataPipeController.dumpLibraryURIIds(libId: Id[Library])
GET     /internal/shoebox/database/getIngestableOrganizations                  @com.keepit.controllers.internal.ShoeboxDataPipeController.getIngestableOrganizations(seqNum: SequenceNumber[Organization], fetchSize: Int)
GET     /internal/shoebox/database/getIngestableOrganizationMemberships                 @com.keepit.controllers.internal.ShoeboxDataPipeController.getIngestableOrganizationMemberships(seqNum: SequenceNumber[OrganizationMembership], fetchSize: Int)
GET     /internal/shoebox/database/getIngestableOrganizationMembershipCandidates        @com.keepit.controllers.internal.ShoeboxDataPipeController.getIngestableOrganizationMembershipCandidates(seqNum: SequenceNumber[OrganizationMembershipCandidate], fetchSize: Int)
GET     /internal/shoebox/database/getIngestableUserIpAddresses           @com.keepit.controllers.internal.ShoeboxDataPipeController.getIngestableUserIpAddresses(seqNum: SequenceNumber[UserIpAddress], fetchSize: Int)
POST     /internal/shoebox/database/internDomainsByDomainNames               @com.keepit.controllers.internal.ShoeboxDataPipeController.internDomainsByDomainNames()
GET     /internal/shoebox/database/getIngestableOrganizationDomainOwnerships                  @com.keepit.controllers.internal.ShoeboxDataPipeController.getIngestableOrganizationDomainOwnerships(seqNum: SequenceNumber[OrganizationDomainOwnership], fetchSize: Int)

POST    /internal/shoebox/database/createDeepLink     @com.keepit.controllers.internal.ShoeboxDeepLinkController.createDeepLink()
POST    /internal/shoebox/database/getDeepUrl         @com.keepit.controllers.internal.ShoeboxDeepLinkController.getDeepUrl()

GET     /internal/shoebox/database/getActiveExperiments @com.keepit.controllers.internal.ShoeboxController.getActiveExperiments
GET     /internal/shoebox/database/getExperiments     @com.keepit.controllers.internal.ShoeboxController.getExperiments
GET     /internal/shoebox/database/getExperiment      @com.keepit.controllers.internal.ShoeboxController.getExperiment(id: Id[SearchConfigExperiment])
POST    /internal/shoebox/database/saveExperiment     @com.keepit.controllers.internal.ShoeboxController.saveExperiment
GET     /internal/shoebox/database/socialUserInfoByNetworkAndSocialId @com.keepit.controllers.internal.ShoeboxController.getSocialUserInfoByNetworkAndSocialId(id: String, networkType: String)
GET     /internal/shoebox/database/socialUserInfosByUserId @com.keepit.controllers.internal.ShoeboxController.getSocialUserInfosByUserId(id: Id[User])
GET     /internal/shoebox/database/sessionViewByExternalId @com.keepit.controllers.internal.ShoeboxController.getSessionViewByExternalId(sessionId: UserSessionExternalId)
GET     /internal/shoebox/database/searchFriends @com.keepit.controllers.internal.ShoeboxController.searchFriends(userId: Id[User])
GET     /internal/shoebox/database/unfriends     @com.keepit.controllers.internal.ShoeboxController.getUnfriends(userId: Id[User])

GET     /internal/shoebox/database/getOrganizationMembers          @com.keepit.controllers.internal.ShoeboxController.getOrganizationMembers(orgId: Id[Organization])
GET     /internal/shoebox/database/getOrganizationInviteViews      @com.keepit.controllers.internal.ShoeboxController.getOrganizationInviteViews(orgId: Id[Organization])
GET     /internal/shoebox/database/hasOrganizationMembership       @com.keepit.controllers.internal.ShoeboxController.hasOrganizationMembership(orgId: Id[Organization], userId: Id[User])

POST    /internal/shoebox/logEvent                    @com.keepit.controllers.ext.ExtEventController.logEvent()

POST    /internal/geckoboard/refresh                  @com.keepit.reports.GeckoboardReporterController.refreshAll()

GET     /internal/shoebox/database/getFriendRequestRecipientIdBySender         @com.keepit.controllers.internal.ShoeboxController.getFriendRequestsRecipientIdBySender(senderId: Id[User])
GET     /internal/shoebox/database/userValue                                   @com.keepit.controllers.internal.ShoeboxController.getUserValue(userId: Id[User], key: UserValueName)
POST    /internal/shoebox/database/userValue                                   @com.keepit.controllers.internal.ShoeboxController.setUserValue(userId: Id[User], key: UserValueName)
GET     /internal/shoebox/database/userSegment                                 @com.keepit.controllers.internal.ShoeboxController.getUserSegment(userId: Id[User])
GET     /internal/shoebox/database/extensionVersion                            @com.keepit.controllers.internal.ShoeboxController.getExtensionVersion(installationId: ExternalId[KifiInstallation])
POST    /internal/shoebox/database/triggerRawKeepImport                        @com.keepit.controllers.internal.ShoeboxController.triggerRawKeepImport()
POST    /internal/shoebox/database/triggerSocialGraphFetch                     @com.keepit.controllers.internal.ShoeboxController.triggerSocialGraphFetch(id: Id[SocialUserInfo])
GET     /internal/shoebox/database/getLapsedUsersForDelighted                  @com.keepit.controllers.internal.ShoeboxController.getLapsedUsersForDelighted(maxCount: Int, skipCount: Int, after: DateTime, before: Option[DateTime] ?= None)

GET      /internal/shoebox/emailSenderTest                 @com.keepit.controllers.internal.EmailTestController.testEmailSender(name: String)

GET      /internal/shoebox/database/getAllFakeUsers                             @com.keepit.controllers.internal.ShoeboxController.getAllFakeUsers()
GET      /internal/shoebox/database/getInvitations                              @com.keepit.controllers.internal.ShoeboxController.getInvitations(senderId: Id[User])
GET      /internal/shoebox/database/getSocialConnections                        @com.keepit.controllers.internal.ShoeboxController.getSocialConnections(userId: Id[User])

GET      /internal/shoebox/image/getUserImageUrl     @com.keepit.controllers.internal.ShoeboxController.getUserImageUrl(id: Id[User], width: Int)
POST     /internal/shoebox/database/canViewLibrary             @com.keepit.controllers.internal.ShoeboxController.canViewLibrary()
POST     /internal/shoebox/database/getBasicKeeps   @com.keepit.controllers.internal.ShoeboxController.getBasicKeeps(userId: Id[User])
POST     /internal/shoebox/database/getBasicLibraryDetails   @com.keepit.controllers.internal.ShoeboxController.getBasicLibraryDetails()
POST     /internal/shoebox/database/getKeepCounts   @com.keepit.controllers.internal.ShoeboxController.getKeepCounts()
POST     /internal/shoebox/database/getKeepImages   @com.keepit.controllers.internal.ShoeboxController.getKeepImages()
GET      /internal/shoebox/database/getLibrariesWithWriteAccess @com.keepit.controllers.internal.ShoeboxController.getLibrariesWithWriteAccess(userId: Id[User])
POST      /internal/shoebox/database/getCandidateURIs   @com.keepit.controllers.internal.NormalizedURIController.getCandidateURIs()

GET      /internal/shoebox/email/getUnsubscribeUrlForEmail @com.keepit.controllers.website.EmailOptOutController.getUnsubscribeUrlForEmail(email: EmailAddress)

GET     /internal/shoebox/database/getUsersByExperiment     @com.keepit.controllers.internal.ShoeboxController.getUsersByExperiment(experiment: UserExperimentType)

POST    /internal/shoebox/user/addInteractions            @com.keepit.controllers.internal.ShoeboxController.addInteractions(userId: Id[User])
GET     /internal/shoebox/user/activePersonas           @com.keepit.controllers.internal.ShoeboxController.getUserActivePersonas(userId: Id[User])

# Angular assets
GET     /dist/*file                com.keepit.controllers.website.AngularDistAssets.at(path = "/public/ng/dist", file)
GET     /img/*file                 com.keepit.controllers.website.AngularImgAssets.at(path = "/public/ng/img", file)

->  / commonService.Routes

##########################################
# Web App
##########################################

# Let's keep these routes alphabetized.

GET     /connections               @com.keepit.controllers.website.KifiSiteRouter.redirectUserToOwnProfile(subpath = "/connections")
GET     /find                      @com.keepit.controllers.website.KifiSiteRouter.serveWebAppToUser
GET     /friends                   @com.keepit.controllers.website.KifiSiteRouter.redirectFromFriends(friend: Option[String])
GET     /friends/invite            @com.keepit.controllers.website.KifiSiteRouter.redirectUserTo(path = "/invite")
GET     /friends/requests          @com.keepit.controllers.website.KifiSiteRouter.redirectUserToOwnProfile(subpath = "/connections")
GET     /friends/requests/email    @com.keepit.controllers.website.KifiSiteRouter.redirectUserToOwnProfile(subpath = "/connections")
GET     /friends/requests/linkedin @com.keepit.controllers.website.KifiSiteRouter.redirectUserToOwnProfile(subpath = "/connections")
GET     /friends/requests/facebook @com.keepit.controllers.website.KifiSiteRouter.redirectUserToOwnProfile(subpath = "/connections")
GET     /friends/requests/refresh  @com.keepit.controllers.website.KifiSiteRouter.redirectUserToOwnProfile(subpath = "/connections")
GET     /invite                    @com.keepit.controllers.website.KifiSiteRouter.handleInvitePage(friend: Option[String])
GET     /me                        @com.keepit.controllers.website.KifiSiteRouter.redirectUserToOwnProfile(subpath = "")
GET     /me/connections            @com.keepit.controllers.website.KifiSiteRouter.redirectUserToOwnProfile(subpath = "/connections")
GET     /me/followers              @com.keepit.controllers.website.KifiSiteRouter.redirectUserToOwnProfile(subpath = "/followers")
GET     /me/libraries              @com.keepit.controllers.website.KifiSiteRouter.redirectUserToOwnProfile(subpath = "/libraries")
GET     /me/libraries/following    @com.keepit.controllers.website.KifiSiteRouter.redirectUserToOwnProfile(subpath = "/libraries/following")
GET     /me/libraries/invited      @com.keepit.controllers.website.KifiSiteRouter.redirectUserToOwnProfile(subpath = "/libraries/invited")
GET     /profile                   @com.keepit.controllers.website.KifiSiteRouter.redirectUserTo(path = "/settings")
GET     /settings                  @com.keepit.controllers.website.KifiSiteRouter.serveWebAppToUser
GET     /recommendations           @com.keepit.controllers.website.KifiSiteRouter.redirectUserTo(path = "/")
GET     /tags/manage               @com.keepit.controllers.website.KifiSiteRouter.serveWebAppToUser
GET     /:handle                   @com.keepit.controllers.website.KifiSiteRouter.serveWebAppIfHandleFound(handle: Handle)
GET     /:name/connections         @com.keepit.controllers.website.KifiSiteRouter.serveWebAppIfUserFound(name: Username)
GET     /:name/followers           @com.keepit.controllers.website.KifiSiteRouter.serveWebAppIfUserFound(name: Username)
GET     /:handle/libraries         @com.keepit.controllers.website.KifiSiteRouter.serveWebAppIfHandleFound(handle: Handle)
GET     /:name/libraries/following @com.keepit.controllers.website.KifiSiteRouter.serveWebAppIfUserFound(name: Username)
GET     /:name/libraries/invited   @com.keepit.controllers.website.KifiSiteRouter.serveWebAppIfUserIsSelf(name: Username)
GET     /:name/:library/rss        @com.keepit.controllers.website.LibraryFeedController.libraryRSSFeed(name: Username, library, authToken: Option[String] ?= None, count: Int ?= 20, offset: Int ?= 0)
GET     /:name/:library/atom       @com.keepit.controllers.website.LibraryFeedController.libraryAtomFeed(name: Username, library, authToken: Option[String] ?= None, count: Int ?= 20, offset: Int ?= 0)
GET     /:handle/:slug             @com.keepit.controllers.website.KifiSiteRouter.serveWebAppIfLibraryFound(handle: Handle, slug)
GET     /:handle/:slug/find        @com.keepit.controllers.website.KifiSiteRouter.serveWebAppIfLibraryFound(handle: Handle, slug)<|MERGE_RESOLUTION|>--- conflicted
+++ resolved
@@ -390,13 +390,8 @@
 POST    /site/collections/:id/addKeeps @com.keepit.controllers.website.KeepsController.keepToCollection(id: ExternalId[Collection])
 GET     /site/collections/search    @com.keepit.controllers.website.KeepsController.searchUserTags(query: String, limit: Option[Int] = None)
 
-<<<<<<< HEAD
+#### Deprecated: use /site/user-or-org/:handle/libraries/:slug
 GET     /site/users/:handle/libraries/:slug    @com.keepit.controllers.website.LibraryController.getLibraryByHandleAndSlug(handle: Handle, slug: LibrarySlug, authToken: Option[String] ?= None)
-POST    /site/users/:userStr/libraries/:slug/auth    @com.keepit.controllers.website.LibraryController.authToLibrary(userStr: String, slug: String, authToken: Option[String])
-=======
-#### Deprecated: use /site/user-or-org/:handle/libraries/:slug
-GET     /site/users/:userStr/libraries/:slug    @com.keepit.controllers.website.LibraryController.getLibraryByPath(userStr:String, slug: String, showPublishedLibraries: Boolean ?= false, is: Option[String] ?= None, authToken: Option[String] ?= None)
->>>>>>> 58a3e7d4
 
 # Profile pages
 GET     /site/user/:name/profile    @com.keepit.controllers.website.UserProfileController.getProfile(name: Username)
@@ -535,11 +530,8 @@
 
 
 GET           /site/user-or-org/:handle                   @com.keepit.controllers.website.UserOrOrganizationController.getByHandle(handle: Handle)
-<<<<<<< HEAD
 GET           /site/user-or-org/:handle/libraries         @com.keepit.controllers.website.UserOrOrganizationController.getLibrariesByHandle(handle: Handle, page: Int ?= 0, size: Int ?= 12, filter: String ?= "own")
 GET           /site/user-or-org/:handle/libraries/:slug   @com.keepit.controllers.website.LibraryController.getLibraryByHandleAndSlug(handle: Handle, slug: LibrarySlug, authToken: Option[String] ?= None)
-=======
->>>>>>> 58a3e7d4
 
 ##########################################
 # Email-Link API
