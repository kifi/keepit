--- conflicted
+++ resolved
@@ -873,16 +873,10 @@
 GET           /admin/rover/urlRules                                                  @com.keepit.controllers.admin.AdminRoverController.getAllUrlRules()
 POST          /admin/rover/urlRules                                                  @com.keepit.controllers.admin.AdminRoverController.saveUrlRules()
 POST          /admin/rover/urlRules/create                                           @com.keepit.controllers.admin.AdminRoverController.createUrlRule
-<<<<<<< HEAD
 
 GET           /admin/goodies/testRegex                                               @com.keepit.controllers.admin.AdminGoodiesController.testRegex
 GET           /admin/goodies/testRegexFilled                                         @com.keepit.controllers.admin.AdminGoodiesController.testRegexFilled(regex: String, test: Option[String])
 POST          /admin/goodies/performRegexTest                                        @com.keepit.controllers.admin.AdminGoodiesController.performRegexTest
-=======
-GET           /admin/rover/testRegex                                                 @com.keepit.controllers.admin.AdminRoverController.testRegex
-POST          /admin/rover/testRegex                                                 @com.keepit.controllers.admin.AdminRoverController.testRegexFilled
-POST          /admin/rover/performRegexTest                                          @com.keepit.controllers.admin.AdminRoverController.performRegexTest
->>>>>>> 1055466d
 
 ##########################################
 # Common Healthcheck / service routes
