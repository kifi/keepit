
GET     /login                      securesocial.controllers.LoginPage.login
GET     /logout                     securesocial.controllers.LoginPage.logout

# Relevant when we support traditional user signups:
GET     /register                   securesocial.controllers.Registration.signUp(token: String)
POST    /register                   securesocial.controllers.Registration.handleSignUp(token: String)

# OAuth provider entry points (e.g. "facebook")
GET     /authenticate/:provider     securesocial.controllers.ProviderController.authenticate(provider)
POST    /authenticate/:provider     securesocial.controllers.ProviderController.authenticateByPost(provider)
# custom auth routes which set some session state
GET     /login/:provider            @com.keepit.controllers.core.AuthController.login(provider)
POST    /login/:provider            @com.keepit.controllers.core.AuthController.loginByPost(provider)
GET     /link/:provider             @com.keepit.controllers.core.AuthController.link(provider)
POST    /link/:provider             @com.keepit.controllers.core.AuthController.linkByPost(provider)
POST    /mobileauth/:provider       @com.keepit.controllers.core.AuthController.mobileAuth(provider)

POST    /disconnect/:provider       @com.keepit.controllers.website.HomeController.disconnect(provider)

##########################################
# Extension API
##########################################

POST    /bookmarks/add              @com.keepit.controllers.ext.ExtBookmarksController.addBookmarks
POST    /bookmarks/remove           @com.keepit.controllers.ext.ExtBookmarksController.remove()
POST    /bookmarks/private          @com.keepit.controllers.ext.ExtBookmarksController.updatePrivacy()
GET     /bookmarks/mutual/:id       @com.keepit.controllers.ext.ExtBookmarksController.getNumMutualKeeps(id: ExternalId[User])

POST    /users/slider/suppress      @com.keepit.controllers.ext.ExtUserController.suppressSliderForSite


POST    /users/events               @com.keepit.controllers.ext.ExtEventController.logUserEvents
POST    /error/report               @com.keepit.controllers.ext.ExtErrorReportController.addErrorReport

# This should match the output format of S3ImageConfig#keyByExternalId
GET     /users/:id/pics/:size/0.jpg @com.keepit.controllers.assets.UserPictureController.get(size: Int, id: ExternalId[User])
POST    /users/pics/update      @com.keepit.controllers.assets.UserPictureController.update()

POST    /kifi/start                 @com.keepit.controllers.ext.ExtAuthController.start
GET     /whois                      @com.keepit.controllers.ext.ExtAuthController.whois
GET     /session/end                @com.keepit.controllers.ext.ExtAuthController.logOut

GET     /ext/authed                 @com.keepit.controllers.ext.ExtUserController.getLoggedIn()
GET     /ext/normalize              @com.keepit.controllers.ext.ExtPreferenceController.normalize(url: String)
GET     /ext/pref/rules                  @com.keepit.controllers.ext.ExtPreferenceController.getRules(version: String ?= "")
GET     /ext/prefs                  @com.keepit.controllers.ext.ExtPreferenceController.getPrefs()
POST    /ext/pref/keeperPosition         @com.keepit.controllers.ext.ExtPreferenceController.setKeeperPosition()
POST    /ext/pref/enterToSend            @com.keepit.controllers.ext.ExtPreferenceController.setEnterToSend(enterToSend: Boolean)
GET     /ext/user/friends                @com.keepit.controllers.ext.ExtUserController.getFriends()
GET     /ext/user/networks               @com.keepit.controllers.ext.ExtUserController.getNetworks(friendExtId: ExternalId[User])
POST    /ext/pageDetails            @com.keepit.controllers.ext.ExtPageController.getPageDetails()
POST    /ext/canonical              @com.keepit.controllers.ext.ExtPageController.recordCanonicalUrl()

GET     /r/:id                      @com.keepit.controllers.ext.ExtDeepLinkController.handle(id: String)

POST    /devices/:deviceType        @com.keepit.controllers.website.UserController.registerDevice(deviceType: String)

##########################################
# Website
##########################################

GET     /                           @com.keepit.controllers.website.HomeController.home
GET     /collection/:id             @com.keepit.controllers.website.HomeController.homeWithParam(id: String)
GET     /friends                    @com.keepit.controllers.website.HomeController.home
GET     /friends/invite             @com.keepit.controllers.website.HomeController.home
GET     /friends/requests           @com.keepit.controllers.website.HomeController.home
GET     /profile                    @com.keepit.controllers.website.HomeController.home
GET     /search                     @com.keepit.controllers.website.HomeController.home

GET     /install                    @com.keepit.controllers.website.HomeController.install
GET     /getting-started            @com.keepit.controllers.website.HomeController.gettingStarted

GET     /invite                     @com.keepit.controllers.website.InviteController.invite
POST    /invite                     @com.keepit.controllers.website.InviteController.inviteConnection
GET     /invite/:id                 @com.keepit.controllers.website.InviteController.acceptInvite(id: ExternalId[Invitation])
GET     /invite/confirm/:id         @com.keepit.controllers.website.InviteController.confirmInvite(id:ExternalId[Invitation], error_msg: Option[String], error_code: Option[Int])
GET     /sign-up                    @com.keepit.controllers.website.OnboardingController.signup(inviteId: String ?= "")
GET     /sign-up/terms              @com.keepit.controllers.website.OnboardingController.tos
POST    /sign-up/terms              @com.keepit.controllers.website.OnboardingController.tosAccept

GET     /feedback                   @com.keepit.controllers.website.FeedbackController.feedback
GET     /feedback/form              @com.keepit.controllers.website.FeedbackController.feedbackForm

##########################################
# Web API
##########################################

GET     /site/keeps/all             @com.keepit.controllers.website.BookmarksController.allKeeps(before: Option[String], after: Option[String], collection: Option[String], count: Int ?= Integer.MAX_VALUE)
POST    /site/keeps/add             @com.keepit.controllers.website.BookmarksController.keepMultiple()
POST    /site/keeps/remove          @com.keepit.controllers.website.BookmarksController.unkeepMultiple()
GET     /site/keeps/count           @com.keepit.controllers.website.BookmarksController.numKeeps()
GET     /site/keeps/:id             @com.keepit.controllers.website.BookmarksController.getKeepInfo(id: ExternalId[Bookmark])
POST    /site/keeps/:id/update      @com.keepit.controllers.website.BookmarksController.updateKeepInfo(id: ExternalId[Bookmark])
POST    /site/keeps/:id/delete      @com.keepit.controllers.website.BookmarksController.unkeep(id: ExternalId[Bookmark])
GET     /site/keeps/mutual/:id      @com.keepit.controllers.website.BookmarksController.mutualKeeps(id: ExternalId[User])
POST    /site/keeps/screenshot      @com.keepit.controllers.website.BookmarksController.getScreenshotUrl()

GET     /site/collections/all       @com.keepit.controllers.website.BookmarksController.allCollections(sort: String ?= "last_kept")
POST    /site/collections/ordering  @com.keepit.controllers.website.BookmarksController.updateCollectionOrdering()
POST    /site/collections/create @com.keepit.controllers.website.BookmarksController.saveCollection(id = "")
POST    /site/collections/:id/update @com.keepit.controllers.website.BookmarksController.saveCollection(id: String)
POST    /site/collections/:id/delete @com.keepit.controllers.website.BookmarksController.deleteCollection(id: ExternalId[Collection])
POST    /site/collections/:id/removeKeeps @com.keepit.controllers.website.BookmarksController.removeKeepsFromCollection(id: ExternalId[Collection])
POST    /site/collections/:id/addKeeps @com.keepit.controllers.website.BookmarksController.keepToCollection(id: ExternalId[Collection], removeOthers: Boolean = false)
POST    /site/collections/:id/setKeeps @com.keepit.controllers.website.BookmarksController.keepToCollection(id: ExternalId[Collection], removeOthers: Boolean = true)

GET     /site/user/me               @com.keepit.controllers.website.UserController.currentUser()
POST    /site/user/me               @com.keepit.controllers.website.UserController.updateCurrentUser()
GET     /site/user/inviteCounts     @com.keepit.controllers.website.UserController.getInviteCounts()
POST    /site/user/needMoreInvites  @com.keepit.controllers.website.UserController.needMoreInvites()
GET     /site/user/networks         @com.keepit.controllers.website.UserController.socialNetworkInfo()
GET     /site/user/:id/networks     @com.keepit.controllers.website.UserController.friendNetworkInfo(id: ExternalId[User])
POST    /site/user/:id/unfriend     @com.keepit.controllers.website.UserController.unfriend(id: ExternalId[User])
POST    /site/user/:id/friend       @com.keepit.controllers.website.UserController.friend(id: ExternalId[User])
POST    /site/user/:id/ignoreRequest @com.keepit.controllers.website.UserController.ignoreFriendRequest(id: ExternalId[User])
POST    /site/user/:id/cancelRequest @com.keepit.controllers.website.UserController.cancelFriendRequest(id: ExternalId[User])
POST    /site/user/:id/exclude      @com.keepit.controllers.website.UserController.excludeFriend(id: ExternalId[User])
POST    /site/user/:id/include      @com.keepit.controllers.website.UserController.includeFriend(id: ExternalId[User])
GET     /site/user/outgoingFriendRequests @com.keepit.controllers.website.UserController.outgoingFriendRequests
GET     /site/user/incomingFriendRequests @com.keepit.controllers.website.UserController.incomingFriendRequests
GET     /site/user/friends      @com.keepit.controllers.website.UserController.friends()
GET     /site/user/friends/count    @com.keepit.controllers.website.UserController.friendCount()
GET     /site/user/socialConnections  @com.keepit.controllers.website.UserController.getAllConnections(search: Option[String], network: Option[String], after: Option[String], limit: Int ?= Integer.MAX_VALUE)
GET     /site/user/prefs            @com.keepit.controllers.website.UserController.getPrefs()
POST    /site/user/prefs            @com.keepit.controllers.website.UserController.savePrefs()

GET     /site/*path                 @com.keepit.controllers.website.HomeController.kifiSiteRedirect(path: String)
GET     /site/                      @com.keepit.controllers.website.HomeController.kifiSiteRedirect(path: String = "")

##########################################
# External Services API
##########################################

#todo(eishay): change routes and callback in sendgrid
POST    /admin/logging/emails       @com.keepit.controllers.admin.ElectronicMailLoggingController.doLog()

##########################################
# Admin
##########################################

GET     /admin                      @com.keepit.controllers.admin.AdminDashboardController.index
GET     /admin/graphs/users.json    @com.keepit.controllers.admin.AdminDashboardController.usersByDate
GET     /admin/engineering/overview @com.keepit.controllers.admin.AdminEngineeringDashboardController.overview

GET     /admin/events               @com.keepit.controllers.admin.AdminEventController.reportList
POST    /admin/events/buildReport   @com.keepit.controllers.admin.AdminEventController.buildReport
GET     /admin/events/report        @com.keepit.controllers.admin.AdminEventController.getReport(reportName: String)
GET     /admin/events/activityData  @com.keepit.controllers.admin.AdminEventController.activityDataAsCsv

GET     /admin/realtime/event       @com.keepit.controllers.admin.AdminEventController.eventViewer
GET     /admin/realtime/event/stream      @com.keepit.controllers.admin.AdminEventController.eventStream

GET     /admin/bookmarks/page/:page @com.keepit.controllers.admin.AdminBookmarksController.bookmarksView(page: Int)
GET     /admin/bookmarks/edit       @com.keepit.controllers.admin.AdminBookmarksController.edit(id: Id[Bookmark])
POST    /admin/bookmarks/rescrape   @com.keepit.controllers.admin.AdminBookmarksController.rescrape
POST    /admin/bookmarks/update     @com.keepit.controllers.admin.AdminBookmarksController.updateBookmarks
POST    /admin/bookmarks/delete     @com.keepit.controllers.admin.AdminBookmarksController.delete(id: Id[Bookmark])


GET     /admin/screenshot/uri       @com.keepit.controllers.admin.AdminScreenshotController.updateUri(uriId: Id[NormalizedURI])
GET     /admin/screenshot/user      @com.keepit.controllers.admin.AdminScreenshotController.updateUser(userId: Id[User], drop: Int ?= 0, take: Int ?= 999999)

GET     /admin/scrape               @com.keepit.controllers.admin.ScraperController.scrape
GET     /admin/scraped/:uriId       @com.keepit.controllers.admin.ScraperController.getScraped(uriId: Id[NormalizedURI])

GET     /admin/data/integrity       @com.keepit.controllers.admin.UrlController.documentIntegrity(page: Int ?= 0, size: Int ?= 50)
GET     /admin/data/dupe            @com.keepit.controllers.admin.UrlController.duplicateDocumentDetection
GET     /admin/data/orphan          @com.keepit.controllers.admin.UrlController.orphanCleanup
GET     /admin/data/unscrapable     @com.keepit.controllers.admin.ScraperController.getUnscrapable()
POST    /admin/data/previewUnscrapable     @com.keepit.controllers.admin.ScraperController.previewUnscrapable()
POST    /admin/data/unscrapable     @com.keepit.controllers.admin.ScraperController.createUnscrapable()
GET     /admin/data/renormalize     @com.keepit.controllers.admin.UrlController.renormalize(readOnly: Boolean ?= true, domain: Option[String] ?= None)
POST    /admin/data/handleDuplicate @com.keepit.controllers.admin.UrlController.handleDuplicate
POST    /admin/data/handleDuplicates @com.keepit.controllers.admin.UrlController.handleDuplicates
<<<<<<< HEAD
GET     /admin/data/mergedUri/:page       @com.keepit.controllers.admin.UrlController.mergedUriView(page: Int)
GET     /admin/data/batchMergedUri        @com.keepit.controllers.admin.UrlController.batchMerge
=======
GET     /admin/data/fixSeqNum       @com.keepit.controllers.admin.UrlController.fixSeqNum
GET     /admin/data/normalization/:page       @com.keepit.controllers.admin.UrlController.normalizationView(page: Int)
GET     /admin/data/batchMerge        @com.keepit.controllers.admin.UrlController.batchMerge
>>>>>>> 46c89065


GET     /admin/article/index        @com.keepit.controllers.admin.AdminArticleIndexerController.index
GET     /admin/article/reindex      @com.keepit.controllers.admin.AdminArticleIndexerController.reindex
GET     /admin/article/sequenceNumber @com.keepit.controllers.admin.AdminArticleIndexerController.getSequenceNumber
GET     /admin/article/index/:state @com.keepit.controllers.admin.AdminArticleIndexerController.indexByState(state: State[NormalizedURI])
GET     /admin/article/indexInfo    @com.keepit.controllers.admin.AdminArticleIndexerController.indexInfo
GET     /admin/article/refreshSearcher @com.keepit.controllers.admin.AdminArticleIndexerController.refreshSearcher
GET     /admin/article/dumpDoc/:uriId  @com.keepit.controllers.admin.AdminArticleIndexerController.dumpLuceneDocument(uriId: Id[NormalizedURI])

POST     /admin/search/spell/buildDict         @com.keepit.controllers.admin.AdminSpellCorrectorController.buildDictionary
GET     /admin/search/spell         @com.keepit.controllers.admin.AdminSpellCorrectorController.spellController
GET     /admin/search/spell/test-correct  @com.keepit.controllers.admin.AdminSpellCorrectorController.correctSpelling(query: String)
GET     /admin/search/scrape        @com.keepit.controllers.admin.ScraperController.searchScraper
GET     /admin/search/scrape/regex  @com.keepit.controllers.admin.ScraperController.rescrapeByRegex(urlRegex: String ?= "", withinHours: Int ?= 8)
GET     /admin/search/performance/viewPerformance @com.keepit.controllers.admin.AdminSearchPerformanceController.viewSearchPerformance


GET     /admin/uriGraph/reindex     @com.keepit.controllers.admin.AdminURIGraphController.reindex
GET     /admin/uriGraph/load        @com.keepit.controllers.admin.AdminURIGraphController.load
GET     /admin/uriGraph/update/:userId @com.keepit.controllers.admin.AdminURIGraphController.update(userId: Id[User])
GET     /admin/uriGraph/dumpDoc/:userId  @com.keepit.controllers.admin.AdminURIGraphController.dumpLuceneDocument(userId: Id[User])
GET     /admin/uriGraph/reindexCollection  @com.keepit.controllers.admin.AdminURIGraphController.reindexCollection
GET     /admin/uriGraph/dumpCollectionDoc/:colId  @com.keepit.controllers.admin.AdminURIGraphController.dumpCollectionLuceneDocument(colId: Id[Collection])

GET     /admin/commentIndex/reindex @com.keepit.controllers.admin.AdminCommentIndexController.reindex
GET     /admin/commentIndex/dumpDoc/:commentId  @com.keepit.controllers.admin.AdminCommentIndexController.dumpLuceneDocument(commentId: Id[Comment])

GET     /admin/users                @com.keepit.controllers.admin.AdminUserController.allUsersView
POST    /admin/users/merge          @com.keepit.controllers.admin.AdminUserController.merge
GET     /admin/users/page/:page     @com.keepit.controllers.admin.AdminUserController.usersView(page: Int)
POST    /admin/users/search         @com.keepit.controllers.admin.AdminUserController.searchUsers()
GET     /admin/user/:id             @com.keepit.controllers.admin.AdminUserController.userView(id: Id[User])
POST    /admin/user/:id             @com.keepit.controllers.admin.AdminUserController.userView(id: Id[User])
GET     /admin/user/:id/more-info   @com.keepit.controllers.admin.AdminUserController.moreUserInfoView(id: Id[User])
POST    /admin/user/:id/experiment/:exp  @com.keepit.controllers.admin.AdminUserController.addExperiment(id: Id[User], exp: String)
POST    /admin/user/bookmarks/:id/collections @com.keepit.controllers.admin.AdminUserController.updateCollectionsForBookmark(id: Id[Bookmark])
DELETE  /admin/user/:id/experiment/:exp  @com.keepit.controllers.admin.AdminUserController.removeExperiment(id: Id[User], exp: String)
POST    /admin/user/:id/state/:state  @com.keepit.controllers.admin.AdminUserController.changeState(id: Id[User], state: String)
POST    /admin/user/:id/update      @com.keepit.controllers.admin.AdminUserController.updateUser(id: Id[User])
POST    /admin/user/:id/setInvitesCount      @com.keepit.controllers.admin.AdminUserController.setInvitesCount(id: Id[User])
GET     /admin/user/:id/social_users/refresh @com.keepit.controllers.admin.AdminUserController.refreshAllSocialInfo(id: Id[User])
POST    /admin/user/:id/impersonate @com.keepit.controllers.admin.AdminAuthController.impersonate(id: Id[User])
POST    /admin/unimpersonate        @com.keepit.controllers.admin.AdminAuthController.unimpersonate()
GET     /admin/users/notify         @com.keepit.controllers.admin.AdminUserController.notification()
POST    /admin/users/sendNotification @com.keepit.controllers.admin.AdminUserController.sendNotificationToAllUsers()

GET     /admin/social_users/:page   @com.keepit.controllers.admin.AdminSocialUserController.socialUsersView(page: Int)
GET     /admin/social_user/:id      @com.keepit.controllers.admin.AdminSocialUserController.socialUserView(id: Id[SocialUserInfo])
GET     /admin/social_user/:id/refresh @com.keepit.controllers.admin.AdminSocialUserController.refreshSocialInfo(id: Id[SocialUserInfo])
GET     /admin/social_user/:id/reset @com.keepit.controllers.admin.AdminSocialUserController.resetSocialUser(id: Id[SocialUserInfo])

GET     /admin/ec2-instance         @com.keepit.controllers.admin.AmazonInstanceController.instanceInfo()
GET     /admin/cache                @com.keepit.controllers.admin.AdminCacheController.serviceView
GET     /admin/websocket            @com.keepit.controllers.admin.AdminWebSocketController.serviceView

GET     /admin/electronicMails       @com.keepit.controllers.admin.ElectronicMailController.electronicMailsViewFirstPage
GET     /admin/electronicMails/:page @com.keepit.controllers.admin.ElectronicMailController.electronicMailsView(page: Int)

GET     /admin/searchConfig/:id     @com.keepit.controllers.admin.AdminSearchConfigController.showUserConfig(id: Id[User])
POST    /admin/searchConfig/:id/set   @com.keepit.controllers.admin.AdminSearchConfigController.setUserConfig(id: Id[User])
GET     /admin/searchConfig/:id/reset @com.keepit.controllers.admin.AdminSearchConfigController.resetUserConfig(id: Id[User])

GET     /admin/searchExperiments    @com.keepit.controllers.admin.AdminSearchConfigController.getExperiments
POST    /admin/searchExperiments    @com.keepit.controllers.admin.AdminSearchConfigController.addNewExperiment
POST    /admin/searchExperiments/delete    @com.keepit.controllers.admin.AdminSearchConfigController.deleteExperiment
POST    /admin/searchExperiments/update    @com.keepit.controllers.admin.AdminSearchConfigController.updateExperiment
GET     /admin/searchExperiments/kvg/:id   @com.keepit.controllers.admin.AdminSearchConfigController.getKifiVsGoogle(id: Id[SearchConfigExperiment])
GET     /admin/searchExperiments/kifiHadResults/:id   @com.keepit.controllers.admin.AdminSearchConfigController.getKifiHadResults(id: Id[SearchConfigExperiment])

GET     /admin/explainResult        @com.keepit.controllers.admin.AdminSearchController.explain(query: String, uriId: Id[NormalizedURI], lang: String)
GET     /admin/search/results/:id   @com.keepit.controllers.admin.AdminSearchController.articleSearchResult(id: ExternalId[ArticleSearchResultRef])

GET     /admin/slider/rules         @com.keepit.controllers.admin.SliderAdminController.getRules
POST    /admin/slider/rules         @com.keepit.controllers.admin.SliderAdminController.saveRules
GET     /admin/slider/patterns      @com.keepit.controllers.admin.SliderAdminController.getPatterns
POST    /admin/slider/patterns      @com.keepit.controllers.admin.SliderAdminController.savePatterns
GET     /admin/slider/domainTags    @com.keepit.controllers.admin.SliderAdminController.getDomainTags
POST    /admin/slider/domainTags    @com.keepit.controllers.admin.SliderAdminController.saveDomainTags
GET     /admin/slider/domains       @com.keepit.controllers.admin.SliderAdminController.getDomainOverrides
GET     /admin/slider/classifications @com.keepit.controllers.admin.SliderAdminController.getClassifications(domain: Option[String])
POST    /admin/slider/domains       @com.keepit.controllers.admin.SliderAdminController.saveDomainOverrides
POST    /admin/slider/domains/fetch @com.keepit.controllers.admin.SliderAdminController.refetchClassifications
GET     /admin/slider/importEvents  @com.keepit.controllers.admin.SliderAdminController.getImportEvents
GET     /admin/slider/version       @com.keepit.controllers.admin.SliderAdminController.getVersionForm
POST    /admin/slider/version       @com.keepit.controllers.admin.SliderAdminController.broadcastLatestVersion(ver: String)

GET     /admin/phrases              @com.keepit.controllers.admin.PhraseController.displayPhrases(page: Int ?= 0)
POST    /admin/phrases/add          @com.keepit.controllers.admin.PhraseController.addPhrase
POST    /admin/phrases/refresh      @com.keepit.controllers.admin.PhraseController.refreshPhrases
POST    /admin/phrases/save         @com.keepit.controllers.admin.PhraseController.savePhrases

GET     /admin/invites              @com.keepit.controllers.admin.AdminInvitationController.displayInvitations(page: Int ?= 0, show: String ?= "all")
POST    /admin/invites/accept       @com.keepit.controllers.admin.AdminInvitationController.acceptUser(id: Id[SocialUserInfo])
POST    /admin/invites/reject       @com.keepit.controllers.admin.AdminInvitationController.rejectUser(id: Id[SocialUserInfo])

GET     /admin/labs/friendMap       @com.keepit.controllers.admin.AdminSearchLabsController.friendMap(q: Option[String] ?= None, minKeeps: Option[Int] ?= None)
GET     /admin/labs/friendMap.json  @com.keepit.controllers.admin.AdminSearchLabsController.friendMapJson(q: Option[String] ?= None, minKeeps: Option[Int] ?= None)

GET     /admin/learning/docTopic        @com.keepit.controllers.admin.TopicModelController.documentTopic(content: Option[String] ?= None, topicId: Option[String] ?= None)
POST    /admin/learning/inferDocTopic   @com.keepit.controllers.admin.TopicModelController.inferTopic
GET     /admin/learning/wordTopic       @com.keepit.controllers.admin.TopicModelController.wordTopic(word: Option[String] ?= None, topic: Option[String] ?= None)
POST    /admin/learning/getWordTopic    @com.keepit.controllers.admin.TopicModelController.getWordTopic
GET     /admin/learning/userTopic       @com.keepit.controllers.admin.TopicModelController.userTopic(userId: Option[String] ?= None, topic: Option[String] ?= None)
POST    /admin/learning/getUserTopic    @com.keepit.controllers.admin.TopicModelController.getUserTopic
GET     /admin/learning/topic/remodel   @com.keepit.controllers.admin.TopicModelController.remodel()
GET     /admin/learning/topics          @com.keepit.controllers.admin.TopicModelController.topicsViewDefault
GET     /admin/learning/topics/:flag/:page            @com.keepit.controllers.admin.TopicModelController.topicsView(flag: String, page: Int)
POST    /admin/learning/topics/updateTopicName/:id    @com.keepit.controllers.admin.TopicModelController.updateTopicName(id: Id[TopicName])
GET     /admin/learning/addTopics/:flag               @com.keepit.controllers.admin.TopicModelController.addTopics(flag: String)
POST    /admin/learning/saveAddedTopics/:flag         @com.keepit.controllers.admin.TopicModelController.saveAddedTopics(flag: String)
GET     /admin/learning/genTopicModelS3Files/:flag    @com.keepit.controllers.admin.TopicModelController.genModelFiles(flag: String)
GET     /admin/learning/viewTopicWords/:flag          @com.keepit.controllers.admin.TopicModelController.viewTopicWords(flag: String)
GET     /admin/learning/topicDetails/:flag/:index     @com.keepit.controllers.admin.TopicModelController.viewTopicDetails(flag: String, index: Int)
GET     /admin/learning/topic/summary                 @com.keepit.controllers.admin.TopicModelController.summary

GET     /admin/clusters/overview        @com.keepit.controllers.admin.AdminClusterController.clustersView

##########################################
# Common Healthcheck / service routes
##########################################
# Using a get so we can invoke from browser and have it take care of the auth part
GET     /admin/server               @com.keepit.controllers.admin.AdminHealthController.serviceView()
GET     /admin/benchmark            @com.keepit.controllers.admin.AdminBenchmarkController.benchmarks()
GET     /admin/healthcheck/error    @com.keepit.controllers.admin.AdminHealthController.causeError()
GET     /admin/healthcheck/emailErrors    @com.keepit.controllers.admin.AdminHealthController.reportErrors()
GET     /admin/healthcheck/errors   @com.keepit.controllers.admin.AdminHealthController.getErrors()
GET     /admin/healthcheck/resetErrorCount    @com.keepit.controllers.admin.AdminHealthController.resetErrorCount()

##########################################
#INTERNAL ROUTES/Shoebox
##########################################

GET     /internal/version                             @com.keepit.controllers.website.HomeController.version

GET     /internal/shoebox/database/getNormalizedURI   @com.keepit.controllers.shoebox.ShoeboxController.getNormalizedURI(id: Long)
GET     /internal/shoebox/database/getNormalizedURIs  @com.keepit.controllers.shoebox.ShoeboxController.getNormalizedURIs(ids: String)
POST    /internal/shoebox/database/getNormalizedURIByURL       @com.keepit.controllers.shoebox.ShoeboxController.getNormalizedURIByURL()
POST    /internal/shoebox/database/internNormalizedURI       @com.keepit.controllers.shoebox.ShoeboxController.internNormalizedURI()
GET     /internal/shoebox/database/getUsers           @com.keepit.controllers.shoebox.ShoeboxController.getUsers(ids: String)
GET     /internal/shoebox/database/userIdsByExternalIds @com.keepit.controllers.shoebox.ShoeboxController.getUserIdsByExternalIds(ids: String)
GET     /internal/shoebox/database/getBasicUsers      @com.keepit.controllers.shoebox.ShoeboxController.getBasicUsers(ids: String)
GET     /internal/shoebox/database/collectionIdsByExternalIds @com.keepit.controllers.shoebox.ShoeboxController.getCollectionIdsByExternalIds(ids: String)
GET     /internal/shoebox/database/getUserOpt         @com.keepit.controllers.shoebox.ShoeboxController.getUserOpt(id: ExternalId[User])
GET     /internal/shoebox/database/getUserExperiments           @com.keepit.controllers.shoebox.ShoeboxController.getUserExperiments(id: Id[User])
GET     /internal/shoebox/database/getNormalizedUriUpdates    @com.keepit.controllers.shoebox.ShoeboxController.getNormalizedUriUpdates(lowSeq: Long, highSeq: Long)

GET     /internal/shoebox/database/getConnectedUsers  @com.keepit.controllers.shoebox.ShoeboxController.getConnectedUsers(userId: Id[User])
GET     /internal/shoebox/tracker/browsingHistory     @com.keepit.controllers.shoebox.ShoeboxController.getBrowsingHistoryFilter(userId: Id[User])
GET     /internal/shoebox/tracker/clickHistory        @com.keepit.controllers.shoebox.ShoeboxController.getClickHistoryFilter(userId: Id[User])
GET     /internal/shoebox/database/bookmark           @com.keepit.controllers.shoebox.ShoeboxController.getBookmarks(userId: Id[User])
GET     /internal/shoebox/database/changedBookmark    @com.keepit.controllers.shoebox.ShoeboxController.getBookmarksChanged(seqNum: Long, fetchSize: Int)
GET     /internal/shoebox/database/bookmarkByUriUser  @com.keepit.controllers.shoebox.ShoeboxController.getBookmarkByUriAndUser(uriId: Id[NormalizedURI], userId: Id[User])
GET     /internal/shoebox/database/commentRecipientIds  @com.keepit.controllers.shoebox.ShoeboxController.getCommentRecipientIds(commentId: Id[Comment])
POST    /internal/shoebox/persistServerSearchEvent    @com.keepit.controllers.shoebox.ShoeboxController.persistServerSearchEvent
POST    /internal/shoebox/database/sendMail           @com.keepit.controllers.shoebox.ShoeboxController.sendMail
POST    /internal/shoebox/database/sendMailToUser     @com.keepit.controllers.shoebox.ShoeboxController.sendMailToUser
GET     /internal/shoebox/database/getPhrasesByPage   @com.keepit.controllers.shoebox.ShoeboxController.getPhrasesByPage(page: Int, size: Int)
GET     /internal/shoebox/database/getCollectionsChanged @com.keepit.controllers.shoebox.ShoeboxController.getCollectionsChangedDeprecated(seqNum: Long, fetchSize: Int)
GET     /internal/shoebox/database/changedCollections @com.keepit.controllers.shoebox.ShoeboxController.getCollectionsChanged(seqNum: Long, fetchSize: Int)
GET     /internal/shoebox/database/getBookmarksInCollection @com.keepit.controllers.shoebox.ShoeboxController.getBookmarksInCollection(collectionId: Id[Collection])
GET     /internal/shoebox/database/getCollectionsByUser @com.keepit.controllers.shoebox.ShoeboxController.getCollectionsByUser(userId: Id[User])
GET     /internal/shoebox/database/getIndexable       @com.keepit.controllers.shoebox.ShoeboxController.getIndexable(seqNum: Long, fetchSize: Int)
POST    /internal/shoebox/database/createDeepLink      @com.keepit.controllers.ext.ExtDeepLinkController.createDeepLink()

GET     /internal/shoebox/database/getActiveExperiments @com.keepit.controllers.shoebox.ShoeboxController.getActiveExperiments
GET     /internal/shoebox/database/getExperiments     @com.keepit.controllers.shoebox.ShoeboxController.getExperiments
GET     /internal/shoebox/database/getExperiment      @com.keepit.controllers.shoebox.ShoeboxController.getExperiment(id: Id[SearchConfigExperiment])
POST    /internal/shoebox/database/saveExperiment     @com.keepit.controllers.shoebox.ShoeboxController.saveExperiment
POST    /internal/shoebox/database/reportArticleSearchResult  @com.keepit.controllers.shoebox.ShoeboxController.reportArticleSearchResult
GET     /internal/shoebox/database/socialUserInfoByNetworkAndSocialId @com.keepit.controllers.shoebox.ShoeboxController.getSocialUserInfoByNetworkAndSocialId(id: String, networkType: String)
GET     /internal/shoebox/database/socialUserInfosByUserId @com.keepit.controllers.shoebox.ShoeboxController.getSocialUserInfosByUserId(id: Id[User])
GET     /internal/shoebox/database/sessionByExternalId @com.keepit.controllers.shoebox.ShoeboxController.getSessionByExternalId(sessionId: ExternalId[UserSession])
GET     /internal/shoebox/database/searchFriends @com.keepit.controllers.shoebox.ShoeboxController.searchFriends(userId: Id[User])

POST    /internal/shoebox/device/sendPushNotification @com.keepit.controllers.shoebox.ShoeboxController.sendPushNotification()

POST     /internal/shoebox/learning/suggestExperts    @com.keepit.controllers.shoebox.ExpertRecommenderController.suggestExperts()

POST    /internal/shoebox/logEvent                    @com.keepit.controllers.ext.ExtEventController.logEvent()

POST    /internal/geckoboard/refresh                  @com.keepit.reports.GeckoboardReporterController.refreshAll()



->  / common.Routes<|MERGE_RESOLUTION|>--- conflicted
+++ resolved
@@ -173,15 +173,8 @@
 GET     /admin/data/renormalize     @com.keepit.controllers.admin.UrlController.renormalize(readOnly: Boolean ?= true, domain: Option[String] ?= None)
 POST    /admin/data/handleDuplicate @com.keepit.controllers.admin.UrlController.handleDuplicate
 POST    /admin/data/handleDuplicates @com.keepit.controllers.admin.UrlController.handleDuplicates
-<<<<<<< HEAD
-GET     /admin/data/mergedUri/:page       @com.keepit.controllers.admin.UrlController.mergedUriView(page: Int)
-GET     /admin/data/batchMergedUri        @com.keepit.controllers.admin.UrlController.batchMerge
-=======
-GET     /admin/data/fixSeqNum       @com.keepit.controllers.admin.UrlController.fixSeqNum
-GET     /admin/data/normalization/:page       @com.keepit.controllers.admin.UrlController.normalizationView(page: Int)
-GET     /admin/data/batchMerge        @com.keepit.controllers.admin.UrlController.batchMerge
->>>>>>> 46c89065
-
+GET     /admin/data/normalization/:page @com.keepit.controllers.admin.UrlController.normalizationView(page: Int)
+GET     /admin/data/batchMerge          @com.keepit.controllers.admin.UrlController.batchMerge
 
 GET     /admin/article/index        @com.keepit.controllers.admin.AdminArticleIndexerController.index
 GET     /admin/article/reindex      @com.keepit.controllers.admin.AdminArticleIndexerController.reindex
