

GET     /login                      @com.keepit.controllers.core.AuthController.loginPage
GET     /ss/login                   com.keepit.social.providers.LoginPage.login
GET     /logout                     com.keepit.social.providers.LoginPage.logout

GET     /-ss/login                   securesocial.controllers.LoginPage.login
GET     /-logout                     securesocial.controllers.LoginPage.logout

GET     /contacts/import            @com.keepit.controllers.core.OAuth2Controller.importContacts(provider:Option[String], approvalPromptOpt:Option[String], redirectUrl:Option[String])
GET     /contacts/import/success    @com.keepit.controllers.website.ContactsImportController.importContactsSuccess(redirectUrl: Option[String], numContacts: Option[Int])
GET     /contacts/import/failure    @com.keepit.controllers.website.ContactsImportController.importContactsFailure(redirectUrl: Option[String])
GET     /contacts/refresh           @com.keepit.controllers.core.OAuth2Controller.refreshContacts(abookId:ExternalId[ABookInfo], provider:Option[String])
GET     /oauth2/start/:provider     @com.keepit.controllers.core.OAuth2Controller.start(provider:String, stateToken:Option[String], approvalPromptOpt:Option[String])
GET     /oauth2/callback/:provider  @com.keepit.controllers.core.OAuth2Controller.callback(provider:String)
POST    /oauth2/callback/:provider  @com.keepit.controllers.core.OAuth2Controller.accessTokenCallback(provider:String)

GET     /signup                     @com.keepit.controllers.core.AuthController.signupPage()

POST    /auth/sign-up               @com.keepit.controllers.core.AuthController.userPasswordSignup()
POST    /auth/email-finalize        @com.keepit.controllers.core.AuthController.userPassFinalizeAccountAction()
POST    /auth/social-finalize       @com.keepit.controllers.core.AuthController.socialFinalizeAccountAction()
POST    /auth/upload-binary-image   @com.keepit.controllers.core.AuthController.uploadBinaryPicture()
POST    /auth/upload-multipart-image @com.keepit.controllers.core.AuthController.uploadFormEncodedPicture()
POST    /auth/cancel                @com.keepit.controllers.core.AuthController.cancelAuth()

# See common.routes for our better ProviderController routes.

# SecureSocial routes need to exist, or it complains and dies.
GET     /-authenticate/:provider     securesocial.controllers.ProviderController.authenticate(provider)
POST    /-authenticate/:provider     securesocial.controllers.ProviderController.authenticateByPost(provider)

# custom auth routes which set some session state

GET     /login/after                @com.keepit.controllers.core.AuthController.afterLogin()
GET     /login/:provider            @com.keepit.controllers.core.AuthController.loginSocial(provider)
POST    /auth/log-in                @com.keepit.controllers.core.AuthController.logInWithUserPass(link: String ?= "")

GET     /connect/:provider          @com.keepit.controllers.core.AuthController.popupBeforeLinkSocial(provider)
GET     /connect/:provider/done     @com.keepit.controllers.core.AuthController.popupAfterLinkSocial(provider)
GET     /link/:provider             @com.keepit.controllers.core.AuthController.link(provider)

GET     /signup/:provider           @com.keepit.controllers.core.AuthController.signup(provider)

POST    /mobileauth/:provider       @com.keepit.controllers.mobile.MobileAuthController.accessTokenLogin(provider)

GET     /verify/:code               @com.keepit.controllers.core.AuthController.verifyEmail(code)

POST    /password/forgot            @com.keepit.controllers.core.AuthController.forgotPassword()
GET     /password/:code             @com.keepit.controllers.core.AuthController.setPasswordPage(code: String)
POST    /password/set               @com.keepit.controllers.core.AuthController.setPassword()

POST    /disconnect/:provider       @com.keepit.controllers.website.HomeController.disconnect(provider)

GET     /unsubscribe/*token         @com.keepit.controllers.website.EmailOptOutController.optOut(token: String)
POST    /unsubscribe/*token         @com.keepit.controllers.website.EmailOptOutController.optOutAction(token: String)
GET     /admin/unsubscribe          @com.keepit.controllers.website.EmailOptOutController.getToken(email: EmailAddress)

GET     /extmsg/email/mute          @com.keepit.controllers.website.EmailNonUserMuteController.optOut(publicId: String)
POST    /extmsg/email/mute          @com.keepit.controllers.website.EmailNonUserMuteController.optOutAction(publicId: String)

##########################################
# Extension API
##########################################

POST    /ext/keeps                  @com.keepit.controllers.ext.ExtBookmarksController.keep
# Note: /bookmarks/add is now for browser bookmark imports only
POST    /bookmarks/add              @com.keepit.controllers.ext.ExtBookmarksController.addBookmarks
# Note: /bookmarks/remove is deprecated. Use /ext/keeps/:id/unkeep instead.
POST    /bookmarks/remove           @com.keepit.controllers.ext.ExtBookmarksController.remove()
POST    /ext/keeps/:id/unkeep       @com.keepit.controllers.ext.ExtBookmarksController.unkeep(id: ExternalId[Keep])
# Note: /bookmarks/private should be deprecated as soon as we move mobile onto it's own endpoitns for bookmarks entirely
POST    /bookmarks/private          @com.keepit.controllers.ext.ExtBookmarksController.updateKeepInfo()
POST    /bookmarks/update           @com.keepit.controllers.ext.ExtBookmarksController.updateKeepInfo()

GET     /tags                       @com.keepit.controllers.ext.ExtBookmarksController.tags()
POST    /tagsByUrl                  @com.keepit.controllers.ext.ExtBookmarksController.tagsByUrl()
POST    /tags/add                   @com.keepit.controllers.ext.ExtBookmarksController.createAndApplyTag()
POST    /tags/:id/removeFromKeep    @com.keepit.controllers.ext.ExtBookmarksController.removeTag(id: ExternalId[Collection])
POST    /tags/:id/addToKeep         @com.keepit.controllers.ext.ExtBookmarksController.addTag(id: ExternalId[Collection])
POST    /tags/clear                 @com.keepit.controllers.ext.ExtBookmarksController.clearTags()

POST    /users/slider/suppress      @com.keepit.controllers.ext.ExtUserController.suppressSliderForSite

POST    /kifi/start                 @com.keepit.controllers.ext.ExtAuthController.start
GET     /session/end                @com.keepit.controllers.ext.ExtAuthController.logOut
POST    /ext/auth/:provider         @com.keepit.controllers.ext.ExtAuthController.jsTokenLogin(provider: String)
GET     /ext/authed                 @com.keepit.controllers.ext.ExtUserController.getLoggedIn()
GET     /ext/normalize              @com.keepit.controllers.ext.ExtPreferenceController.normalize(url: String)
GET     /ext/pref/rules             @com.keepit.controllers.ext.ExtPreferenceController.getRules(version: String ?= "")
GET     /ext/prefs                  @com.keepit.controllers.ext.ExtPreferenceController.getPrefs(version: Int ?= 1)
POST    /ext/pref/keeperPosition    @com.keepit.controllers.ext.ExtPreferenceController.setKeeperPosition()
POST    /ext/pref/lookHereMode      @com.keepit.controllers.ext.ExtPreferenceController.setLookHereMode(on: Boolean)
POST    /ext/pref/enterToSend       @com.keepit.controllers.ext.ExtPreferenceController.setEnterToSend(enterToSend: Boolean)
POST    /ext/pref/maxResults        @com.keepit.controllers.ext.ExtPreferenceController.setMaxResults(n: Int)
POST    /ext/pref/showExtMsgIntro   @com.keepit.controllers.ext.ExtPreferenceController.setShowExtMsgIntro(show: Boolean)
POST    /ext/pref/email/:kind/:send @com.keepit.controllers.ext.ExtPreferenceController.setEmailNotifyPreference(kind: com.keepit.common.mail.ElectronicMailCategory, send: Boolean)
GET     /ext/user/friends           @com.keepit.controllers.ext.ExtUserController.getFriends()
GET     /ext/contacts               @com.keepit.controllers.ext.ExtNonUserSearchController.findPeopleToMessage(q: String, n: Int ?= 4)
POST    /ext/contacts/hide          @com.keepit.controllers.ext.ExtNonUserSearchController.hideEmailFromUser()
POST    /ext/pageDetails            @com.keepit.controllers.ext.ExtPageController.getPageDetails()
POST    /ext/invite                 @com.keepit.controllers.ext.ExtInviteController.invite()

GET     /r/:token                   @com.keepit.controllers.ext.ExtDeepLinkController.handle(token: String)
GET     /mr/:token                  @com.keepit.controllers.ext.ExtDeepLinkController.handleMobile(token: String)
GET     /ir/:token                  @com.keepit.controllers.ext.ExtDeepLinkController.handleIPhoneTempForDev(token: String)

##########################################
# Mobile
##########################################
GET     /m/1/whatismyip                     @com.keepit.controllers.mobile.MobileAuthController.whatIsMyIp()

GET     /m/1/user/friendsDetails            @com.keepit.controllers.mobile.MobileUserController.friends(page: Int ?= 0, pageSize: Int ?= 1000)
GET     /m/1/user/networks                  @com.keepit.controllers.mobile.MobileUserController.socialNetworkInfo()
POST    /m/1/user/:origin/uploadContacts    @com.keepit.controllers.mobile.MobileUserController.uploadContacts(origin:ABookOriginType)
GET     /m/1/user/abooks                    @com.keepit.controllers.mobile.MobileUserController.abookInfo()
POST    /m/1/page/details                   @com.keepit.controllers.mobile.MobilePageController.getPageDetails()

## Deprecated
POST    /m/1/keeps/add                      @com.keepit.controllers.mobile.MobileBookmarksController.keepMultiple()
POST    /m/2/keeps/add                      @com.keepit.controllers.mobile.MobileBookmarksController.addKeeps()

POST    /m/1/keeps/remove                   @com.keepit.controllers.mobile.MobileBookmarksController.unkeepMultiple()
POST    /m/1/keeps/delete                   @com.keepit.controllers.mobile.MobileBookmarksController.unkeepBatch()
POST    /m/1/keeps/:id/delete               @com.keepit.controllers.mobile.MobileBookmarksController.unkeep(id: ExternalId[Keep])

POST    /m/1/keeps/imageUrl                 @com.keepit.controllers.mobile.MobileBookmarksController.getImageUrl()
POST    /m/1/keeps/imageUrls                @com.keepit.controllers.mobile.MobileBookmarksController.getImageUrls()

POST    /m/1/collections/create             @com.keepit.controllers.mobile.MobileBookmarksController.saveCollection()
GET     /m/1/collections/all                @com.keepit.controllers.mobile.MobileBookmarksController.allCollections(sort: String ?= "last_kept")
GET     /m/1/user/me                        @com.keepit.controllers.mobile.MobileUserController.currentUser()
POST    /m/1/user/me                        @com.keepit.controllers.mobile.MobileUserController.updateCurrentUser()
GET     /m/1/user/prefs                     @com.keepit.controllers.mobile.MobileUserController.getPrefs()
GET     /m/1/keeps/all                      @com.keepit.controllers.mobile.MobileBookmarksController.allKeeps(before: Option[String], after: Option[String], collection: Option[String], helprank: Option[String], count: Int ?= Integer.MAX_VALUE, withPageInfo: Boolean ?= false)
POST    /m/1/tags/:id/addToKeep             @com.keepit.controllers.mobile.MobileBookmarksController.addTag(id: ExternalId[Collection])
POST    /m/1/tags/:id/removeFromKeep        @com.keepit.controllers.mobile.MobileBookmarksController.removeTag(id: ExternalId[Collection])

POST    /m/1/user/:id/include               @com.keepit.controllers.mobile.MobileUserController.includeFriend(id: ExternalId[User])
POST    /m/1/user/:id/exclude               @com.keepit.controllers.mobile.MobileUserController.excludeFriend(id: ExternalId[User])

POST    /m/1/auth/accessTokenLogin/:provider    @com.keepit.controllers.mobile.MobileAuthController.accessTokenLogin(provider)
POST    /m/1/auth/log-in                        @com.keepit.controllers.mobile.MobileAuthController.loginWithUserPass(link: String ?= "")
POST    /m/1/auth/upload-binary-image           @com.keepit.controllers.mobile.MobileAuthController.uploadBinaryPicture()
POST    /m/1/auth/upload-multipart-image        @com.keepit.controllers.mobile.MobileAuthController.uploadFormEncodedPicture()
POST    /m/1/auth/sign-up                       @com.keepit.controllers.mobile.MobileAuthController.userPasswordSignup()
POST    /m/1/auth/email-finalize                @com.keepit.controllers.mobile.MobileAuthController.userPassFinalizeAccountAction()
POST    /m/1/auth/accessTokenSignup/:provider   @com.keepit.controllers.mobile.MobileAuthController.accessTokenSignup(provider)
POST    /m/1/auth/social-finalize               @com.keepit.controllers.mobile.MobileAuthController.socialFinalizeAccountAction()

POST    /m/1/social-link/:provider              @com.keepit.controllers.mobile.MobileAuthController.linkSocialNetwork(provider)

POST    /m/1/password/forgot                    @com.keepit.controllers.mobile.MobileAuthController.forgotPassword()
POST    /m/1/password/change                    @com.keepit.controllers.mobile.MobileUserController.changePassword()

POST    /m/1/iphone/version/register            @com.keepit.controllers.mobile.MobileAuthController.registerIPhoneVersion()
POST    /m/1/android/version/register           @com.keepit.controllers.mobile.MobileAuthController.registerAndroidVersion()

GET     /m/1/user/connections/all               @com.keepit.controllers.mobile.MobileUserController.queryAll(search: Option[String], network: Option[String], limit: Int ?= 50000000, pictureUrl: Boolean ?= false)

GET     /m/1/contacts/search                    @com.keepit.controllers.mobile.MobileContactsController.search(q: String, n: Int ?= 4)

POST    /m/1/invite                             @com.keepit.controllers.mobile.MobileInviteController.inviteConnection

POST    /m/1/user/:id/unfriend                  @com.keepit.controllers.mobile.MobileUserController.unfriend(id: ExternalId[User])
POST    /m/1/user/:id/friend                    @com.keepit.controllers.mobile.MobileUserController.friend(id: ExternalId[User])
POST    /m/1/user/:id/ignoreRequest             @com.keepit.controllers.mobile.MobileUserController.ignoreFriendRequest(id: ExternalId[User])
GET     /m/1/user/outgoingFriendRequests        @com.keepit.controllers.mobile.MobileUserController.outgoingFriendRequests
GET     /m/1/user/incomingFriendRequests        @com.keepit.controllers.mobile.MobileUserController.incomingFriendRequests
POST    /m/1/user/delighted/answer              @com.keepit.controllers.mobile.MobileUserController.postDelightedAnswer()
POST    /m/1/user/delighted/cancel              @com.keepit.controllers.mobile.MobileUserController.cancelDelightedSurvey()

POST    /m/1/disconnect/:provider               @com.keepit.controllers.mobile.MobileUserController.disconnect(provider)

GET    /m/1/discover/                           @com.keepit.controllers.mobile.MobileDiscoveryController.discover(withPageInfo: Boolean ?= true, limit: Int ?= -1)

##########################################
# Website
##########################################

GET     /                           @com.keepit.controllers.website.HomeController.home
GET     /collection/:id             @com.keepit.controllers.website.HomeController.homeWithParam(id: String)
GET     /tag/:id                    @com.keepit.controllers.website.HomeController.homeWithParam(id: String)
GET     /helprank/:selector         @com.keepit.controllers.website.HomeController.homeWithParam(selector: String)
GET     /friends                    @com.keepit.controllers.website.HomeController.home
GET     /friends/invite             @com.keepit.controllers.website.HomeController.home
GET     /friends/invite/facebook    @com.keepit.controllers.website.HomeController.home
GET     /friends/invite/linkedin    @com.keepit.controllers.website.HomeController.home
GET     /friends/invite/email       @com.keepit.controllers.website.HomeController.home
GET     /friends/find               @com.keepit.controllers.website.HomeController.home
POST    /friends/invite/refresh     @com.keepit.controllers.website.InviteController.refreshAllSocialInfo
GET     /friends/requests           @com.keepit.controllers.website.HomeController.home
GET     /profile                    @com.keepit.controllers.website.HomeController.home
GET     /find                       @com.keepit.controllers.website.HomeController.home
GET     /blog                       @com.keepit.controllers.website.HomeController.blog

GET     /kifeeeed                   @com.keepit.controllers.website.HomeController.kifeeeed

GET     /about                      @com.keepit.controllers.website.HomeController.about
GET     /install                    @com.keepit.controllers.website.HomeController.install
GET     /getting-started            @com.keepit.controllers.website.HomeController.gettingStarted
GET     /terms                      @com.keepit.controllers.website.HomeController.termsOfService
GET     /privacy                    @com.keepit.controllers.website.HomeController.privacyPolicy
GET     /iphone                     @com.keepit.controllers.website.HomeController.iPhoneAppStoreRedirect
GET     /mobile                     @com.keepit.controllers.website.HomeController.mobileLanding
GET     /unsupported                @com.keepit.controllers.website.HomeController.unsupported

GET     /invite                     @com.keepit.controllers.website.HomeController.home
POST    /invite                     @com.keepit.controllers.website.InviteController.inviteConnection
GET     /invite/:id                 @com.keepit.controllers.website.InviteController.acceptInvite(id: ExternalId[Invitation])
GET     /invite/confirm/:id         @com.keepit.controllers.website.InviteController.confirmInvite(id:ExternalId[Invitation], source: String, error_msg: Option[String], error_code: Option[Int])

GET     /feedback                   @com.keepit.controllers.website.FeedbackController.feedback
GET     /feedback/form              @com.keepit.controllers.website.FeedbackController.feedbackForm

POST    /waitlist                   @com.keepit.controllers.website.FeatureWaitlistController.waitList

# This should match the output format of S3ImageConfig#keyByExternalId
GET     /users/:id/pics/:size/0.jpg @com.keepit.controllers.assets.UserPictureController.get(size: Int, id: ExternalId[User])
GET     /users/:id/pics/:size/:name @com.keepit.controllers.assets.UserPictureController.getPic(size: String, id: ExternalId[User], name: String)

POST    /users/pics/update          @com.keepit.controllers.assets.UserPictureController.update()

##########################################
# Web API
##########################################


GET     /site/keeps/all             @com.keepit.controllers.website.KeepsController.allKeeps(before: Option[String], after: Option[String], collection: Option[String], helprank: Option[String], count: Int ?= Integer.MAX_VALUE, withPageInfo: Boolean ?= false)
POST    /site/keeps/add             @com.keepit.controllers.website.KeepsController.keepMultiple(separateExisting: Boolean ?= false)
POST    /site/keeps/remove          @com.keepit.controllers.website.KeepsController.unkeepMultiple()
POST    /site/keeps/delete          @com.keepit.controllers.website.KeepsController.unkeepBatch()
GET     /site/keeps/count           @com.keepit.controllers.website.KeepsController.numKeeps()
GET     /site/keeps/import/status   @com.keepit.controllers.website.KeepsController.importStatus()
GET     /site/keeps/export          @com.keepit.controllers.website.KeepsController.exportKeeps()
GET     /site/keeps/:id             @com.keepit.controllers.website.KeepsController.getKeepInfo(id: ExternalId[Keep], withFullInfo: Boolean ?= false)
POST    /site/keeps/:id/update      @com.keepit.controllers.website.KeepsController.updateKeepInfo(id: ExternalId[Keep])
POST    /site/keeps/:id/delete      @com.keepit.controllers.website.KeepsController.unkeep(id: ExternalId[Keep])
POST    /site/keeps/screenshot      @com.keepit.controllers.website.KeepsController.getScreenshotUrl()
POST    /site/keeps/imageUrl        @com.keepit.controllers.website.KeepsController.getImageUrl()
POST    /site/keeps/imageUrls       @com.keepit.controllers.website.KeepsController.getImageUrls()

POST    /site/keeps/unkeep          @com.keepit.controllers.website.KeepsController.unkeepBulk()
POST    /site/keeps/rekeep          @com.keepit.controllers.website.KeepsController.rekeepBulk()
POST    /site/keeps/public          @com.keepit.controllers.website.KeepsController.makePublicBulk()
POST    /site/keeps/private         @com.keepit.controllers.website.KeepsController.makePrivateBulk()
POST    /site/keeps/tag             @com.keepit.controllers.website.KeepsController.tagKeepBulk()
POST    /site/keeps/untag           @com.keepit.controllers.website.KeepsController.untagKeepBulk()

GET     /site/collections/all       @com.keepit.controllers.website.KeepsController.allCollections(sort: String ?= "last_kept")
POST    /site/collections/ordering  @com.keepit.controllers.website.KeepsController.updateCollectionOrdering()
POST    /site/collections/reorderTag  @com.keepit.controllers.website.KeepsController.updateCollectionIndexOrdering()
POST    /site/collections/create    @com.keepit.controllers.website.KeepsController.saveCollection(id = "")
POST    /site/collections/:id/update @com.keepit.controllers.website.KeepsController.saveCollection(id: String)
POST    /site/collections/:id/delete @com.keepit.controllers.website.KeepsController.deleteCollection(id: ExternalId[Collection])
POST    /site/collections/:id/undelete @com.keepit.controllers.website.KeepsController.undeleteCollection(id: ExternalId[Collection])
POST    /site/collections/:id/removeKeeps @com.keepit.controllers.website.KeepsController.removeKeepsFromCollection(id: ExternalId[Collection])
POST    /site/collections/:id/addKeeps @com.keepit.controllers.website.KeepsController.keepToCollection(id: ExternalId[Collection])

POST    /site/libraries/add         @com.keepit.controllers.website.LibraryController.addLibrary()
POST    /site/libraries/:id/modify  @com.keepit.controllers.website.LibraryController.modifyLibrary(id: PublicId[Library])
POST    /site/libraries/:id/delete  @com.keepit.controllers.website.LibraryController.removeLibrary(id: PublicId[Library])
GET     /site/libraries/:id         @com.keepit.controllers.website.LibraryController.getLibrary(id: PublicId[Library])
GET     /site/libraries             @com.keepit.controllers.website.LibraryController.getLibrariesByUser()
POST    /site/libraries/:id/invite  @com.keepit.controllers.website.LibraryController.inviteUsersToLibrary(id: PublicId[Library])
POST    /site/libraries/:id/join    @com.keepit.controllers.website.LibraryController.joinLibrary(id: PublicId[LibraryInvite])
POST    /site/libraries/:id/decline @com.keepit.controllers.website.LibraryController.declineLibrary(id: PublicId[LibraryInvite])
POST    /site/libraries/:id/leave   @com.keepit.controllers.website.LibraryController.leaveLibrary(id: PublicId[Library])
GET     /site/libraries/:id/keeps   @com.keepit.controllers.website.LibraryController.getKeeps(id: PublicId[Library])
POST    /site/libraries/copy        @com.keepit.controllers.website.LibraryController.copyKeeps()
POST    /site/libraries/move        @com.keepit.controllers.website.LibraryController.moveKeeps()

GET     /site/recos/adHoc           @com.keepit.controllers.website.RecommendationsController.adHocRecos(n: Int)
POST    /site/recos/adHoc           @com.keepit.controllers.website.RecommendationsController.adHocRecos(n: Int)

GET     /site/user/me               @com.keepit.controllers.website.UserController.currentUser()
POST    /site/user/me               @com.keepit.controllers.website.UserController.updateCurrentUser()
GET     /site/user/email            @com.keepit.controllers.website.UserController.getEmailInfo(email: EmailAddress)
POST    /site/user/password         @com.keepit.controllers.website.UserController.changePassword()
GET     /site/user/inviteCounts     @com.keepit.controllers.website.UserController.getInviteCounts()
POST    /site/user/needMoreInvites  @com.keepit.controllers.website.UserController.needMoreInvites()
GET     /site/user/import-status    @com.keepit.controllers.website.UserController.importStatus()
GET     /site/user/import-check/:network  @com.keepit.controllers.website.UserController.checkIfImporting(network: String, callback: String)
GET     /site/user/networks         @com.keepit.controllers.website.UserController.socialNetworkInfo()
GET     /site/user/abooks           @com.keepit.controllers.website.UserController.abookInfo()
# regex below prevents route from usurping requests intended for other routes, like /site/user/friends
GET     /site/user/$id<[0-9a-f-]{36}> @com.keepit.controllers.website.UserController.basicUserInfo(id: ExternalId[User], friendCount: Boolean ?= false)
GET     /site/user/:id/networks     @com.keepit.controllers.website.UserController.friendNetworkInfo(id: ExternalId[User])
POST    /site/user/:id/unfriend     @com.keepit.controllers.website.UserController.unfriend(id: ExternalId[User])
POST    /site/user/:id/friend       @com.keepit.controllers.website.UserController.friend(id: ExternalId[User])
POST    /site/user/:id/ignoreRequest @com.keepit.controllers.website.UserController.ignoreFriendRequest(id: ExternalId[User])
POST    /site/user/:id/cancelRequest @com.keepit.controllers.website.UserController.cancelFriendRequest(id: ExternalId[User])
POST    /site/user/:id/exclude      @com.keepit.controllers.website.UserController.excludeFriend(id: ExternalId[User])
POST    /site/user/:id/include      @com.keepit.controllers.website.UserController.includeFriend(id: ExternalId[User])
GET     /site/user/outgoingFriendRequests @com.keepit.controllers.website.UserController.outgoingFriendRequests
GET     /site/user/incomingFriendRequests @com.keepit.controllers.website.UserController.incomingFriendRequests
GET     /site/user/friends          @com.keepit.controllers.website.UserController.friends(page: Int ?= 0, pageSize: Int ?= 1000)
GET     /site/user/friends/count    @com.keepit.controllers.website.UserController.friendCount()
GET     /site/user/friends/find    @com.keepit.controllers.website.UserController.findFriends(page: Int ?= 0, pageSize: Int ?= 5)
POST    /site/user/:id/hide         @com.keepit.controllers.website.UserController.hideUserRecommendation(id: ExternalId[User])
POST    /site/user/invite           @com.keepit.controllers.website.InviteController.inviteV2()
POST    /site/user/delighted/answer @com.keepit.controllers.website.UserController.postDelightedAnswer()
POST    /site/user/delighted/cancel @com.keepit.controllers.website.UserController.cancelDelightedSurvey()
POST    /site/user/close            @com.keepit.controllers.website.UserController.closeAccount()

GET     /site/user/connections/all/search    @com.keepit.controllers.website.TypeaheadController.searchWithInviteStatus(query:Option[String], limit:Option[Int], pictureUrl:Boolean ?= true, dedupEmail:Boolean ?= true)

GET     /site/user/abookUploadStatus @com.keepit.controllers.website.UserController.getABookUploadStatus(id:Id[ABookInfo], callbackOpt:Option[String])
GET     /site/user/prefs            @com.keepit.controllers.website.UserController.getPrefs()
POST    /site/user/prefs            @com.keepit.controllers.website.UserController.savePrefs()
POST    /site/user/pic/upload       @com.keepit.controllers.website.UserController.uploadBinaryUserPicture()
POST    /site/user/pic              @com.keepit.controllers.website.UserController.setUserPicture()
POST    /site/user/resend-verification @com.keepit.controllers.website.UserController.resendVerificationEmail(email: EmailAddress)
GET     /site/friends/wti           @com.keepit.controllers.website.WTIController.getRipestInvitees(page: Int ?= 0, pageSize: Int ?= 20)
POST    /site/friends/wti/block     @com.keepit.controllers.website.WTIController.block()
POST    /site/keeps/file-import     @com.keepit.controllers.website.BookmarkImporter.uploadBookmarkFile(public: Boolean ?= false)

GET     /site/*path                 @com.keepit.controllers.website.HomeController.kifiSiteRedirect(path: String)
GET     /site/                      @com.keepit.controllers.website.HomeController.kifiSiteRedirect(path: String = "")

##########################################
# External Services API
##########################################
POST    /api/sendgrid/webhook       @com.keepit.controllers.api.SendgridController.parseEvent()
GET     /api/desk/isLoggedIn        @com.keepit.controllers.api.DeskController.isLoggedIn

##########################################
# Routes for testing purposes only
##########################################

GET     /test/me                    @com.keepit.controllers.testing.ForTestingOnlyController.me

##########################################
# Admin
##########################################

GET     /admin                      @com.keepit.controllers.admin.AdminDashboardController.index
GET     /admin/graphs/users.json    @com.keepit.controllers.admin.AdminDashboardController.usersByDate
GET     /admin/engineering/overview @com.keepit.controllers.admin.AdminEngineeringDashboardController.overview
GET     /admin/engineering/seyren   @com.keepit.controllers.admin.AdminEngineeringDashboardController.seyren

GET     /admin/abooks               @com.keepit.controllers.admin.ABookAdminController.allABooksView
GET     /admin/abooks/page/:page    @com.keepit.controllers.admin.ABookAdminController.abooksView(page:Int)

GET     /admin/analytics            @com.keepit.controllers.admin.AdminAnalyticsController.index()
GET     /admin/analytics/descriptors  @com.keepit.controllers.admin.AdminAnalyticsController.getEventDescriptors()
POST    /admin/analytics/descriptors  @com.keepit.controllers.admin.AdminAnalyticsController.updateEventDescriptors()
GET     /admin/analytics/:repo/events @com.keepit.controllers.admin.AdminAnalyticsController.getEvents(repo:String, events: Option[String] ?= None, limit: Int ?= 25, window: Int ?= 24)

GET     /admin/whoKeptMyKeep        @com.keepit.controllers.admin.AdminBookmarksController.whoKeptMyKeeps()
GET     /admin/bookmarks/page/:page @com.keepit.controllers.admin.AdminBookmarksController.bookmarksView(page: Int)
GET     /admin/bookmarks/edit       @com.keepit.controllers.admin.AdminBookmarksController.edit(id: Id[Keep])
GET     /admin/bookmarks/editWithUri       @com.keepit.controllers.admin.AdminBookmarksController.editFirstBookmarkForUri(id: Id[NormalizedURI])
POST    /admin/bookmarks/rescrape   @com.keepit.controllers.admin.AdminBookmarksController.rescrape
POST    /admin/bookmarks/update     @com.keepit.controllers.admin.AdminBookmarksController.updateBookmarks
POST    /admin/bookmarks/delete     @com.keepit.controllers.admin.AdminBookmarksController.delete(id: Id[Keep])
POST    /admin/bookmarks/inactive   @com.keepit.controllers.admin.AdminBookmarksController.inactive(id: Id[Keep])
GET     /admin/bookmarks/userKeywords @com.keepit.controllers.admin.AdminBookmarksController.userBookmarkKeywords
GET     /admin/bookmarksKeywords/page/:page @com.keepit.controllers.admin.AdminBookmarksController.bookmarksKeywordsPageView(page: Int)

GET     /admin/screenshot/uri       @com.keepit.controllers.admin.AdminScreenshotController.updateUri(uriId: Id[NormalizedURI])
GET     /admin/screenshot/user      @com.keepit.controllers.admin.AdminScreenshotController.updateUser(userId: Id[User], drop: Int ?= 0, take: Int ?= 999999)

GET     /admin/images                @com.keepit.controllers.admin.AdminScreenshotController.images
GET     /admin/imageInfos            @com.keepit.controllers.admin.AdminScreenshotController.imageInfos
GET     /admin/imagesForUri          @com.keepit.controllers.admin.AdminScreenshotController.imagesForUri(uriId: Id[NormalizedURI])
POST    /admin/imagesCompare         @com.keepit.controllers.admin.AdminScreenshotController.imagesCompare()

GET     /admin/pageInfo/:id         @com.keepit.controllers.admin.AdminPageInfoController.pageInfo(id:Id[PageInfo])
GET     /admin/pageInfos            @com.keepit.controllers.admin.AdminPageInfoController.pageInfos(page:Int ?= 0, size:Int ?= 50)

GET     /admin/scraped/:uriId       @com.keepit.controllers.admin.ScraperAdminController.getScraped(uriId: Id[NormalizedURI])

GET     /admin/keepDiscoveries/page/:page @com.keepit.controllers.admin.AdminAttributionController.keepDiscoveriesView(page:Int, size:Int ?= 50, showImage:Boolean ?= false)
GET     /admin/keepClicks/page/:page @com.keepit.controllers.admin.AdminAttributionController.keepDiscoveriesView(page:Int, size:Int ?= 50, showImage:Boolean ?= false)
GET     /admin/rekeeps/page/:page    @com.keepit.controllers.admin.AdminAttributionController.rekeepsView(page:Int, size:Int ?= 50, showImage:Boolean ?= false)
GET     /admin/myKeepInfos           @com.keepit.controllers.admin.AdminAttributionController.myKeepInfos()
GET     /admin/myReKeeps             @com.keepit.controllers.admin.AdminAttributionController.myReKeeps()
GET     /admin/keepInfos/:id         @com.keepit.controllers.admin.AdminAttributionController.keepInfos(id:Id[User])
GET     /admin/reKeeps/:id           @com.keepit.controllers.admin.AdminAttributionController.reKeepInfos(id:Id[User])
GET     /admin/topReKeeps            @com.keepit.controllers.admin.AdminAttributionController.topReKeeps(degree:Int ?= 3)
GET     /admin/keepAttribution       @com.keepit.controllers.admin.AdminAttributionController.topReKeeps(degree:Int ?= 3)

POST    /admin/reKeepStats/update       @com.keepit.controllers.admin.AdminAttributionController.updateReKeepStats
POST    /admin/reKeepStats/user/update  @com.keepit.controllers.admin.AdminAttributionController.updateUserReKeepStats
POST    /admin/reKeepStats/users/update @com.keepit.controllers.admin.AdminAttributionController.updateUsersReKeepStats
POST    /admin/reKeepStats/all/update   @com.keepit.controllers.admin.AdminAttributionController.updateAllReKeepStats

GET     /admin/data/integrity       @com.keepit.controllers.admin.UrlController.documentIntegrity(page: Int ?= 0, size: Int ?= 50)
GET     /admin/data/dupe            @com.keepit.controllers.admin.UrlController.duplicateDocumentDetection
GET     /admin/data/orphan          @com.keepit.controllers.admin.UrlController.orphanCleanup(readOnly: Boolean ?= true)
GET     /admin/data/orphanFull      @com.keepit.controllers.admin.UrlController.orphanCleanupFull(readOnly: Boolean ?= true)
GET     /admin/data/renormalize     @com.keepit.controllers.admin.UrlController.renormalize(readOnly: Boolean ?= true, clearSeq: Boolean ?= false, domainRegex: Option[String] ?= None)
GET     /admin/data/renormalizeConsole              @com.keepit.controllers.admin.UrlController.urlRenormalizeConsole()
POST    /admin/data/renormalizeConsole/submit       @com.keepit.controllers.admin.UrlController.urlRenormalizeConsoleSubmit()
GET     /admin/data/clearRedirects/:toUriId @com.keepit.controllers.admin.UrlController.clearRedirects(toUriId: Id[NormalizedURI])
POST    /admin/data/handleDuplicate @com.keepit.controllers.admin.UrlController.handleDuplicate
POST    /admin/data/handleDuplicates @com.keepit.controllers.admin.UrlController.handleDuplicates
GET     /admin/data/setFixDuplicateKeepsSeq/:seq  @com.keepit.controllers.admin.UrlController.setFixDuplicateKeepsSeq(seq: Long)
GET     /admin/data/normalization/:page @com.keepit.controllers.admin.UrlController.normalizationView(page: Int)
GET     /admin/data/renormalization/:page @com.keepit.controllers.admin.UrlController.renormalizationView(page: Int)
GET     /admin/data/batchURIMigration          @com.keepit.controllers.admin.UrlController.batchURIMigration
GET     /admin/data/batchURLMigration   @com.keepit.controllers.admin.UrlController.batchURLMigration
POST    /admin/data/normalization/submit       @com.keepit.controllers.admin.UrlController.submitNormalization
GET     /admin/data/patterns      @com.keepit.controllers.admin.UrlController.getPatterns
POST    /admin/data/patterns      @com.keepit.controllers.admin.UrlController.savePatterns
GET     /admin/data/proxies      @com.keepit.controllers.admin.ScraperAdminController.getProxies
POST    /admin/data/proxies      @com.keepit.controllers.admin.ScraperAdminController.saveProxies
GET     /admin/data/scraper/status      @com.keepit.controllers.admin.ScraperAdminController.status
GET     /admin/data/scrape              @com.keepit.controllers.admin.ScraperAdminController.searchScraper
GET     /admin/data/scrapeArticle       @com.keepit.controllers.admin.ScraperAdminController.scrapeArticle(url:String ?= "")
GET     /admin/data/scraperRequests     @com.keepit.controllers.admin.ScraperAdminController.scraperRequests(stateFilter: Option[String] ?= None)
POST    /admin/data/scrape/regex        @com.keepit.controllers.admin.ScraperAdminController.rescrapeByRegex()
GET     /admin/data/remigrate           @com.keepit.controllers.admin.UrlController.fixRedirectedUriStates(doIt: Boolean ?= false)
POST    /admin/data/clearRestriction    @com.keepit.controllers.admin.UrlController.clearRestriction(uriId: Id[NormalizedURI])

GET     /admin/article/index        @com.keepit.controllers.admin.AdminArticleIndexerController.index
GET     /admin/article/reindex      @com.keepit.controllers.admin.AdminArticleIndexerController.reindex
GET     /admin/article/sequenceNumber @com.keepit.controllers.admin.AdminArticleIndexerController.getSequenceNumber
GET     /admin/article/refreshSearcher @com.keepit.controllers.admin.AdminArticleIndexerController.refreshSearcher
GET     /admin/article/dumpDoc/:uriId  @com.keepit.controllers.admin.AdminArticleIndexerController.dumpLuceneDocument(uriId: Id[NormalizedURI])

GET     /admin/indexInfo/all        @com.keepit.controllers.admin.AdminIndexInfoController.all

GET     /admin/search/performance/viewPerformance @com.keepit.controllers.admin.AdminSearchPerformanceController.viewSearchPerformance

GET     /admin/uriGraph/reindex     @com.keepit.controllers.admin.AdminURIGraphController.reindex
GET     /admin/uriGraph/load        @com.keepit.controllers.admin.AdminURIGraphController.load
GET     /admin/uriGraph/update/:userId @com.keepit.controllers.admin.AdminURIGraphController.update(userId: Id[User])
GET     /admin/uriGraph/dumpDoc/:userId  @com.keepit.controllers.admin.AdminURIGraphController.dumpLuceneDocument(userId: Id[User])
GET     /admin/uriGraph/dumpCollectionDoc/:colId  @com.keepit.controllers.admin.AdminURIGraphController.dumpCollectionLuceneDocument(colId: Id[Collection])

GET     /admin/users/reindex        @com.keepit.controllers.admin.AdminUserIndexController.reindex()

GET     /admin/users                @com.keepit.controllers.admin.AdminUserController.allUsersView
POST    /admin/users/autoSetUsernames   @com.keepit.controllers.admin.AdminUserController.autoSetUsernames(startingUserId: Id[User], endingUserId: Id[User], readOnly: Boolean ?= true)
GET     /admin/realUsers            @com.keepit.controllers.admin.AdminUserController.allRegisteredUsersView
GET     /admin/fakeUsers            @com.keepit.controllers.admin.AdminUserController.allFakeUsersView
POST    /admin/users/merge          @com.keepit.controllers.admin.AdminUserController.merge
GET     /admin/users/page/:page     @com.keepit.controllers.admin.AdminUserController.usersView(page: Int)
GET     /admin/realUsers/page/:page @com.keepit.controllers.admin.AdminUserController.registeredUsersView(page: Int)
GET     /admin/fakeUsers/page/:page @com.keepit.controllers.admin.AdminUserController.fakeUsersView(page: Int)
POST    /admin/users/search         @com.keepit.controllers.admin.AdminUserController.searchUsers()
GET     /admin/user/:id             @com.keepit.controllers.admin.AdminUserController.userViewByEitherId(id: String, showPrivates: Boolean ?= false)
GET     /admin/user/:id/keeps       @com.keepit.controllers.admin.AdminUserController.userKeepsView(id: Id[User], showPrivates: Boolean ?= false)
GET     /admin/user/:id/libraries   @com.keepit.controllers.admin.AdminUserController.userLibrariesView(id: Id[User], showSecrets: Boolean ?= false)
POST    /admin/user/:id             @com.keepit.controllers.admin.AdminUserController.userView(id: Id[User], showPrivates: Boolean ?= false)
GET     /admin/user/:id/more-info   @com.keepit.controllers.admin.AdminUserController.moreUserInfoView(id: Id[User], showPrivates: Boolean ?= false)
GET     /admin/user/:id/prefixSearch @com.keepit.controllers.admin.AdminUserController.prefixSearch(id:Id[User], query:String ?= "")
GET     /admin/user/:id/prefixSocialSearch  @com.keepit.controllers.admin.AdminUserController.prefixSocialSearch(id:Id[User], query:String ?= "")
GET     /admin/user/:id/prefixContactSearch @com.keepit.controllers.admin.AdminUserController.prefixContactSearch(id:Id[User], query:String ?= "")
POST    /admin/user/:user1/connect  @com.keepit.controllers.admin.AdminUserController.connectUsers(user1: Id[User])
POST    /admin/user/:id/experiment/:exp  @com.keepit.controllers.admin.AdminUserController.addExperiment(id: Id[User], exp: String)
POST    /admin/user/bookmarks/:id/collections @com.keepit.controllers.admin.AdminUserController.updateCollectionsForBookmark(id: Id[Keep])
DELETE  /admin/user/:id/experiment/:exp  @com.keepit.controllers.admin.AdminUserController.removeExperiment(id: Id[User], exp: String)
POST    /admin/user/:id/name        @com.keepit.controllers.admin.AdminUserController.changeUsersName(id: Id[User])
POST    /admin/user/:id/pic         @com.keepit.controllers.admin.AdminUserController.setUserPicture(id: Id[User], pictureId: Id[UserPicture])
POST    /admin/user/:id/picUpdate   @com.keepit.controllers.admin.AdminUserController.updateUserPicture(id: Id[User])
POST    /admin/user/:id/state/:state  @com.keepit.controllers.admin.AdminUserController.changeState(id: Id[User], state: String)
POST    /admin/user/:id/update      @com.keepit.controllers.admin.AdminUserController.updateUser(id: Id[User])
POST    /admin/user/:id/setInvitesCount      @com.keepit.controllers.admin.AdminUserController.setInvitesCount(id: Id[User])
GET     /admin/user/:id/social_users/refresh @com.keepit.controllers.admin.AdminUserController.refreshAllSocialInfo(id: Id[User])
POST    /admin/user/:id/impersonate @com.keepit.controllers.admin.AdminAuthController.impersonate(id: Id[User])
POST    /admin/user/:id/deactivate  @com.keepit.controllers.admin.AdminUserController.deactivate(id: Id[User])
GET     /admin/user/:id/mixpanel/reset    @com.keepit.controllers.admin.AdminUserController.resetMixpanelProfile(id: Id[User])
POST    /admin/user/:id/uservalue   @com.keepit.controllers.admin.AdminUserController.userValue(id: Id[User])
POST    /admin/user/:id/username   @com.keepit.controllers.admin.AdminUserController.setUsername(id: Id[User], username: String, overrideRestrictions: Boolean ?= false)
DELETE  /admin/user/:id/username    @com.keepit.controllers.admin.AdminUserController.removeUsername(id: Id[User])
POST    /admin/unimpersonate        @com.keepit.controllers.admin.AdminAuthController.unimpersonate()
GET     /admin/users/notify         @com.keepit.controllers.admin.AdminUserController.notification()
POST    /admin/users/sendNotification @com.keepit.controllers.admin.AdminUserController.sendNotificationToAllUsers()
GET    /admin/users/bumpSeq          @com.keepit.controllers.admin.AdminUserController.bumpUserSeq()
GET     /admin/users/bumpConnSeq     @com.keepit.controllers.admin.AdminUserController.bumpUpSeqNumForConnections()
GET    /admin/users/mixpanel/reset          @com.keepit.controllers.admin.AdminUserController.resetAllMixpanelProfiles()
GET    /admin/users/mixpanel/delete          @com.keepit.controllers.admin.AdminUserController.deleteAllMixpanelProfiles()

GET     /admin/users/fixFortyTwoConnections    @com.keepit.controllers.admin.AdminUserController.fixMissingFortyTwoSocialConnections(readOnly: Boolean ?= true)
GET     /admin/deactivateEmailAddress/:id     @com.keepit.controllers.admin.AdminUserController.deactivateUserEmailAddress(id: Id[UserEmailAddress])

GET     /admin/social_users/:page   @com.keepit.controllers.admin.AdminSocialUserController.socialUsersView(page: Int)
GET     /admin/social_user/:id      @com.keepit.controllers.admin.AdminSocialUserController.socialUserView(id: Id[SocialUserInfo])
POST     /admin/social_user/:id/disconnect      @com.keepit.controllers.admin.AdminSocialUserController.disconnectSocialUser(id: Id[SocialUserInfo], revoke: Boolean ?= false)
GET     /admin/social_user/:id/refresh @com.keepit.controllers.admin.AdminSocialUserController.refreshSocialInfo(id: Id[SocialUserInfo])
GET     /admin/social_user/:id/reset @com.keepit.controllers.admin.AdminSocialUserController.resetSocialUser(id: Id[SocialUserInfo])
GET     /admin/ripest_fruit @com.keepit.controllers.admin.AdminSocialUserController.ripestFruitView(uid: Long ?= 0, n: Int ?= 0)
GET     /admin/wti/triggerPush @com.keepit.controllers.admin.AdminWTIController.triggerPush()

GET     /admin/ec2-instance         @com.keepit.controllers.admin.AmazonInstanceController.instanceInfo()
GET     /admin/cache                @com.keepit.controllers.admin.AdminCacheController.serviceView
GET     /admin/cache/clearLocalCaches          @com.keepit.controllers.admin.AdminCacheController.clearLocalCaches(service: String ?= "all", prefix: String ?= "")
GET     /admin/websocket            @com.keepit.controllers.admin.AdminWebSocketController.serviceView

GET     /admin/electronicMails       @com.keepit.controllers.admin.ElectronicMailController.electronicMailsViewFirstPage
GET     /admin/electronicMails/:page @com.keepit.controllers.admin.ElectronicMailController.electronicMailsView(page: Int)

GET     /admin/searchConfig/:id     @com.keepit.controllers.admin.AdminSearchConfigController.showUserConfig(id: Id[User])
POST    /admin/searchConfig/:id/set   @com.keepit.controllers.admin.AdminSearchConfigController.setUserConfig(id: Id[User])
GET     /admin/searchConfig/:id/reset @com.keepit.controllers.admin.AdminSearchConfigController.resetUserConfig(id: Id[User])

GET     /admin/searchExperiments    @com.keepit.controllers.admin.AdminSearchConfigController.getExperiments
POST    /admin/searchExperiments    @com.keepit.controllers.admin.AdminSearchConfigController.addNewExperiment
POST    /admin/searchExperiments/delete    @com.keepit.controllers.admin.AdminSearchConfigController.deleteExperiment
POST    /admin/searchExperiments/update    @com.keepit.controllers.admin.AdminSearchConfigController.updateExperiment

GET     /admin/search/semanticVector                      @com.keepit.controllers.admin.AdminSemanticVectorController.index
POST     /admin/search/semanticVector/analysis            @com.keepit.controllers.admin.AdminSemanticVectorController.analysis
POST     /admin/search/semanticVector/similarity          @com.keepit.controllers.admin.AdminSemanticVectorController.similarity
POST     /admin/search/semanticVector/visualize           @com.keepit.controllers.admin.AdminSemanticVectorController.visualize
POST    /admin/search/semanticVector/semanticLoss         @com.keepit.controllers.admin.AdminSemanticVectorController.semanticLoss

GET     /admin/explainResult        @com.keepit.controllers.admin.AdminSearchController.explain(query: String, uriId: Id[NormalizedURI], lang: String)
GET     /admin/search/results/:id   @com.keepit.controllers.admin.AdminSearchController.articleSearchResult(id: ExternalId[ArticleSearchResult])
POST    /admin/search/blindTest     @com.keepit.controllers.admin.AdminSearchController.blindTest
POST    /admin/search/blindTestVoted     @com.keepit.controllers.admin.AdminSearchController.blindTestVoted
GET    /admin/search/blindTestPage     @com.keepit.controllers.admin.AdminSearchController.blindTestPage
GET     /admin/search/compare     @com.keepit.controllers.admin.AdminSearchController.searchComparisonPage

GET     /admin/slider/rules         @com.keepit.controllers.admin.SliderAdminController.getRules
POST    /admin/slider/rules         @com.keepit.controllers.admin.SliderAdminController.saveRules
GET     /admin/slider/patterns      @com.keepit.controllers.admin.SliderAdminController.getPatterns
POST    /admin/slider/patterns      @com.keepit.controllers.admin.SliderAdminController.savePatterns
GET     /admin/slider/domainTags    @com.keepit.controllers.admin.SliderAdminController.getDomainTags
POST    /admin/slider/domainTags    @com.keepit.controllers.admin.SliderAdminController.saveDomainTags
GET     /admin/slider/domains       @com.keepit.controllers.admin.SliderAdminController.getDomainOverrides
GET     /admin/slider/classifications @com.keepit.controllers.admin.SliderAdminController.getClassifications(domain: Option[String])
POST    /admin/slider/domains       @com.keepit.controllers.admin.SliderAdminController.saveDomainOverrides
GET     /admin/slider/domains/fetch @com.keepit.controllers.admin.SliderAdminController.refetchClassifications
GET     /admin/slider/importEvents  @com.keepit.controllers.admin.SliderAdminController.getImportEvents
GET     /admin/slider/version       @com.keepit.controllers.admin.SliderAdminController.getVersionForm
POST    /admin/slider/version       @com.keepit.controllers.admin.SliderAdminController.broadcastLatestVersion(ver: String)
POST    /admin/slider/killVersion   @com.keepit.controllers.admin.SliderAdminController.killVersion(ver: String)
POST    /admin/slider/unkillVersion   @com.keepit.controllers.admin.SliderAdminController.unkillVersion(ver: String)
POST    /admin/slider/goldenVersion   @com.keepit.controllers.admin.SliderAdminController.goldenVersion(ver: String)

GET     /admin/libraries                 @com.keepit.controllers.admin.AdminLibraryController.index(page: Int ?= 0)
GET     /admin/libraries/:id             @com.keepit.controllers.admin.AdminLibraryController.libraryView(id: Id[Library])
GET     /admin/libraries/:id/keeps       @com.keepit.controllers.admin.AdminLibraryController.libraryKeepsView(id: Id[Library], showPrivates: Boolean ?= false)
POST    /admin/libraries/internForUser   @com.keepit.controllers.admin.AdminLibraryController.internUserSystemLibraries(userId: Id[User])
POST    /admin/libraries/internForAllUsers  @com.keepit.controllers.admin.AdminLibraryController.internAllUserSystemLibraries(startingUserId: Id[User], endingUserId: Id[User])
POST    /admin/libraries/:id/state/:state   @com.keepit.controllers.admin.AdminLibraryController.changeState(id: Id[Library], state: String)
POST    /admin/libraries/update             @com.keepit.controllers.admin.AdminLibraryController.updateLibraries

GET     /admin/typeahead                    @com.keepit.controllers.admin.TypeaheadAdminController.index
GET     /admin/typeahead/userSearch         @com.keepit.controllers.admin.TypeaheadAdminController.userSearch(userId:Id[User], query:String ?= "")
GET     /admin/typeahead/socialSearch       @com.keepit.controllers.admin.TypeaheadAdminController.socialSearch(userId:Id[User], query:String ?= "")
GET     /admin/typeahead/contactSearch      @com.keepit.controllers.admin.TypeaheadAdminController.contactSearch(userId:Id[User], query:String ?= "")
GET     /admin/typeahead/search             @com.keepit.controllers.admin.TypeaheadAdminController.search(userId:Id[User], query:String ?= "", limit:Int ?= 5, pictureUrl:Boolean ?= true, dedupEmail:Boolean ?= true)

POST    /admin/typeahead/:filterType/refreshPrefixFilter        @com.keepit.controllers.admin.TypeaheadAdminController.refreshPrefixFilter(filterType:String)
POST    /admin/typeahead/:filterType/refreshPrefixFiltersByIds  @com.keepit.controllers.admin.TypeaheadAdminController.refreshPrefixFiltersByIds(filterType:String)
POST    /admin/typeahead/:filterType/refreshAll                 @com.keepit.controllers.admin.TypeaheadAdminController.refreshAll(filterType:String)

POST    /admin/typeahead/refreshAllPrefixFilters                @com.keepit.controllers.admin.TypeaheadAdminController.refreshAllPrefixFilters()

GET     /admin/phrases              @com.keepit.controllers.admin.PhraseController.displayPhrases(page: Int ?= 0)
POST    /admin/phrases/add          @com.keepit.controllers.admin.PhraseController.addPhrase
POST    /admin/phrases/refresh      @com.keepit.controllers.admin.PhraseController.refreshPhrases
POST    /admin/phrases/save         @com.keepit.controllers.admin.PhraseController.savePhrases

GET     /admin/spell/spellchecker   @com.keepit.controllers.admin.AdminSpellCorrectorController.spellChecker()
POST    /admin/spell/correct        @com.keepit.controllers.admin.AdminSpellCorrectorController.correct()

GET     /admin/invites              @com.keepit.controllers.admin.AdminInvitationController.displayInvitations(page: Int ?= 0, show: String ?= "all")
POST    /admin/invites/accept       @com.keepit.controllers.admin.AdminInvitationController.acceptUser(id: Id[SocialUserInfo])
POST    /admin/invites/reject       @com.keepit.controllers.admin.AdminInvitationController.rejectUser(id: Id[SocialUserInfo])

GET     /admin/labs/friendMap       @com.keepit.controllers.admin.AdminSearchLabsController.friendMap(q: Option[String] ?= None, minKeeps: Option[Int] ?= None)
GET     /admin/labs/friendMap.json  @com.keepit.controllers.admin.AdminSearchLabsController.friendMapJson(q: Option[String] ?= None, minKeeps: Option[Int] ?= None)

GET     /admin/clusters/overview        @com.keepit.controllers.admin.AdminClusterController.clustersView
GET     /admin/clusters/zooKeeperInspector        @com.keepit.controllers.admin.AdminClusterController.zooKeeperInspector

GET     /admin/experiments/overview   @com.keepit.controllers.admin.AdminExperimentController.overview
GET     /admin/experiments/users/:exp/page/:page @com.keepit.controllers.admin.AdminUserController.byExperimentUsersView(page: Int, exp: String)
POST     /admin/experiments/saveGenerator @com.keepit.controllers.admin.AdminExperimentController.saveGenerator

GET     /admin/feed                   @com.keepit.controllers.admin.AdminFeedController.index
POST    /adimin/feed/query             @com.keepit.controllers.admin.AdminFeedController.queryFeeds
GET     /admin/feed/getFeeds          @com.keepit.controllers.admin.AdminFeedController.getFeeds(userId: Id[User], limit: Int, smart: Boolean ?= false)

GET     /admin/learning/pornDetect/model    @com.keepit.controllers.admin.ScraperAdminController.getPornDetectorModel
GET     /admin/learning/pornDetect          @com.keepit.controllers.admin.AdminPornDetectorController.index
POST    /admin/learning/pornDetect/detect   @com.keepit.controllers.admin.AdminPornDetectorController.detect
GET     /admin/learning/pornDetect/uris/:page                   @com.keepit.controllers.admin.AdminPornDetectorController.pornUrisView(page: Int, publicOnly: Boolean ?= false)
GET     /admin/learning/pornDetect/bms/:page                    @com.keepit.controllers.admin.AdminPornDetectorController.pornUrisView(page: Int, publicOnly: Boolean ?= true)
POST    /admin/learning/pornDetect/removeRestrictions      @com.keepit.controllers.admin.AdminPornDetectorController.removeRestrictions
POST    /admin/learning/pornDetect/whitelist               @com.keepit.controllers.admin.AdminPornDetectorController.whitelist

GET     /adimin/cortex/word2vec                            @com.keepit.controllers.admin.AdminWord2VecController.index
POST    /admin/cortex/word2vec/wordSimilarity              @com.keepit.controllers.admin.AdminWord2VecController.wordSimilarity
POST    /admin/cortex/word2vec/uriSimilarity               @com.keepit.controllers.admin.AdminWord2VecController.uriSimilarity
POST    /admin/cortex/word2vec/keywords                    @com.keepit.controllers.admin.AdminWord2VecController.keywords
POST    /admin/cortex/word2vec/userSimilarity              @com.keepit.controllers.admin.AdminWord2VecController.userSimilarity
POST    /admin/cortex/word2vec/queryUriSimilarity          @com.keepit.controllers.admin.AdminWord2VecController.queryUriSimilarity
POST    /admin/cortex/word2vec/userUriSimilarity           @com.keepit.controllers.admin.AdminWord2VecController.userUriSimilarity

GET     /adimin/cortex/lda                                 @com.keepit.controllers.admin.AdminLDAController.index
POST    /admin/cortex/lda/showTopics                       @com.keepit.controllers.admin.AdminLDAController.showTopics
POST    /admin/cortex/lda/wordTopic                        @com.keepit.controllers.admin.AdminLDAController.wordTopic
POST    /admin/cortex/lda/docTopic                         @com.keepit.controllers.admin.AdminLDAController.docTopic
POST    /admin/cortex/lda/saveEdits                        @com.keepit.controllers.admin.AdminLDAController.saveEdits
GET     /admin/cortex/lda/userTopicDump                    @com.keepit.controllers.admin.AdminLDAController.userTopicDump(userId: Id[User], limit: Int)
POST    /admin/cortex/lda/userUriInterest                  @com.keepit.controllers.admin.AdminLDAController.userUriInterest
POST    /admin/cortex/lda/userTopicMean                    @com.keepit.controllers.admin.AdminLDAController.userTopicMean
GET     /admin/cortex/lda/topicDetail                      @com.keepit.controllers.admin.AdminLDAController.topicDetail(topicId: Int)
GET     /admin/cortex/lda/peopleLikeYou                    @com.keepit.controllers.admin.AdminLDAController.peopleLikeYou(topK: Int ?= 20)

GET     /admin/graph/statistics                            @com.keepit.controllers.admin.GraphAdminController.statistics
GET     /admin/graph/wander                                @com.keepit.controllers.admin.WanderingAdminController.wander()
POST    /admin/graph/wander                                @com.keepit.controllers.admin.WanderingAdminController.wander()
GET     /admin/graph/discover                              @com.keepit.controllers.admin.WanderingAdminController.fromParisWithLove()

##########################################
# Common Healthcheck / service routes
##########################################
# Using a get so we can invoke from browser and have it take care of the auth part
GET     /admin/server               @com.keepit.controllers.admin.AdminHealthController.serviceView()
GET     /admin/benchmark            @com.keepit.controllers.admin.AdminBenchmarkController.benchmarks()
GET     /admin/healthcheck/error    @com.keepit.controllers.admin.AdminHealthController.causeError()
GET     /admin/healthcheck/reportDeployment    @com.keepit.controllers.admin.AdminHealthController.reportDeployment()
GET     /admin/healthcheck/causeAirbrakeError @com.keepit.controllers.admin.AdminHealthController.causeAirbrakeError(message: String ?= "[No Worry] Fake Airbrake Exception triggered from admin")
GET     /admin/healthcheck/emailErrors         @com.keepit.controllers.admin.AdminHealthController.reportErrors()
GET     /admin/healthcheck/errors              @com.keepit.controllers.admin.AdminHealthController.getErrors()
GET     /admin/healthcheck/resetErrorCount     @com.keepit.controllers.admin.AdminHealthController.resetErrorCount()

##########################################
#INTERNAL ROUTES/Shoebox
##########################################

GET     /internal/version                             @com.keepit.controllers.website.HomeController.version


GET     /internal/shoebox/database/getNormalizedURI   @com.keepit.controllers.internal.ShoeboxController.getNormalizedURI(id: Id[NormalizedURI])
GET     /internal/shoebox/database/getNormalizedURIs  @com.keepit.controllers.internal.ShoeboxController.getNormalizedURIs(ids: String)
POST    /internal/shoebox/database/getNormalizedURIByURL               @com.keepit.controllers.internal.ShoeboxController.getNormalizedURIByURL()
POST    /internal/shoebox/database/getNormalizedUriByUrlOrPrenormalize @com.keepit.controllers.internal.ShoeboxController.getNormalizedUriByUrlOrPrenormalize()
POST    /internal/shoebox/database/internNormalizedURI                 @com.keepit.controllers.internal.ShoeboxController.internNormalizedURI()
GET     /internal/shoebox/database/getUsers                            @com.keepit.controllers.internal.ShoeboxController.getUsers(ids: String)
GET     /internal/shoebox/database/userIdsByExternalIds                @com.keepit.controllers.internal.ShoeboxController.getUserIdsByExternalIds(ids: String)
POST    /internal/shoebox/database/getBasicUsers                       @com.keepit.controllers.internal.ShoeboxController.getBasicUsers()
POST    /internal/shoebox/database/getBasicUsersNoCache                @com.keepit.controllers.internal.ShoeboxController.getBasicUsersNoCache()
POST    /internal/shoebox/database/getEmailAddressesForUsers           @com.keepit.controllers.internal.ShoeboxController.getEmailAddressesForUsers()
GET     /internal/shoebox/database/collectionIdsByExternalIds          @com.keepit.controllers.internal.ShoeboxController.getCollectionIdsByExternalIds(ids: String)
GET     /internal/shoebox/database/getUserOpt                          @com.keepit.controllers.internal.ShoeboxController.getUserOpt(id: ExternalId[User])
GET     /internal/shoebox/database/getUserExperiments                  @com.keepit.controllers.internal.ShoeboxController.getUserExperiments(id: Id[User])
POST    /internal/shoebox/database/getExperimentsByUserIds             @com.keepit.controllers.internal.ShoeboxController.getExperimentsByUserIds()
GET     /internal/shoebox/database/getExperimentGenerators             @com.keepit.controllers.internal.ShoeboxController.getExperimentGenerators()
GET     /internal/shoebox/database/getNormalizedUriUpdates             @com.keepit.controllers.internal.ShoeboxDataPipeController.getNormalizedUriUpdates(lowSeq: SequenceNumber[ChangedURI], highSeq: SequenceNumber[ChangedURI])

GET     /internal/shoebox/database/getConnectedUsers  @com.keepit.controllers.internal.ShoeboxController.getConnectedUsers(userId: Id[User])
GET     /internal/shoebox/database/bookmark           @com.keepit.controllers.internal.ShoeboxController.getBookmarks(userId: Id[User])
GET     /internal/shoebox/database/changedBookmark    @com.keepit.controllers.internal.ShoeboxDataPipeController.getBookmarksChanged(seqNum: SequenceNumber[Keep], fetchSize: Int)
GET     /internal/shoebox/database/bookmarkByUriUser  @com.keepit.controllers.internal.ShoeboxController.getBookmarkByUriAndUser(uriId: Id[NormalizedURI], userId: Id[User])
GET     /internal/shoebox/database/getBookmarksByUriWithoutTitle @com.keepit.controllers.internal.ShoeboxScraperController.getBookmarksByUriWithoutTitle(uriId: Id[NormalizedURI])
POST    /internal/shoebox/database/getLatestKeep  @com.keepit.controllers.internal.ShoeboxScraperController.getLatestKeep()
POST    /internal/shoebox/database/saveBookmark       @com.keepit.controllers.internal.ShoeboxController.saveBookmark
POST    /internal/shoebox/database/sendMail           @com.keepit.controllers.internal.ShoeboxController.sendMail
POST    /internal/shoebox/database/sendMailToUser     @com.keepit.controllers.internal.ShoeboxController.sendMailToUser
GET     /internal/shoebox/database/getPhrasesChanged   @com.keepit.controllers.internal.ShoeboxDataPipeController.getPhrasesChanged(seqNum: SequenceNumber[Phrase], fetchSize: Int)
GET     /internal/shoebox/database/changedCollections @com.keepit.controllers.internal.ShoeboxDataPipeController.getCollectionsChanged(seqNum: SequenceNumber[Collection], fetchSize: Int)
GET     /internal/shoebox/database/getUriIdsInCollection @com.keepit.controllers.internal.ShoeboxController.getUriIdsInCollection(collectionId: Id[Collection])
GET     /internal/shoebox/database/getCollectionsByUser @com.keepit.controllers.internal.ShoeboxController.getCollectionsByUser(userId: Id[User])
GET     /internal/shoebox/database/getIndexable       @com.keepit.controllers.internal.ShoeboxDataPipeController.getIndexable(seqNum: SequenceNumber[NormalizedURI], fetchSize: Int)
GET     /internal/shoebox/database/getIndexableUris   @com.keepit.controllers.internal.ShoeboxDataPipeController.getIndexableUris(seqNum: SequenceNumber[NormalizedURI], fetchSize: Int)
GET     /internal/shoebox/database/getScrapedUris     @com.keepit.controllers.internal.ShoeboxDataPipeController.getScrapedUris(seqNum: SequenceNumber[NormalizedURI], fetchSize: Int)
GET     /internal/shoebox/database/getHighestUriSeq   @com.keepit.controllers.internal.ShoeboxDataPipeController.getHighestUriSeq()
GET     /internal/shoebox/database/getUserIndexable   @com.keepit.controllers.internal.ShoeboxDataPipeController.getUserIndexable(seqNum: SequenceNumber[User], fetchSize: Int)
GET     /internal/shoebox/database/getUserConnectionsChanged   @com.keepit.controllers.internal.ShoeboxDataPipeController.getUserConnectionsChanged(seqNum: SequenceNumber[UserConnection], fetchSize: Int)
GET     /internal/shoebox/database/getSearchFriendsChanged     @com.keepit.controllers.internal.ShoeboxDataPipeController.getSearchFriendsChanged(seqNum: SequenceNumber[SearchFriend], fetchSize: Int)
GET     /internal/shoebox/database/getIndexableSocialConnections   @com.keepit.controllers.internal.ShoeboxDataPipeController.getIndexableSocialConnections(seqNum: SequenceNumber[SocialConnection], fetchSize: Int)
GET     /internal/shoebox/database/getIndexableSocialUserInfos   @com.keepit.controllers.internal.ShoeboxDataPipeController.getIndexableSocialUserInfos(seqNum: SequenceNumber[SocialUserInfo], fetchSize: Int)
GET     /internal/shoebox/database/getEmailAccountUpdates       @com.keepit.controllers.internal.ShoeboxDataPipeController.getEmailAccountUpdates(seqNum: SequenceNumber[EmailAccountUpdate], fetchSize: Int)
GET     /internal/shoebox/database/getLibrariesAndMembershipsChanged       @com.keepit.controllers.internal.ShoeboxDataPipeController.getLibrariesAndMembershipsChanged(seqNum: SequenceNumber[Library], fetchSize: Int)

POST    /internal/shoebox/database/createDeepLink     @com.keepit.controllers.ext.ExtDeepLinkController.createDeepLink()
POST    /internal/shoebox/database/getDeepUrl         @com.keepit.controllers.ext.ExtDeepLinkController.getDeepUrl()
POST    /internal/shoebox/database/kifiHit   @com.keepit.controllers.internal.ShoeboxController.kifiHit()
POST    /internal/shoebox/database/getHelpRankInfo    @com.keepit.controllers.internal.ShoeboxController.getHelpRankInfo()

GET     /internal/shoebox/database/getActiveExperiments @com.keepit.controllers.internal.ShoeboxController.getActiveExperiments
GET     /internal/shoebox/database/getExperiments     @com.keepit.controllers.internal.ShoeboxController.getExperiments
GET     /internal/shoebox/database/getExperiment      @com.keepit.controllers.internal.ShoeboxController.getExperiment(id: Id[SearchConfigExperiment])
POST    /internal/shoebox/database/saveExperiment     @com.keepit.controllers.internal.ShoeboxController.saveExperiment
GET     /internal/shoebox/database/socialUserInfoByNetworkAndSocialId @com.keepit.controllers.internal.ShoeboxController.getSocialUserInfoByNetworkAndSocialId(id: String, networkType: String)
GET     /internal/shoebox/database/socialUserInfosByUserId @com.keepit.controllers.internal.ShoeboxController.getSocialUserInfosByUserId(id: Id[User])
GET     /internal/shoebox/database/sessionByExternalId @com.keepit.controllers.internal.ShoeboxController.getSessionByExternalId(sessionId: ExternalId[UserSession])
GET     /internal/shoebox/database/searchFriends @com.keepit.controllers.internal.ShoeboxController.searchFriends(userId: Id[User])
GET     /internal/shoebox/database/unfriends     @com.keepit.controllers.internal.ShoeboxController.getUnfriends(userId: Id[User])


POST    /internal/shoebox/logEvent                    @com.keepit.controllers.ext.ExtEventController.logEvent()

POST    /internal/geckoboard/refresh                  @com.keepit.reports.GeckoboardReporterController.refreshAll()

POST    /internal/shoebox/email/sendUnreadMessages   @com.keepit.controllers.internal.EmailNotificationsController.sendUnreadMessages()

GET      /internal/shoebox/database/assignScrapeTasks @com.keepit.controllers.internal.ShoeboxScraperController.assignScrapeTasks(zkId:Id[ScraperWorker], max:Int ?= 1)
POST     /internal/shoebox/database/saveScrapeInfo    @com.keepit.controllers.internal.ShoeboxScraperController.saveScrapeInfo
POST     /internal/shoebox/database/savePageInfo      @com.keepit.controllers.internal.ShoeboxScraperController.savePageInfo
GET      /internal/shoebox/database/getImageInfo      @com.keepit.controllers.internal.ShoeboxScraperController.getImageInfo(id:Id[ImageInfo])
POST     /internal/shoebox/database/saveImageInfo     @com.keepit.controllers.internal.ShoeboxScraperController.saveImageInfo
POST     /internal/shoebox/database/saveNormalizedURI @com.keepit.controllers.internal.ShoeboxScraperController.saveNormalizedURI
POST     /internal/shoebox/database/updateNormalizedURI @com.keepit.controllers.internal.ShoeboxScraperController.updateNormalizedURI(uriId: Id[NormalizedURI])
POST     /internal/shoebox/database/recordPermanentRedirect @com.keepit.controllers.internal.ShoeboxScraperController.recordPermanentRedirect
POST     /internal/shoebox/database/recordScrapedNormalization @com.keepit.controllers.internal.ShoeboxScraperController.recordScrapedNormalization
GET      /internal/shoebox/database/getProxy          @com.keepit.controllers.internal.ShoeboxScraperController.getProxy(url:String)
POST     /internal/shoebox/database/getProxyP         @com.keepit.controllers.internal.ShoeboxScraperController.getProxyP()
GET      /internal/shoebox/database/isUnscrapable     @com.keepit.controllers.internal.ShoeboxScraperController.isUnscrapable(url: String, destinationUrl: Option[String])
POST     /internal/shoebox/database/isUnscrapableP    @com.keepit.controllers.internal.ShoeboxScraperController.isUnscrapableP
GET      /internal/shoebox/database/getFriendRequestBySender @com.keepit.controllers.internal.ShoeboxController.getFriendRequestsBySender(senderId: Id[User])
GET      /internal/shoebox/database/userValue         @com.keepit.controllers.internal.ShoeboxController.getUserValue(userId: Id[User], key: UserValueName)
POST     /internal/shoebox/database/userValue         @com.keepit.controllers.internal.ShoeboxController.setUserValue(userId: Id[User], key: UserValueName)
GET      /internal/shoebox/database/userSegment       @com.keepit.controllers.internal.ShoeboxController.getUserSegment(userId: Id[User])
GET      /internal/shoebox/database/extensionVersion  @com.keepit.controllers.internal.ShoeboxController.getExtensionVersion(installationId: ExternalId[KifiInstallation])
POST     /internal/shoebox/database/triggerRawKeepImport @com.keepit.controllers.internal.ShoeboxController.triggerRawKeepImport()
POST     /internal/shoebox/database/triggerSocialGraphFetch @com.keepit.controllers.internal.ShoeboxController.triggerSocialGraphFetch(id: Id[SocialUserInfo])
GET      /internal/shoebox/database/getLapsedUsersForDelighted    @com.keepit.controllers.internal.ShoeboxController.getLapsedUsersForDelighted(maxCount: Int, skipCount: Int, after: DateTime, before: Option[DateTime] ?= None)

GET      /internal/shoebox/emailTest @com.keepit.controllers.internal.EmailTestController.testEmail(name: String)
POST     /internal/shoebox/database/isSensitiveURI       @com.keepit.controllers.internal.ShoeboxPageController.isSensitiveURI()
POST     /internal/shoebox/database/updateURIRestriction  @com.keepit.controllers.internal.ShoeboxController.updateURIRestriction()
<<<<<<< HEAD
GET      /internal/shoebox/database/urlPatternRules         @com.keepit.controllers.internal.ShoeboxScraperController.getAllURLPatternRules()
=======
GET      /internal/shoebox/database/urlPatternRules         @com.keepit.controllers.internal.ShoeboxController.getAllURLPatternRules()
GET      /internal/shoebox/database/getAllFakeUsers         @com.keepit.controllers.internal.ShoeboxController.getAllFakeUsers()
>>>>>>> 2d52e75f

GET      /internal/shoebox/screenshots/update        @com.keepit.controllers.internal.URISummaryController.updateUriScreenshotsForUriId(id: Id[NormalizedURI])
GET      /internal/shoebox/image/getUriImage         @com.keepit.controllers.internal.URISummaryController.getUriImageForUriId(id: Id[NormalizedURI])
POST     /internal/shoebox/image/getUriSummary       @com.keepit.controllers.internal.URISummaryController.getURISummary()
POST     /internal/shoebox/image/getUriSummaries     @com.keepit.controllers.internal.URISummaryController.getURISummaries()
POST      /internal/shoebox/database/getAdultRestrictionOfURIs   @com.keepit.controllers.internal.NormalizedURIController.getAdultRestrictionOfURIs()
GET      /internal/shoebox/image/getUserImageUrl     @com.keepit.controllers.internal.ShoeboxController.getUserImageUrl(id: Long, width: Int)

GET      /internal/shoebox/email/getUnsubscribeUrlForEmail @com.keepit.controllers.website.EmailOptOutController.getUnsubscribeUrlForEmail(email: EmailAddress)

# Angular assets
GET     /dist/*file                com.keepit.controllers.website.AngularDistAssets.at(path="/angular/dist", file)
GET     /img/*file                 com.keepit.controllers.website.AngularImgAssets.at(path="/angular/img", file)

##########################################
# Marketing site
##########################################
GET     /about/*file               @com.keepit.controllers.website.AboutAssets.at(path="/public/about_us", file)

# Redirects for the old marketing site
GET     /index.html                @com.keepit.controllers.website.AboutAssets.at(path="/", file="index.html")
GET     /team.html                 @com.keepit.controllers.website.AboutAssets.at(path="/", file="team.html")
GET     /culture.html              @com.keepit.controllers.website.AboutAssets.at(path="/", file="culture.html")
GET     /investors.html            @com.keepit.controllers.website.AboutAssets.at(path="/", file="investors.html")
GET     /join_us.html              @com.keepit.controllers.website.AboutAssets.at(path="/", file="join_us.html")

->  / common.Routes<|MERGE_RESOLUTION|>--- conflicted
+++ resolved
@@ -719,12 +719,8 @@
 GET      /internal/shoebox/emailTest @com.keepit.controllers.internal.EmailTestController.testEmail(name: String)
 POST     /internal/shoebox/database/isSensitiveURI       @com.keepit.controllers.internal.ShoeboxPageController.isSensitiveURI()
 POST     /internal/shoebox/database/updateURIRestriction  @com.keepit.controllers.internal.ShoeboxController.updateURIRestriction()
-<<<<<<< HEAD
 GET      /internal/shoebox/database/urlPatternRules         @com.keepit.controllers.internal.ShoeboxScraperController.getAllURLPatternRules()
-=======
-GET      /internal/shoebox/database/urlPatternRules         @com.keepit.controllers.internal.ShoeboxController.getAllURLPatternRules()
 GET      /internal/shoebox/database/getAllFakeUsers         @com.keepit.controllers.internal.ShoeboxController.getAllFakeUsers()
->>>>>>> 2d52e75f
 
 GET      /internal/shoebox/screenshots/update        @com.keepit.controllers.internal.URISummaryController.updateUriScreenshotsForUriId(id: Id[NormalizedURI])
 GET      /internal/shoebox/image/getUriImage         @com.keepit.controllers.internal.URISummaryController.getUriImageForUriId(id: Id[NormalizedURI])
