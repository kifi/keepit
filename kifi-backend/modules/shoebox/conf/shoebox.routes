--- conflicted
+++ resolved
@@ -116,13 +116,7 @@
 POST    /invite                     @com.keepit.controllers.website.InviteController.inviteConnection
 GET     /invite/:id                 @com.keepit.controllers.website.InviteController.acceptInvite(id: ExternalId[Invitation])
 GET     /invite/confirm/:id         @com.keepit.controllers.website.InviteController.confirmInvite(id:ExternalId[Invitation], error_msg: Option[String], error_code: Option[Int])
-<<<<<<< HEAD
-GET     /sign-up                    @com.keepit.controllers.website.OnboardingController.signup(inviteId: String ?= "")
 GET     /terms                      @com.keepit.controllers.website.OnboardingController.tos
-=======
-GET     /sign-up/terms              @com.keepit.controllers.website.OnboardingController.tos
-POST    /sign-up/terms              @com.keepit.controllers.website.OnboardingController.tosAccept
->>>>>>> dc9a8d25
 
 GET     /feedback                   @com.keepit.controllers.website.FeedbackController.feedback
 GET     /feedback/form              @com.keepit.controllers.website.FeedbackController.feedbackForm
