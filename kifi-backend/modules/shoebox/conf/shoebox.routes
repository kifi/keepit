
GET     /login                      securesocial.controllers.LoginPage.login
GET     /logout                     securesocial.controllers.LoginPage.logout

# Relevant when we support traditional user signups:
GET     /register                   securesocial.controllers.Registration.signUp(token: String)
POST    /register                   securesocial.controllers.Registration.handleSignUp(token: String)

# OAuth provider entry points (e.g. "facebook")
GET     /authenticate/:provider     securesocial.controllers.ProviderController.authenticate(provider)
POST    /authenticate/:provider     securesocial.controllers.ProviderController.authenticateByPost(provider)

POST    /disconnect/:provider       @com.keepit.controllers.website.HomeController.disconnect(provider)

##########################################
# Extension API
##########################################

POST    /bookmarks/add              @com.keepit.controllers.ext.ExtBookmarksController.addBookmarks
POST    /bookmarks/remove           @com.keepit.controllers.ext.ExtBookmarksController.remove()
POST    /bookmarks/private          @com.keepit.controllers.ext.ExtBookmarksController.updatePrivacy()
GET     /bookmarks/mutual/:id       @com.keepit.controllers.ext.ExtBookmarksController.getNumMutualKeeps(id: ExternalId[User])

POST    /comments/add               @com.keepit.controllers.ext.ExtCommentController.createComment()
POST    /comments/:id/remove        @com.keepit.controllers.ext.ExtCommentController.removeComment(id: ExternalId[Comment])
POST    /comments/follow            @com.keepit.controllers.ext.ExtCommentController.startFollowing()
POST    /comments/unfollow          @com.keepit.controllers.ext.ExtCommentController.stopFollowing()

POST    /comments                   @com.keepit.controllers.ext.ExtCommentController.postCommentAction()
POST    /messages                   @com.keepit.controllers.ext.ExtCommentController.sendMessageAction()
POST    /messages/:parentId         @com.keepit.controllers.ext.ExtCommentController.sendMessageReplyAction(parentId: ExternalId[Comment])

POST    /users/slider/suppress      @com.keepit.controllers.ext.ExtUserController.suppressSliderForSite

POST    /users/events               @com.keepit.controllers.ext.ExtEventController.logUserEvents
POST    /error/report               @com.keepit.controllers.ext.ExtErrorReportController.addErrorReport

# This should match the output format of S3ImageConfig#keyByExternalId
GET     /users/:id/pics/:size/0.jpg @com.keepit.controllers.assets.UserPictureController.get(size: Int, id: ExternalId[User])
POST    /users/pics/update      @com.keepit.controllers.assets.UserPictureController.update()

POST    /kifi/start                 @com.keepit.controllers.ext.ExtAuthController.start
GET     /whois                      @com.keepit.controllers.ext.ExtAuthController.whois
GET     /session/end                @com.keepit.controllers.ext.ExtAuthController.logOut

GET     /ext/ws                     @com.keepit.controllers.ext.ExtStreamController.ws()
POST    /search/chatter             @com.keepit.controllers.ext.ExtCommentController.getCounts
GET     /r/:id                      @com.keepit.controllers.ext.ExtDeepLinkController.handle(id: String)

##########################################
# Website
##########################################

GET     /                           @com.keepit.controllers.website.HomeController.home
GET     /install                    @com.keepit.controllers.website.HomeController.install
GET     /getting-started            @com.keepit.controllers.website.HomeController.gettingStarted

GET     /invite                     @com.keepit.controllers.website.InviteController.invite
POST    /invite                     @com.keepit.controllers.website.InviteController.inviteConnection
GET     /invite/:id                 @com.keepit.controllers.website.InviteController.acceptInvite(id: ExternalId[Invitation])
GET     /invite/confirm/:id         @com.keepit.controllers.website.InviteController.confirmInvite(id: ExternalId[Invitation])
GET     /sign-up                    @com.keepit.controllers.website.OnboardingController.signup(inviteId: String ?= "")
GET     /sign-up/terms              @com.keepit.controllers.website.OnboardingController.tos
POST    /sign-up/terms              @com.keepit.controllers.website.OnboardingController.tosAccept

GET     /feedback                   @com.keepit.controllers.website.FeedbackController.feedback
GET     /feedback/form              @com.keepit.controllers.website.FeedbackController.feedbackForm


##########################################
# Web API
##########################################

GET     /site/keeps/all             @com.keepit.controllers.website.BookmarksController.allKeeps(before: Option[String], after: Option[String], collection: Option[String], count: Int ?= Integer.MAX_VALUE)
POST    /site/keeps/add             @com.keepit.controllers.website.BookmarksController.keepMultiple()
POST    /site/keeps/remove          @com.keepit.controllers.website.BookmarksController.unkeepMultiple()
GET     /site/keeps/count           @com.keepit.controllers.website.BookmarksController.numKeeps()
GET     /site/keeps/:id             @com.keepit.controllers.website.BookmarksController.getKeepInfo(id: ExternalId[Bookmark])
POST    /site/keeps/:id/update      @com.keepit.controllers.website.BookmarksController.updateKeepInfo(id: ExternalId[Bookmark])
POST    /site/keeps/:id/delete      @com.keepit.controllers.website.BookmarksController.unkeep(id: ExternalId[Bookmark])
GET     /site/keeps/mutual/:id      @com.keepit.controllers.website.BookmarksController.mutualKeeps(id: ExternalId[User])

GET     /site/collections/all       @com.keepit.controllers.website.BookmarksController.allCollections(sort: String ?= "last_kept")
POST    /site/collections/ordering  @com.keepit.controllers.website.BookmarksController.updateCollectionOrdering()
POST    /site/collections/create @com.keepit.controllers.website.BookmarksController.saveCollection(id = "")
POST    /site/collections/:id/update @com.keepit.controllers.website.BookmarksController.saveCollection(id: String)
POST    /site/collections/:id/delete @com.keepit.controllers.website.BookmarksController.deleteCollection(id: ExternalId[Collection])
POST    /site/collections/:id/removeKeeps @com.keepit.controllers.website.BookmarksController.removeKeepsFromCollection(id: ExternalId[Collection])
POST    /site/collections/:id/addKeeps @com.keepit.controllers.website.BookmarksController.keepToCollection(id: ExternalId[Collection], removeOthers: Boolean = false)
POST    /site/collections/:id/setKeeps @com.keepit.controllers.website.BookmarksController.keepToCollection(id: ExternalId[Collection], removeOthers: Boolean = true)

GET     /site/user/me               @com.keepit.controllers.website.UserController.currentUser()
GET     /site/user/connections      @com.keepit.controllers.website.UserController.connections()
GET     /site/user/all-connections  @com.keepit.controllers.website.UserController.getAllConnections()
POST    /site/user/update-email     @com.keepit.controllers.website.UserController.updateEmail

# Temporary hack for kifi.com site before we fully integrate it with Play!
GET     /site/                      @com.keepit.controllers.website.HomeController.kifiSite(path = "index.html")
GET     /site/*path                 @com.keepit.controllers.website.HomeController.kifiSite(path: String)

GET     /screenshot                 @com.keepit.controllers.website.BookmarksController.screenshotUrl(url: String ?= "")



POST    /admin/logging/emails       @com.keepit.controllers.admin.ElectronicMailLoggingController.doLog()


##########################################
# Admin
##########################################

GET     /admin                      @com.keepit.controllers.admin.AdminDashboardController.index
GET     /admin/graphs/users.json    @com.keepit.controllers.admin.AdminDashboardController.usersByDate
GET     /admin/graphs/bookmarks.json    @com.keepit.controllers.admin.AdminDashboardController.bookmarksByDate
GET     /admin/engineering/overview @com.keepit.controllers.admin.AdminEngineeringDashboardController.overview

GET     /admin/events               @com.keepit.controllers.admin.AdminEventController.reportList
POST    /admin/events/buildReport   @com.keepit.controllers.admin.AdminEventController.buildReport
GET     /admin/events/report        @com.keepit.controllers.admin.AdminEventController.getReport(reportName: String)
GET     /admin/events/activityData  @com.keepit.controllers.admin.AdminEventController.activityDataAsCsv

GET     /admin/realtime/event       @com.keepit.controllers.admin.AdminEventController.eventViewer
GET     /admin/realtime/event/stream      @com.keepit.controllers.admin.AdminEventController.eventStream

GET     /admin/bookmarks/page/:page @com.keepit.controllers.admin.AdminBookmarksController.bookmarksView(page: Int)
GET     /admin/bookmarks/edit       @com.keepit.controllers.admin.AdminBookmarksController.edit(id: Id[Bookmark])
POST    /admin/bookmarks/rescrape   @com.keepit.controllers.admin.AdminBookmarksController.rescrape
POST    /admin/bookmarks/update     @com.keepit.controllers.admin.AdminBookmarksController.updateBookmarks
POST    /admin/bookmarks/delete     @com.keepit.controllers.admin.AdminBookmarksController.delete(id: Id[Bookmark])

GET     /admin/scrape               @com.keepit.controllers.admin.ScraperController.scrape
GET     /admin/scraped/:uriId       @com.keepit.controllers.admin.ScraperController.getScraped(uriId: Id[NormalizedURI])

GET     /admin/data/integrity       @com.keepit.controllers.admin.ScraperController.documentIntegrity(page: Int ?= 0, size: Int ?= 50)
GET     /admin/data/dupe            @com.keepit.controllers.admin.ScraperController.duplicateDocumentDetection
GET     /admin/data/orphan          @com.keepit.controllers.admin.ScraperController.orphanCleanup
GET     /admin/data/unscrapable     @com.keepit.controllers.admin.ScraperController.getUnscrapable()
POST    /admin/data/previewUnscrapable     @com.keepit.controllers.admin.ScraperController.previewUnscrapable()
POST    /admin/data/unscrapable     @com.keepit.controllers.admin.ScraperController.createUnscrapable()
GET     /admin/data/renormalize     @com.keepit.controllers.admin.UrlController.renormalize(readOnly: Boolean ?= true, domain: Option[String] ?= None)
POST    /admin/data/handleDuplicate @com.keepit.controllers.admin.ScraperController.handleDuplicate
POST    /admin/data/handleDuplicates @com.keepit.controllers.admin.ScraperController.handleDuplicates
GET     /admin/data/fixSeqNum       @com.keepit.controllers.admin.UrlController.fixSeqNum

GET     /admin/article/index        @com.keepit.controllers.admin.AdminArticleIndexerController.index
GET     /admin/article/reindex      @com.keepit.controllers.admin.AdminArticleIndexerController.reindex
GET     /admin/article/sequenceNumber @com.keepit.controllers.admin.AdminArticleIndexerController.getSequenceNumber
GET     /admin/article/index/:state @com.keepit.controllers.admin.AdminArticleIndexerController.indexByState(state: State[NormalizedURI])
GET     /admin/article/indexInfo    @com.keepit.controllers.admin.AdminArticleIndexerController.indexInfo
GET     /admin/article/refreshSearcher @com.keepit.controllers.admin.AdminArticleIndexerController.refreshSearcher
GET     /admin/article/dumpDoc/:uriId  @com.keepit.controllers.admin.AdminArticleIndexerController.dumpLuceneDocument(uriId: Id[NormalizedURI])

POST     /admin/search/spell/buildDict         @com.keepit.controllers.admin.AdminSpellCorrectorController.buildDictionary
GET     /admin/search/spell         @com.keepit.controllers.admin.AdminSpellCorrectorController.spellController
GET     /admin/search/spell/test-correct  @com.keepit.controllers.admin.AdminSpellCorrectorController.correctSpelling(query: String)
GET     /admin/search/scrape        @com.keepit.controllers.admin.ScraperController.searchScraper
GET     /admin/search/scrape/regex  @com.keepit.controllers.admin.ScraperController.rescrapeByRegex(urlRegex: String ?= "", withinHours: Int ?= 8)
GET     /admin/search/performance/viewPerformance @com.keepit.controllers.admin.AdminSearchPerformanceController.viewSearchPerformance


GET     /admin/uriGraph/reindex     @com.keepit.controllers.admin.AdminURIGraphController.reindex
GET     /admin/uriGraph/load        @com.keepit.controllers.admin.AdminURIGraphController.load
GET     /admin/uriGraph/update/:userId @com.keepit.controllers.admin.AdminURIGraphController.update(userId: Id[User])
GET     /admin/uriGraph/dumpDoc/:userId  @com.keepit.controllers.admin.AdminURIGraphController.dumpLuceneDocument(userId: Id[User])
GET     /admin/uriGraph/reindexCollection  @com.keepit.controllers.admin.AdminURIGraphController.reindexCollection
GET     /admin/uriGraph/dumpCollectionDoc/:colId  @com.keepit.controllers.admin.AdminURIGraphController.dumpCollectionLuceneDocument(colId: Id[Collection])

<<<<<<< HEAD
GET     /admin/commentIndex/reindex @com.keepit.controllers.admin.AdminCommentIndexController.reindex
GET     /admin/commentIndex/dumpDoc/:commentId  @com.keepit.controllers.admin.AdminCommentIndexController.dumpLuceneDocument(commentId: Id[Comment])

GET     /admin/users                @com.keepit.controllers.admin.AdminUserController.usersView
=======
GET     /admin/users                @com.keepit.controllers.admin.AdminUserController.allUsersView
GET     /admin/users/page/:page                @com.keepit.controllers.admin.AdminUserController.usersView(page: Int)
>>>>>>> 6ad52529
GET     /admin/user/:id             @com.keepit.controllers.admin.AdminUserController.userView(id: Id[User])
POST    /admin/user/:id             @com.keepit.controllers.admin.AdminUserController.userView(id: Id[User])
GET     /admin/user/:id/more-info   @com.keepit.controllers.admin.AdminUserController.moreUserInfoView(id: Id[User])
POST    /admin/user/:id/experiment/:exp  @com.keepit.controllers.admin.AdminUserController.addExperiment(id: Id[User], exp: String)
POST    /admin/user/bookmarks/:id/collections @com.keepit.controllers.admin.AdminUserController.updateCollectionsForBookmark(id: Id[Bookmark])
DELETE  /admin/user/:id/experiment/:exp  @com.keepit.controllers.admin.AdminUserController.removeExperiment(id: Id[User], exp: String)
POST    /admin/user/:id/state/:state  @com.keepit.controllers.admin.AdminUserController.changeState(id: Id[User], state: String)
POST    /admin/user/:id/update      @com.keepit.controllers.admin.AdminUserController.updateUser(id: Id[User])
POST    /admin/user/:id/setInvitesCount      @com.keepit.controllers.admin.AdminUserController.setInvitesCount(id: Id[User])
GET     /admin/user/:id/social_users/refresh @com.keepit.controllers.admin.AdminUserController.refreshAllSocialInfo(id: Id[User])
POST    /admin/user/:id/impersonate @com.keepit.controllers.admin.AdminAuthController.impersonate(id: Id[User])
POST    /admin/unimpersonate        @com.keepit.controllers.admin.AdminAuthController.unimpersonate()
POST    /admin/users/sendNotification @com.keepit.controllers.admin.AdminUserController.sendNotificationToAllUsers()

GET     /admin/social_users/:page   @com.keepit.controllers.admin.AdminSocialUserController.socialUsersView(page: Int)
GET     /admin/social_user/:id      @com.keepit.controllers.admin.AdminSocialUserController.socialUserView(id: Id[SocialUserInfo])
GET     /admin/social_user/:id/refresh @com.keepit.controllers.admin.AdminSocialUserController.refreshSocialInfo(id: Id[SocialUserInfo])
GET     /admin/social_user/:id/reset @com.keepit.controllers.admin.AdminSocialUserController.resetSocialUser(id: Id[SocialUserInfo])

GET     /admin/ec2-instance         @com.keepit.controllers.admin.AmazonInstanceController.instanceInfo()
GET     /admin/cache                @com.keepit.controllers.admin.AdminCacheController.serviceView
GET     /admin/websocket            @com.keepit.controllers.admin.AdminWebSocketController.serviceView

GET     /admin/emails/comment       @com.keepit.controllers.admin.AdminEmailPreviewController.newComment
GET     /admin/emails/message       @com.keepit.controllers.admin.AdminEmailPreviewController.newMessage
GET     /admin/emails/message-reply @com.keepit.controllers.admin.AdminEmailPreviewController.newMessageReply

GET     /admin/electronicMails       @com.keepit.controllers.admin.ElectronicMailController.electronicMailsViewFirstPage
GET     /admin/electronicMails/:page @com.keepit.controllers.admin.ElectronicMailController.electronicMailsView(page: Int)

GET     /admin/follows              @com.keepit.controllers.admin.AdminCommentController.followsView
GET     /admin/comments             @com.keepit.controllers.admin.AdminCommentController.commentsViewFirstPage
GET     /admin/comments/:page       @com.keepit.controllers.admin.AdminCommentController.commentsView(page: Int)
GET     /admin/messages             @com.keepit.controllers.admin.AdminCommentController.messagesViewFirstPage
GET     /admin/messages/:page       @com.keepit.controllers.admin.AdminCommentController.messagesView(page: Int)
POST    /admin/notify/rebuild       @com.keepit.controllers.admin.AdminCommentController.recreateNotificationDetails(safeMode: Boolean ?= true)

GET     /admin/searchConfig/:id     @com.keepit.controllers.admin.AdminSearchConfigController.showUserConfig(id: Id[User])
POST    /admin/searchConfig/:id/set   @com.keepit.controllers.admin.AdminSearchConfigController.setUserConfig(id: Id[User])
GET     /admin/searchConfig/:id/reset @com.keepit.controllers.admin.AdminSearchConfigController.resetUserConfig(id: Id[User])

GET     /admin/searchExperiments    @com.keepit.controllers.admin.AdminSearchConfigController.getExperiments
POST    /admin/searchExperiments    @com.keepit.controllers.admin.AdminSearchConfigController.addNewExperiment
POST    /admin/searchExperiments/delete    @com.keepit.controllers.admin.AdminSearchConfigController.deleteExperiment
POST    /admin/searchExperiments/update    @com.keepit.controllers.admin.AdminSearchConfigController.updateExperiment
GET     /admin/searchExperiments/kvg/:id   @com.keepit.controllers.admin.AdminSearchConfigController.getKifiVsGoogle(id: Id[SearchConfigExperiment])
GET     /admin/searchExperiments/kifiHadResults/:id   @com.keepit.controllers.admin.AdminSearchConfigController.getKifiHadResults(id: Id[SearchConfigExperiment])

GET     /admin/explainResult        @com.keepit.controllers.admin.AdminSearchController.explain(query: String, uriId: Id[NormalizedURI])
GET     /admin/search/results/:id   @com.keepit.controllers.admin.AdminSearchController.articleSearchResult(id: ExternalId[ArticleSearchResultRef])

GET     /admin/slider/rules         @com.keepit.controllers.admin.SliderAdminController.getRules
POST    /admin/slider/rules         @com.keepit.controllers.admin.SliderAdminController.saveRules
GET     /admin/slider/patterns      @com.keepit.controllers.admin.SliderAdminController.getPatterns
POST    /admin/slider/patterns      @com.keepit.controllers.admin.SliderAdminController.savePatterns
GET     /admin/slider/domainTags    @com.keepit.controllers.admin.SliderAdminController.getDomainTags
POST    /admin/slider/domainTags    @com.keepit.controllers.admin.SliderAdminController.saveDomainTags
GET     /admin/slider/domains       @com.keepit.controllers.admin.SliderAdminController.getDomainOverrides
GET     /admin/slider/classifications @com.keepit.controllers.admin.SliderAdminController.getClassifications(domain: Option[String])
POST    /admin/slider/domains       @com.keepit.controllers.admin.SliderAdminController.saveDomainOverrides
POST    /admin/slider/domains/fetch @com.keepit.controllers.admin.SliderAdminController.refetchClassifications
GET     /admin/slider/importEvents  @com.keepit.controllers.admin.SliderAdminController.getImportEvents
GET     /admin/slider/version       @com.keepit.controllers.admin.SliderAdminController.getVersionForm
POST    /admin/slider/version       @com.keepit.controllers.admin.SliderAdminController.broadcastLatestVersion(ver: String)

GET     /admin/phrases              @com.keepit.controllers.admin.PhraseController.displayPhrases(page: Int ?= 0)
POST    /admin/phrases/add          @com.keepit.controllers.admin.PhraseController.addPhrase
POST    /admin/phrases/refresh      @com.keepit.controllers.admin.PhraseController.refreshPhrases
POST    /admin/phrases/save         @com.keepit.controllers.admin.PhraseController.savePhrases

GET     /admin/invites              @com.keepit.controllers.admin.AdminInvitationController.displayInvitations(page: Int ?= 0, show: String ?= "all")
POST    /admin/invites/accept       @com.keepit.controllers.admin.AdminInvitationController.acceptUser(id: Id[SocialUserInfo])
POST    /admin/invites/reject       @com.keepit.controllers.admin.AdminInvitationController.rejectUser(id: Id[SocialUserInfo])

GET     /admin/labs/friendMap       @com.keepit.controllers.admin.AdminSearchLabsController.friendMap(q: Option[String] ?= None, minKeeps: Option[Int] ?= None)
GET     /admin/labs/friendMap.json  @com.keepit.controllers.admin.AdminSearchLabsController.friendMapJson(q: Option[String] ?= None, minKeeps: Option[Int] ?= None)


##########################################
# Common Healthcheck / service routes
##########################################
# Using a get so we can invoke from browser and have it take care of the auth part
GET     /admin/server               @com.keepit.controllers.admin.AdminHealthController.serviceView()
GET     /admin/benchmark            @com.keepit.controllers.admin.AdminBenchmarkController.benchmarks()
GET     /admin/healthcheck/error    @com.keepit.controllers.admin.AdminHealthController.causeError()
GET     /admin/healthcheck/emailErrors    @com.keepit.controllers.admin.AdminHealthController.reportErrors()
GET     /admin/healthcheck/errors   @com.keepit.controllers.admin.AdminHealthController.getErrors()
GET     /admin/healthcheck/resetErrorCount    @com.keepit.controllers.admin.AdminHealthController.resetErrorCount()

##########################################
#INTERNAL ROUTES/Shoebox
##########################################

GET     /internal/version                             @com.keepit.controllers.website.HomeController.version

GET     /internal/shoebox/database/getNormalizedURI   @com.keepit.controllers.shoebox.ShoeboxController.getNormalizedURI(id: Long)
GET     /internal/shoebox/database/getNormalizedURIs  @com.keepit.controllers.shoebox.ShoeboxController.getNormalizedURIs(ids: String)
GET     /internal/shoebox/database/getUsers           @com.keepit.controllers.shoebox.ShoeboxController.getUsers(ids: String)
GET     /internal/shoebox/database/userIdsByExternalIds @com.keepit.controllers.shoebox.ShoeboxController.getUserIdsByExternalIds(ids: String)
GET     /internal/shoebox/database/getBasicUsers      @com.keepit.controllers.shoebox.ShoeboxController.getBasicUsers(ids: String)
GET     /internal/shoebox/database/collectionIdsByExternalIds @com.keepit.controllers.shoebox.ShoeboxController.getCollectionIdsByExternalIds(ids: String)
GET     /internal/shoebox/database/getUserOpt         @com.keepit.controllers.shoebox.ShoeboxController.getUserOpt(id: ExternalId[User])
GET     /internal/shoebox/database/getUserExperiments           @com.keepit.controllers.shoebox.ShoeboxController.getUserExperiments(id: Id[User])

GET     /internal/shoebox/database/getConnectedUsers  @com.keepit.controllers.shoebox.ShoeboxController.getConnectedUsers(userId: Id[User])
GET     /internal/shoebox/tracker/browsingHistory     @com.keepit.controllers.shoebox.ShoeboxController.getBrowsingHistoryFilter(userId: Id[User])
GET     /internal/shoebox/tracker/clickHistory        @com.keepit.controllers.shoebox.ShoeboxController.getClickHistoryFilter(userId: Id[User])
GET     /internal/shoebox/database/bookmark           @com.keepit.controllers.shoebox.ShoeboxController.getBookmarks(userId: Id[User])
GET     /internal/shoebox/database/changedBookmark    @com.keepit.controllers.shoebox.ShoeboxController.getBookmarksChanged(seqNum: Long, fetchSize: Int)
GET     /internal/shoebox/database/bookmarkByUriUser  @com.keepit.controllers.shoebox.ShoeboxController.getBookmarkByUriAndUser(uriId: Id[NormalizedURI], userId: Id[User])
GET     /internal/shoebox/database/changedComment     @com.keepit.controllers.shoebox.ShoeboxController.getCommentsChanged(seqNum: Long, fetchSize: Int)
GET     /internal/shoebox/database/commentRecipients  @com.keepit.controllers.shoebox.ShoeboxController.getCommentRecipientIds(commentId: Id[Comment])
POST    /internal/shoebox/persistServerSearchEvent    @com.keepit.controllers.shoebox.ShoeboxController.persistServerSearchEvent
POST    /internal/shoebox/database/sendMail           @com.keepit.controllers.shoebox.ShoeboxController.sendMail
GET     /internal/shoebox/database/getPhrasesByPage   @com.keepit.controllers.shoebox.ShoeboxController.getPhrasesByPage(page: Int, size: Int)
GET     /internal/shoebox/database/getCollectionsChanged @com.keepit.controllers.shoebox.ShoeboxController.getCollectionsChanged(seqNum: Long, fetchSize: Int)
GET     /internal/shoebox/database/getBookmarksInCollection @com.keepit.controllers.shoebox.ShoeboxController.getBookmarksInCollection(collectionId: Id[Collection])
GET     /internal/shoebox/database/getCollectionsByUser @com.keepit.controllers.shoebox.ShoeboxController.getCollectionsByUser(userId: Id[User])
GET     /internal/shoebox/database/getIndexable       @com.keepit.controllers.shoebox.ShoeboxController.getIndexable(seqNum: Long, fetchSize: Int)

GET     /internal/shoebox/database/getActiveExperiments @com.keepit.controllers.shoebox.ShoeboxController.getActiveExperiments
GET     /internal/shoebox/database/getExperiments     @com.keepit.controllers.shoebox.ShoeboxController.getExperiments
GET     /internal/shoebox/database/getExperiment      @com.keepit.controllers.shoebox.ShoeboxController.getExperiment(id: Id[SearchConfigExperiment])
POST    /internal/shoebox/database/saveExperiment     @com.keepit.controllers.shoebox.ShoeboxController.saveExperiment
GET     /internal/shoebox/database/hasExperimenthas   @com.keepit.controllers.shoebox.ShoeboxController.hasExperiment(userId: Id[User], state: State[ExperimentType])
POST    /internal/shoebox/database/reportArticleSearchResult  @com.keepit.controllers.shoebox.ShoeboxController.reportArticleSearchResult
GET     /internal/shoebox/database/socialUserInfoByNetworkAndSocialId @com.keepit.controllers.shoebox.ShoeboxController.getSocialUserInfoByNetworkAndSocialId(id: String, networkType: String)
GET     /internal/shoebox/database/socialUserInfosByUserId @com.keepit.controllers.shoebox.ShoeboxController.getSocialUserInfosByUserId(id: Id[User])
GET     /internal/shoebox/database/sessionByExternalId @com.keepit.controllers.shoebox.ShoeboxController.getSessionByExternalId(sessionId: ExternalId[UserSession])


->  / common.Routes<|MERGE_RESOLUTION|>--- conflicted
+++ resolved
@@ -165,15 +165,11 @@
 GET     /admin/uriGraph/reindexCollection  @com.keepit.controllers.admin.AdminURIGraphController.reindexCollection
 GET     /admin/uriGraph/dumpCollectionDoc/:colId  @com.keepit.controllers.admin.AdminURIGraphController.dumpCollectionLuceneDocument(colId: Id[Collection])
 
-<<<<<<< HEAD
 GET     /admin/commentIndex/reindex @com.keepit.controllers.admin.AdminCommentIndexController.reindex
 GET     /admin/commentIndex/dumpDoc/:commentId  @com.keepit.controllers.admin.AdminCommentIndexController.dumpLuceneDocument(commentId: Id[Comment])
 
-GET     /admin/users                @com.keepit.controllers.admin.AdminUserController.usersView
-=======
 GET     /admin/users                @com.keepit.controllers.admin.AdminUserController.allUsersView
 GET     /admin/users/page/:page                @com.keepit.controllers.admin.AdminUserController.usersView(page: Int)
->>>>>>> 6ad52529
 GET     /admin/user/:id             @com.keepit.controllers.admin.AdminUserController.userView(id: Id[User])
 POST    /admin/user/:id             @com.keepit.controllers.admin.AdminUserController.userView(id: Id[User])
 GET     /admin/user/:id/more-info   @com.keepit.controllers.admin.AdminUserController.moreUserInfoView(id: Id[User])
