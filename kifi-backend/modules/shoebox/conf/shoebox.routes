

GET     /login                      @com.keepit.controllers.core.AuthController.loginPage
GET     /ss/login                   com.keepit.social.providers.LoginPage.login
GET     /logout                     com.keepit.social.providers.LoginPage.logout

GET     /-ss/login                   securesocial.controllers.LoginPage.login
GET     /-logout                     securesocial.controllers.LoginPage.logout

GET     /importContacts             @com.keepit.controllers.core.OAuth2Controller.importContacts(provider:Option[String], approvalPromptOpt:Option[String])
GET     /refreshContacts            @com.keepit.controllers.core.OAuth2Controller.refreshContacts(abookId:Id[ABookInfo], provider:Option[String])
GET     /oauth2/start/:provider     @com.keepit.controllers.core.OAuth2Controller.start(provider:String, stateToken:Option[String], approvalPromptOpt:Option[String])
GET     /oauth2/callback/:provider  @com.keepit.controllers.core.OAuth2Controller.callback(provider:String)
POST    /oauth2/callback/:provider  @com.keepit.controllers.core.OAuth2Controller.accessTokenCallback(provider:String)

GET     /signup                     @com.keepit.controllers.core.AuthController.signupPage()

POST    /auth/sign-up               @com.keepit.controllers.core.AuthController.userPasswordSignup()
POST    /auth/email-finalize        @com.keepit.controllers.core.AuthController.userPassFinalizeAccountAction()
POST    /auth/social-finalize       @com.keepit.controllers.core.AuthController.socialFinalizeAccountAction()
POST    /auth/upload-binary-image   @com.keepit.controllers.core.AuthController.uploadBinaryPicture()
POST    /auth/upload-multipart-image @com.keepit.controllers.core.AuthController.uploadFormEncodedPicture()
POST    /auth/cancel                @com.keepit.controllers.core.AuthController.cancelAuth()

# See common.routes for our better ProviderController routes.

# SecureSocial routes need to exist, or it complains and dies.
GET     /-authenticate/:provider     securesocial.controllers.ProviderController.authenticate(provider)
POST    /-authenticate/:provider     securesocial.controllers.ProviderController.authenticateByPost(provider)

# custom auth routes which set some session state

GET     /login/after                @com.keepit.controllers.core.AuthController.afterLogin()
GET     /login/:provider            @com.keepit.controllers.core.AuthController.loginSocial(provider)
POST    /auth/log-in                @com.keepit.controllers.core.AuthController.logInWithUserPass(link: String ?= "")

GET     /connect/:provider          @com.keepit.controllers.core.AuthController.popupBeforeLinkSocial(provider)
GET     /connect/:provider/done     @com.keepit.controllers.core.AuthController.popupAfterLinkSocial(provider)
GET     /link/:provider             @com.keepit.controllers.core.AuthController.link(provider)

GET     /signup/:provider           @com.keepit.controllers.core.AuthController.signup(provider)

POST    /mobileauth/:provider       @com.keepit.controllers.mobile.MobileAuthController.accessTokenLogin(provider)

GET     /verify/:code               @com.keepit.controllers.core.AuthController.verifyEmail(code)

POST    /password/forgot            @com.keepit.controllers.core.AuthController.forgotPassword()
GET     /password/:code             @com.keepit.controllers.core.AuthController.setPasswordPage(code: String)
POST    /password/set               @com.keepit.controllers.core.AuthController.setPassword()

POST    /disconnect/:provider       @com.keepit.controllers.website.HomeController.disconnect(provider)

GET     /unsubscribe/*token         @com.keepit.controllers.website.EmailOptOutController.optOut(token: String)
POST    /unsubscribe/*token         @com.keepit.controllers.website.EmailOptOutController.optOutAction(token: String)
GET     /admin/unsubscribe          @com.keepit.controllers.website.EmailOptOutController.getToken(email: String)

GET     /extmsg/email/mute          @com.keepit.controllers.website.EmailNonUserMuteController.optOut(publicId: String)
POST    /extmsg/email/mute          @com.keepit.controllers.website.EmailNonUserMuteController.optOutAction(publicId: String)

##########################################
# Extension API
##########################################

POST    /ext/keeps                  @com.keepit.controllers.ext.ExtBookmarksController.keep
# Note: /bookmarks/add is now for browser bookmark imports only
POST    /bookmarks/add              @com.keepit.controllers.ext.ExtBookmarksController.addBookmarks
# Note: /bookmarks/remove is deprecated. Use /ext/keeps/:id/unkeep instead.
POST    /bookmarks/remove           @com.keepit.controllers.ext.ExtBookmarksController.remove()
POST    /ext/keeps/:id/unkeep       @com.keepit.controllers.ext.ExtBookmarksController.unkeep(id: ExternalId[Keep])
# Note: /bookmarks/private should be deprecated as soon as we move mobile onto it's own endpoitns for bookmarks entirely
POST    /bookmarks/private          @com.keepit.controllers.ext.ExtBookmarksController.updateKeepInfo()
POST    /bookmarks/update           @com.keepit.controllers.ext.ExtBookmarksController.updateKeepInfo()

GET     /tags                       @com.keepit.controllers.ext.ExtBookmarksController.tags()
POST    /tagsByUrl                  @com.keepit.controllers.ext.ExtBookmarksController.tagsByUrl()
POST    /tags/add                   @com.keepit.controllers.ext.ExtBookmarksController.createAndApplyTag()
POST    /tags/:id/removeFromKeep    @com.keepit.controllers.ext.ExtBookmarksController.removeTag(id: ExternalId[Collection])
POST    /tags/:id/addToKeep         @com.keepit.controllers.ext.ExtBookmarksController.addTag(id: ExternalId[Collection])
POST    /tags/clear                 @com.keepit.controllers.ext.ExtBookmarksController.clearTags()

POST    /users/slider/suppress      @com.keepit.controllers.ext.ExtUserController.suppressSliderForSite

POST    /kifi/start                 @com.keepit.controllers.ext.ExtAuthController.start
GET     /whois                      @com.keepit.controllers.ext.ExtAuthController.whois
GET     /session/end                @com.keepit.controllers.ext.ExtAuthController.logOut
POST    /ext/auth/:provider         @com.keepit.controllers.ext.ExtAuthController.jsTokenLogin(provider: String)
GET     /ext/authed                 @com.keepit.controllers.ext.ExtUserController.getLoggedIn()
GET     /ext/normalize              @com.keepit.controllers.ext.ExtPreferenceController.normalize(url: String)
GET     /ext/pref/rules             @com.keepit.controllers.ext.ExtPreferenceController.getRules(version: String ?= "")
GET     /ext/prefs                  @com.keepit.controllers.ext.ExtPreferenceController.getPrefs(version: Int ?= 1)
POST    /ext/pref/keeperPosition    @com.keepit.controllers.ext.ExtPreferenceController.setKeeperPosition()
POST    /ext/pref/lookHereMode      @com.keepit.controllers.ext.ExtPreferenceController.setLookHereMode(on: Boolean)
POST    /ext/pref/enterToSend       @com.keepit.controllers.ext.ExtPreferenceController.setEnterToSend(enterToSend: Boolean)
POST    /ext/pref/maxResults        @com.keepit.controllers.ext.ExtPreferenceController.setMaxResults(n: Int)
POST    /ext/pref/showKeeperIntro   @com.keepit.controllers.ext.ExtPreferenceController.setShowKeeperIntro(show: Boolean)
POST    /ext/pref/showSearchIntro   @com.keepit.controllers.ext.ExtPreferenceController.setShowSearchIntro(show: Boolean)
POST    /ext/pref/showFindFriends   @com.keepit.controllers.ext.ExtPreferenceController.setShowFindFriends(show: Boolean)
POST    /ext/pref/email/:kind/:send @com.keepit.controllers.ext.ExtPreferenceController.setEmailNotifyPreference(kind: com.keepit.common.mail.ElectronicMailCategory, send: Boolean)
GET     /ext/user/friends           @com.keepit.controllers.ext.ExtUserController.getFriends()
GET     /ext/nonusers               @com.keepit.controllers.ext.ExtNonUserSearchController.findNonUsersToInvite(q: String, n: Int ?= 4)
POST    /ext/pageDetails            @com.keepit.controllers.ext.ExtPageController.getPageDetails()
POST    /ext/invite                 @com.keepit.controllers.ext.ExtInviteController.invite()
POST    /ext/imageForUrl            @com.keepit.controllers.ext.ExtURIImageController.getImageForURL()

GET     /r/:token                   @com.keepit.controllers.ext.ExtDeepLinkController.handle(token: String)
GET     /mr/:token                  @com.keepit.controllers.ext.ExtDeepLinkController.handleMobile(token: String)
GET     /ir/:token                  @com.keepit.controllers.ext.ExtDeepLinkController.handleIPhoneTempForDev(token: String)

##########################################
# Mobile
##########################################
GET     /m/1/whatismyip                     @com.keepit.controllers.mobile.MobileAuthController.whatIsMyIp()

GET     /m/1/user/friendsDetails            @com.keepit.controllers.mobile.MobileUserController.friends(page: Int ?= 0, pageSize: Int ?= 1000)
GET     /m/1/user/networks                  @com.keepit.controllers.mobile.MobileUserController.socialNetworkInfo()
POST    /m/1/user/:origin/uploadContacts    @com.keepit.controllers.mobile.MobileUserController.uploadContacts(origin:ABookOriginType)
GET     /m/1/user/abooks                    @com.keepit.controllers.mobile.MobileUserController.abookInfo()
POST    /m/1/page/details                   @com.keepit.controllers.mobile.MobilePageController.getPageDetails()

## Deprecated
POST    /m/1/keeps/add                      @com.keepit.controllers.mobile.MobileBookmarksController.keepMultiple()
POST    /m/2/keeps/add                      @com.keepit.controllers.mobile.MobileBookmarksController.addKeeps()

POST    /m/1/keeps/remove                   @com.keepit.controllers.mobile.MobileBookmarksController.unkeepMultiple()
POST    /m/1/keeps/delete                   @com.keepit.controllers.mobile.MobileBookmarksController.unkeepBatch()
POST    /m/1/keeps/:id/delete               @com.keepit.controllers.mobile.MobileBookmarksController.unkeep(id: ExternalId[Keep])

POST    /m/1/keeps/imageUrl                 @com.keepit.controllers.mobile.MobileBookmarksController.getImageUrl()
POST    /m/1/keeps/imageUrls                @com.keepit.controllers.mobile.MobileBookmarksController.getImageUrls()

POST    /m/1/collections/create             @com.keepit.controllers.mobile.MobileBookmarksController.saveCollection()
GET     /m/1/collections/all                @com.keepit.controllers.mobile.MobileBookmarksController.allCollections(sort: String ?= "last_kept")
GET     /m/1/user/me                        @com.keepit.controllers.mobile.MobileUserController.currentUser()
POST    /m/1/user/me                        @com.keepit.controllers.mobile.MobileUserController.updateCurrentUser()
GET     /m/1/keeps/all                      @com.keepit.controllers.mobile.MobileBookmarksController.allKeeps(before: Option[String], after: Option[String], collection: Option[String], count: Int ?= Integer.MAX_VALUE)
POST    /m/1/tags/:id/addToKeep             @com.keepit.controllers.mobile.MobileBookmarksController.addTag(id: ExternalId[Collection])
POST    /m/1/tags/:id/removeFromKeep        @com.keepit.controllers.mobile.MobileBookmarksController.removeTag(id: ExternalId[Collection])

POST    /m/1/user/:id/include               @com.keepit.controllers.mobile.MobileUserController.includeFriend(id: ExternalId[User])
POST    /m/1/user/:id/exclude               @com.keepit.controllers.mobile.MobileUserController.excludeFriend(id: ExternalId[User])

POST    /m/1/auth/accessTokenLogin/:provider    @com.keepit.controllers.mobile.MobileAuthController.accessTokenLogin(provider)
POST    /m/1/auth/log-in                        @com.keepit.controllers.mobile.MobileAuthController.loginWithUserPass(link: String ?= "")
POST    /m/1/auth/upload-binary-image           @com.keepit.controllers.mobile.MobileAuthController.uploadBinaryPicture()
POST    /m/1/auth/upload-multipart-image        @com.keepit.controllers.mobile.MobileAuthController.uploadFormEncodedPicture()
POST    /m/1/auth/sign-up                       @com.keepit.controllers.mobile.MobileAuthController.userPasswordSignup()
POST    /m/1/auth/email-finalize                @com.keepit.controllers.mobile.MobileAuthController.userPassFinalizeAccountAction()
POST    /m/1/auth/accessTokenSignup/:provider   @com.keepit.controllers.mobile.MobileAuthController.accessTokenSignup(provider)
POST    /m/1/auth/social-finalize               @com.keepit.controllers.mobile.MobileAuthController.socialFinalizeAccountAction()

POST    /m/1/social-link/:provider              @com.keepit.controllers.mobile.MobileAuthController.linkSocialNetwork(provider)

POST    /m/1/password/forgot                    @com.keepit.controllers.mobile.MobileAuthController.forgotPassword()
POST    /m/1/password/change                    @com.keepit.controllers.mobile.MobileUserController.changePassword()

POST    /m/1/iphone/version/register            @com.keepit.controllers.mobile.MobileAuthController.registerIPhoneVersion()

GET     /m/1/user/connections/all               @com.keepit.controllers.mobile.MobileUserController.queryAll(search: Option[String], network: Option[String], limit: Int ?= 50000000, pictureUrl: Boolean ?= false)
GET     /m/1/user/connections/social            @com.keepit.controllers.mobile.MobileUserController.querySocial(search: Option[String], network: Option[String], limit: Int ?= 50000000, pictureUrl: Boolean ?= false)
GET     /m/1/user/connections/email             @com.keepit.controllers.mobile.MobileUserController.queryContacts(search: Option[String], limit: Int ?= 50000000)

POST    /m/1/invite                             @com.keepit.controllers.mobile.MobileInviteController.inviteConnection

POST    /m/1/user/:id/unfriend                  @com.keepit.controllers.mobile.MobileUserController.unfriend(id: ExternalId[User])
POST    /m/1/user/:id/friend                    @com.keepit.controllers.mobile.MobileUserController.friend(id: ExternalId[User])
POST    /m/1/user/:id/ignoreRequest             @com.keepit.controllers.mobile.MobileUserController.ignoreFriendRequest(id: ExternalId[User])
GET     /m/1/user/outgoingFriendRequests        @com.keepit.controllers.mobile.MobileUserController.outgoingFriendRequests
GET     /m/1/user/incomingFriendRequests        @com.keepit.controllers.mobile.MobileUserController.incomingFriendRequests

POST    /m/1/disconnect/:provider               @com.keepit.controllers.mobile.MobileUserController.disconnect(provider)

##########################################
# Website
##########################################

GET     /                           @com.keepit.controllers.website.HomeController.home
GET     /collection/:id             @com.keepit.controllers.website.HomeController.homeWithParam(id: String)
GET     /tag/:id                    @com.keepit.controllers.website.HomeController.homeWithParam(id: String)
GET     /friends                    @com.keepit.controllers.website.HomeController.home
GET     /friends/invite             @com.keepit.controllers.website.HomeController.home
GET     /friends/invite/facebook    @com.keepit.controllers.website.HomeController.home
GET     /friends/invite/linkedin    @com.keepit.controllers.website.HomeController.home
GET     /friends/invite/email       @com.keepit.controllers.website.HomeController.home
GET     /friends/find               @com.keepit.controllers.website.HomeController.home
POST    /friends/invite/refresh     @com.keepit.controllers.website.InviteController.refreshAllSocialInfo
GET     /friends/requests           @com.keepit.controllers.website.HomeController.home
GET     /profile                    @com.keepit.controllers.website.HomeController.home
GET     /find                       @com.keepit.controllers.website.HomeController.home
GET     /blog                       @com.keepit.controllers.website.HomeController.blog

GET     /about                      @com.keepit.controllers.website.HomeController.about
GET     /install                    @com.keepit.controllers.website.HomeController.install
GET     /getting-started            @com.keepit.controllers.website.HomeController.gettingStarted
GET     /terms                      @com.keepit.controllers.website.HomeController.termsOfService
GET     /privacy                    @com.keepit.controllers.website.HomeController.privacyPolicy
GET     /iphone                     @com.keepit.controllers.website.HomeController.iPhoneLandingTempForDev
GET     /mobile                     @com.keepit.controllers.website.HomeController.mobileLanding
GET     /unsupported                @com.keepit.controllers.website.HomeController.unsupported

GET     /invite                     @com.keepit.controllers.website.HomeController.home
POST    /invite                     @com.keepit.controllers.website.InviteController.inviteConnection
GET     /invite/:id                 @com.keepit.controllers.website.InviteController.acceptInvite(id: ExternalId[Invitation])
GET     /invite/confirm/:id         @com.keepit.controllers.website.InviteController.confirmInvite(id:ExternalId[Invitation], source: String, error_msg: Option[String], error_code: Option[Int])

GET     /feedback                   @com.keepit.controllers.website.FeedbackController.feedback
GET     /feedback/form              @com.keepit.controllers.website.FeedbackController.feedbackForm

POST    /waitlist                   @com.keepit.controllers.website.FeatureWaitlistController.waitList

# This should match the output format of S3ImageConfig#keyByExternalId
GET     /users/:id/pics/:size/0.jpg @com.keepit.controllers.assets.UserPictureController.get(size: Int, id: ExternalId[User])
GET     /users/:id/pics/:size/:name @com.keepit.controllers.assets.UserPictureController.getPic(size: String, id: ExternalId[User], name: String)

POST    /users/pics/update          @com.keepit.controllers.assets.UserPictureController.update()

##########################################
# Web API
##########################################


GET     /site/keeps/all             @com.keepit.controllers.website.KeepsController.allKeeps(before: Option[String], after: Option[String], collection: Option[String], count: Int ?= Integer.MAX_VALUE)
POST    /site/keeps/add             @com.keepit.controllers.website.KeepsController.keepMultiple()
POST    /site/keeps/remove          @com.keepit.controllers.website.KeepsController.unkeepMultiple()
POST    /site/keeps/delete          @com.keepit.controllers.website.KeepsController.unkeepBatch()
GET     /site/keeps/count           @com.keepit.controllers.website.KeepsController.numKeeps()
GET     /site/keeps/import/status   @com.keepit.controllers.website.KeepsController.importStatus()
GET     /site/keeps/:id             @com.keepit.controllers.website.KeepsController.getKeepInfo(id: ExternalId[Keep])
POST    /site/keeps/:id/update      @com.keepit.controllers.website.KeepsController.updateKeepInfo(id: ExternalId[Keep])
POST    /site/keeps/:id/delete      @com.keepit.controllers.website.KeepsController.unkeep(id: ExternalId[Keep])
POST    /site/keeps/screenshot      @com.keepit.controllers.website.KeepsController.getScreenshotUrl()
POST    /site/keeps/imageUrl        @com.keepit.controllers.website.KeepsController.getImageUrl()
POST    /site/keeps/imageUrls       @com.keepit.controllers.website.KeepsController.getImageUrls()

GET     /site/collections/all       @com.keepit.controllers.website.KeepsController.allCollections(sort: String ?= "last_kept")
POST    /site/collections/ordering  @com.keepit.controllers.website.KeepsController.updateCollectionOrdering()
POST    /site/collections/create    @com.keepit.controllers.website.KeepsController.saveCollection(id = "")
POST    /site/collections/:id/update @com.keepit.controllers.website.KeepsController.saveCollection(id: String)
POST    /site/collections/:id/delete @com.keepit.controllers.website.KeepsController.deleteCollection(id: ExternalId[Collection])
POST    /site/collections/:id/undelete @com.keepit.controllers.website.KeepsController.undeleteCollection(id: ExternalId[Collection])
POST    /site/collections/:id/removeKeeps @com.keepit.controllers.website.KeepsController.removeKeepsFromCollection(id: ExternalId[Collection])
POST    /site/collections/:id/addKeeps @com.keepit.controllers.website.KeepsController.keepToCollection(id: ExternalId[Collection])

GET     /site/user/me               @com.keepit.controllers.website.UserController.currentUser()
POST    /site/user/me               @com.keepit.controllers.website.UserController.updateCurrentUser()
GET     /site/user/email            @com.keepit.controllers.website.UserController.getEmailInfo(email: String)
POST    /site/user/password         @com.keepit.controllers.website.UserController.changePassword()
GET     /site/user/inviteCounts     @com.keepit.controllers.website.UserController.getInviteCounts()
POST    /site/user/needMoreInvites  @com.keepit.controllers.website.UserController.needMoreInvites()
GET     /site/user/import-status    @com.keepit.controllers.website.UserController.importStatus()
GET     /site/user/import-check/:network  @com.keepit.controllers.website.UserController.checkIfImporting(network: String, callback: String)
GET     /site/user/networks         @com.keepit.controllers.website.UserController.socialNetworkInfo()
GET     /site/user/abooks           @com.keepit.controllers.website.UserController.abookInfo()
GET     /site/user/:id/networks     @com.keepit.controllers.website.UserController.friendNetworkInfo(id: ExternalId[User])
POST    /site/user/:id/unfriend     @com.keepit.controllers.website.UserController.unfriend(id: ExternalId[User])
POST    /site/user/:id/friend       @com.keepit.controllers.website.UserController.friend(id: ExternalId[User])
POST    /site/user/:id/ignoreRequest @com.keepit.controllers.website.UserController.ignoreFriendRequest(id: ExternalId[User])
POST    /site/user/:id/cancelRequest @com.keepit.controllers.website.UserController.cancelFriendRequest(id: ExternalId[User])
POST    /site/user/:id/exclude      @com.keepit.controllers.website.UserController.excludeFriend(id: ExternalId[User])
POST    /site/user/:id/include      @com.keepit.controllers.website.UserController.includeFriend(id: ExternalId[User])
GET     /site/user/outgoingFriendRequests @com.keepit.controllers.website.UserController.outgoingFriendRequests
GET     /site/user/incomingFriendRequests @com.keepit.controllers.website.UserController.incomingFriendRequests
GET     /site/user/friends          @com.keepit.controllers.website.UserController.friends(page: Int ?= 0, pageSize: Int ?= 1000)
GET     /site/user/friends/count    @com.keepit.controllers.website.UserController.friendCount()
POST    /site/user/invite           @com.keepit.controllers.website.InviteController.inviteV2()

GET     /site/user/connections/all/search    @com.keepit.controllers.website.TypeaheadController.searchWithInviteStatus(query:Option[String], limit:Option[Int], pictureUrl:Boolean ?= true, dedupEmail:Boolean ?= true)

GET     /site/user/socialConnections    @com.keepit.controllers.website.UserController.getAllConnections(search: Option[String], network: Option[String], after: Option[String], limit: Int ?= Integer.MAX_VALUE)
GET     /site/user/abookUploadStatus @com.keepit.controllers.website.UserController.getABookUploadStatus(id:Id[ABookInfo], callbackOpt:Option[String])
GET     /site/user/prefs            @com.keepit.controllers.website.UserController.getPrefs()
POST    /site/user/prefs            @com.keepit.controllers.website.UserController.savePrefs()
POST    /site/user/pic/upload       @com.keepit.controllers.website.UserController.uploadBinaryUserPicture()
POST    /site/user/pic              @com.keepit.controllers.website.UserController.setUserPicture()
POST    /site/user/resend-verification @com.keepit.controllers.website.UserController.resendVerificationEmail(email: String)
GET     /site/friends/wti           @com.keepit.controllers.website.WTIController.getRipestInvitees(page: Int ?= 0, pageSize: Int ?= 20)
POST    /site/friends/wti/block     @com.keepit.controllers.website.WTIController.block()

GET     /site/*path                 @com.keepit.controllers.website.HomeController.kifiSiteRedirect(path: String)
GET     /site/                      @com.keepit.controllers.website.HomeController.kifiSiteRedirect(path: String = "")

##########################################
# External Services API
##########################################
POST    /api/sendgrid/webhook       @com.keepit.controllers.api.SendgridController.parseEvent()
GET     /api/desk/isLoggedIn        @com.keepit.controllers.api.DeskController.isLoggedIn

##########################################
# Admin
##########################################

GET     /admin                      @com.keepit.controllers.admin.AdminDashboardController.index
GET     /admin/graphs/users.json    @com.keepit.controllers.admin.AdminDashboardController.usersByDate
GET     /admin/engineering/overview @com.keepit.controllers.admin.AdminEngineeringDashboardController.overview
GET     /admin/engineering/seyren   @com.keepit.controllers.admin.AdminEngineeringDashboardController.seyren

GET     /admin/abooks               @com.keepit.controllers.admin.ABookAdminController.allABooksView
GET     /admin/abooks/page/:page    @com.keepit.controllers.admin.ABookAdminController.abooksView(page:Int)

GET     /admin/analytics            @com.keepit.controllers.admin.AdminAnalyticsController.index()
GET     /admin/analytics/descriptors  @com.keepit.controllers.admin.AdminAnalyticsController.getEventDescriptors()
POST    /admin/analytics/descriptors  @com.keepit.controllers.admin.AdminAnalyticsController.updateEventDescriptors()
GET     /admin/analytics/:repo/events @com.keepit.controllers.admin.AdminAnalyticsController.getEvents(repo:String, events: Option[String] ?= None, limit: Int ?= 25, window: Int ?= 24)

GET     /admin/bookmarks/page/:page @com.keepit.controllers.admin.AdminBookmarksController.bookmarksView(page: Int)
GET     /admin/bookmarks/edit       @com.keepit.controllers.admin.AdminBookmarksController.edit(id: Id[Keep])
GET     /admin/bookmarks/editWithUri       @com.keepit.controllers.admin.AdminBookmarksController.editFirstBookmarkForUri(id: Id[NormalizedURI])
POST    /admin/bookmarks/rescrape   @com.keepit.controllers.admin.AdminBookmarksController.rescrape
POST    /admin/bookmarks/update     @com.keepit.controllers.admin.AdminBookmarksController.updateBookmarks
POST    /admin/bookmarks/delete     @com.keepit.controllers.admin.AdminBookmarksController.delete(id: Id[Keep])

GET     /admin/screenshot/uri       @com.keepit.controllers.admin.AdminScreenshotController.updateUri(uriId: Id[NormalizedURI])
GET     /admin/screenshot/user      @com.keepit.controllers.admin.AdminScreenshotController.updateUser(userId: Id[User], drop: Int ?= 0, take: Int ?= 999999)

GET     /admin/images                @com.keepit.controllers.admin.AdminScreenshotController.images
GET     /admin/imageInfos            @com.keepit.controllers.admin.AdminScreenshotController.imageInfos
GET     /admin/imagesForUri          @com.keepit.controllers.admin.AdminScreenshotController.imagesForUri(uriId: Id[NormalizedURI])
POST    /admin/imagesCompare         @com.keepit.controllers.admin.AdminScreenshotController.imagesCompare()

GET     /admin/pageInfo/:id         @com.keepit.controllers.admin.AdminPageInfoController.pageInfo(id:Id[PageInfo])
GET     /admin/pageInfos            @com.keepit.controllers.admin.AdminPageInfoController.pageInfos(page:Int ?= 0, size:Int ?= 50)

GET     /admin/scraped/:uriId       @com.keepit.controllers.admin.ScraperAdminController.getScraped(uriId: Id[NormalizedURI])

GET     /admin/keepClicks           @com.keepit.controllers.admin.AdminAttributionController.keepClicks(page:Int ?= 0, size:Int ?= 50, showImage:Boolean ?= false)
GET     /admin/rekeeps              @com.keepit.controllers.admin.AdminAttributionController.rekeeps(page:Int ?= 0, size:Int ?= 50, showImage:Boolean ?= false)

GET     /admin/data/integrity       @com.keepit.controllers.admin.UrlController.documentIntegrity(page: Int ?= 0, size: Int ?= 50)
GET     /admin/data/dupe            @com.keepit.controllers.admin.UrlController.duplicateDocumentDetection
GET     /admin/data/orphan          @com.keepit.controllers.admin.UrlController.orphanCleanup(readOnly: Boolean ?= true)
GET     /admin/data/orphanFull      @com.keepit.controllers.admin.UrlController.orphanCleanupFull(readOnly: Boolean ?= true)
GET     /admin/data/renormalize     @com.keepit.controllers.admin.UrlController.renormalize(readOnly: Boolean ?= true, clearSeq: Boolean ?= false, domainRegex: Option[String] ?= None)
GET     /admin/data/clearRedirects/:toUriId @com.keepit.controllers.admin.UrlController.clearRedirects(toUriId: Id[NormalizedURI])
POST    /admin/data/handleDuplicate @com.keepit.controllers.admin.UrlController.handleDuplicate
POST    /admin/data/handleDuplicates @com.keepit.controllers.admin.UrlController.handleDuplicates
GET     /admin/data/setFixDuplicateKeepsSeq/:seq  @com.keepit.controllers.admin.UrlController.setFixDuplicateKeepsSeq(seq: Long)
GET     /admin/data/normalization/:page @com.keepit.controllers.admin.UrlController.normalizationView(page: Int)
GET     /admin/data/renormalization/:page @com.keepit.controllers.admin.UrlController.renormalizationView(page: Int)
GET     /admin/data/batchURIMigration          @com.keepit.controllers.admin.UrlController.batchURIMigration
GET     /admin/data/batchURLMigration   @com.keepit.controllers.admin.UrlController.batchURLMigration
POST    /admin/data/normalization/submit       @com.keepit.controllers.admin.UrlController.submitNormalization
GET     /admin/data/patterns      @com.keepit.controllers.admin.UrlController.getPatterns
POST    /admin/data/patterns      @com.keepit.controllers.admin.UrlController.savePatterns
GET     /admin/data/proxies      @com.keepit.controllers.admin.ScraperAdminController.getProxies
POST    /admin/data/proxies      @com.keepit.controllers.admin.ScraperAdminController.saveProxies
GET     /admin/data/scrape              @com.keepit.controllers.admin.ScraperAdminController.searchScraper
GET     /admin/data/scrapeArticle       @com.keepit.controllers.admin.ScraperAdminController.scrapeArticle(url:String ?= "")
GET     /admin/data/scraperRequests     @com.keepit.controllers.admin.ScraperAdminController.scraperRequests(stateFilter: Option[String] ?= None)
GET     /admin/data/scrape/regex        @com.keepit.controllers.admin.ScraperAdminController.rescrapeByRegex(urlRegex: String ?= "", withinMinutes: Int ?= 8)
GET     /admin/data/remigrate           @com.keepit.controllers.admin.UrlController.fixRedirectedUriStates(doIt: Boolean ?= false)

GET     /admin/article/index        @com.keepit.controllers.admin.AdminArticleIndexerController.index
GET     /admin/article/reindex      @com.keepit.controllers.admin.AdminArticleIndexerController.reindex
GET     /admin/article/sequenceNumber @com.keepit.controllers.admin.AdminArticleIndexerController.getSequenceNumber
GET     /admin/article/index/:state @com.keepit.controllers.admin.AdminArticleIndexerController.indexByState(state: State[NormalizedURI])
GET     /admin/article/refreshSearcher @com.keepit.controllers.admin.AdminArticleIndexerController.refreshSearcher
GET     /admin/article/dumpDoc/:uriId  @com.keepit.controllers.admin.AdminArticleIndexerController.dumpLuceneDocument(uriId: Id[NormalizedURI])

GET     /admin/indexInfo/all        @com.keepit.controllers.admin.AdminIndexInfoController.all

GET     /admin/search/performance/viewPerformance @com.keepit.controllers.admin.AdminSearchPerformanceController.viewSearchPerformance

GET     /admin/uriGraph/reindex     @com.keepit.controllers.admin.AdminURIGraphController.reindex
GET     /admin/uriGraph/load        @com.keepit.controllers.admin.AdminURIGraphController.load
GET     /admin/uriGraph/update/:userId @com.keepit.controllers.admin.AdminURIGraphController.update(userId: Id[User])
GET     /admin/uriGraph/dumpDoc/:userId  @com.keepit.controllers.admin.AdminURIGraphController.dumpLuceneDocument(userId: Id[User])
GET     /admin/uriGraph/dumpCollectionDoc/:colId  @com.keepit.controllers.admin.AdminURIGraphController.dumpCollectionLuceneDocument(colId: Id[Collection])

GET     /admin/users/reindex        @com.keepit.controllers.admin.AdminUserIndexController.reindex()

GET     /admin/users                @com.keepit.controllers.admin.AdminUserController.allUsersView
GET     /admin/realUsers            @com.keepit.controllers.admin.AdminUserController.allRegisteredUsersView
GET     /admin/fakeUsers            @com.keepit.controllers.admin.AdminUserController.allFakeUsersView
POST    /admin/users/merge          @com.keepit.controllers.admin.AdminUserController.merge
GET     /admin/users/page/:page     @com.keepit.controllers.admin.AdminUserController.usersView(page: Int)
GET     /admin/realUsers/page/:page @com.keepit.controllers.admin.AdminUserController.registeredUsersView(page: Int)
GET     /admin/fakeUsers/page/:page @com.keepit.controllers.admin.AdminUserController.fakeUsersView(page: Int)
POST    /admin/users/search         @com.keepit.controllers.admin.AdminUserController.searchUsers()
GET     /admin/user/:id             @com.keepit.controllers.admin.AdminUserController.userViewByEitherId(id: String, showPrivates: Boolean ?= false)
POST    /admin/user/:id             @com.keepit.controllers.admin.AdminUserController.userView(id: Id[User], showPrivates: Boolean ?= false)
GET     /admin/user/:id/more-info   @com.keepit.controllers.admin.AdminUserController.moreUserInfoView(id: Id[User], showPrivates: Boolean ?= false)
GET     /admin/user/:id/prefixSearch @com.keepit.controllers.admin.AdminUserController.prefixSearch(id:Id[User], query:String ?= "")
GET     /admin/user/:id/prefixSocialSearch  @com.keepit.controllers.admin.AdminUserController.prefixSocialSearch(id:Id[User], query:String ?= "")
GET     /admin/user/:id/prefixContactSearch @com.keepit.controllers.admin.AdminUserController.prefixContactSearch(id:Id[User], query:String ?= "")
POST    /admin/user/:user1/connect  @com.keepit.controllers.admin.AdminUserController.connectUsers(user1: Id[User])
POST    /admin/user/:id/experiment/:exp  @com.keepit.controllers.admin.AdminUserController.addExperiment(id: Id[User], exp: String)
POST    /admin/user/bookmarks/:id/collections @com.keepit.controllers.admin.AdminUserController.updateCollectionsForBookmark(id: Id[Keep])
DELETE  /admin/user/:id/experiment/:exp  @com.keepit.controllers.admin.AdminUserController.removeExperiment(id: Id[User], exp: String)
POST    /admin/user/:id/name        @com.keepit.controllers.admin.AdminUserController.changeUsersName(id: Id[User])
POST    /admin/user/:id/pic         @com.keepit.controllers.admin.AdminUserController.setUserPicture(id: Id[User], pictureId: Id[UserPicture])
POST    /admin/user/:id/picUpdate   @com.keepit.controllers.admin.AdminUserController.updateUserPicture(id: Id[User])
POST    /admin/user/:id/state/:state  @com.keepit.controllers.admin.AdminUserController.changeState(id: Id[User], state: String)
POST    /admin/user/:id/update      @com.keepit.controllers.admin.AdminUserController.updateUser(id: Id[User])
POST    /admin/user/:id/setInvitesCount      @com.keepit.controllers.admin.AdminUserController.setInvitesCount(id: Id[User])
GET     /admin/user/:id/social_users/refresh @com.keepit.controllers.admin.AdminUserController.refreshAllSocialInfo(id: Id[User])
POST    /admin/user/:id/impersonate @com.keepit.controllers.admin.AdminAuthController.impersonate(id: Id[User])
POST    /admin/user/:id/deactivate  @com.keepit.controllers.admin.AdminUserController.deactivate(id: Id[User])
GET     /admin/user/:id/mixpanel/reset    @com.keepit.controllers.admin.AdminUserController.resetMixpanelProfile(id: Id[User])
POST    /admin/user/:id/uservalue   @com.keepit.controllers.admin.AdminUserController.userValue(id: Id[User])
POST    /admin/unimpersonate        @com.keepit.controllers.admin.AdminAuthController.unimpersonate()
GET     /admin/users/notify         @com.keepit.controllers.admin.AdminUserController.notification()
POST    /admin/users/sendNotification @com.keepit.controllers.admin.AdminUserController.sendNotificationToAllUsers()
GET    /admin/users/bumpSeq          @com.keepit.controllers.admin.AdminUserController.bumpUserSeq()
GET     /admin/users/bumpConnSeq     @com.keepit.controllers.admin.AdminUserController.bumpUpSeqNumForConnections()
GET    /admin/users/mixpanel/reset          @com.keepit.controllers.admin.AdminUserController.resetAllMixpanelProfiles()
GET    /admin/users/mixpanel/delete          @com.keepit.controllers.admin.AdminUserController.deleteAllMixpanelProfiles()

GET     /admin/users/fixFortyTwoUsers          @com.keepit.controllers.admin.AdminUserController.fixMissingFortyTwoSocialUsers(readOnly: Boolean ?= true)
GET     /admin/users/fixFortyTwoConnections    @com.keepit.controllers.admin.AdminUserController.fixMissingFortyTwoSocialConnections(readOnly: Boolean ?= true)

GET     /admin/social_users/:page   @com.keepit.controllers.admin.AdminSocialUserController.socialUsersView(page: Int)
GET     /admin/social_user/:id      @com.keepit.controllers.admin.AdminSocialUserController.socialUserView(id: Id[SocialUserInfo])
POST     /admin/social_user/:id/disconnect      @com.keepit.controllers.admin.AdminSocialUserController.disconnectSocialUser(id: Id[SocialUserInfo], revoke: Boolean ?= false)
GET     /admin/social_user/:id/refresh @com.keepit.controllers.admin.AdminSocialUserController.refreshSocialInfo(id: Id[SocialUserInfo])
GET     /admin/social_user/:id/reset @com.keepit.controllers.admin.AdminSocialUserController.resetSocialUser(id: Id[SocialUserInfo])
GET     /admin/ripest_fruit @com.keepit.controllers.admin.AdminSocialUserController.ripestFruitView(uid: Long ?= 0, n: Int ?= 0)
GET     /admin/wti/triggerPush @com.keepit.controllers.admin.AdminWTIController.triggerPush()

GET     /admin/ec2-instance         @com.keepit.controllers.admin.AmazonInstanceController.instanceInfo()
GET     /admin/cache                @com.keepit.controllers.admin.AdminCacheController.serviceView
GET     /admin/cache/clearLocalCaches          @com.keepit.controllers.admin.AdminCacheController.clearLocalCaches(service: String ?= "all", prefix: String ?= "")
GET     /admin/websocket            @com.keepit.controllers.admin.AdminWebSocketController.serviceView

GET     /admin/electronicMails       @com.keepit.controllers.admin.ElectronicMailController.electronicMailsViewFirstPage
GET     /admin/electronicMails/:page @com.keepit.controllers.admin.ElectronicMailController.electronicMailsView(page: Int)

GET     /admin/searchConfig/:id     @com.keepit.controllers.admin.AdminSearchConfigController.showUserConfig(id: Id[User])
POST    /admin/searchConfig/:id/set   @com.keepit.controllers.admin.AdminSearchConfigController.setUserConfig(id: Id[User])
GET     /admin/searchConfig/:id/reset @com.keepit.controllers.admin.AdminSearchConfigController.resetUserConfig(id: Id[User])

GET     /admin/searchExperiments    @com.keepit.controllers.admin.AdminSearchConfigController.getExperiments
POST    /admin/searchExperiments    @com.keepit.controllers.admin.AdminSearchConfigController.addNewExperiment
POST    /admin/searchExperiments/delete    @com.keepit.controllers.admin.AdminSearchConfigController.deleteExperiment
POST    /admin/searchExperiments/update    @com.keepit.controllers.admin.AdminSearchConfigController.updateExperiment

GET     /admin/search/semanticVector                      @com.keepit.controllers.admin.AdminSemanticVectorController.index
POST     /admin/search/semanticVector/analysis            @com.keepit.controllers.admin.AdminSemanticVectorController.analysis
POST     /admin/search/semanticVector/similarity          @com.keepit.controllers.admin.AdminSemanticVectorController.similarity
POST     /admin/search/semanticVector/visualize           @com.keepit.controllers.admin.AdminSemanticVectorController.visualize
POST    /admin/search/semanticVector/semanticLoss         @com.keepit.controllers.admin.AdminSemanticVectorController.semanticLoss

GET     /admin/explainResult        @com.keepit.controllers.admin.AdminSearchController.explain(query: String, uriId: Id[NormalizedURI], lang: String)
GET     /admin/search/results/:id   @com.keepit.controllers.admin.AdminSearchController.articleSearchResult(id: ExternalId[ArticleSearchResult])
POST    /admin/search/blindTest     @com.keepit.controllers.admin.AdminSearchController.blindTest
POST    /admin/search/blindTestVoted     @com.keepit.controllers.admin.AdminSearchController.blindTestVoted
GET    /admin/search/blindTestPage     @com.keepit.controllers.admin.AdminSearchController.blindTestPage
GET     /admin/search/compare     @com.keepit.controllers.admin.AdminSearchController.searchComparisonPage

GET     /admin/slider/rules         @com.keepit.controllers.admin.SliderAdminController.getRules
POST    /admin/slider/rules         @com.keepit.controllers.admin.SliderAdminController.saveRules
GET     /admin/slider/patterns      @com.keepit.controllers.admin.SliderAdminController.getPatterns
POST    /admin/slider/patterns      @com.keepit.controllers.admin.SliderAdminController.savePatterns
GET     /admin/slider/domainTags    @com.keepit.controllers.admin.SliderAdminController.getDomainTags
POST    /admin/slider/domainTags    @com.keepit.controllers.admin.SliderAdminController.saveDomainTags
GET     /admin/slider/domains       @com.keepit.controllers.admin.SliderAdminController.getDomainOverrides
GET     /admin/slider/classifications @com.keepit.controllers.admin.SliderAdminController.getClassifications(domain: Option[String])
POST    /admin/slider/domains       @com.keepit.controllers.admin.SliderAdminController.saveDomainOverrides
GET     /admin/slider/domains/fetch @com.keepit.controllers.admin.SliderAdminController.refetchClassifications
GET     /admin/slider/importEvents  @com.keepit.controllers.admin.SliderAdminController.getImportEvents
GET     /admin/slider/version       @com.keepit.controllers.admin.SliderAdminController.getVersionForm
POST    /admin/slider/version       @com.keepit.controllers.admin.SliderAdminController.broadcastLatestVersion(ver: String)
POST    /admin/slider/killVersion   @com.keepit.controllers.admin.SliderAdminController.killVersion(ver: String)
POST    /admin/slider/unkillVersion   @com.keepit.controllers.admin.SliderAdminController.unkillVersion(ver: String)
POST    /admin/slider/goldenVersion   @com.keepit.controllers.admin.SliderAdminController.goldenVersion(ver: String)


GET     /admin/typeahead                    @com.keepit.controllers.admin.TypeaheadAdminController.index
GET     /admin/typeahead/userSearch         @com.keepit.controllers.admin.TypeaheadAdminController.userSearch(userId:Id[User], query:String ?= "")
GET     /admin/typeahead/socialSearch       @com.keepit.controllers.admin.TypeaheadAdminController.socialSearch(userId:Id[User], query:String ?= "")
GET     /admin/typeahead/contactSearch      @com.keepit.controllers.admin.TypeaheadAdminController.contactSearch(userId:Id[User], query:String ?= "")
GET     /admin/typeahead/search             @com.keepit.controllers.admin.TypeaheadAdminController.search(userId:Id[User], query:String ?= "", limit:Int ?= 5, pictureUrl:Boolean ?= true, dedupEmail:Boolean ?= true)
GET     /admin/typeahead/refreshPrefixFilter        @com.keepit.controllers.admin.TypeaheadAdminController.refreshPrefixFilter(userId:Id[User])
POST    /admin/typeahead/refreshPrefixFiltersByIds  @com.keepit.controllers.admin.TypeaheadAdminController.refreshPrefixFiltersByIds()
GET     /admin/typeahead/refreshAllPrefixFilters    @com.keepit.controllers.admin.TypeaheadAdminController.refreshAllPrefixFilters()
GET     /admin/typeahead/:filterType/refreshAll         @com.keepit.controllers.admin.TypeaheadAdminController.refreshAll(filterType:String)

GET     /admin/phrases              @com.keepit.controllers.admin.PhraseController.displayPhrases(page: Int ?= 0)
POST    /admin/phrases/add          @com.keepit.controllers.admin.PhraseController.addPhrase
POST    /admin/phrases/refresh      @com.keepit.controllers.admin.PhraseController.refreshPhrases
POST    /admin/phrases/save         @com.keepit.controllers.admin.PhraseController.savePhrases

GET     /admin/spell/spellchecker   @com.keepit.controllers.admin.AdminSpellCorrectorController.spellChecker()
POST    /admin/spell/correct        @com.keepit.controllers.admin.AdminSpellCorrectorController.correct()

GET     /admin/invites              @com.keepit.controllers.admin.AdminInvitationController.displayInvitations(page: Int ?= 0, show: String ?= "all")
POST    /admin/invites/accept       @com.keepit.controllers.admin.AdminInvitationController.acceptUser(id: Id[SocialUserInfo])
POST    /admin/invites/reject       @com.keepit.controllers.admin.AdminInvitationController.rejectUser(id: Id[SocialUserInfo])

GET     /admin/labs/friendMap       @com.keepit.controllers.admin.AdminSearchLabsController.friendMap(q: Option[String] ?= None, minKeeps: Option[Int] ?= None)
GET     /admin/labs/friendMap.json  @com.keepit.controllers.admin.AdminSearchLabsController.friendMapJson(q: Option[String] ?= None, minKeeps: Option[Int] ?= None)

GET     /admin/clusters/overview        @com.keepit.controllers.admin.AdminClusterController.clustersView

GET     /admin/experiments/overview   @com.keepit.controllers.admin.AdminExperimentController.overview
GET     /admin/experiments/users/:exp/page/:page @com.keepit.controllers.admin.AdminUserController.byExperimentUsersView(page: Int, exp: String)
POST     /admin/experiments/saveGenerator @com.keepit.controllers.admin.AdminExperimentController.saveGenerator

GET     /admin/feed                   @com.keepit.controllers.admin.AdminFeedController.index
POST    /adimin/feed/query             @com.keepit.controllers.admin.AdminFeedController.queryFeeds
GET     /admin/feed/getFeeds          @com.keepit.controllers.admin.AdminFeedController.getFeeds(userId: Id[User], limit: Int, smart: Boolean ?= false)

GET     /admin/learning/pornDetect/model    @com.keepit.controllers.admin.ScraperAdminController.getPornDetectorModel
GET     /admin/learning/pornDetect          @com.keepit.controllers.admin.AdminPornDetectorController.index
POST    /admin/learning/pornDetect/detect   @com.keepit.controllers.admin.AdminPornDetectorController.detect
GET     /admin/learning/pornDetect/uris/:page                   @com.keepit.controllers.admin.AdminPornDetectorController.pornUrisView(page: Int, publicOnly: Boolean ?= false)
GET     /admin/learning/pornDetect/bms/:page                    @com.keepit.controllers.admin.AdminPornDetectorController.pornUrisView(page: Int, publicOnly: Boolean ?= true)
POST    /admin/learning/pornDetect/removeRestrictions      @com.keepit.controllers.admin.AdminPornDetectorController.removeRestrictions
POST    /admin/learning/pornDetect/whitelist               @com.keepit.controllers.admin.AdminPornDetectorController.whitelist

GET     /adimin/cortex/word2vec                            @com.keepit.controllers.admin.AdminWord2VecController.index
POST    /admin/cortex/word2vec/wordSimilarity              @com.keepit.controllers.admin.AdminWord2VecController.wordSimilarity
POST    /admin/cortex/word2vec/uriSimilarity               @com.keepit.controllers.admin.AdminWord2VecController.uriSimilarity
POST    /admin/cortex/word2vec/keywords                    @com.keepit.controllers.admin.AdminWord2VecController.keywords
POST    /admin/cortex/word2vec/userSimilarity              @com.keepit.controllers.admin.AdminWord2VecController.userSimilarity
POST    /admin/cortex/word2vec/queryUriSimilarity          @com.keepit.controllers.admin.AdminWord2VecController.queryUriSimilarity
<<<<<<< HEAD
=======
POST    /admin/cortex/word2vec/userUriSimilarity           @com.keepit.controllers.admin.AdminWord2VecController.userUriSimilarity

GET     /adimin/cortex/lda                                 @com.keepit.controllers.admin.AdminLDAController.index
POST    /admin/cortex/lda/showTopics                       @com.keepit.controllers.admin.AdminLDAController.showTopics
POST    /admin/cortex/lda/wordTopic                        @com.keepit.controllers.admin.AdminLDAController.wordTopic 
POST    /admin/cortex/lda/docTopic                         @com.keepit.controllers.admin.AdminLDAController.docTopic 
>>>>>>> 4b7c04d3

##########################################
# Common Healthcheck / service routes
##########################################
# Using a get so we can invoke from browser and have it take care of the auth part
GET     /admin/server               @com.keepit.controllers.admin.AdminHealthController.serviceView()
GET     /admin/benchmark            @com.keepit.controllers.admin.AdminBenchmarkController.benchmarks()
GET     /admin/healthcheck/error    @com.keepit.controllers.admin.AdminHealthController.causeError()
GET     /admin/healthcheck/reportDeployment    @com.keepit.controllers.admin.AdminHealthController.reportDeployment()
GET     /admin/healthcheck/causeAirbrakeError @com.keepit.controllers.admin.AdminHealthController.causeAirbrakeError(message: String ?= "[No Worry] Fake Airbrake Exception triggered from admin")
GET     /admin/healthcheck/emailErrors         @com.keepit.controllers.admin.AdminHealthController.reportErrors()
GET     /admin/healthcheck/errors              @com.keepit.controllers.admin.AdminHealthController.getErrors()
GET     /admin/healthcheck/resetErrorCount     @com.keepit.controllers.admin.AdminHealthController.resetErrorCount()

##########################################
#INTERNAL ROUTES/Shoebox
##########################################

GET     /internal/version                             @com.keepit.controllers.website.HomeController.version


GET     /internal/shoebox/database/getNormalizedURI   @com.keepit.controllers.internal.ShoeboxController.getNormalizedURI(id: Id[NormalizedURI])
GET     /internal/shoebox/database/getNormalizedURIs  @com.keepit.controllers.internal.ShoeboxController.getNormalizedURIs(ids: String)
POST    /internal/shoebox/database/getNormalizedURIByURL               @com.keepit.controllers.internal.ShoeboxController.getNormalizedURIByURL()
POST    /internal/shoebox/database/getNormalizedUriByUrlOrPrenormalize @com.keepit.controllers.internal.ShoeboxController.getNormalizedUriByUrlOrPrenormalize()
POST    /internal/shoebox/database/internNormalizedURI                 @com.keepit.controllers.internal.ShoeboxController.internNormalizedURI()
GET     /internal/shoebox/database/getUsers                            @com.keepit.controllers.internal.ShoeboxController.getUsers(ids: String)
GET     /internal/shoebox/database/userIdsByExternalIds                @com.keepit.controllers.internal.ShoeboxController.getUserIdsByExternalIds(ids: String)
POST    /internal/shoebox/database/getBasicUsers                       @com.keepit.controllers.internal.ShoeboxController.getBasicUsers()
POST    /internal/shoebox/database/getBasicUsersNoCache                @com.keepit.controllers.internal.ShoeboxController.getBasicUsersNoCache()
POST    /internal/shoebox/database/getEmailAddressesForUsers                   @com.keepit.controllers.internal.ShoeboxController.getEmailAddressesForUsers()
GET     /internal/shoebox/database/collectionIdsByExternalIds          @com.keepit.controllers.internal.ShoeboxController.getCollectionIdsByExternalIds(ids: String)
GET     /internal/shoebox/database/getUserOpt                          @com.keepit.controllers.internal.ShoeboxController.getUserOpt(id: ExternalId[User])
GET     /internal/shoebox/database/getUserExperiments                  @com.keepit.controllers.internal.ShoeboxController.getUserExperiments(id: Id[User])
POST    /internal/shoebox/database/getExperimentsByUserIds            @com.keepit.controllers.internal.ShoeboxController.getExperimentsByUserIds()
GET     /internal/shoebox/database/getExperimentGenerators             @com.keepit.controllers.internal.ShoeboxController.getExperimentGenerators()
GET     /internal/shoebox/database/getNormalizedUriUpdates             @com.keepit.controllers.internal.ShoeboxDataPipeController.getNormalizedUriUpdates(lowSeq: SequenceNumber[ChangedURI], highSeq: SequenceNumber[ChangedURI])

GET     /internal/shoebox/database/getConnectedUsers  @com.keepit.controllers.internal.ShoeboxController.getConnectedUsers(userId: Id[User])
GET     /internal/shoebox/database/bookmark           @com.keepit.controllers.internal.ShoeboxController.getBookmarks(userId: Id[User])
GET     /internal/shoebox/database/changedBookmark    @com.keepit.controllers.internal.ShoeboxDataPipeController.getBookmarksChanged(seqNum: SequenceNumber[Keep], fetchSize: Int)
GET     /internal/shoebox/database/bookmarkByUriUser  @com.keepit.controllers.internal.ShoeboxController.getBookmarkByUriAndUser(uriId: Id[NormalizedURI], userId: Id[User])
GET     /internal/shoebox/database/getBookmarksByUriWithoutTitle @com.keepit.controllers.internal.ShoeboxController.getBookmarksByUriWithoutTitle(uriId: Id[NormalizedURI])
GET     /internal/shoebox/database/getLatestBookmark  @com.keepit.controllers.internal.ShoeboxController.getLatestBookmark(uriId: Id[NormalizedURI])
POST    /internal/shoebox/database/saveBookmark       @com.keepit.controllers.internal.ShoeboxController.saveBookmark
POST    /internal/shoebox/database/sendMail           @com.keepit.controllers.internal.ShoeboxController.sendMail
POST    /internal/shoebox/database/sendMailToUser     @com.keepit.controllers.internal.ShoeboxController.sendMailToUser
GET     /internal/shoebox/database/getPhrasesChanged   @com.keepit.controllers.internal.ShoeboxDataPipeController.getPhrasesChanged(seqNum: SequenceNumber[Phrase], fetchSize: Int)
GET     /internal/shoebox/database/changedCollections @com.keepit.controllers.internal.ShoeboxDataPipeController.getCollectionsChanged(seqNum: SequenceNumber[Collection], fetchSize: Int)
GET     /internal/shoebox/database/getBookmarksInCollection @com.keepit.controllers.internal.ShoeboxController.getBookmarksInCollection(collectionId: Id[Collection])
GET     /internal/shoebox/database/getUriIdsInCollection @com.keepit.controllers.internal.ShoeboxController.getUriIdsInCollection(collectionId: Id[Collection])
GET     /internal/shoebox/database/getCollectionsByUser @com.keepit.controllers.internal.ShoeboxController.getCollectionsByUser(userId: Id[User])
GET     /internal/shoebox/database/getIndexable       @com.keepit.controllers.internal.ShoeboxDataPipeController.getIndexable(seqNum: SequenceNumber[NormalizedURI], fetchSize: Int)
GET     /internal/shoebox/database/getIndexableUris   @com.keepit.controllers.internal.ShoeboxDataPipeController.getIndexableUris(seqNum: SequenceNumber[NormalizedURI], fetchSize: Int)
GET     /internal/shoebox/database/getScrapedUris     @com.keepit.controllers.internal.ShoeboxDataPipeController.getScrapedUris(seqNum: SequenceNumber[NormalizedURI], fetchSize: Int)
GET     /internal/shoebox/database/getScrapedFullURIs @com.keepit.controllers.internal.ShoeboxDataPipeController.getScrapedFullURIs(seqNum: SequenceNumber[NormalizedURI], fetchSize: Int)
GET     /internal/shoebox/database/getHighestUriSeq   @com.keepit.controllers.internal.ShoeboxDataPipeController.getHighestUriSeq()
GET     /internal/shoebox/database/getUserIndexable   @com.keepit.controllers.internal.ShoeboxDataPipeController.getUserIndexable(seqNum: SequenceNumber[User], fetchSize: Int)
GET     /internal/shoebox/database/getUserConnectionsChanged   @com.keepit.controllers.internal.ShoeboxDataPipeController.getUserConnectionsChanged(seqNum: SequenceNumber[UserConnection], fetchSize: Int)
GET     /internal/shoebox/database/getSearchFriendsChanged     @com.keepit.controllers.internal.ShoeboxDataPipeController.getSearchFriendsChanged(seqNum: SequenceNumber[SearchFriend], fetchSize: Int)

POST    /internal/shoebox/database/createDeepLink     @com.keepit.controllers.ext.ExtDeepLinkController.createDeepLink()
POST    /internal/shoebox/database/clickAttribution   @com.keepit.controllers.internal.ShoeboxController.clickAttribution()

GET     /internal/shoebox/database/getActiveExperiments @com.keepit.controllers.internal.ShoeboxController.getActiveExperiments
GET     /internal/shoebox/database/getExperiments     @com.keepit.controllers.internal.ShoeboxController.getExperiments
GET     /internal/shoebox/database/getExperiment      @com.keepit.controllers.internal.ShoeboxController.getExperiment(id: Id[SearchConfigExperiment])
POST    /internal/shoebox/database/saveExperiment     @com.keepit.controllers.internal.ShoeboxController.saveExperiment
GET     /internal/shoebox/database/socialUserInfoByNetworkAndSocialId @com.keepit.controllers.internal.ShoeboxController.getSocialUserInfoByNetworkAndSocialId(id: String, networkType: String)
GET     /internal/shoebox/database/socialUserInfosByUserId @com.keepit.controllers.internal.ShoeboxController.getSocialUserInfosByUserId(id: Id[User])
GET     /internal/shoebox/database/sessionByExternalId @com.keepit.controllers.internal.ShoeboxController.getSessionByExternalId(sessionId: ExternalId[UserSession])
GET     /internal/shoebox/database/searchFriends @com.keepit.controllers.internal.ShoeboxController.searchFriends(userId: Id[User])
GET     /internal/shoebox/database/unfriends     @com.keepit.controllers.internal.ShoeboxController.getUnfriends(userId: Id[User])


POST    /internal/shoebox/logEvent                    @com.keepit.controllers.ext.ExtEventController.logEvent()

POST    /internal/geckoboard/refresh                  @com.keepit.reports.GeckoboardReporterController.refreshAll()

POST    /internal/shoebox/email/sendUnreadMessages   @com.keepit.controllers.internal.EmailNotificationsController.sendUnreadMessages()

GET      /internal/shoebox/database/assignScrapeTasks @com.keepit.controllers.internal.ShoeboxController.assignScrapeTasks(zkId:Id[ScraperWorker], max:Int ?= 1)
POST     /internal/shoebox/database/getScrapeInfo     @com.keepit.controllers.internal.ShoeboxController.getScrapeInfo
POST     /internal/shoebox/database/saveScrapeInfo    @com.keepit.controllers.internal.ShoeboxController.saveScrapeInfo
POST     /internal/shoebox/database/savePageInfo      @com.keepit.controllers.internal.ShoeboxController.savePageInfo
GET      /internal/shoebox/database/getImageInfo      @com.keepit.controllers.internal.ShoeboxController.getImageInfo(id:Id[ImageInfo])
POST     /internal/shoebox/database/saveImageInfo     @com.keepit.controllers.internal.ShoeboxController.saveImageInfo
POST     /internal/shoebox/database/saveNormalizedURI @com.keepit.controllers.internal.ShoeboxController.saveNormalizedURI
POST     /internal/shoebox/database/updateNormalizedURI @com.keepit.controllers.internal.ShoeboxController.updateNormalizedURI(uriId: Id[NormalizedURI])
POST     /internal/shoebox/database/recordPermanentRedirect @com.keepit.controllers.internal.ShoeboxController.recordPermanentRedirect
POST     /internal/shoebox/database/recordScrapedNormalization @com.keepit.controllers.internal.ShoeboxController.recordScrapedNormalization
GET      /internal/shoebox/database/getProxy          @com.keepit.controllers.internal.ShoeboxController.getProxy(url:String)
POST     /internal/shoebox/database/getProxyP         @com.keepit.controllers.internal.ShoeboxController.getProxyP()
GET      /internal/shoebox/database/isUnscrapable     @com.keepit.controllers.internal.ShoeboxController.isUnscrapable(url: String, destinationUrl: Option[String])
POST     /internal/shoebox/database/isUnscrapableP    @com.keepit.controllers.internal.ShoeboxController.isUnscrapableP
POST     /internal/shoebox/database/scraped           @com.keepit.controllers.internal.ShoeboxController.scraped
POST     /internal/shoebox/database/scrapeFailed      @com.keepit.controllers.internal.ShoeboxController.scrapeFailed
GET      /internal/shoebox/database/getFriendRequestBySender @com.keepit.controllers.internal.ShoeboxController.getFriendRequestsBySender(senderId: Id[User])
GET      /internal/shoebox/database/userValue         @com.keepit.controllers.internal.ShoeboxController.getUserValue(userId: Id[User], key: String)
POST     /internal/shoebox/database/userValue         @com.keepit.controllers.internal.ShoeboxController.setUserValue(userId: Id[User], key: String)
GET      /internal/shoebox/database/userSegment       @com.keepit.controllers.internal.ShoeboxController.getUserSegment(userId: Id[User])
GET      /internal/shoebox/database/extensionVersion  @com.keepit.controllers.internal.ShoeboxController.getExtensionVersion(installationId: ExternalId[KifiInstallation])
POST     /internal/shoebox/database/triggerRawKeepImport @com.keepit.controllers.internal.ShoeboxController.triggerRawKeepImport()
POST     /internal/shoebox/database/triggerSocialGraphFetch @com.keepit.controllers.internal.ShoeboxController.triggerSocialGraphFetch(id: Id[SocialUserInfo])

GET      /internal/shoebox/emailTest @com.keepit.controllers.internal.EmailTestController.testEmail(name: String)
POST     /internal/shoebox/database/isSensitiveURI       @com.keepit.controllers.internal.ShoeboxPageController.isSensitiveURI()
POST     /internal/shoebox/database/updateURIRestriction  @com.keepit.controllers.internal.ShoeboxController.updateURIRestriction()
POST     /internal/shoebox/database/getVerifiedAddressOwners  @com.keepit.controllers.internal.ShoeboxController.getVerifiedAddressOwners()
GET      /internal/shoebox/database/urlPatternRules         @com.keepit.controllers.internal.ShoeboxController.getAllURLPatternRules()

POST     /internal/shoebox/graph/user                @com.keepit.controllers.internal.ShoeboxGraphController.sendUserUpdates()
POST     /internal/shoebox/graph/socialConnection    @com.keepit.controllers.internal.ShoeboxGraphController.sendSocialConnectionUpdates()
POST     /internal/shoebox/graph/socialUserInfo      @com.keepit.controllers.internal.ShoeboxGraphController.sendSocialUserInfoUpdates()
POST     /internal/shoebox/graph/userConnection      @com.keepit.controllers.internal.ShoeboxGraphController.sendUserConnectionUpdates()

# New site, temporary
GET     /ng                        com.keepit.controllers.website.AngularDistAssets.home
GET     /dist/*file                com.keepit.controllers.website.AngularDistAssets.at(path="/angular/dist", file)
GET     /img/*file                 com.keepit.controllers.website.AngularImgAssets.at(path="/angular/img", file)


->  / common.Routes<|MERGE_RESOLUTION|>--- conflicted
+++ resolved
@@ -97,7 +97,7 @@
 POST    /ext/pref/showFindFriends   @com.keepit.controllers.ext.ExtPreferenceController.setShowFindFriends(show: Boolean)
 POST    /ext/pref/email/:kind/:send @com.keepit.controllers.ext.ExtPreferenceController.setEmailNotifyPreference(kind: com.keepit.common.mail.ElectronicMailCategory, send: Boolean)
 GET     /ext/user/friends           @com.keepit.controllers.ext.ExtUserController.getFriends()
-GET     /ext/nonusers               @com.keepit.controllers.ext.ExtNonUserSearchController.findNonUsersToInvite(q: String, n: Int ?= 4)
+GET     /ext/nonusers               @com.keepit.controllers.ext.ExtNonUserSearchController.findPeopleToInvite(q: String, n: Int ?= 4)
 POST    /ext/pageDetails            @com.keepit.controllers.ext.ExtPageController.getPageDetails()
 POST    /ext/invite                 @com.keepit.controllers.ext.ExtInviteController.invite()
 POST    /ext/imageForUrl            @com.keepit.controllers.ext.ExtURIImageController.getImageForURL()
@@ -512,15 +512,6 @@
 POST    /admin/cortex/word2vec/keywords                    @com.keepit.controllers.admin.AdminWord2VecController.keywords
 POST    /admin/cortex/word2vec/userSimilarity              @com.keepit.controllers.admin.AdminWord2VecController.userSimilarity
 POST    /admin/cortex/word2vec/queryUriSimilarity          @com.keepit.controllers.admin.AdminWord2VecController.queryUriSimilarity
-<<<<<<< HEAD
-=======
-POST    /admin/cortex/word2vec/userUriSimilarity           @com.keepit.controllers.admin.AdminWord2VecController.userUriSimilarity
-
-GET     /adimin/cortex/lda                                 @com.keepit.controllers.admin.AdminLDAController.index
-POST    /admin/cortex/lda/showTopics                       @com.keepit.controllers.admin.AdminLDAController.showTopics
-POST    /admin/cortex/lda/wordTopic                        @com.keepit.controllers.admin.AdminLDAController.wordTopic 
-POST    /admin/cortex/lda/docTopic                         @com.keepit.controllers.admin.AdminLDAController.docTopic 
->>>>>>> 4b7c04d3
 
 ##########################################
 # Common Healthcheck / service routes
