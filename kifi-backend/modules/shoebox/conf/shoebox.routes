

GET     /login                      @com.keepit.controllers.core.AuthController.loginPage
GET     /ss/login                   com.keepit.social.providers.LoginPage.login
GET     /logout                     com.keepit.social.providers.LoginPage.logout

GET     /-ss/login                   securesocial.controllers.LoginPage.login
GET     /-logout                     securesocial.controllers.LoginPage.logout

GET     /contacts/import            @com.keepit.controllers.core.OAuth2Controller.importContacts(provider:Option[String], approvalPromptOpt:Option[String], redirectUrl:Option[String])
GET     /contacts/import/success    @com.keepit.controllers.website.ContactsImportController.importContactsSuccess(redirectUrl: Option[String], numContacts: Option[Int])
GET     /contacts/import/failure    @com.keepit.controllers.website.ContactsImportController.importContactsFailure(redirectUrl: Option[String])
GET     /contacts/refresh           @com.keepit.controllers.core.OAuth2Controller.refreshContacts(abookId:ExternalId[ABookInfo], provider:Option[String])
GET     /oauth2/start/:provider     @com.keepit.controllers.core.OAuth2Controller.start(provider:String, stateToken:Option[String], approvalPromptOpt:Option[String])
GET     /oauth2/callback/:provider  @com.keepit.controllers.core.OAuth2Controller.callback(provider:String)
POST    /oauth2/callback/:provider  @com.keepit.controllers.core.OAuth2Controller.accessTokenCallback(provider:String)

GET     /signup                     @com.keepit.controllers.core.AuthController.signupPage()

POST    /auth/sign-up               @com.keepit.controllers.core.AuthController.userPasswordSignup()
POST    /auth/email-finalize        @com.keepit.controllers.core.AuthController.userPassFinalizeAccountAction()
POST    /auth/social-finalize       @com.keepit.controllers.core.AuthController.socialFinalizeAccountAction()
POST    /auth/upload-binary-image   @com.keepit.controllers.core.AuthController.uploadBinaryPicture()
POST    /auth/upload-multipart-image @com.keepit.controllers.core.AuthController.uploadFormEncodedPicture()
POST    /auth/cancel                @com.keepit.controllers.core.AuthController.cancelAuth()

# See common.routes for our better ProviderController routes.

# SecureSocial routes need to exist, or it complains and dies.
GET     /-authenticate/:provider     securesocial.controllers.ProviderController.authenticate(provider)
POST    /-authenticate/:provider     securesocial.controllers.ProviderController.authenticateByPost(provider)

# custom auth routes which set some session state

GET     /login/after                @com.keepit.controllers.core.AuthController.afterLogin()
GET     /login/:provider            @com.keepit.controllers.core.AuthController.loginSocial(provider)
POST    /auth/log-in                @com.keepit.controllers.core.AuthController.logInWithUserPass(link: String ?= "")

GET     /connect/:provider          @com.keepit.controllers.core.AuthController.popupBeforeLinkSocial(provider)
GET     /connect/:provider/done     @com.keepit.controllers.core.AuthController.popupAfterLinkSocial(provider)
GET     /link/:provider             @com.keepit.controllers.core.AuthController.link(provider)

GET     /signup/:provider           @com.keepit.controllers.core.AuthController.signup(provider)

POST    /mobileauth/:provider       @com.keepit.controllers.mobile.MobileAuthController.accessTokenLogin(provider)

GET     /verify/:code               @com.keepit.controllers.core.AuthController.verifyEmail(code)

POST    /password/forgot            @com.keepit.controllers.core.AuthController.forgotPassword()
GET     /password/:code             @com.keepit.controllers.core.AuthController.setPasswordPage(code: String)
POST    /password/set               @com.keepit.controllers.core.AuthController.setPassword()

POST    /disconnect/:provider       @com.keepit.controllers.website.HomeController.disconnect(provider)

GET     /unsubscribe/*token         @com.keepit.controllers.website.EmailOptOutController.optOut(token: String)
POST    /unsubscribe/*token         @com.keepit.controllers.website.EmailOptOutController.optOutAction(token: String)
GET     /admin/unsubscribe          @com.keepit.controllers.website.EmailOptOutController.getToken(email: EmailAddress)

GET     /extmsg/email/mute          @com.keepit.controllers.website.EmailNonUserMuteController.optOut(publicId: String)
POST    /extmsg/email/mute          @com.keepit.controllers.website.EmailNonUserMuteController.optOutAction(publicId: String)

##########################################
# Extension API
##########################################

POST    /ext/keeps                  @com.keepit.controllers.ext.ExtBookmarksController.keep
# Note: /bookmarks/add is now for browser bookmark imports only
POST    /bookmarks/add              @com.keepit.controllers.ext.ExtBookmarksController.addBookmarks
# Note: /bookmarks/remove is deprecated. Use /ext/keeps/:id/unkeep instead.
POST    /bookmarks/remove           @com.keepit.controllers.ext.ExtBookmarksController.remove()
POST    /ext/keeps/:id/unkeep       @com.keepit.controllers.ext.ExtBookmarksController.unkeep(id: ExternalId[Keep])
# Note: /bookmarks/private should be deprecated as soon as we move mobile onto it's own endpoitns for bookmarks entirely
POST    /bookmarks/private          @com.keepit.controllers.ext.ExtBookmarksController.updateKeepInfo()
POST    /bookmarks/update           @com.keepit.controllers.ext.ExtBookmarksController.updateKeepInfo()

GET     /tags                       @com.keepit.controllers.ext.ExtBookmarksController.tags()
POST    /tagsByUrl                  @com.keepit.controllers.ext.ExtBookmarksController.tagsByUrl()
POST    /tags/add                   @com.keepit.controllers.ext.ExtBookmarksController.createAndApplyTag()
POST    /tags/:id/removeFromKeep    @com.keepit.controllers.ext.ExtBookmarksController.removeTag(id: ExternalId[Collection])
POST    /tags/:id/addToKeep         @com.keepit.controllers.ext.ExtBookmarksController.addTag(id: ExternalId[Collection])
POST    /tags/clear                 @com.keepit.controllers.ext.ExtBookmarksController.clearTags()

POST    /users/slider/suppress      @com.keepit.controllers.ext.ExtUserController.suppressSliderForSite

POST    /kifi/start                 @com.keepit.controllers.ext.ExtAuthController.start
GET     /whois                      @com.keepit.controllers.ext.ExtAuthController.whois
GET     /session/end                @com.keepit.controllers.ext.ExtAuthController.logOut
POST    /ext/auth/:provider         @com.keepit.controllers.ext.ExtAuthController.jsTokenLogin(provider: String)
GET     /ext/authed                 @com.keepit.controllers.ext.ExtUserController.getLoggedIn()
GET     /ext/normalize              @com.keepit.controllers.ext.ExtPreferenceController.normalize(url: String)
GET     /ext/pref/rules             @com.keepit.controllers.ext.ExtPreferenceController.getRules(version: String ?= "")
GET     /ext/prefs                  @com.keepit.controllers.ext.ExtPreferenceController.getPrefs(version: Int ?= 1)
POST    /ext/pref/keeperPosition    @com.keepit.controllers.ext.ExtPreferenceController.setKeeperPosition()
POST    /ext/pref/lookHereMode      @com.keepit.controllers.ext.ExtPreferenceController.setLookHereMode(on: Boolean)
POST    /ext/pref/enterToSend       @com.keepit.controllers.ext.ExtPreferenceController.setEnterToSend(enterToSend: Boolean)
POST    /ext/pref/maxResults        @com.keepit.controllers.ext.ExtPreferenceController.setMaxResults(n: Int)
POST    /ext/pref/showExtMsgIntro   @com.keepit.controllers.ext.ExtPreferenceController.setShowExtMsgIntro(show: Boolean)
POST    /ext/pref/email/:kind/:send @com.keepit.controllers.ext.ExtPreferenceController.setEmailNotifyPreference(kind: com.keepit.common.mail.ElectronicMailCategory, send: Boolean)
GET     /ext/user/friends           @com.keepit.controllers.ext.ExtUserController.getFriends()
GET     /ext/contacts               @com.keepit.controllers.ext.ExtNonUserSearchController.findPeopleToMessage(q: String, n: Int ?= 4)
GET     /ext/nonusers               @com.keepit.controllers.ext.ExtNonUserSearchController.findPeopleToInvite(q: String, n: Int ?= 4)
<<<<<<< HEAD
POST    /ext/hideEmailFromUser      @com.keepit.controllers.ext.ExtNonUserSearchController.hideEmailFromUser()
=======
POST    /ext/contacts/hide          @com.keepit.controllers.ext.ExtNonUserSearchController.hideEmailFromUser()
>>>>>>> 0d752c96
POST    /ext/pageDetails            @com.keepit.controllers.ext.ExtPageController.getPageDetails()
POST    /ext/invite                 @com.keepit.controllers.ext.ExtInviteController.invite()

GET     /r/:token                   @com.keepit.controllers.ext.ExtDeepLinkController.handle(token: String)
GET     /mr/:token                  @com.keepit.controllers.ext.ExtDeepLinkController.handleMobile(token: String)
GET     /ir/:token                  @com.keepit.controllers.ext.ExtDeepLinkController.handleIPhoneTempForDev(token: String)

##########################################
# Mobile
##########################################
GET     /m/1/whatismyip                     @com.keepit.controllers.mobile.MobileAuthController.whatIsMyIp()

GET     /m/1/user/friendsDetails            @com.keepit.controllers.mobile.MobileUserController.friends(page: Int ?= 0, pageSize: Int ?= 1000)
GET     /m/1/user/networks                  @com.keepit.controllers.mobile.MobileUserController.socialNetworkInfo()
POST    /m/1/user/:origin/uploadContacts    @com.keepit.controllers.mobile.MobileUserController.uploadContacts(origin:ABookOriginType)
GET     /m/1/user/abooks                    @com.keepit.controllers.mobile.MobileUserController.abookInfo()
POST    /m/1/page/details                   @com.keepit.controllers.mobile.MobilePageController.getPageDetails()

## Deprecated
POST    /m/1/keeps/add                      @com.keepit.controllers.mobile.MobileBookmarksController.keepMultiple()
POST    /m/2/keeps/add                      @com.keepit.controllers.mobile.MobileBookmarksController.addKeeps()

POST    /m/1/keeps/remove                   @com.keepit.controllers.mobile.MobileBookmarksController.unkeepMultiple()
POST    /m/1/keeps/delete                   @com.keepit.controllers.mobile.MobileBookmarksController.unkeepBatch()
POST    /m/1/keeps/:id/delete               @com.keepit.controllers.mobile.MobileBookmarksController.unkeep(id: ExternalId[Keep])

POST    /m/1/keeps/imageUrl                 @com.keepit.controllers.mobile.MobileBookmarksController.getImageUrl()
POST    /m/1/keeps/imageUrls                @com.keepit.controllers.mobile.MobileBookmarksController.getImageUrls()

POST    /m/1/collections/create             @com.keepit.controllers.mobile.MobileBookmarksController.saveCollection()
GET     /m/1/collections/all                @com.keepit.controllers.mobile.MobileBookmarksController.allCollections(sort: String ?= "last_kept")
GET     /m/1/user/me                        @com.keepit.controllers.mobile.MobileUserController.currentUser()
POST    /m/1/user/me                        @com.keepit.controllers.mobile.MobileUserController.updateCurrentUser()
GET     /m/1/user/prefs                     @com.keepit.controllers.mobile.MobileUserController.getPrefs()
GET     /m/1/keeps/all                      @com.keepit.controllers.mobile.MobileBookmarksController.allKeeps(before: Option[String], after: Option[String], collection: Option[String], helprank: Option[String], count: Int ?= Integer.MAX_VALUE, withPageInfo: Boolean ?= false)
POST    /m/1/tags/:id/addToKeep             @com.keepit.controllers.mobile.MobileBookmarksController.addTag(id: ExternalId[Collection])
POST    /m/1/tags/:id/removeFromKeep        @com.keepit.controllers.mobile.MobileBookmarksController.removeTag(id: ExternalId[Collection])

POST    /m/1/user/:id/include               @com.keepit.controllers.mobile.MobileUserController.includeFriend(id: ExternalId[User])
POST    /m/1/user/:id/exclude               @com.keepit.controllers.mobile.MobileUserController.excludeFriend(id: ExternalId[User])

POST    /m/1/auth/accessTokenLogin/:provider    @com.keepit.controllers.mobile.MobileAuthController.accessTokenLogin(provider)
POST    /m/1/auth/log-in                        @com.keepit.controllers.mobile.MobileAuthController.loginWithUserPass(link: String ?= "")
POST    /m/1/auth/upload-binary-image           @com.keepit.controllers.mobile.MobileAuthController.uploadBinaryPicture()
POST    /m/1/auth/upload-multipart-image        @com.keepit.controllers.mobile.MobileAuthController.uploadFormEncodedPicture()
POST    /m/1/auth/sign-up                       @com.keepit.controllers.mobile.MobileAuthController.userPasswordSignup()
POST    /m/1/auth/email-finalize                @com.keepit.controllers.mobile.MobileAuthController.userPassFinalizeAccountAction()
POST    /m/1/auth/accessTokenSignup/:provider   @com.keepit.controllers.mobile.MobileAuthController.accessTokenSignup(provider)
POST    /m/1/auth/social-finalize               @com.keepit.controllers.mobile.MobileAuthController.socialFinalizeAccountAction()

POST    /m/1/social-link/:provider              @com.keepit.controllers.mobile.MobileAuthController.linkSocialNetwork(provider)

POST    /m/1/password/forgot                    @com.keepit.controllers.mobile.MobileAuthController.forgotPassword()
POST    /m/1/password/change                    @com.keepit.controllers.mobile.MobileUserController.changePassword()

POST    /m/1/iphone/version/register            @com.keepit.controllers.mobile.MobileAuthController.registerIPhoneVersion()
POST    /m/1/android/version/register           @com.keepit.controllers.mobile.MobileAuthController.registerAndroidVersion()

GET     /m/1/user/connections/all               @com.keepit.controllers.mobile.MobileUserController.queryAll(search: Option[String], network: Option[String], limit: Int ?= 50000000, pictureUrl: Boolean ?= false)

GET     /m/1/contacts/search                    @com.keepit.controllers.mobile.MobileContactsController.search(q: String, n: Int ?= 4)

POST    /m/1/invite                             @com.keepit.controllers.mobile.MobileInviteController.inviteConnection

POST    /m/1/user/:id/unfriend                  @com.keepit.controllers.mobile.MobileUserController.unfriend(id: ExternalId[User])
POST    /m/1/user/:id/friend                    @com.keepit.controllers.mobile.MobileUserController.friend(id: ExternalId[User])
POST    /m/1/user/:id/ignoreRequest             @com.keepit.controllers.mobile.MobileUserController.ignoreFriendRequest(id: ExternalId[User])
GET     /m/1/user/outgoingFriendRequests        @com.keepit.controllers.mobile.MobileUserController.outgoingFriendRequests
GET     /m/1/user/incomingFriendRequests        @com.keepit.controllers.mobile.MobileUserController.incomingFriendRequests
POST    /m/1/user/delighted/answer              @com.keepit.controllers.mobile.MobileUserController.postDelightedAnswer()
POST    /m/1/user/delighted/cancel              @com.keepit.controllers.mobile.MobileUserController.cancelDelightedSurvey()

POST    /m/1/disconnect/:provider               @com.keepit.controllers.mobile.MobileUserController.disconnect(provider)

GET    /m/1/discover/                           @com.keepit.controllers.mobile.MobileDiscoveryController.discover(withPageInfo: Boolean ?= true, limit: Int ?= -1)

##########################################
# Website
##########################################

GET     /                           @com.keepit.controllers.website.HomeController.home
GET     /collection/:id             @com.keepit.controllers.website.HomeController.homeWithParam(id: String)
GET     /tag/:id                    @com.keepit.controllers.website.HomeController.homeWithParam(id: String)
GET     /helprank/:selector         @com.keepit.controllers.website.HomeController.homeWithParam(selector: String)
GET     /friends                    @com.keepit.controllers.website.HomeController.home
GET     /friends/invite             @com.keepit.controllers.website.HomeController.home
GET     /friends/invite/facebook    @com.keepit.controllers.website.HomeController.home
GET     /friends/invite/linkedin    @com.keepit.controllers.website.HomeController.home
GET     /friends/invite/email       @com.keepit.controllers.website.HomeController.home
GET     /friends/find               @com.keepit.controllers.website.HomeController.home
POST    /friends/invite/refresh     @com.keepit.controllers.website.InviteController.refreshAllSocialInfo
GET     /friends/requests           @com.keepit.controllers.website.HomeController.home
GET     /profile                    @com.keepit.controllers.website.HomeController.home
GET     /find                       @com.keepit.controllers.website.HomeController.home
GET     /blog                       @com.keepit.controllers.website.HomeController.blog

GET     /about                      @com.keepit.controllers.website.HomeController.about
GET     /install                    @com.keepit.controllers.website.HomeController.install
GET     /getting-started            @com.keepit.controllers.website.HomeController.gettingStarted
GET     /terms                      @com.keepit.controllers.website.HomeController.termsOfService
GET     /privacy                    @com.keepit.controllers.website.HomeController.privacyPolicy
GET     /iphone                     @com.keepit.controllers.website.HomeController.iPhoneAppStoreRedirect
GET     /mobile                     @com.keepit.controllers.website.HomeController.mobileLanding
GET     /unsupported                @com.keepit.controllers.website.HomeController.unsupported

GET     /invite                     @com.keepit.controllers.website.HomeController.home
POST    /invite                     @com.keepit.controllers.website.InviteController.inviteConnection
GET     /invite/:id                 @com.keepit.controllers.website.InviteController.acceptInvite(id: ExternalId[Invitation])
GET     /invite/confirm/:id         @com.keepit.controllers.website.InviteController.confirmInvite(id:ExternalId[Invitation], source: String, error_msg: Option[String], error_code: Option[Int])

GET     /feedback                   @com.keepit.controllers.website.FeedbackController.feedback
GET     /feedback/form              @com.keepit.controllers.website.FeedbackController.feedbackForm

POST    /waitlist                   @com.keepit.controllers.website.FeatureWaitlistController.waitList

# This should match the output format of S3ImageConfig#keyByExternalId
GET     /users/:id/pics/:size/0.jpg @com.keepit.controllers.assets.UserPictureController.get(size: Int, id: ExternalId[User])
GET     /users/:id/pics/:size/:name @com.keepit.controllers.assets.UserPictureController.getPic(size: String, id: ExternalId[User], name: String)

POST    /users/pics/update          @com.keepit.controllers.assets.UserPictureController.update()

##########################################
# Web API
##########################################


GET     /site/keeps/all             @com.keepit.controllers.website.KeepsController.allKeeps(before: Option[String], after: Option[String], collection: Option[String], helprank: Option[String], count: Int ?= Integer.MAX_VALUE, withPageInfo: Boolean ?= false)
POST    /site/keeps/add             @com.keepit.controllers.website.KeepsController.keepMultiple(separateExisting: Boolean ?= false)
POST    /site/keeps/remove          @com.keepit.controllers.website.KeepsController.unkeepMultiple()
POST    /site/keeps/delete          @com.keepit.controllers.website.KeepsController.unkeepBatch()
GET     /site/keeps/count           @com.keepit.controllers.website.KeepsController.numKeeps()
GET     /site/keeps/import/status   @com.keepit.controllers.website.KeepsController.importStatus()
GET     /site/keeps/export          @com.keepit.controllers.website.KeepsController.exportKeeps()
GET     /site/keeps/:id             @com.keepit.controllers.website.KeepsController.getKeepInfo(id: ExternalId[Keep], withFullInfo: Boolean ?= false)
POST    /site/keeps/:id/update      @com.keepit.controllers.website.KeepsController.updateKeepInfo(id: ExternalId[Keep])
POST    /site/keeps/:id/delete      @com.keepit.controllers.website.KeepsController.unkeep(id: ExternalId[Keep])
POST    /site/keeps/screenshot      @com.keepit.controllers.website.KeepsController.getScreenshotUrl()
POST    /site/keeps/imageUrl        @com.keepit.controllers.website.KeepsController.getImageUrl()
POST    /site/keeps/imageUrls       @com.keepit.controllers.website.KeepsController.getImageUrls()

POST    /site/keeps/unkeep          @com.keepit.controllers.website.KeepsController.unkeepBulk()
POST    /site/keeps/rekeep          @com.keepit.controllers.website.KeepsController.rekeepBulk()
POST    /site/keeps/public          @com.keepit.controllers.website.KeepsController.makePublicBulk()
POST    /site/keeps/private         @com.keepit.controllers.website.KeepsController.makePrivateBulk()
POST    /site/keeps/tag             @com.keepit.controllers.website.KeepsController.tagKeepBulk()
POST    /site/keeps/untag           @com.keepit.controllers.website.KeepsController.untagKeepBulk()

GET     /site/collections/all       @com.keepit.controllers.website.KeepsController.allCollections(sort: String ?= "last_kept")
POST    /site/collections/ordering  @com.keepit.controllers.website.KeepsController.updateCollectionOrdering()
POST    /site/collections/reorderTag  @com.keepit.controllers.website.KeepsController.updateCollectionIndexOrdering()
POST    /site/collections/create    @com.keepit.controllers.website.KeepsController.saveCollection(id = "")
POST    /site/collections/:id/update @com.keepit.controllers.website.KeepsController.saveCollection(id: String)
POST    /site/collections/:id/delete @com.keepit.controllers.website.KeepsController.deleteCollection(id: ExternalId[Collection])
POST    /site/collections/:id/undelete @com.keepit.controllers.website.KeepsController.undeleteCollection(id: ExternalId[Collection])
POST    /site/collections/:id/removeKeeps @com.keepit.controllers.website.KeepsController.removeKeepsFromCollection(id: ExternalId[Collection])
POST    /site/collections/:id/addKeeps @com.keepit.controllers.website.KeepsController.keepToCollection(id: ExternalId[Collection])

GET     /site/user/me               @com.keepit.controllers.website.UserController.currentUser()
POST    /site/user/me               @com.keepit.controllers.website.UserController.updateCurrentUser()
GET     /site/user/email            @com.keepit.controllers.website.UserController.getEmailInfo(email: EmailAddress)
POST    /site/user/password         @com.keepit.controllers.website.UserController.changePassword()
GET     /site/user/inviteCounts     @com.keepit.controllers.website.UserController.getInviteCounts()
POST    /site/user/needMoreInvites  @com.keepit.controllers.website.UserController.needMoreInvites()
GET     /site/user/import-status    @com.keepit.controllers.website.UserController.importStatus()
GET     /site/user/import-check/:network  @com.keepit.controllers.website.UserController.checkIfImporting(network: String, callback: String)
GET     /site/user/networks         @com.keepit.controllers.website.UserController.socialNetworkInfo()
GET     /site/user/abooks           @com.keepit.controllers.website.UserController.abookInfo()
GET     /site/user/:id/networks     @com.keepit.controllers.website.UserController.friendNetworkInfo(id: ExternalId[User])
POST    /site/user/:id/unfriend     @com.keepit.controllers.website.UserController.unfriend(id: ExternalId[User])
POST    /site/user/:id/friend       @com.keepit.controllers.website.UserController.friend(id: ExternalId[User])
POST    /site/user/:id/ignoreRequest @com.keepit.controllers.website.UserController.ignoreFriendRequest(id: ExternalId[User])
POST    /site/user/:id/cancelRequest @com.keepit.controllers.website.UserController.cancelFriendRequest(id: ExternalId[User])
POST    /site/user/:id/exclude      @com.keepit.controllers.website.UserController.excludeFriend(id: ExternalId[User])
POST    /site/user/:id/include      @com.keepit.controllers.website.UserController.includeFriend(id: ExternalId[User])
GET     /site/user/outgoingFriendRequests @com.keepit.controllers.website.UserController.outgoingFriendRequests
GET     /site/user/incomingFriendRequests @com.keepit.controllers.website.UserController.incomingFriendRequests
GET     /site/user/friends          @com.keepit.controllers.website.UserController.friends(page: Int ?= 0, pageSize: Int ?= 1000)
GET     /site/user/friends/count    @com.keepit.controllers.website.UserController.friendCount()
POST    /site/user/invite           @com.keepit.controllers.website.InviteController.inviteV2()
POST    /site/user/delighted/answer @com.keepit.controllers.website.UserController.postDelightedAnswer()
POST    /site/user/delighted/cancel @com.keepit.controllers.website.UserController.cancelDelightedSurvey()

GET     /site/user/connections/all/search    @com.keepit.controllers.website.TypeaheadController.searchWithInviteStatus(query:Option[String], limit:Option[Int], pictureUrl:Boolean ?= true, dedupEmail:Boolean ?= true)

GET     /site/user/abookUploadStatus @com.keepit.controllers.website.UserController.getABookUploadStatus(id:Id[ABookInfo], callbackOpt:Option[String])
GET     /site/user/prefs            @com.keepit.controllers.website.UserController.getPrefs()
POST    /site/user/prefs            @com.keepit.controllers.website.UserController.savePrefs()
POST    /site/user/pic/upload       @com.keepit.controllers.website.UserController.uploadBinaryUserPicture()
POST    /site/user/pic              @com.keepit.controllers.website.UserController.setUserPicture()
POST    /site/user/resend-verification @com.keepit.controllers.website.UserController.resendVerificationEmail(email: EmailAddress)
GET     /site/friends/wti           @com.keepit.controllers.website.WTIController.getRipestInvitees(page: Int ?= 0, pageSize: Int ?= 20)
POST    /site/friends/wti/block     @com.keepit.controllers.website.WTIController.block()
POST    /site/keeps/file-import     @com.keepit.controllers.website.BookmarkImporter.uploadBookmarkFile(public: Boolean ?= false)

GET     /site/*path                 @com.keepit.controllers.website.HomeController.kifiSiteRedirect(path: String)
GET     /site/                      @com.keepit.controllers.website.HomeController.kifiSiteRedirect(path: String = "")

##########################################
# External Services API
##########################################
POST    /api/sendgrid/webhook       @com.keepit.controllers.api.SendgridController.parseEvent()
GET     /api/desk/isLoggedIn        @com.keepit.controllers.api.DeskController.isLoggedIn

##########################################
# Admin
##########################################

GET     /admin                      @com.keepit.controllers.admin.AdminDashboardController.index
GET     /admin/graphs/users.json    @com.keepit.controllers.admin.AdminDashboardController.usersByDate
GET     /admin/engineering/overview @com.keepit.controllers.admin.AdminEngineeringDashboardController.overview
GET     /admin/engineering/seyren   @com.keepit.controllers.admin.AdminEngineeringDashboardController.seyren

GET     /admin/abooks               @com.keepit.controllers.admin.ABookAdminController.allABooksView
GET     /admin/abooks/page/:page    @com.keepit.controllers.admin.ABookAdminController.abooksView(page:Int)

GET     /admin/analytics            @com.keepit.controllers.admin.AdminAnalyticsController.index()
GET     /admin/analytics/descriptors  @com.keepit.controllers.admin.AdminAnalyticsController.getEventDescriptors()
POST    /admin/analytics/descriptors  @com.keepit.controllers.admin.AdminAnalyticsController.updateEventDescriptors()
GET     /admin/analytics/:repo/events @com.keepit.controllers.admin.AdminAnalyticsController.getEvents(repo:String, events: Option[String] ?= None, limit: Int ?= 25, window: Int ?= 24)

GET     /admin/whoKeptMyKeep        @com.keepit.controllers.admin.AdminBookmarksController.whoKeptMyKeeps()
GET     /admin/bookmarks/page/:page @com.keepit.controllers.admin.AdminBookmarksController.bookmarksView(page: Int)
GET     /admin/bookmarks/edit       @com.keepit.controllers.admin.AdminBookmarksController.edit(id: Id[Keep])
GET     /admin/bookmarks/editWithUri       @com.keepit.controllers.admin.AdminBookmarksController.editFirstBookmarkForUri(id: Id[NormalizedURI])
POST    /admin/bookmarks/rescrape   @com.keepit.controllers.admin.AdminBookmarksController.rescrape
POST    /admin/bookmarks/update     @com.keepit.controllers.admin.AdminBookmarksController.updateBookmarks
POST    /admin/bookmarks/delete     @com.keepit.controllers.admin.AdminBookmarksController.delete(id: Id[Keep])
POST    /admin/bookmarks/inactive   @com.keepit.controllers.admin.AdminBookmarksController.inactive(id: Id[Keep])
GET     /admin/bookmarks/userKeywords @com.keepit.controllers.admin.AdminBookmarksController.userBookmarkKeywords
GET     /admin/bookmarksKeywords/page/:page @com.keepit.controllers.admin.AdminBookmarksController.bookmarksKeywordsPageView(page: Int)

GET     /admin/screenshot/uri       @com.keepit.controllers.admin.AdminScreenshotController.updateUri(uriId: Id[NormalizedURI])
GET     /admin/screenshot/user      @com.keepit.controllers.admin.AdminScreenshotController.updateUser(userId: Id[User], drop: Int ?= 0, take: Int ?= 999999)

GET     /admin/images                @com.keepit.controllers.admin.AdminScreenshotController.images
GET     /admin/imageInfos            @com.keepit.controllers.admin.AdminScreenshotController.imageInfos
GET     /admin/imagesForUri          @com.keepit.controllers.admin.AdminScreenshotController.imagesForUri(uriId: Id[NormalizedURI])
POST    /admin/imagesCompare         @com.keepit.controllers.admin.AdminScreenshotController.imagesCompare()

GET     /admin/pageInfo/:id         @com.keepit.controllers.admin.AdminPageInfoController.pageInfo(id:Id[PageInfo])
GET     /admin/pageInfos            @com.keepit.controllers.admin.AdminPageInfoController.pageInfos(page:Int ?= 0, size:Int ?= 50)

GET     /admin/scraped/:uriId       @com.keepit.controllers.admin.ScraperAdminController.getScraped(uriId: Id[NormalizedURI])

GET     /admin/keepDiscoveries/page/:page @com.keepit.controllers.admin.AdminAttributionController.keepDiscoveriesView(page:Int, size:Int ?= 50, showImage:Boolean ?= false)
GET     /admin/keepClicks/page/:page @com.keepit.controllers.admin.AdminAttributionController.keepDiscoveriesView(page:Int, size:Int ?= 50, showImage:Boolean ?= false)
GET     /admin/rekeeps/page/:page    @com.keepit.controllers.admin.AdminAttributionController.rekeepsView(page:Int, size:Int ?= 50, showImage:Boolean ?= false)
GET     /admin/myKeepInfos           @com.keepit.controllers.admin.AdminAttributionController.myKeepInfos()
GET     /admin/myReKeeps             @com.keepit.controllers.admin.AdminAttributionController.myReKeeps()
GET     /admin/keepInfos/:id         @com.keepit.controllers.admin.AdminAttributionController.keepInfos(id:Id[User])
GET     /admin/reKeeps/:id           @com.keepit.controllers.admin.AdminAttributionController.reKeepInfos(id:Id[User])
GET     /admin/topReKeeps            @com.keepit.controllers.admin.AdminAttributionController.topReKeeps(degree:Int ?= 3)
GET     /admin/keepAttribution       @com.keepit.controllers.admin.AdminAttributionController.topReKeeps(degree:Int ?= 3)

POST    /admin/reKeepStats/update       @com.keepit.controllers.admin.AdminAttributionController.updateReKeepStats
POST    /admin/reKeepStats/user/update  @com.keepit.controllers.admin.AdminAttributionController.updateUserReKeepStats
POST    /admin/reKeepStats/users/update @com.keepit.controllers.admin.AdminAttributionController.updateUsersReKeepStats
POST    /admin/reKeepStats/all/update   @com.keepit.controllers.admin.AdminAttributionController.updateAllReKeepStats

GET     /admin/data/integrity       @com.keepit.controllers.admin.UrlController.documentIntegrity(page: Int ?= 0, size: Int ?= 50)
GET     /admin/data/dupe            @com.keepit.controllers.admin.UrlController.duplicateDocumentDetection
GET     /admin/data/orphan          @com.keepit.controllers.admin.UrlController.orphanCleanup(readOnly: Boolean ?= true)
GET     /admin/data/orphanFull      @com.keepit.controllers.admin.UrlController.orphanCleanupFull(readOnly: Boolean ?= true)
GET     /admin/data/renormalize     @com.keepit.controllers.admin.UrlController.renormalize(readOnly: Boolean ?= true, clearSeq: Boolean ?= false, domainRegex: Option[String] ?= None)
GET     /admin/data/renormalizeConsole              @com.keepit.controllers.admin.UrlController.urlRenormalizeConsole()
POST    /admin/data/renormalizeConsole/submit       @com.keepit.controllers.admin.UrlController.urlRenormalizeConsoleSubmit()
GET     /admin/data/clearRedirects/:toUriId @com.keepit.controllers.admin.UrlController.clearRedirects(toUriId: Id[NormalizedURI])
POST    /admin/data/handleDuplicate @com.keepit.controllers.admin.UrlController.handleDuplicate
POST    /admin/data/handleDuplicates @com.keepit.controllers.admin.UrlController.handleDuplicates
GET     /admin/data/setFixDuplicateKeepsSeq/:seq  @com.keepit.controllers.admin.UrlController.setFixDuplicateKeepsSeq(seq: Long)
GET     /admin/data/normalization/:page @com.keepit.controllers.admin.UrlController.normalizationView(page: Int)
GET     /admin/data/renormalization/:page @com.keepit.controllers.admin.UrlController.renormalizationView(page: Int)
GET     /admin/data/batchURIMigration          @com.keepit.controllers.admin.UrlController.batchURIMigration
GET     /admin/data/batchURLMigration   @com.keepit.controllers.admin.UrlController.batchURLMigration
POST    /admin/data/normalization/submit       @com.keepit.controllers.admin.UrlController.submitNormalization
GET     /admin/data/patterns      @com.keepit.controllers.admin.UrlController.getPatterns
POST    /admin/data/patterns      @com.keepit.controllers.admin.UrlController.savePatterns
GET     /admin/data/proxies      @com.keepit.controllers.admin.ScraperAdminController.getProxies
POST    /admin/data/proxies      @com.keepit.controllers.admin.ScraperAdminController.saveProxies
GET     /admin/data/scrape              @com.keepit.controllers.admin.ScraperAdminController.searchScraper
GET     /admin/data/scrapeArticle       @com.keepit.controllers.admin.ScraperAdminController.scrapeArticle(url:String ?= "")
GET     /admin/data/scraperRequests     @com.keepit.controllers.admin.ScraperAdminController.scraperRequests(stateFilter: Option[String] ?= None)
POST    /admin/data/scrape/regex        @com.keepit.controllers.admin.ScraperAdminController.rescrapeByRegex()
GET     /admin/data/remigrate           @com.keepit.controllers.admin.UrlController.fixRedirectedUriStates(doIt: Boolean ?= false)
POST    /admin/data/clearRestriction    @com.keepit.controllers.admin.UrlController.clearRestriction(uriId: Id[NormalizedURI])

GET     /admin/article/index        @com.keepit.controllers.admin.AdminArticleIndexerController.index
GET     /admin/article/reindex      @com.keepit.controllers.admin.AdminArticleIndexerController.reindex
GET     /admin/article/sequenceNumber @com.keepit.controllers.admin.AdminArticleIndexerController.getSequenceNumber
GET     /admin/article/refreshSearcher @com.keepit.controllers.admin.AdminArticleIndexerController.refreshSearcher
GET     /admin/article/dumpDoc/:uriId  @com.keepit.controllers.admin.AdminArticleIndexerController.dumpLuceneDocument(uriId: Id[NormalizedURI])

GET     /admin/indexInfo/all        @com.keepit.controllers.admin.AdminIndexInfoController.all

GET     /admin/search/performance/viewPerformance @com.keepit.controllers.admin.AdminSearchPerformanceController.viewSearchPerformance

GET     /admin/uriGraph/reindex     @com.keepit.controllers.admin.AdminURIGraphController.reindex
GET     /admin/uriGraph/load        @com.keepit.controllers.admin.AdminURIGraphController.load
GET     /admin/uriGraph/update/:userId @com.keepit.controllers.admin.AdminURIGraphController.update(userId: Id[User])
GET     /admin/uriGraph/dumpDoc/:userId  @com.keepit.controllers.admin.AdminURIGraphController.dumpLuceneDocument(userId: Id[User])
GET     /admin/uriGraph/dumpCollectionDoc/:colId  @com.keepit.controllers.admin.AdminURIGraphController.dumpCollectionLuceneDocument(colId: Id[Collection])

GET     /admin/users/reindex        @com.keepit.controllers.admin.AdminUserIndexController.reindex()

GET     /admin/users                @com.keepit.controllers.admin.AdminUserController.allUsersView
GET     /admin/realUsers            @com.keepit.controllers.admin.AdminUserController.allRegisteredUsersView
GET     /admin/fakeUsers            @com.keepit.controllers.admin.AdminUserController.allFakeUsersView
POST    /admin/users/merge          @com.keepit.controllers.admin.AdminUserController.merge
GET     /admin/users/page/:page     @com.keepit.controllers.admin.AdminUserController.usersView(page: Int)
GET     /admin/realUsers/page/:page @com.keepit.controllers.admin.AdminUserController.registeredUsersView(page: Int)
GET     /admin/fakeUsers/page/:page @com.keepit.controllers.admin.AdminUserController.fakeUsersView(page: Int)
POST    /admin/users/search         @com.keepit.controllers.admin.AdminUserController.searchUsers()
GET     /admin/user/:id             @com.keepit.controllers.admin.AdminUserController.userViewByEitherId(id: String, showPrivates: Boolean ?= false)
GET     /admin/user/:id/keeps       @com.keepit.controllers.admin.AdminUserController.userKeepsView(id: Id[User], showPrivates: Boolean ?= false)
POST    /admin/user/:id             @com.keepit.controllers.admin.AdminUserController.userView(id: Id[User], showPrivates: Boolean ?= false)
GET     /admin/user/:id/more-info   @com.keepit.controllers.admin.AdminUserController.moreUserInfoView(id: Id[User], showPrivates: Boolean ?= false)
GET     /admin/user/:id/prefixSearch @com.keepit.controllers.admin.AdminUserController.prefixSearch(id:Id[User], query:String ?= "")
GET     /admin/user/:id/prefixSocialSearch  @com.keepit.controllers.admin.AdminUserController.prefixSocialSearch(id:Id[User], query:String ?= "")
GET     /admin/user/:id/prefixContactSearch @com.keepit.controllers.admin.AdminUserController.prefixContactSearch(id:Id[User], query:String ?= "")
POST    /admin/user/:user1/connect  @com.keepit.controllers.admin.AdminUserController.connectUsers(user1: Id[User])
POST    /admin/user/:id/experiment/:exp  @com.keepit.controllers.admin.AdminUserController.addExperiment(id: Id[User], exp: String)
POST    /admin/user/bookmarks/:id/collections @com.keepit.controllers.admin.AdminUserController.updateCollectionsForBookmark(id: Id[Keep])
DELETE  /admin/user/:id/experiment/:exp  @com.keepit.controllers.admin.AdminUserController.removeExperiment(id: Id[User], exp: String)
POST    /admin/user/:id/name        @com.keepit.controllers.admin.AdminUserController.changeUsersName(id: Id[User])
POST    /admin/user/:id/pic         @com.keepit.controllers.admin.AdminUserController.setUserPicture(id: Id[User], pictureId: Id[UserPicture])
POST    /admin/user/:id/picUpdate   @com.keepit.controllers.admin.AdminUserController.updateUserPicture(id: Id[User])
POST    /admin/user/:id/state/:state  @com.keepit.controllers.admin.AdminUserController.changeState(id: Id[User], state: String)
POST    /admin/user/:id/update      @com.keepit.controllers.admin.AdminUserController.updateUser(id: Id[User])
POST    /admin/user/:id/setInvitesCount      @com.keepit.controllers.admin.AdminUserController.setInvitesCount(id: Id[User])
GET     /admin/user/:id/social_users/refresh @com.keepit.controllers.admin.AdminUserController.refreshAllSocialInfo(id: Id[User])
POST    /admin/user/:id/impersonate @com.keepit.controllers.admin.AdminAuthController.impersonate(id: Id[User])
POST    /admin/user/:id/deactivate  @com.keepit.controllers.admin.AdminUserController.deactivate(id: Id[User])
GET     /admin/user/:id/mixpanel/reset    @com.keepit.controllers.admin.AdminUserController.resetMixpanelProfile(id: Id[User])
POST    /admin/user/:id/uservalue   @com.keepit.controllers.admin.AdminUserController.userValue(id: Id[User])
POST    /admin/unimpersonate        @com.keepit.controllers.admin.AdminAuthController.unimpersonate()
GET     /admin/users/notify         @com.keepit.controllers.admin.AdminUserController.notification()
POST    /admin/users/sendNotification @com.keepit.controllers.admin.AdminUserController.sendNotificationToAllUsers()
GET    /admin/users/bumpSeq          @com.keepit.controllers.admin.AdminUserController.bumpUserSeq()
GET     /admin/users/bumpConnSeq     @com.keepit.controllers.admin.AdminUserController.bumpUpSeqNumForConnections()
GET    /admin/users/mixpanel/reset          @com.keepit.controllers.admin.AdminUserController.resetAllMixpanelProfiles()
GET    /admin/users/mixpanel/delete          @com.keepit.controllers.admin.AdminUserController.deleteAllMixpanelProfiles()

GET     /admin/users/fixFortyTwoConnections    @com.keepit.controllers.admin.AdminUserController.fixMissingFortyTwoSocialConnections(readOnly: Boolean ?= true)
GET     /admin/deactivateEmailAddress/:id     @com.keepit.controllers.admin.AdminUserController.deactivateUserEmailAddress(id: Id[UserEmailAddress])

GET     /admin/social_users/:page   @com.keepit.controllers.admin.AdminSocialUserController.socialUsersView(page: Int)
GET     /admin/social_user/:id      @com.keepit.controllers.admin.AdminSocialUserController.socialUserView(id: Id[SocialUserInfo])
POST     /admin/social_user/:id/disconnect      @com.keepit.controllers.admin.AdminSocialUserController.disconnectSocialUser(id: Id[SocialUserInfo], revoke: Boolean ?= false)
GET     /admin/social_user/:id/refresh @com.keepit.controllers.admin.AdminSocialUserController.refreshSocialInfo(id: Id[SocialUserInfo])
GET     /admin/social_user/:id/reset @com.keepit.controllers.admin.AdminSocialUserController.resetSocialUser(id: Id[SocialUserInfo])
GET     /admin/ripest_fruit @com.keepit.controllers.admin.AdminSocialUserController.ripestFruitView(uid: Long ?= 0, n: Int ?= 0)
GET     /admin/wti/triggerPush @com.keepit.controllers.admin.AdminWTIController.triggerPush()

GET     /admin/ec2-instance         @com.keepit.controllers.admin.AmazonInstanceController.instanceInfo()
GET     /admin/cache                @com.keepit.controllers.admin.AdminCacheController.serviceView
GET     /admin/cache/clearLocalCaches          @com.keepit.controllers.admin.AdminCacheController.clearLocalCaches(service: String ?= "all", prefix: String ?= "")
GET     /admin/websocket            @com.keepit.controllers.admin.AdminWebSocketController.serviceView

GET     /admin/electronicMails       @com.keepit.controllers.admin.ElectronicMailController.electronicMailsViewFirstPage
GET     /admin/electronicMails/:page @com.keepit.controllers.admin.ElectronicMailController.electronicMailsView(page: Int)

GET     /admin/searchConfig/:id     @com.keepit.controllers.admin.AdminSearchConfigController.showUserConfig(id: Id[User])
POST    /admin/searchConfig/:id/set   @com.keepit.controllers.admin.AdminSearchConfigController.setUserConfig(id: Id[User])
GET     /admin/searchConfig/:id/reset @com.keepit.controllers.admin.AdminSearchConfigController.resetUserConfig(id: Id[User])

GET     /admin/searchExperiments    @com.keepit.controllers.admin.AdminSearchConfigController.getExperiments
POST    /admin/searchExperiments    @com.keepit.controllers.admin.AdminSearchConfigController.addNewExperiment
POST    /admin/searchExperiments/delete    @com.keepit.controllers.admin.AdminSearchConfigController.deleteExperiment
POST    /admin/searchExperiments/update    @com.keepit.controllers.admin.AdminSearchConfigController.updateExperiment

GET     /admin/search/semanticVector                      @com.keepit.controllers.admin.AdminSemanticVectorController.index
POST     /admin/search/semanticVector/analysis            @com.keepit.controllers.admin.AdminSemanticVectorController.analysis
POST     /admin/search/semanticVector/similarity          @com.keepit.controllers.admin.AdminSemanticVectorController.similarity
POST     /admin/search/semanticVector/visualize           @com.keepit.controllers.admin.AdminSemanticVectorController.visualize
POST    /admin/search/semanticVector/semanticLoss         @com.keepit.controllers.admin.AdminSemanticVectorController.semanticLoss

GET     /admin/explainResult        @com.keepit.controllers.admin.AdminSearchController.explain(query: String, uriId: Id[NormalizedURI], lang: String)
GET     /admin/search/results/:id   @com.keepit.controllers.admin.AdminSearchController.articleSearchResult(id: ExternalId[ArticleSearchResult])
POST    /admin/search/blindTest     @com.keepit.controllers.admin.AdminSearchController.blindTest
POST    /admin/search/blindTestVoted     @com.keepit.controllers.admin.AdminSearchController.blindTestVoted
GET    /admin/search/blindTestPage     @com.keepit.controllers.admin.AdminSearchController.blindTestPage
GET     /admin/search/compare     @com.keepit.controllers.admin.AdminSearchController.searchComparisonPage

GET     /admin/slider/rules         @com.keepit.controllers.admin.SliderAdminController.getRules
POST    /admin/slider/rules         @com.keepit.controllers.admin.SliderAdminController.saveRules
GET     /admin/slider/patterns      @com.keepit.controllers.admin.SliderAdminController.getPatterns
POST    /admin/slider/patterns      @com.keepit.controllers.admin.SliderAdminController.savePatterns
GET     /admin/slider/domainTags    @com.keepit.controllers.admin.SliderAdminController.getDomainTags
POST    /admin/slider/domainTags    @com.keepit.controllers.admin.SliderAdminController.saveDomainTags
GET     /admin/slider/domains       @com.keepit.controllers.admin.SliderAdminController.getDomainOverrides
GET     /admin/slider/classifications @com.keepit.controllers.admin.SliderAdminController.getClassifications(domain: Option[String])
POST    /admin/slider/domains       @com.keepit.controllers.admin.SliderAdminController.saveDomainOverrides
GET     /admin/slider/domains/fetch @com.keepit.controllers.admin.SliderAdminController.refetchClassifications
GET     /admin/slider/importEvents  @com.keepit.controllers.admin.SliderAdminController.getImportEvents
GET     /admin/slider/version       @com.keepit.controllers.admin.SliderAdminController.getVersionForm
POST    /admin/slider/version       @com.keepit.controllers.admin.SliderAdminController.broadcastLatestVersion(ver: String)
POST    /admin/slider/killVersion   @com.keepit.controllers.admin.SliderAdminController.killVersion(ver: String)
POST    /admin/slider/unkillVersion   @com.keepit.controllers.admin.SliderAdminController.unkillVersion(ver: String)
POST    /admin/slider/goldenVersion   @com.keepit.controllers.admin.SliderAdminController.goldenVersion(ver: String)


GET     /admin/typeahead                    @com.keepit.controllers.admin.TypeaheadAdminController.index
GET     /admin/typeahead/userSearch         @com.keepit.controllers.admin.TypeaheadAdminController.userSearch(userId:Id[User], query:String ?= "")
GET     /admin/typeahead/socialSearch       @com.keepit.controllers.admin.TypeaheadAdminController.socialSearch(userId:Id[User], query:String ?= "")
GET     /admin/typeahead/contactSearch      @com.keepit.controllers.admin.TypeaheadAdminController.contactSearch(userId:Id[User], query:String ?= "")
GET     /admin/typeahead/search             @com.keepit.controllers.admin.TypeaheadAdminController.search(userId:Id[User], query:String ?= "", limit:Int ?= 5, pictureUrl:Boolean ?= true, dedupEmail:Boolean ?= true)

POST    /admin/typeahead/:filterType/refreshPrefixFilter        @com.keepit.controllers.admin.TypeaheadAdminController.refreshPrefixFilter(filterType:String)
POST    /admin/typeahead/:filterType/refreshPrefixFiltersByIds  @com.keepit.controllers.admin.TypeaheadAdminController.refreshPrefixFiltersByIds(filterType:String)
POST    /admin/typeahead/:filterType/refreshAll                 @com.keepit.controllers.admin.TypeaheadAdminController.refreshAll(filterType:String)

POST    /admin/typeahead/refreshAllPrefixFilters                @com.keepit.controllers.admin.TypeaheadAdminController.refreshAllPrefixFilters()

GET     /admin/phrases              @com.keepit.controllers.admin.PhraseController.displayPhrases(page: Int ?= 0)
POST    /admin/phrases/add          @com.keepit.controllers.admin.PhraseController.addPhrase
POST    /admin/phrases/refresh      @com.keepit.controllers.admin.PhraseController.refreshPhrases
POST    /admin/phrases/save         @com.keepit.controllers.admin.PhraseController.savePhrases

GET     /admin/spell/spellchecker   @com.keepit.controllers.admin.AdminSpellCorrectorController.spellChecker()
POST    /admin/spell/correct        @com.keepit.controllers.admin.AdminSpellCorrectorController.correct()

GET     /admin/invites              @com.keepit.controllers.admin.AdminInvitationController.displayInvitations(page: Int ?= 0, show: String ?= "all")
POST    /admin/invites/accept       @com.keepit.controllers.admin.AdminInvitationController.acceptUser(id: Id[SocialUserInfo])
POST    /admin/invites/reject       @com.keepit.controllers.admin.AdminInvitationController.rejectUser(id: Id[SocialUserInfo])

GET     /admin/labs/friendMap       @com.keepit.controllers.admin.AdminSearchLabsController.friendMap(q: Option[String] ?= None, minKeeps: Option[Int] ?= None)
GET     /admin/labs/friendMap.json  @com.keepit.controllers.admin.AdminSearchLabsController.friendMapJson(q: Option[String] ?= None, minKeeps: Option[Int] ?= None)

GET     /admin/clusters/overview        @com.keepit.controllers.admin.AdminClusterController.clustersView
GET     /admin/clusters/zooKeeperInspector        @com.keepit.controllers.admin.AdminClusterController.zooKeeperInspector

GET     /admin/experiments/overview   @com.keepit.controllers.admin.AdminExperimentController.overview
GET     /admin/experiments/users/:exp/page/:page @com.keepit.controllers.admin.AdminUserController.byExperimentUsersView(page: Int, exp: String)
POST     /admin/experiments/saveGenerator @com.keepit.controllers.admin.AdminExperimentController.saveGenerator

GET     /admin/feed                   @com.keepit.controllers.admin.AdminFeedController.index
POST    /adimin/feed/query             @com.keepit.controllers.admin.AdminFeedController.queryFeeds
GET     /admin/feed/getFeeds          @com.keepit.controllers.admin.AdminFeedController.getFeeds(userId: Id[User], limit: Int, smart: Boolean ?= false)

GET     /admin/learning/pornDetect/model    @com.keepit.controllers.admin.ScraperAdminController.getPornDetectorModel
GET     /admin/learning/pornDetect          @com.keepit.controllers.admin.AdminPornDetectorController.index
POST    /admin/learning/pornDetect/detect   @com.keepit.controllers.admin.AdminPornDetectorController.detect
GET     /admin/learning/pornDetect/uris/:page                   @com.keepit.controllers.admin.AdminPornDetectorController.pornUrisView(page: Int, publicOnly: Boolean ?= false)
GET     /admin/learning/pornDetect/bms/:page                    @com.keepit.controllers.admin.AdminPornDetectorController.pornUrisView(page: Int, publicOnly: Boolean ?= true)
POST    /admin/learning/pornDetect/removeRestrictions      @com.keepit.controllers.admin.AdminPornDetectorController.removeRestrictions
POST    /admin/learning/pornDetect/whitelist               @com.keepit.controllers.admin.AdminPornDetectorController.whitelist

GET     /adimin/cortex/word2vec                            @com.keepit.controllers.admin.AdminWord2VecController.index
POST    /admin/cortex/word2vec/wordSimilarity              @com.keepit.controllers.admin.AdminWord2VecController.wordSimilarity
POST    /admin/cortex/word2vec/uriSimilarity               @com.keepit.controllers.admin.AdminWord2VecController.uriSimilarity
POST    /admin/cortex/word2vec/keywords                    @com.keepit.controllers.admin.AdminWord2VecController.keywords
POST    /admin/cortex/word2vec/userSimilarity              @com.keepit.controllers.admin.AdminWord2VecController.userSimilarity
POST    /admin/cortex/word2vec/queryUriSimilarity          @com.keepit.controllers.admin.AdminWord2VecController.queryUriSimilarity
POST    /admin/cortex/word2vec/userUriSimilarity           @com.keepit.controllers.admin.AdminWord2VecController.userUriSimilarity

GET     /adimin/cortex/lda                                 @com.keepit.controllers.admin.AdminLDAController.index
POST    /admin/cortex/lda/showTopics                       @com.keepit.controllers.admin.AdminLDAController.showTopics
POST    /admin/cortex/lda/wordTopic                        @com.keepit.controllers.admin.AdminLDAController.wordTopic
POST    /admin/cortex/lda/docTopic                         @com.keepit.controllers.admin.AdminLDAController.docTopic
POST    /admin/cortex/lda/saveEdits                        @com.keepit.controllers.admin.AdminLDAController.saveEdits
GET     /admin/cortex/lda/userTopicDump                    @com.keepit.controllers.admin.AdminLDAController.userTopicDump(userId: Id[User], limit: Int)
POST    /admin/cortex/lda/userUriInterest                  @com.keepit.controllers.admin.AdminLDAController.userUriInterest

GET     /admin/graph/statistics                            @com.keepit.controllers.admin.GraphAdminController.statistics
GET     /admin/graph/wander                                @com.keepit.controllers.admin.WanderingAdminController.wander()
POST    /admin/graph/wander                                @com.keepit.controllers.admin.WanderingAdminController.wander()
GET     /admin/graph/discover                              @com.keepit.controllers.admin.WanderingAdminController.fromParisWithLove()

##########################################
# Common Healthcheck / service routes
##########################################
# Using a get so we can invoke from browser and have it take care of the auth part
GET     /admin/server               @com.keepit.controllers.admin.AdminHealthController.serviceView()
GET     /admin/benchmark            @com.keepit.controllers.admin.AdminBenchmarkController.benchmarks()
GET     /admin/healthcheck/error    @com.keepit.controllers.admin.AdminHealthController.causeError()
GET     /admin/healthcheck/reportDeployment    @com.keepit.controllers.admin.AdminHealthController.reportDeployment()
GET     /admin/healthcheck/causeAirbrakeError @com.keepit.controllers.admin.AdminHealthController.causeAirbrakeError(message: String ?= "[No Worry] Fake Airbrake Exception triggered from admin")
GET     /admin/healthcheck/emailErrors         @com.keepit.controllers.admin.AdminHealthController.reportErrors()
GET     /admin/healthcheck/errors              @com.keepit.controllers.admin.AdminHealthController.getErrors()
GET     /admin/healthcheck/resetErrorCount     @com.keepit.controllers.admin.AdminHealthController.resetErrorCount()

##########################################
#INTERNAL ROUTES/Shoebox
##########################################

GET     /internal/version                             @com.keepit.controllers.website.HomeController.version


GET     /internal/shoebox/database/getNormalizedURI   @com.keepit.controllers.internal.ShoeboxController.getNormalizedURI(id: Id[NormalizedURI])
GET     /internal/shoebox/database/getNormalizedURIs  @com.keepit.controllers.internal.ShoeboxController.getNormalizedURIs(ids: String)
POST    /internal/shoebox/database/getNormalizedURIByURL               @com.keepit.controllers.internal.ShoeboxController.getNormalizedURIByURL()
POST    /internal/shoebox/database/getNormalizedUriByUrlOrPrenormalize @com.keepit.controllers.internal.ShoeboxController.getNormalizedUriByUrlOrPrenormalize()
POST    /internal/shoebox/database/internNormalizedURI                 @com.keepit.controllers.internal.ShoeboxController.internNormalizedURI()
GET     /internal/shoebox/database/getUsers                            @com.keepit.controllers.internal.ShoeboxController.getUsers(ids: String)
GET     /internal/shoebox/database/userIdsByExternalIds                @com.keepit.controllers.internal.ShoeboxController.getUserIdsByExternalIds(ids: String)
POST    /internal/shoebox/database/getBasicUsers                       @com.keepit.controllers.internal.ShoeboxController.getBasicUsers()
POST    /internal/shoebox/database/getBasicUsersNoCache                @com.keepit.controllers.internal.ShoeboxController.getBasicUsersNoCache()
POST    /internal/shoebox/database/getEmailAddressesForUsers           @com.keepit.controllers.internal.ShoeboxController.getEmailAddressesForUsers()
GET     /internal/shoebox/database/collectionIdsByExternalIds          @com.keepit.controllers.internal.ShoeboxController.getCollectionIdsByExternalIds(ids: String)
GET     /internal/shoebox/database/getUserOpt                          @com.keepit.controllers.internal.ShoeboxController.getUserOpt(id: ExternalId[User])
GET     /internal/shoebox/database/getUserExperiments                  @com.keepit.controllers.internal.ShoeboxController.getUserExperiments(id: Id[User])
POST    /internal/shoebox/database/getExperimentsByUserIds             @com.keepit.controllers.internal.ShoeboxController.getExperimentsByUserIds()
GET     /internal/shoebox/database/getExperimentGenerators             @com.keepit.controllers.internal.ShoeboxController.getExperimentGenerators()
GET     /internal/shoebox/database/getNormalizedUriUpdates             @com.keepit.controllers.internal.ShoeboxDataPipeController.getNormalizedUriUpdates(lowSeq: SequenceNumber[ChangedURI], highSeq: SequenceNumber[ChangedURI])

GET     /internal/shoebox/database/getConnectedUsers  @com.keepit.controllers.internal.ShoeboxController.getConnectedUsers(userId: Id[User])
GET     /internal/shoebox/database/bookmark           @com.keepit.controllers.internal.ShoeboxController.getBookmarks(userId: Id[User])
GET     /internal/shoebox/database/changedBookmark    @com.keepit.controllers.internal.ShoeboxDataPipeController.getBookmarksChanged(seqNum: SequenceNumber[Keep], fetchSize: Int)
GET     /internal/shoebox/database/bookmarkByUriUser  @com.keepit.controllers.internal.ShoeboxController.getBookmarkByUriAndUser(uriId: Id[NormalizedURI], userId: Id[User])
GET     /internal/shoebox/database/getBookmarksByUriWithoutTitle @com.keepit.controllers.internal.ShoeboxController.getBookmarksByUriWithoutTitle(uriId: Id[NormalizedURI])
POST    /internal/shoebox/database/getLatestKeep  @com.keepit.controllers.internal.ShoeboxController.getLatestKeep()
POST    /internal/shoebox/database/saveBookmark       @com.keepit.controllers.internal.ShoeboxController.saveBookmark
POST    /internal/shoebox/database/sendMail           @com.keepit.controllers.internal.ShoeboxController.sendMail
POST    /internal/shoebox/database/sendMailToUser     @com.keepit.controllers.internal.ShoeboxController.sendMailToUser
GET     /internal/shoebox/database/getPhrasesChanged   @com.keepit.controllers.internal.ShoeboxDataPipeController.getPhrasesChanged(seqNum: SequenceNumber[Phrase], fetchSize: Int)
GET     /internal/shoebox/database/changedCollections @com.keepit.controllers.internal.ShoeboxDataPipeController.getCollectionsChanged(seqNum: SequenceNumber[Collection], fetchSize: Int)
GET     /internal/shoebox/database/getUriIdsInCollection @com.keepit.controllers.internal.ShoeboxController.getUriIdsInCollection(collectionId: Id[Collection])
GET     /internal/shoebox/database/getCollectionsByUser @com.keepit.controllers.internal.ShoeboxController.getCollectionsByUser(userId: Id[User])
GET     /internal/shoebox/database/getIndexable       @com.keepit.controllers.internal.ShoeboxDataPipeController.getIndexable(seqNum: SequenceNumber[NormalizedURI], fetchSize: Int)
GET     /internal/shoebox/database/getIndexableUris   @com.keepit.controllers.internal.ShoeboxDataPipeController.getIndexableUris(seqNum: SequenceNumber[NormalizedURI], fetchSize: Int)
GET     /internal/shoebox/database/getScrapedUris     @com.keepit.controllers.internal.ShoeboxDataPipeController.getScrapedUris(seqNum: SequenceNumber[NormalizedURI], fetchSize: Int)
GET     /internal/shoebox/database/getHighestUriSeq   @com.keepit.controllers.internal.ShoeboxDataPipeController.getHighestUriSeq()
GET     /internal/shoebox/database/getUserIndexable   @com.keepit.controllers.internal.ShoeboxDataPipeController.getUserIndexable(seqNum: SequenceNumber[User], fetchSize: Int)
GET     /internal/shoebox/database/getUserConnectionsChanged   @com.keepit.controllers.internal.ShoeboxDataPipeController.getUserConnectionsChanged(seqNum: SequenceNumber[UserConnection], fetchSize: Int)
GET     /internal/shoebox/database/getSearchFriendsChanged     @com.keepit.controllers.internal.ShoeboxDataPipeController.getSearchFriendsChanged(seqNum: SequenceNumber[SearchFriend], fetchSize: Int)
GET     /internal/shoebox/database/getIndexableSocialConnections   @com.keepit.controllers.internal.ShoeboxDataPipeController.getIndexableSocialConnections(seqNum: SequenceNumber[SocialConnection], fetchSize: Int)
GET     /internal/shoebox/database/getIndexableSocialUserInfos   @com.keepit.controllers.internal.ShoeboxDataPipeController.getIndexableSocialUserInfos(seqNum: SequenceNumber[SocialUserInfo], fetchSize: Int)
GET     /internal/shoebox/database/getEmailAccountUpdates       @com.keepit.controllers.internal.ShoeboxDataPipeController.getEmailAccountUpdates(seqNum: SequenceNumber[EmailAccountUpdate], fetchSize: Int)

POST    /internal/shoebox/database/createDeepLink     @com.keepit.controllers.ext.ExtDeepLinkController.createDeepLink()
POST    /internal/shoebox/database/getDeepUrl         @com.keepit.controllers.ext.ExtDeepLinkController.getDeepUrl()
POST    /internal/shoebox/database/kifiHit   @com.keepit.controllers.internal.ShoeboxController.kifiHit()

GET     /internal/shoebox/database/getActiveExperiments @com.keepit.controllers.internal.ShoeboxController.getActiveExperiments
GET     /internal/shoebox/database/getExperiments     @com.keepit.controllers.internal.ShoeboxController.getExperiments
GET     /internal/shoebox/database/getExperiment      @com.keepit.controllers.internal.ShoeboxController.getExperiment(id: Id[SearchConfigExperiment])
POST    /internal/shoebox/database/saveExperiment     @com.keepit.controllers.internal.ShoeboxController.saveExperiment
GET     /internal/shoebox/database/socialUserInfoByNetworkAndSocialId @com.keepit.controllers.internal.ShoeboxController.getSocialUserInfoByNetworkAndSocialId(id: String, networkType: String)
GET     /internal/shoebox/database/socialUserInfosByUserId @com.keepit.controllers.internal.ShoeboxController.getSocialUserInfosByUserId(id: Id[User])
GET     /internal/shoebox/database/sessionByExternalId @com.keepit.controllers.internal.ShoeboxController.getSessionByExternalId(sessionId: ExternalId[UserSession])
GET     /internal/shoebox/database/searchFriends @com.keepit.controllers.internal.ShoeboxController.searchFriends(userId: Id[User])
GET     /internal/shoebox/database/unfriends     @com.keepit.controllers.internal.ShoeboxController.getUnfriends(userId: Id[User])


POST    /internal/shoebox/logEvent                    @com.keepit.controllers.ext.ExtEventController.logEvent()

POST    /internal/geckoboard/refresh                  @com.keepit.reports.GeckoboardReporterController.refreshAll()

POST    /internal/shoebox/email/sendUnreadMessages   @com.keepit.controllers.internal.EmailNotificationsController.sendUnreadMessages()

GET      /internal/shoebox/database/assignScrapeTasks @com.keepit.controllers.internal.ShoeboxController.assignScrapeTasks(zkId:Id[ScraperWorker], max:Int ?= 1)
POST     /internal/shoebox/database/getScrapeInfo     @com.keepit.controllers.internal.ShoeboxController.getScrapeInfo
POST     /internal/shoebox/database/saveScrapeInfo    @com.keepit.controllers.internal.ShoeboxController.saveScrapeInfo
POST     /internal/shoebox/database/savePageInfo      @com.keepit.controllers.internal.ShoeboxController.savePageInfo
GET      /internal/shoebox/database/getImageInfo      @com.keepit.controllers.internal.ShoeboxController.getImageInfo(id:Id[ImageInfo])
POST     /internal/shoebox/database/saveImageInfo     @com.keepit.controllers.internal.ShoeboxController.saveImageInfo
POST     /internal/shoebox/database/saveNormalizedURI @com.keepit.controllers.internal.ShoeboxController.saveNormalizedURI
POST     /internal/shoebox/database/updateNormalizedURI @com.keepit.controllers.internal.ShoeboxController.updateNormalizedURI(uriId: Id[NormalizedURI])
POST     /internal/shoebox/database/recordPermanentRedirect @com.keepit.controllers.internal.ShoeboxController.recordPermanentRedirect
POST     /internal/shoebox/database/recordScrapedNormalization @com.keepit.controllers.internal.ShoeboxController.recordScrapedNormalization
GET      /internal/shoebox/database/getProxy          @com.keepit.controllers.internal.ShoeboxController.getProxy(url:String)
POST     /internal/shoebox/database/getProxyP         @com.keepit.controllers.internal.ShoeboxController.getProxyP()
GET      /internal/shoebox/database/isUnscrapable     @com.keepit.controllers.internal.ShoeboxController.isUnscrapable(url: String, destinationUrl: Option[String])
POST     /internal/shoebox/database/isUnscrapableP    @com.keepit.controllers.internal.ShoeboxController.isUnscrapableP
GET      /internal/shoebox/database/getFriendRequestBySender @com.keepit.controllers.internal.ShoeboxController.getFriendRequestsBySender(senderId: Id[User])
GET      /internal/shoebox/database/userValue         @com.keepit.controllers.internal.ShoeboxController.getUserValue(userId: Id[User], key: String)
POST     /internal/shoebox/database/userValue         @com.keepit.controllers.internal.ShoeboxController.setUserValue(userId: Id[User], key: String)
GET      /internal/shoebox/database/userSegment       @com.keepit.controllers.internal.ShoeboxController.getUserSegment(userId: Id[User])
GET      /internal/shoebox/database/extensionVersion  @com.keepit.controllers.internal.ShoeboxController.getExtensionVersion(installationId: ExternalId[KifiInstallation])
POST     /internal/shoebox/database/triggerRawKeepImport @com.keepit.controllers.internal.ShoeboxController.triggerRawKeepImport()
POST     /internal/shoebox/database/triggerSocialGraphFetch @com.keepit.controllers.internal.ShoeboxController.triggerSocialGraphFetch(id: Id[SocialUserInfo])

GET      /internal/shoebox/emailTest @com.keepit.controllers.internal.EmailTestController.testEmail(name: String)
POST     /internal/shoebox/database/isSensitiveURI       @com.keepit.controllers.internal.ShoeboxPageController.isSensitiveURI()
POST     /internal/shoebox/database/updateURIRestriction  @com.keepit.controllers.internal.ShoeboxController.updateURIRestriction()
GET      /internal/shoebox/database/urlPatternRules         @com.keepit.controllers.internal.ShoeboxController.getAllURLPatternRules()

GET      /internal/shoebox/screenshots/update        @com.keepit.controllers.internal.URISummaryController.updateUriScreenshotsForUriId(id: Id[NormalizedURI])
GET      /internal/shoebox/image/getUriImage         @com.keepit.controllers.internal.URISummaryController.getUriImageForUriId(id: Id[NormalizedURI])
POST     /internal/shoebox/image/getUriSummary       @com.keepit.controllers.internal.URISummaryController.getURISummary()
POST     /internal/shoebox/image/getUriSummaries     @com.keepit.controllers.internal.URISummaryController.getURISummaries()
GET      /internal/shoebox/image/getUserImageUrl     @com.keepit.controllers.internal.ShoeboxController.getUserImageUrl(id: Long, width: Int)

GET      /internal/shoebox/email/getUnsubscribeUrlForEmail @com.keepit.controllers.website.EmailOptOutController.getUnsubscribeUrlForEmail(email: EmailAddress)

# New site, temporary
GET     /ng                        com.keepit.controllers.website.AngularDistAssets.home
GET     /dist/*file                com.keepit.controllers.website.AngularDistAssets.at(path="/angular/dist", file)
GET     /img/*file                 com.keepit.controllers.website.AngularImgAssets.at(path="/angular/img", file)

##########################################
# Marketing site
##########################################
GET     /about/*file               @com.keepit.controllers.website.AboutAssets.at(path="/public/about_us", file)

# Redirects for the old marketing site
GET     /index.html                @com.keepit.controllers.website.AboutAssets.at(path="/", file="index.html")
GET     /team.html                 @com.keepit.controllers.website.AboutAssets.at(path="/", file="team.html")
GET     /culture.html              @com.keepit.controllers.website.AboutAssets.at(path="/", file="culture.html")
GET     /investors.html            @com.keepit.controllers.website.AboutAssets.at(path="/", file="investors.html")
GET     /join_us.html              @com.keepit.controllers.website.AboutAssets.at(path="/", file="join_us.html")

->  / common.Routes<|MERGE_RESOLUTION|>--- conflicted
+++ resolved
@@ -99,11 +99,7 @@
 GET     /ext/user/friends           @com.keepit.controllers.ext.ExtUserController.getFriends()
 GET     /ext/contacts               @com.keepit.controllers.ext.ExtNonUserSearchController.findPeopleToMessage(q: String, n: Int ?= 4)
 GET     /ext/nonusers               @com.keepit.controllers.ext.ExtNonUserSearchController.findPeopleToInvite(q: String, n: Int ?= 4)
-<<<<<<< HEAD
-POST    /ext/hideEmailFromUser      @com.keepit.controllers.ext.ExtNonUserSearchController.hideEmailFromUser()
-=======
 POST    /ext/contacts/hide          @com.keepit.controllers.ext.ExtNonUserSearchController.hideEmailFromUser()
->>>>>>> 0d752c96
 POST    /ext/pageDetails            @com.keepit.controllers.ext.ExtPageController.getPageDetails()
 POST    /ext/invite                 @com.keepit.controllers.ext.ExtInviteController.invite()
 
