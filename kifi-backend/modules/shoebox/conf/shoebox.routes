
GET     /login                      securesocial.controllers.LoginPage.login
GET     /logout                     securesocial.controllers.LoginPage.logout

# Relevant when we support traditional user signups:
GET     /register                   securesocial.controllers.Registration.signUp(token: String)
POST    /register                   securesocial.controllers.Registration.handleSignUp(token: String)

# OAuth provider entry points (e.g. "facebook")
GET     /authenticate/:provider     securesocial.controllers.ProviderController.authenticate(provider)
POST    /authenticate/:provider     securesocial.controllers.ProviderController.authenticateByPost(provider)
# custom auth routes which set some session state
GET     /login/:provider            @com.keepit.controllers.core.AuthController.login(provider)
POST    /login/:provider            @com.keepit.controllers.core.AuthController.loginByPost(provider)
GET     /link/:provider             @com.keepit.controllers.core.AuthController.link(provider)
POST    /link/:provider             @com.keepit.controllers.core.AuthController.linkByPost(provider)
POST    /mobileauth/:provider       @com.keepit.controllers.core.AuthController.mobileAuth(provider)

POST    /disconnect/:provider       @com.keepit.controllers.website.HomeController.disconnect(provider)

##########################################
# Extension API
##########################################

POST    /bookmarks/add              @com.keepit.controllers.ext.ExtBookmarksController.addBookmarks
POST    /bookmarks/remove           @com.keepit.controllers.ext.ExtBookmarksController.remove()
POST    /bookmarks/private          @com.keepit.controllers.ext.ExtBookmarksController.updatePrivacy()
GET     /bookmarks/mutual/:id       @com.keepit.controllers.ext.ExtBookmarksController.getNumMutualKeeps(id: ExternalId[User])

POST    /messages                   @com.keepit.controllers.ext.ExtCommentController.sendMessageAction()
POST    /messages/:parentId         @com.keepit.controllers.ext.ExtCommentController.sendMessageReplyAction(parentId: ExternalId[Comment])

POST    /users/slider/suppress      @com.keepit.controllers.ext.ExtUserController.suppressSliderForSite

POST    /users/events               @com.keepit.controllers.ext.ExtEventController.logUserEvents
POST    /error/report               @com.keepit.controllers.ext.ExtErrorReportController.addErrorReport

# This should match the output format of S3ImageConfig#keyByExternalId
GET     /users/:id/pics/:size/0.jpg @com.keepit.controllers.assets.UserPictureController.get(size: Int, id: ExternalId[User])
POST    /users/pics/update      @com.keepit.controllers.assets.UserPictureController.update()

POST    /kifi/start                 @com.keepit.controllers.ext.ExtAuthController.start
GET     /whois                      @com.keepit.controllers.ext.ExtAuthController.whois
GET     /session/end                @com.keepit.controllers.ext.ExtAuthController.logOut

GET     /ext/ws                     @com.keepit.controllers.ext.ExtStreamController.ws()
GET     /ext/normalize              @com.keepit.controllers.ext.ExtPreferenceController.normalize(url: String)
GET     /ext/pref/rules                  @com.keepit.controllers.ext.ExtPreferenceController.getRules(version: String ?= "")
GET     /ext/prefs                  @com.keepit.controllers.ext.ExtPreferenceController.getPrefs()
POST    /ext/pref/keeperPosition         @com.keepit.controllers.ext.ExtPreferenceController.setKeeperPosition()
POST    /ext/pref/enterToSend            @com.keepit.controllers.ext.ExtPreferenceController.setEnterToSend(enterToSend: Boolean)
GET     /ext/user/friends                @com.keepit.controllers.ext.ExtUserController.getFriends()
GET     /ext/user/networks               @com.keepit.controllers.ext.ExtUserController.getNetworks(friendExtId: ExternalId[User])
POST    /ext/pageDetails            @com.keepit.controllers.ext.ExtPageController.getPageDetails()
POST    /ext/canonical              @com.keepit.controllers.ext.ExtPageController.recordCanonicalUrl()

POST    /search/chatter             @com.keepit.controllers.ext.ExtCommentController.getCounts
GET     /r/:id                      @com.keepit.controllers.ext.ExtDeepLinkController.handle(id: String)

POST    /devices/:deviceType        @com.keepit.controllers.website.UserController.registerDevice(deviceType: String)

##########################################
# Website
##########################################

GET     /                           @com.keepit.controllers.website.HomeController.home
GET     /install                    @com.keepit.controllers.website.HomeController.install
GET     /getting-started            @com.keepit.controllers.website.HomeController.gettingStarted

GET     /invite                     @com.keepit.controllers.website.InviteController.invite
POST    /invite                     @com.keepit.controllers.website.InviteController.inviteConnection
GET     /invite/:id                 @com.keepit.controllers.website.InviteController.acceptInvite(id: ExternalId[Invitation])
GET     /invite/confirm/:id         @com.keepit.controllers.website.InviteController.confirmInvite(id:ExternalId[Invitation], error_msg: Option[String], error_code: Option[Int])
GET     /sign-up                    @com.keepit.controllers.website.OnboardingController.signup(inviteId: String ?= "")
GET     /sign-up/terms              @com.keepit.controllers.website.OnboardingController.tos
POST    /sign-up/terms              @com.keepit.controllers.website.OnboardingController.tosAccept

GET     /feedback                   @com.keepit.controllers.website.FeedbackController.feedback
GET     /feedback/form              @com.keepit.controllers.website.FeedbackController.feedbackForm

##########################################
# Web API
##########################################

GET     /site/keeps/all             @com.keepit.controllers.website.BookmarksController.allKeeps(before: Option[String], after: Option[String], collection: Option[String], count: Int ?= Integer.MAX_VALUE)
POST    /site/keeps/add             @com.keepit.controllers.website.BookmarksController.keepMultiple()
POST    /site/keeps/remove          @com.keepit.controllers.website.BookmarksController.unkeepMultiple()
GET     /site/keeps/count           @com.keepit.controllers.website.BookmarksController.numKeeps()
GET     /site/keeps/:id             @com.keepit.controllers.website.BookmarksController.getKeepInfo(id: ExternalId[Bookmark])
POST    /site/keeps/:id/update      @com.keepit.controllers.website.BookmarksController.updateKeepInfo(id: ExternalId[Bookmark])
POST    /site/keeps/:id/delete      @com.keepit.controllers.website.BookmarksController.unkeep(id: ExternalId[Bookmark])
GET     /site/keeps/mutual/:id      @com.keepit.controllers.website.BookmarksController.mutualKeeps(id: ExternalId[User])
POST    /site/keeps/screenshot      @com.keepit.controllers.website.BookmarksController.getScreenshotUrl()

GET     /site/collections/all       @com.keepit.controllers.website.BookmarksController.allCollections(sort: String ?= "last_kept")
POST    /site/collections/ordering  @com.keepit.controllers.website.BookmarksController.updateCollectionOrdering()
POST    /site/collections/create @com.keepit.controllers.website.BookmarksController.saveCollection(id = "")
POST    /site/collections/:id/update @com.keepit.controllers.website.BookmarksController.saveCollection(id: String)
POST    /site/collections/:id/delete @com.keepit.controllers.website.BookmarksController.deleteCollection(id: ExternalId[Collection])
POST    /site/collections/:id/removeKeeps @com.keepit.controllers.website.BookmarksController.removeKeepsFromCollection(id: ExternalId[Collection])
POST    /site/collections/:id/addKeeps @com.keepit.controllers.website.BookmarksController.keepToCollection(id: ExternalId[Collection], removeOthers: Boolean = false)
POST    /site/collections/:id/setKeeps @com.keepit.controllers.website.BookmarksController.keepToCollection(id: ExternalId[Collection], removeOthers: Boolean = true)

POST    /site/chatter               @com.keepit.controllers.website.CommentController.getChatter

GET     /site/user/me               @com.keepit.controllers.website.UserController.currentUser()
POST    /site/user/me               @com.keepit.controllers.website.UserController.updateCurrentUser()
GET     /site/user/networks         @com.keepit.controllers.website.UserController.socialNetworkInfo()
GET     /site/user/:id/networks     @com.keepit.controllers.website.UserController.friendNetworkInfo(id: ExternalId[User])
POST    /site/user/:id/unfriend     @com.keepit.controllers.website.UserController.unfriend(id: ExternalId[User])
POST    /site/user/:id/friend       @com.keepit.controllers.website.UserController.friend(id: ExternalId[User])
POST    /site/user/:id/ignoreRequest @com.keepit.controllers.website.UserController.ignoreFriendRequest(id: ExternalId[User])
POST    /site/user/:id/cancelRequest @com.keepit.controllers.website.UserController.cancelFriendRequest(id: ExternalId[User])
POST    /site/user/:id/exclude      @com.keepit.controllers.website.UserController.excludeFriend(id: ExternalId[User])
POST    /site/user/:id/include      @com.keepit.controllers.website.UserController.includeFriend(id: ExternalId[User])
GET     /site/user/outgoingFriendRequests @com.keepit.controllers.website.UserController.outgoingFriendRequests
GET     /site/user/incomingFriendRequests @com.keepit.controllers.website.UserController.incomingFriendRequests
GET     /site/user/connections      @com.keepit.controllers.website.UserController.connections()
<<<<<<< HEAD
GET     /site/user/friends/count    @com.keepit.controllers.website.UserController.friendCount()
GET     /site/user/all-connections  @com.keepit.controllers.website.UserController.getAllConnections()
=======
GET     /site/user/connections/count @com.keepit.controllers.website.UserController.connectionCount()
GET     /site/user/socialConnections  @com.keepit.controllers.website.UserController.getAllConnections(search: Option[String], network: Option[String], limit: Int ?= Integer.MAX_VALUE)
>>>>>>> acf7ec1e
GET     /site/user/prefs            @com.keepit.controllers.website.UserController.getPrefs()
POST    /site/user/prefs            @com.keepit.controllers.website.UserController.savePrefs()

# Temporary hack for kifi.com site before we fully integrate it with Play!
GET     /site/                      @com.keepit.controllers.website.HomeController.kifiSite(path = "index.html", id = "")
GET     /site/collection/:id        @com.keepit.controllers.website.HomeController.kifiSite(path = "index.html", id: String)
GET     /site/search                @com.keepit.controllers.website.HomeController.kifiSite(path = "index.html", id = "")
GET     /site/profile               @com.keepit.controllers.website.HomeController.kifiSite(path = "index.html", id = "")
GET     /site/friends               @com.keepit.controllers.website.HomeController.kifiSite(path = "index.html", id = "")
GET     /site/friends/invite        @com.keepit.controllers.website.HomeController.kifiSite(path = "index.html", id = "")
GET     /site/friends/requests      @com.keepit.controllers.website.HomeController.kifiSite(path = "index.html", id = "")
GET     /site/*path                 @com.keepit.controllers.website.HomeController.kifiSite(path: String, id = "")
# NOTE: /site/*path route above must be last /site/ route because it will break any below it!

##########################################
# External Services API
##########################################

#todo(eishay): change routes and callback in sendgrid
POST    /admin/logging/emails       @com.keepit.controllers.admin.ElectronicMailLoggingController.doLog()

##########################################
# Admin
##########################################

GET     /admin                      @com.keepit.controllers.admin.AdminDashboardController.index
GET     /admin/graphs/users.json    @com.keepit.controllers.admin.AdminDashboardController.usersByDate
GET     /admin/engineering/overview @com.keepit.controllers.admin.AdminEngineeringDashboardController.overview

GET     /admin/events               @com.keepit.controllers.admin.AdminEventController.reportList
POST    /admin/events/buildReport   @com.keepit.controllers.admin.AdminEventController.buildReport
GET     /admin/events/report        @com.keepit.controllers.admin.AdminEventController.getReport(reportName: String)
GET     /admin/events/activityData  @com.keepit.controllers.admin.AdminEventController.activityDataAsCsv

GET     /admin/realtime/event       @com.keepit.controllers.admin.AdminEventController.eventViewer
GET     /admin/realtime/event/stream      @com.keepit.controllers.admin.AdminEventController.eventStream

GET     /admin/bookmarks/page/:page @com.keepit.controllers.admin.AdminBookmarksController.bookmarksView(page: Int)
GET     /admin/bookmarks/edit       @com.keepit.controllers.admin.AdminBookmarksController.edit(id: Id[Bookmark])
POST    /admin/bookmarks/rescrape   @com.keepit.controllers.admin.AdminBookmarksController.rescrape
POST    /admin/bookmarks/update     @com.keepit.controllers.admin.AdminBookmarksController.updateBookmarks
POST    /admin/bookmarks/delete     @com.keepit.controllers.admin.AdminBookmarksController.delete(id: Id[Bookmark])


GET     /admin/screenshot/uri       @com.keepit.controllers.admin.AdminScreenshotController.updateUri(uriId: Id[NormalizedURI])
GET     /admin/screenshot/user      @com.keepit.controllers.admin.AdminScreenshotController.updateUser(userId: Id[User], drop: Int ?= 0, take: Int ?= 999999)

GET     /admin/scrape               @com.keepit.controllers.admin.ScraperController.scrape
GET     /admin/scraped/:uriId       @com.keepit.controllers.admin.ScraperController.getScraped(uriId: Id[NormalizedURI])

GET     /admin/data/integrity       @com.keepit.controllers.admin.UrlController.documentIntegrity(page: Int ?= 0, size: Int ?= 50)
GET     /admin/data/dupe            @com.keepit.controllers.admin.UrlController.duplicateDocumentDetection
GET     /admin/data/orphan          @com.keepit.controllers.admin.UrlController.orphanCleanup
GET     /admin/data/unscrapable     @com.keepit.controllers.admin.ScraperController.getUnscrapable()
POST    /admin/data/previewUnscrapable     @com.keepit.controllers.admin.ScraperController.previewUnscrapable()
POST    /admin/data/unscrapable     @com.keepit.controllers.admin.ScraperController.createUnscrapable()
GET     /admin/data/renormalize     @com.keepit.controllers.admin.UrlController.renormalize(readOnly: Boolean ?= true, domain: Option[String] ?= None)
POST    /admin/data/handleDuplicate @com.keepit.controllers.admin.UrlController.handleDuplicate
POST    /admin/data/handleDuplicates @com.keepit.controllers.admin.UrlController.handleDuplicates
GET     /admin/data/fixSeqNum       @com.keepit.controllers.admin.UrlController.fixSeqNum
GET     /admin/data/mergedUri/:page       @com.keepit.controllers.admin.UrlController.mergedUriView(page: Int)


GET     /admin/article/index        @com.keepit.controllers.admin.AdminArticleIndexerController.index
GET     /admin/article/reindex      @com.keepit.controllers.admin.AdminArticleIndexerController.reindex
GET     /admin/article/sequenceNumber @com.keepit.controllers.admin.AdminArticleIndexerController.getSequenceNumber
GET     /admin/article/index/:state @com.keepit.controllers.admin.AdminArticleIndexerController.indexByState(state: State[NormalizedURI])
GET     /admin/article/indexInfo    @com.keepit.controllers.admin.AdminArticleIndexerController.indexInfo
GET     /admin/article/refreshSearcher @com.keepit.controllers.admin.AdminArticleIndexerController.refreshSearcher
GET     /admin/article/dumpDoc/:uriId  @com.keepit.controllers.admin.AdminArticleIndexerController.dumpLuceneDocument(uriId: Id[NormalizedURI])

POST     /admin/search/spell/buildDict         @com.keepit.controllers.admin.AdminSpellCorrectorController.buildDictionary
GET     /admin/search/spell         @com.keepit.controllers.admin.AdminSpellCorrectorController.spellController
GET     /admin/search/spell/test-correct  @com.keepit.controllers.admin.AdminSpellCorrectorController.correctSpelling(query: String)
GET     /admin/search/scrape        @com.keepit.controllers.admin.ScraperController.searchScraper
GET     /admin/search/scrape/regex  @com.keepit.controllers.admin.ScraperController.rescrapeByRegex(urlRegex: String ?= "", withinHours: Int ?= 8)
GET     /admin/search/performance/viewPerformance @com.keepit.controllers.admin.AdminSearchPerformanceController.viewSearchPerformance


GET     /admin/uriGraph/reindex     @com.keepit.controllers.admin.AdminURIGraphController.reindex
GET     /admin/uriGraph/load        @com.keepit.controllers.admin.AdminURIGraphController.load
GET     /admin/uriGraph/update/:userId @com.keepit.controllers.admin.AdminURIGraphController.update(userId: Id[User])
GET     /admin/uriGraph/dumpDoc/:userId  @com.keepit.controllers.admin.AdminURIGraphController.dumpLuceneDocument(userId: Id[User])
GET     /admin/uriGraph/reindexCollection  @com.keepit.controllers.admin.AdminURIGraphController.reindexCollection
GET     /admin/uriGraph/dumpCollectionDoc/:colId  @com.keepit.controllers.admin.AdminURIGraphController.dumpCollectionLuceneDocument(colId: Id[Collection])

GET     /admin/commentIndex/reindex @com.keepit.controllers.admin.AdminCommentIndexController.reindex
GET     /admin/commentIndex/dumpDoc/:commentId  @com.keepit.controllers.admin.AdminCommentIndexController.dumpLuceneDocument(commentId: Id[Comment])

GET     /admin/users                @com.keepit.controllers.admin.AdminUserController.allUsersView
POST    /admin/users/merge          @com.keepit.controllers.admin.AdminUserController.merge
GET     /admin/users/page/:page     @com.keepit.controllers.admin.AdminUserController.usersView(page: Int)
POST    /admin/users/search         @com.keepit.controllers.admin.AdminUserController.searchUsers()
GET     /admin/user/:id             @com.keepit.controllers.admin.AdminUserController.userView(id: Id[User])
POST    /admin/user/:id             @com.keepit.controllers.admin.AdminUserController.userView(id: Id[User])
GET     /admin/user/:id/more-info   @com.keepit.controllers.admin.AdminUserController.moreUserInfoView(id: Id[User])
POST    /admin/user/:id/experiment/:exp  @com.keepit.controllers.admin.AdminUserController.addExperiment(id: Id[User], exp: String)
POST    /admin/user/bookmarks/:id/collections @com.keepit.controllers.admin.AdminUserController.updateCollectionsForBookmark(id: Id[Bookmark])
DELETE  /admin/user/:id/experiment/:exp  @com.keepit.controllers.admin.AdminUserController.removeExperiment(id: Id[User], exp: String)
POST    /admin/user/:id/state/:state  @com.keepit.controllers.admin.AdminUserController.changeState(id: Id[User], state: String)
POST    /admin/user/:id/update      @com.keepit.controllers.admin.AdminUserController.updateUser(id: Id[User])
POST    /admin/user/:id/setInvitesCount      @com.keepit.controllers.admin.AdminUserController.setInvitesCount(id: Id[User])
GET     /admin/user/:id/social_users/refresh @com.keepit.controllers.admin.AdminUserController.refreshAllSocialInfo(id: Id[User])
POST    /admin/user/:id/impersonate @com.keepit.controllers.admin.AdminAuthController.impersonate(id: Id[User])
POST    /admin/unimpersonate        @com.keepit.controllers.admin.AdminAuthController.unimpersonate()
GET     /admin/users/notify         @com.keepit.controllers.admin.AdminUserController.notification()
POST    /admin/users/sendNotification @com.keepit.controllers.admin.AdminUserController.sendNotificationToAllUsers()

GET     /admin/social_users/:page   @com.keepit.controllers.admin.AdminSocialUserController.socialUsersView(page: Int)
GET     /admin/social_user/:id      @com.keepit.controllers.admin.AdminSocialUserController.socialUserView(id: Id[SocialUserInfo])
GET     /admin/social_user/:id/refresh @com.keepit.controllers.admin.AdminSocialUserController.refreshSocialInfo(id: Id[SocialUserInfo])
GET     /admin/social_user/:id/reset @com.keepit.controllers.admin.AdminSocialUserController.resetSocialUser(id: Id[SocialUserInfo])

GET     /admin/ec2-instance         @com.keepit.controllers.admin.AmazonInstanceController.instanceInfo()
GET     /admin/cache                @com.keepit.controllers.admin.AdminCacheController.serviceView
GET     /admin/websocket            @com.keepit.controllers.admin.AdminWebSocketController.serviceView

GET     /admin/emails/comment       @com.keepit.controllers.admin.AdminEmailPreviewController.newComment
GET     /admin/emails/message       @com.keepit.controllers.admin.AdminEmailPreviewController.newMessage
GET     /admin/emails/message-reply @com.keepit.controllers.admin.AdminEmailPreviewController.newMessageReply

GET     /admin/electronicMails       @com.keepit.controllers.admin.ElectronicMailController.electronicMailsViewFirstPage
GET     /admin/electronicMails/:page @com.keepit.controllers.admin.ElectronicMailController.electronicMailsView(page: Int)

GET     /admin/follows              @com.keepit.controllers.admin.AdminCommentController.followsView
GET     /admin/comments             @com.keepit.controllers.admin.AdminCommentController.commentsViewFirstPage
GET     /admin/comments/:page       @com.keepit.controllers.admin.AdminCommentController.commentsView(page: Int)
GET     /admin/messages             @com.keepit.controllers.admin.AdminCommentController.messagesViewFirstPage
GET     /admin/messages/:page       @com.keepit.controllers.admin.AdminCommentController.messagesView(page: Int)
POST    /admin/notify/rebuild       @com.keepit.controllers.admin.AdminCommentController.recreateNotificationDetails(safeMode: Boolean ?= true)

GET     /admin/searchConfig/:id     @com.keepit.controllers.admin.AdminSearchConfigController.showUserConfig(id: Id[User])
POST    /admin/searchConfig/:id/set   @com.keepit.controllers.admin.AdminSearchConfigController.setUserConfig(id: Id[User])
GET     /admin/searchConfig/:id/reset @com.keepit.controllers.admin.AdminSearchConfigController.resetUserConfig(id: Id[User])

GET     /admin/searchExperiments    @com.keepit.controllers.admin.AdminSearchConfigController.getExperiments
POST    /admin/searchExperiments    @com.keepit.controllers.admin.AdminSearchConfigController.addNewExperiment
POST    /admin/searchExperiments/delete    @com.keepit.controllers.admin.AdminSearchConfigController.deleteExperiment
POST    /admin/searchExperiments/update    @com.keepit.controllers.admin.AdminSearchConfigController.updateExperiment
GET     /admin/searchExperiments/kvg/:id   @com.keepit.controllers.admin.AdminSearchConfigController.getKifiVsGoogle(id: Id[SearchConfigExperiment])
GET     /admin/searchExperiments/kifiHadResults/:id   @com.keepit.controllers.admin.AdminSearchConfigController.getKifiHadResults(id: Id[SearchConfigExperiment])

GET     /admin/explainResult        @com.keepit.controllers.admin.AdminSearchController.explain(query: String, uriId: Id[NormalizedURI], lang: String)
GET     /admin/search/results/:id   @com.keepit.controllers.admin.AdminSearchController.articleSearchResult(id: ExternalId[ArticleSearchResultRef])

GET     /admin/slider/rules         @com.keepit.controllers.admin.SliderAdminController.getRules
POST    /admin/slider/rules         @com.keepit.controllers.admin.SliderAdminController.saveRules
GET     /admin/slider/patterns      @com.keepit.controllers.admin.SliderAdminController.getPatterns
POST    /admin/slider/patterns      @com.keepit.controllers.admin.SliderAdminController.savePatterns
GET     /admin/slider/domainTags    @com.keepit.controllers.admin.SliderAdminController.getDomainTags
POST    /admin/slider/domainTags    @com.keepit.controllers.admin.SliderAdminController.saveDomainTags
GET     /admin/slider/domains       @com.keepit.controllers.admin.SliderAdminController.getDomainOverrides
GET     /admin/slider/classifications @com.keepit.controllers.admin.SliderAdminController.getClassifications(domain: Option[String])
POST    /admin/slider/domains       @com.keepit.controllers.admin.SliderAdminController.saveDomainOverrides
POST    /admin/slider/domains/fetch @com.keepit.controllers.admin.SliderAdminController.refetchClassifications
GET     /admin/slider/importEvents  @com.keepit.controllers.admin.SliderAdminController.getImportEvents
GET     /admin/slider/version       @com.keepit.controllers.admin.SliderAdminController.getVersionForm
POST    /admin/slider/version       @com.keepit.controllers.admin.SliderAdminController.broadcastLatestVersion(ver: String)

GET     /admin/phrases              @com.keepit.controllers.admin.PhraseController.displayPhrases(page: Int ?= 0)
POST    /admin/phrases/add          @com.keepit.controllers.admin.PhraseController.addPhrase
POST    /admin/phrases/refresh      @com.keepit.controllers.admin.PhraseController.refreshPhrases
POST    /admin/phrases/save         @com.keepit.controllers.admin.PhraseController.savePhrases

GET     /admin/invites              @com.keepit.controllers.admin.AdminInvitationController.displayInvitations(page: Int ?= 0, show: String ?= "all")
POST    /admin/invites/accept       @com.keepit.controllers.admin.AdminInvitationController.acceptUser(id: Id[SocialUserInfo])
POST    /admin/invites/reject       @com.keepit.controllers.admin.AdminInvitationController.rejectUser(id: Id[SocialUserInfo])

GET     /admin/labs/friendMap       @com.keepit.controllers.admin.AdminSearchLabsController.friendMap(q: Option[String] ?= None, minKeeps: Option[Int] ?= None)
GET     /admin/labs/friendMap.json  @com.keepit.controllers.admin.AdminSearchLabsController.friendMapJson(q: Option[String] ?= None, minKeeps: Option[Int] ?= None)

GET     /admin/learning/docTopic        @com.keepit.controllers.admin.TopicModelController.documentTopic(content: Option[String] ?= None, topicId: Option[String] ?= None)
POST    /admin/learning/inferDocTopic   @com.keepit.controllers.admin.TopicModelController.inferTopic
GET     /admin/learning/wordTopic       @com.keepit.controllers.admin.TopicModelController.wordTopic(word: Option[String] ?= None, topic: Option[String] ?= None)
POST    /admin/learning/getWordTopic    @com.keepit.controllers.admin.TopicModelController.getWordTopic
GET     /admin/learning/userTopic       @com.keepit.controllers.admin.TopicModelController.userTopic(userId: Option[String] ?= None, topic: Option[String] ?= None)
POST    /admin/learning/getUserTopic    @com.keepit.controllers.admin.TopicModelController.getUserTopic
GET     /admin/learning/topic/remodel   @com.keepit.controllers.admin.TopicModelController.remodel()
GET     /admin/learning/topics          @com.keepit.controllers.admin.TopicModelController.topicsViewDefault
GET     /admin/learning/topics/:flag/:page            @com.keepit.controllers.admin.TopicModelController.topicsView(flag: String, page: Int)
POST    /admin/learning/topics/updateTopicName/:id    @com.keepit.controllers.admin.TopicModelController.updateTopicName(id: Id[TopicName])
GET     /admin/learning/addTopics/:flag               @com.keepit.controllers.admin.TopicModelController.addTopics(flag: String)
POST    /admin/learning/saveAddedTopics/:flag         @com.keepit.controllers.admin.TopicModelController.saveAddedTopics(flag: String)
GET     /admin/learning/genTopicModelS3Files/:flag    @com.keepit.controllers.admin.TopicModelController.genModelFiles(flag: String)
GET     /admin/learning/viewTopicWords/:flag          @com.keepit.controllers.admin.TopicModelController.viewTopicWords(flag: String)
GET     /admin/learning/topicDetails/:flag/:index     @com.keepit.controllers.admin.TopicModelController.viewTopicDetails(flag: String, index: Int)
GET     /admin/learning/topic/summary                 @com.keepit.controllers.admin.TopicModelController.summary

GET     /admin/clusters/overview        @com.keepit.controllers.admin.AdminClusterController.clustersView

##########################################
# Common Healthcheck / service routes
##########################################
# Using a get so we can invoke from browser and have it take care of the auth part
GET     /admin/server               @com.keepit.controllers.admin.AdminHealthController.serviceView()
GET     /admin/benchmark            @com.keepit.controllers.admin.AdminBenchmarkController.benchmarks()
GET     /admin/healthcheck/error    @com.keepit.controllers.admin.AdminHealthController.causeError()
GET     /admin/healthcheck/emailErrors    @com.keepit.controllers.admin.AdminHealthController.reportErrors()
GET     /admin/healthcheck/errors   @com.keepit.controllers.admin.AdminHealthController.getErrors()
GET     /admin/healthcheck/resetErrorCount    @com.keepit.controllers.admin.AdminHealthController.resetErrorCount()

##########################################
#INTERNAL ROUTES/Shoebox
##########################################

GET     /internal/version                             @com.keepit.controllers.website.HomeController.version

GET     /internal/shoebox/database/getNormalizedURI   @com.keepit.controllers.shoebox.ShoeboxController.getNormalizedURI(id: Long)
GET     /internal/shoebox/database/getNormalizedURIs  @com.keepit.controllers.shoebox.ShoeboxController.getNormalizedURIs(ids: String)
POST    /internal/shoebox/database/getNormalizedURIByURL       @com.keepit.controllers.shoebox.ShoeboxController.getNormalizedURIByURL()
POST    /internal/shoebox/database/normalizeURL       @com.keepit.controllers.shoebox.ShoeboxController.internNormalizedURI()
POST    /internal/shoebox/database/internNormalizedURI       @com.keepit.controllers.shoebox.ShoeboxController.internNormalizedURI()
GET     /internal/shoebox/database/getUsers           @com.keepit.controllers.shoebox.ShoeboxController.getUsers(ids: String)
GET     /internal/shoebox/database/userIdsByExternalIds @com.keepit.controllers.shoebox.ShoeboxController.getUserIdsByExternalIds(ids: String)
GET     /internal/shoebox/database/getBasicUsers      @com.keepit.controllers.shoebox.ShoeboxController.getBasicUsers(ids: String)
GET     /internal/shoebox/database/collectionIdsByExternalIds @com.keepit.controllers.shoebox.ShoeboxController.getCollectionIdsByExternalIds(ids: String)
GET     /internal/shoebox/database/getUserOpt         @com.keepit.controllers.shoebox.ShoeboxController.getUserOpt(id: ExternalId[User])
GET     /internal/shoebox/database/getUserExperiments           @com.keepit.controllers.shoebox.ShoeboxController.getUserExperiments(id: Id[User])
GET     /internal/shoebox/database/getNormalizedUriUpdates    @com.keepit.controllers.shoebox.ShoeboxController.getNormalizedUriUpdates(lowSeq: Long, highSeq: Long)

GET     /internal/shoebox/database/getConnectedUsers  @com.keepit.controllers.shoebox.ShoeboxController.getConnectedUsers(userId: Id[User])
GET     /internal/shoebox/tracker/browsingHistory     @com.keepit.controllers.shoebox.ShoeboxController.getBrowsingHistoryFilter(userId: Id[User])
GET     /internal/shoebox/tracker/clickHistory        @com.keepit.controllers.shoebox.ShoeboxController.getClickHistoryFilter(userId: Id[User])
GET     /internal/shoebox/database/bookmark           @com.keepit.controllers.shoebox.ShoeboxController.getBookmarks(userId: Id[User])
GET     /internal/shoebox/database/changedBookmark    @com.keepit.controllers.shoebox.ShoeboxController.getBookmarksChanged(seqNum: Long, fetchSize: Int)
GET     /internal/shoebox/database/bookmarkByUriUser  @com.keepit.controllers.shoebox.ShoeboxController.getBookmarkByUriAndUser(uriId: Id[NormalizedURI], userId: Id[User])
GET     /internal/shoebox/database/changedComment     @com.keepit.controllers.shoebox.ShoeboxController.getCommentsChanged(seqNum: Long, fetchSize: Int)
GET     /internal/shoebox/database/commentRecipientIds  @com.keepit.controllers.shoebox.ShoeboxController.getCommentRecipientIds(commentId: Id[Comment])
POST    /internal/shoebox/persistServerSearchEvent    @com.keepit.controllers.shoebox.ShoeboxController.persistServerSearchEvent
POST    /internal/shoebox/database/sendMail           @com.keepit.controllers.shoebox.ShoeboxController.sendMail
POST    /internal/shoebox/database/sendMailToUser     @com.keepit.controllers.shoebox.ShoeboxController.sendMailToUser
GET     /internal/shoebox/database/getPhrasesByPage   @com.keepit.controllers.shoebox.ShoeboxController.getPhrasesByPage(page: Int, size: Int)
GET     /internal/shoebox/database/getCollectionsChanged @com.keepit.controllers.shoebox.ShoeboxController.getCollectionsChangedDeprecated(seqNum: Long, fetchSize: Int)
GET     /internal/shoebox/database/changedCollections @com.keepit.controllers.shoebox.ShoeboxController.getCollectionsChanged(seqNum: Long, fetchSize: Int)
GET     /internal/shoebox/database/getBookmarksInCollection @com.keepit.controllers.shoebox.ShoeboxController.getBookmarksInCollection(collectionId: Id[Collection])
GET     /internal/shoebox/database/getCollectionsByUser @com.keepit.controllers.shoebox.ShoeboxController.getCollectionsByUser(userId: Id[User])
GET     /internal/shoebox/database/getIndexable       @com.keepit.controllers.shoebox.ShoeboxController.getIndexable(seqNum: Long, fetchSize: Int)
POST    /internal/shoebox/database/createDeepLink      @com.keepit.controllers.ext.ExtDeepLinkController.createDeepLink()

GET     /internal/shoebox/database/getActiveExperiments @com.keepit.controllers.shoebox.ShoeboxController.getActiveExperiments
GET     /internal/shoebox/database/getExperiments     @com.keepit.controllers.shoebox.ShoeboxController.getExperiments
GET     /internal/shoebox/database/getExperiment      @com.keepit.controllers.shoebox.ShoeboxController.getExperiment(id: Id[SearchConfigExperiment])
POST    /internal/shoebox/database/saveExperiment     @com.keepit.controllers.shoebox.ShoeboxController.saveExperiment
POST    /internal/shoebox/database/reportArticleSearchResult  @com.keepit.controllers.shoebox.ShoeboxController.reportArticleSearchResult
GET     /internal/shoebox/database/socialUserInfoByNetworkAndSocialId @com.keepit.controllers.shoebox.ShoeboxController.getSocialUserInfoByNetworkAndSocialId(id: String, networkType: String)
GET     /internal/shoebox/database/socialUserInfosByUserId @com.keepit.controllers.shoebox.ShoeboxController.getSocialUserInfosByUserId(id: Id[User])
GET     /internal/shoebox/database/sessionByExternalId @com.keepit.controllers.shoebox.ShoeboxController.getSessionByExternalId(sessionId: ExternalId[UserSession])
GET     /internal/shoebox/database/searchFriends @com.keepit.controllers.shoebox.ShoeboxController.searchFriends(userId: Id[User])

POST    /internal/shoebox/channel/user                @com.keepit.controllers.shoebox.ShoeboxController.userChannelFanout()
POST    /internal/shoebox/channel/userBroadcast       @com.keepit.controllers.shoebox.ShoeboxController.userChannelBroadcastFanout()
POST    /internal/shoebox/channel/userCount           @com.keepit.controllers.shoebox.ShoeboxController.userChannelCountFanout()
POST    /internal/shoebox/channel/uri                 @com.keepit.controllers.shoebox.ShoeboxController.uriChannelFanout()
POST    /internal/shoebox/channel/uriCount            @com.keepit.controllers.shoebox.ShoeboxController.uriChannelCountFanout()

POST    /internal/shoebox/device/sendPushNotification @com.keepit.controllers.shoebox.ShoeboxController.sendPushNotification()

POST     /internal/shoebox/learning/suggestExperts    @com.keepit.controllers.shoebox.ExpertRecommenderController.suggestExperts()

POST    /internal/shoebox/logEvent                    @com.keepit.controllers.ext.ExtEventController.logEvent()

POST    /internal/geckoboard/refresh                  @com.keepit.reports.GeckoboardReporterController.refreshAll()

GET     /internal/migrateToEliza                      @com.keepit.controllers.shoebox.ShoeboxChatMigrationController.migrateToEliza()




->  / common.Routes<|MERGE_RESOLUTION|>--- conflicted
+++ resolved
@@ -116,13 +116,8 @@
 GET     /site/user/outgoingFriendRequests @com.keepit.controllers.website.UserController.outgoingFriendRequests
 GET     /site/user/incomingFriendRequests @com.keepit.controllers.website.UserController.incomingFriendRequests
 GET     /site/user/connections      @com.keepit.controllers.website.UserController.connections()
-<<<<<<< HEAD
 GET     /site/user/friends/count    @com.keepit.controllers.website.UserController.friendCount()
-GET     /site/user/all-connections  @com.keepit.controllers.website.UserController.getAllConnections()
-=======
-GET     /site/user/connections/count @com.keepit.controllers.website.UserController.connectionCount()
 GET     /site/user/socialConnections  @com.keepit.controllers.website.UserController.getAllConnections(search: Option[String], network: Option[String], limit: Int ?= Integer.MAX_VALUE)
->>>>>>> acf7ec1e
 GET     /site/user/prefs            @com.keepit.controllers.website.UserController.getPrefs()
 POST    /site/user/prefs            @com.keepit.controllers.website.UserController.savePrefs()
 
