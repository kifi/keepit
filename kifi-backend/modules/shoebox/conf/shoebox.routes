--- conflicted
+++ resolved
@@ -1,13 +1,7 @@
 
 
-<<<<<<< HEAD
-# Uncomment when we roll out new auth.
-#GET     /login                      @com.keepit.controllers.core.AuthController.signinPage()
-GET     /login                      securesocial.controllers.LoginPage.login
-=======
 GET     /login                      @com.keepit.controllers.core.AuthController.loginPage
 GET     /ss/login                   securesocial.controllers.LoginPage.login
->>>>>>> 4fb1a778
 GET     /logout                     securesocial.controllers.LoginPage.logout
 
 GET     /importContacts             @com.keepit.controllers.core.OAuth2Controller.importContacts(provider:Option[String])
@@ -23,10 +17,6 @@
 POST    /auth/upload-binary-image   @com.keepit.controllers.core.AuthController.uploadBinaryPicture()
 POST    /auth/upload-multipart-image @com.keepit.controllers.core.AuthController.uploadFormEncodedPicture()
 POST    /auth/cancel                @com.keepit.controllers.core.AuthController.cancelAuth()
-
-GET     /unsubscribe/:optOutToken   @com.keepit.controllers.website.EmailOptOutController.optOut(optOutToken: String)
-GET     /unsubscribe/:optOutToken   @com.keepit.controllers.website.EmailOptOutController.optOutAction(optOutToken: String)
-GET     /unsubscribe/getToken/:email   @com.keepit.controllers.website.EmailOptOutController.getToken(email: String)
 
 # OAuth provider entry points (e.g. "facebook")
 GET     /authenticate/:provider     securesocial.controllers.ProviderController.authenticate(provider)
@@ -265,7 +255,6 @@
 POST    /admin/user/:id/setInvitesCount      @com.keepit.controllers.admin.AdminUserController.setInvitesCount(id: Id[User])
 GET     /admin/user/:id/social_users/refresh @com.keepit.controllers.admin.AdminUserController.refreshAllSocialInfo(id: Id[User])
 POST    /admin/user/:id/impersonate @com.keepit.controllers.admin.AdminAuthController.impersonate(id: Id[User])
-POST    /admin/user/:id/updatePic   @com.keepit.controllers.admin.AdminUserController.updateUserPicture(id: Id[User])
 POST    /admin/unimpersonate        @com.keepit.controllers.admin.AdminAuthController.unimpersonate()
 GET     /admin/users/notify         @com.keepit.controllers.admin.AdminUserController.notification()
 POST    /admin/users/sendNotification @com.keepit.controllers.admin.AdminUserController.sendNotificationToAllUsers()
