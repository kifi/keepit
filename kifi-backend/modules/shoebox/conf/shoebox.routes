--- conflicted
+++ resolved
@@ -370,11 +370,10 @@
 
 POST     /internal/shoebox/learning/suggestExperts    @com.keepit.controllers.shoebox.ExpertRecommenderController.suggestExperts()
 
-<<<<<<< HEAD
 POST    /internal/shoebox/logEvent                    @com.keepit.controllers.ext.ExtEventController.logEvent()
-=======
-POST     /internal/geckoboard/refresh                 @com.keepit.reports.GeckoboardReporterController.refreshAll()
->>>>>>> 364226ad
+
+POST    /internal/geckoboard/refresh                 @com.keepit.reports.GeckoboardReporterController.refreshAll()
+
 
 
 ->  / common.Routes