--- conflicted
+++ resolved
@@ -282,12 +282,8 @@
 GET     /site/user/import-check/:network  @com.keepit.controllers.website.UserController.checkIfImporting(network: String, callback: String)
 GET     /site/user/networks         @com.keepit.controllers.website.UserController.socialNetworkInfo()
 GET     /site/user/abooks           @com.keepit.controllers.website.UserController.abookInfo()
-<<<<<<< HEAD
 # regex below prevents route from usurping requests intended for other routes, like /site/user/friends
-GET     /site/user/$id<[0-9a-f-]{36}> @com.keepit.controllers.website.UserController.basicUserInfo(id: ExternalId[User])
-=======
-GET     /site/user/$id<[0-9a-f-]{36}> @com.keepit.controllers.website.UserController.basicUserInfo(id: ExternalId[User], friendCount: Int ?= 0)
->>>>>>> 85d15606
+GET     /site/user/$id<[0-9a-f-]{36}> @com.keepit.controllers.website.UserController.basicUserInfo(id: ExternalId[User], friendCount: Boolean ?= false)
 GET     /site/user/:id/networks     @com.keepit.controllers.website.UserController.friendNetworkInfo(id: ExternalId[User])
 POST    /site/user/:id/unfriend     @com.keepit.controllers.website.UserController.unfriend(id: ExternalId[User])
 POST    /site/user/:id/friend       @com.keepit.controllers.website.UserController.friend(id: ExternalId[User])
