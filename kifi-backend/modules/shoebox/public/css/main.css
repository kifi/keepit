/* normalization */
:focus {
  outline: none;
}

h1,h2,h3,h4,h5,label {
  margin: 0;
  font-weight: normal;
}

input[type="text"] {
  margin: 0;
  padding: 0;
  border: none;
  background: #fff;
}

img {
  vertical-align: middle;
  border: none;
}

menu,ol,ul {
  list-style: none;
  padding: 0;
  margin: 0;
}

body {
  font-family: Arial,sans-serif;
}

.mac body {
  font-family: "Helvetica Neue",Helvetica,Arial,sans-serif;
}

a[href] {
  color: #0089d5;
  text-decoration: none;
}

::-webkit-input-placeholder {
  color: #b6c3cc;
}

:-moz-placeholder {
  color: #b6c3cc;
}

::-moz-placeholder {
  color: #b6c3cc;
}

:-ms-input-placeholder {
  color: #b6c3cc;
}

/* page structure */

html {
  height: 100%;
  text-align: center;
  overflow-y: hidden;
  overflow-x: auto;
}

body {
  height: 100%;
  min-width: 1024px;
  margin: 0 auto;
  padding: 0;
  background: #fafafa;
  font-size: 0;
  text-align: left;
  position: relative;
}

.page-cols {
  display: table;
  table-layout: fixed;
  min-width: 100%;
  height: 100%;
  overflow: hidden;
}

.left-col {
  display: table-cell;
  vertical-align: top;
  position: relative;
  width: 18%;
  min-width: 240px;
  background: #eff2f7;
}

section.main {
  display: table-cell;
  vertical-align: top;
  position: relative;
  min-width: 454px;
  background: #fff;
}

.right-col {
  display: table-cell;
  vertical-align: top;
  position: relative;
  width: 31%;
  min-width: 330px;
}

.page-col-inner {
  position: relative;
  height: 100%;
  width: 100%;
} /* bugzil.la/35168 */

.image-preload {
  position: absolute;
  left: -10000px;
  top: -10000px;
  width: 1px;
  height: 1px;
}

/* left col */
.header-left {
  height: 70px;
  background-color: #67829c;
  text-align: center;
  padding-top: 18px;
  -moz-box-sizing: border-box;
  box-sizing: border-box;
  position: relative;
  z-index: 2;
}

.header-logo {
  display: inline-block;
  width: 51px;
  height: 29px;
  background: url(../img/kifi-logo.png) 0/100%;
  position: relative;
}

.header-logo::after {
  content: "beta";
  position: absolute;
  bottom: 0;
  left: 56px;
  color: #fff;
  line-height: 10px;
  font-size: 10px;
  font-style: italic;
  font-weight: 300;
  -webkit-font-smoothing: antialiased;
}

.my-identity {
  position: relative;
  width: 100%;
  text-align: center;
  background: #fff;
  padding-bottom: 10px;
}

a.my-settings-wrapper {
  position: relative;
  top: -10px;
  display: block;
  width: 66px;
  height: 66px;
  border: 6px solid #eff1f7;
  border-radius: 50%;
  margin: 0 auto -10px;
  background-color: #b6c3cc;
  font-size: 12px;
  font-weight: 200;
  letter-spacing: .4px;
  color: #FFF;
  z-index: 2;
}

.my-pic {
  display: block;
  width: 100%;
  height: 100%;
  border-radius: 50%;
  background-size: 100%;
}

.my-settings-shade {
  position: absolute;
  top: 0;
  left: 0;
  display: block;
  width: 100%;
  height: 100%;
  border-radius: 50%;
  transition: background-color .2s ease;
}

.my-settings-wrapper:hover .my-settings-shade {
  background-color: rgba(103, 130, 156, 0.6);
}

.my-settings {
  position: absolute;
  top: 3px;
  left: 3px;
  width: 60px;
  height: 60px;
  background: #ABB8C8;
  border-radius: 50%;
  text-align: center;
  transition: all 0.15s ease;
  transform: scale(0, 0);
  -webkit-transform: scale(0, 0);
}

.my-settings-wrapper:hover .my-settings {
  transform: none;
  -webkit-transform: none;
}

.my-settings-wrapper:active .my-settings {
  background: #929FAF;
}

.my-settings-icon {
  display: inline-block;
  width: 15px;
  height: 15px;
  background-image: url(../img/gear-white.png);
  background-repeat: no-repeat;
  background-size: 15px 15px;
  margin-top: 14px;
}

.my-settings-text {
  display: block;
}

.my-name {
  height: 28px;
  line-height: 28px;
  font-size: 16px;
}

.my-name:first-child {
  padding-top: 80px;
}

.my-description {
  font-size: 12px;
  color: #818692;
}

.left-col h2 {
  margin: 4px 0 0;
  font-size: 19px;
  line-height: 36px;
  color: #67829c;
  font-weight: 400;
  -webkit-font-smoothing: antialiased;
  padding: 0 0 0 39px;
}

.left-col h3 {
  margin: 0;
  position: relative;
  font-size: 13px;
  line-height: 41px;
  -webkit-user-select: none;
  -moz-user-select: -moz-none;
  -ms-user-select: none;
}

.left-col .active {
  background-color: #e3e6ee;
}

.left-col>*>h3:not(.active):hover {
  background-color: #e9ecf2;
}

.left-col h3>a,
.left-col h3>label {
  display: block;
  padding: 0 6px 0 40px;
  color: #818692;
}

.left-col h3>label {
  cursor: text;
}

.left-col .nav-count {
  float: right;
  margin: 10px 0 0;
  border: 1px solid #b8c5d2;
  border-radius: 10.5px;
  background: #eff2f7;
  color: #628196;
  font-size: 12px;
  line-height: 20px;
  height: 19px;
  padding: 0 12px;
}

@-moz-document url-prefix() {
  .left-col .nav-count {
    line-height: 19px;
  }
}

.left-col .nav-count:empty {
  display: none;
}

.left-col .my-friends .nav-count {
  background: #b7d07c;
  border-color: transparent;
  color: #fff;
}

.left-col .active .nav-count {
  color: #fff;
  background: #b8c5d2;
}

.left-col .active .view-name {
  color: #556179;
}

.my-keeps>a>.view-name::before,
.my-friends>a>.view-name::before {
  content: " ";
  display: inline-block;
  height: 21px;
  padding: 10px 0;
  background: url(../img/nav-icons.png) 0 no-repeat;
  background-size: auto 21px;
  vertical-align: top;
}

.my-keeps>a>.view-name::before {
  width: 21px;
  margin-right: 7px;
  background-position: -21px;
}

.my-keeps.active>a>.view-name::before {
  background-position: 0;
}

.my-friends>a>.view-name::before {
  width: 20px;
  margin-right: 8px;
  background-position: -62px 8px;
}

.my-friends.active>a>.view-name::before {
  background-position: -42px 8px;
}

#collections>h2 {
  margin-top: 15px;
  padding-bottom: 2px;
  position: relative;
}

#collections h3 {
  line-height: 36px;
}

.collection-new {
  background: #fff;
  -webkit-transition: background-color .16s;
  transition: background-color .16s;
}

.collection-new.submitted {
  background-color: rgba(255,255,255,0);
}

.collection-new label {
  position: relative;
}

.collection-new input {
  width: 100%;
  margin: 0;
  border: 0;
  padding: 0;
  background-color: transparent;
  color: inherit;
  font: inherit;
  line-height: 1.35;
  background-image: url(../img/tag-icon-blue.png);
  background-repeat: no-repeat;
  background-size: auto 16px;
  padding-left: 22px;
  box-sizing: border-box;
  -webkit-box-sizing: border-box;
  -moz-box-sizing: border-box;
  padding-right: 23px;
}

.collection-new .tag-input-clear {
  display: none;
  position: absolute;
  top: -1px;
  right: 0;
  font-size: 1.45em;
  padding: 0 12px;
  cursor: pointer;
  color: #99a3b3;
}

.collection-new.non-empty .tag-input-clear {
  display: block;
}

.collection-new .tag-input-clear:hover {
  color: #6fa6ef;
}

.collection input {
  width: 100%;
  margin: 0;
  border: 0;
  padding: 0;
  background-color: transparent;
  color: inherit;
  font: inherit;
  line-height: 1.35;
}

#collections-list {
  overflow: hidden;
}

#collections-list.positioned {
  position: absolute;
  bottom: 0;
  left: 0;
  right: -1px;
}

#collections-list>.antiscroll-inner {
  height: 100%;
  width: 100%;
  overflow-x: hidden;
  position: relative;
}

#collections-list>.antiscroll-inner>.sortable-placeholder {
  background: #6fa6ef;
  height: 2px;
  min-height: 0;
}

#collections-list>.antiscroll-scrollbar {
  z-index: 2;
}

h3.collection {
  position: relative;
  white-space: nowrap;
}

.collection .tag-count {
  margin-left: 4px;
  border-radius: 10.5px;
  background: #e3e6ee;
  color: #93a7bc;
  font-size: 12px;
  line-height: 20px;
  padding: 2px 12px;
}

.collection .view-name {
  white-space: nowrap;
  overflow: hidden;
  text-overflow: ellipsis;
}

.collection.active .tag-count {
  background-color: #eff2f7;
  color: #93a7bc;
}

.collection:hover {
  background-color: #e9ecf2;
}

.collection.active {
  background-color: #e3e6ee;
}

.collection.highlight,
.collection.drop-hover {
  background-color: #6fa6ef;
}

.collection.highlight .caption,
.collection.highlight .view-name,
.collection.drop-hover .view-name {
  color: #fff;
}

.collection.highlight .tag-count,
.collection.drop-hover .tag-count {
  background-color: #fff;
  border-color: #fff;
  color: #628196;
}

.collection.renaming {
  background-color: #fff;
}

.collection.renaming>a {
  cursor: text;
}

.collection.renaming,
.collection.renamed {
  -webkit-transition: background-color .16s;
  transition: background-color .16s;
}

.collection.renaming .tag-count {
  display: none;
}

.collection input {
  color: black;
}

.tag-icon {
  display: inline-block;
  width: 14px;
  height: 16px;
  background-size: auto 16px;
  background-repeat: no-repeat;
  vertical-align: middle;
  margin-right: 4px;
}

.tag-icon {
  background-image: url(../img/tag-icon-gray.png);
}

.collection.active .tag-icon {
  background-image: url(../img/tag-icon-white.png);
}

.collection.renaming .tag-icon {
  background-image: url(../img/tag-icon-gray.png);
}

.collection.tag-new {
  color: #858585;
  background-color: #d4e4f9;
}

.collection.tag-new a {
  padding-top: 9px;
  padding-bottom: 9px;
}

#collections .collection.tag-new {
  line-height: normal;
}

.collection.tag-new:hover {
  background-color: #c4d4e9;
}

.collection.tag-new.highlight {
  background-color: #6fa6ef;
}

.tag-new .caption {
  display: block;
  font-size: 11px;
  font-weight: 500;
  text-transform: uppercase;
  margin-bottom: 1px;
}

.tag-new .tag-create {
  float: left;
  position: relative;
  left: -4px;
  margin: 5px 4px 0 0;
  width: 18px;
  height: 18px;
  border-radius: 50%;
  background: url(../img/plus.png) center/8px no-repeat #b8c5d2;
  image-rendering: -moz-crisp-edges;
  image-rendering: -webkit-optimize-contrast;
  image-rendering: crisp-edges;
}

.tag-new.highlight .tag-create {
  background-color: #dbdee3;
}

.coll-tri {
  position: absolute;
  top: 0;
  bottom: 0;
  right: 0;
  width: 33px;
  background-color: #e3e6ee;
  text-align: center;
  cursor: pointer;
}

.active>.coll-tri {
  background-color: #b8c5d2;
}

.coll-tri::before {
  content: " ";
  border-width: 4px 4px 0;
  border-style: solid;
  border-color: #b8c5d2 transparent;
  font-size: 0;
  line-height: 0;
  vertical-align: 1px;
}

.active>.coll-tri::before {
  border-top-color: #fff;
}

.collection:not(.with-menu):not(:hover)>.coll-tri,
.collection.renaming>.coll-tri {
  display: none;
}

#coll-menu {
  position: absolute;
  top: 100%;
  right: 0;
  z-index: 1;
  border: 1px solid #dbdee3;
  background: #fff;
  padding: 4px 0;
  border-radius: 4px;
  display: none;
  opacity: 0;
  -webkit-transform: scale(1,.6);
  transform: scale(1,.6);
  -webkit-transform-origin: top;
  transform-origin: top;
  -webkit-transition: opacity .12s linear, -webkit-transform .12s ease-in;
  transition: opacity .12s linear, transform .12s ease-in;
}

#coll-menu.page-bottom {
  top: auto;
  bottom: 100%;
  -webkit-transform-origin: bottom;
}

#coll-menu.showing {
  opacity: 1;
  -webkit-transform: none;
  transform: none;
  -webkit-transition-timing-function: linear, ease-out;
  transition-timing-function: linear, ease-out;
}

#coll-menu>li>a {
  display: block;
  padding: 0 32px 0 16px;
  font-size: 13px;
  line-height: 30px;
  white-space: nowrap;
  color: #556179;
}

#coll-menu>li>a:hover,
#coll-menu>li>a.hover {
  background: #f1f2f6;
}

/* center col */
.main>.page-col-inner::before {
  content: " ";
  position: absolute;
  top: 70px;
  bottom: 0;
  border-left: 1px solid #dbdee3;
}

.query-wrap {
  background-color: #67829c;
  padding: 10px 120px 12px 0;
  transition: padding-right .3s;
  -webkit-transition: padding-right .3s;
  white-space: nowrap;
  position: relative;
  z-index: 1;
}

.query-wrap.focus,
.query-wrap:not(.empty) {
  padding-right: 0;
}

input.query {
  border: none;
  padding: 9px 48px 9px 20px;
  font-family: inherit;
  font-size: 25px;
  line-height: 30px;
  font-weight: 300;
  width: 100%;
  height: 48px;
  -moz-box-sizing: border-box;
  box-sizing: border-box;
  -webkit-font-smoothing: antialiased;
}

input.query::-webkit-input-placeholder {
  color: #99a3b3;
}

input.query::-moz-placeholder {
  color: #99a3b3;
}

input.query::-ms-clear {
  display: none;
}

.query-icon {
  display: inline-block;
  height: 48px;
  width: 48px;
  vertical-align: bottom;
  position: relative;
  right: 48px;
  overflow: hidden;
}

.query-mag {
  cursor: text;
}

.query-mag,
.query-x {
  position: absolute;
  top: 0;
  bottom: 0;
  left: 0;
  width: 100%;
  padding-top: 13px;
  text-align: center;
  -moz-box-sizing: border-box;
  box-sizing: border-box;
  -webkit-transition: left .15s .07s;
  transition: left .15s .07s;
}

.query-mag::before,
.query-x::before {
  content: " ";
  display: inline-block;
  vertical-align: bottom;
  height: 23px;
  background-image: url(../img/search.png);
  background-size: auto 23px;
}

.query-mag::before {
  width: 26px;
}

.focus>*>.query-mag::before {
  background-position: -26px;
}

.query-x::before {
  width: 23px;
  background-position: -52px;
}

.query-x:hover::before {
  background-position: -75px;
}

.query-x:active::before {
  background-position: -98px;
}

.empty>*>.query-x,
:not(.empty)>*>.query-mag {
  left: 100%;
  -webkit-transition-delay: 0;
  transition-delay: 0;
}

.main-head,
.main-keeps {
  box-shadow: inset -1px 0 #dbdee3;
}

.main-head {
  padding: 13px 20px 0;
  height: 73px;
  box-sizing: border-box;
  -moz-box-sizing: border-box;
  position: relative;
}

.main-head>h1 {
  margin-bottom: 8px;
}

.main-head>h1.tag-head {
  padding-left: 28px;
  background-image: url(../img/tag-icon-blue.2x.png);
  background-repeat: no-repeat;
  background-size: auto 26px;
  background-position: 0 center;
}

.main-keeps::before {
  content: " ";
  position: absolute;
  z-index: 1;
  top: 0;
  left: 18px;
  right: 18px;
  border-top: 1px none #f9f9f9;
}

.main-keeps.grouped::before {
  height: 16px;
  z-index: 2;
  background: -ms-linear-gradient(#fff 25%,rgba(255,255,255,0));
  background: linear-gradient(#fff 25%,rgba(255,255,255,0));
  filter: progid:DXImageTransform.Microsoft.gradient(startColorstr='#ffffff',endColorstr='#00ffffff',GradientType=0);
}

.main-keeps:not(.grouped)::before {
  border-top-style: solid;
  -webkit-transition: border-top-color .3s ease-out;
  transition: border-top-color .3s ease-out;
}

.main-keeps:not(.grouped).scrolled::before {
  border-top-color: #dbdee3;
  -webkit-transition: border-top-color .8s ease-in;
  transition: border-top-color .8s ease-in;
}

body[data-view=search] .main-head {
  padding-top: 10px;
  height: 38px;
}

body[data-view=search] .main-head>h1,
body:not([data-view=mine]):not([data-view=search]) .main-head,
body:not([data-view=mine]):not([data-view=search]) .main-keeps,
body:not([data-view=profile]) .profile,
body:not([data-view=friends]) .friends,
body:not([data-view=blog]) .blog-outer {
  display: none;
}

h1 {
  font-size: 27px;
  line-height: 32px;
  margin: 0 0 1px;
  color: #67829c;
  font-weight: 300;
  -webkit-font-smoothing: antialiased;
}

.undo, .notification {
  position: absolute;
  bottom: -12px;
  left: 0;
  right: 0;
  z-index: 1;
  text-align: center;
  display: none;
}

.undo-box, .notification-box {
  display: inline-block;
  background-color: #ffc;
  border: 1px solid #f8f4e8;
  border-radius: 2px;
  padding: 0 12px;
  font-size: 13px;
  font-weight: 300;
  line-height: 17px;
  height: 18px;
  white-space: nowrap;
}

a.undo-link[href] {
  margin-left: 4px;
  font-weight: 500;
}

a.undo-link[href]:hover {
  text-decoration: underline;
}

.profile {
  position: absolute;
  top: 70px;
  left: 0;
  right: 0;
  bottom: 0;
  border-right: 1px solid #dbdee3;
  font-size: 14px;
  font-weight: 300;
  padding: 18px;
  padding-right: 27px;
  color: #566278;
  overflow: auto;
}

.profile>h2 {
  clear: both;
  font-size: 26px;
  line-height: 1.2;
  -webkit-font-smoothing: antialiased;
}

.profile-container {
  position: relative;
  padding: 33px 88px 29px 167px;
  border-top: 2px solid #e3e6ee;
  margin-top: 1px;
  background-color: #f5f7fb;
}

.profile-image-wrapper {
  position: absolute;
  top: 33px;
  left: 27px;
  text-align: center;
  width: 103px;
  cursor: pointer;
}

.profile-image-file {
  position: absolute;
  top: 0;
  left: 0;
  width: 100%;
  height: 100%;
  z-index: -1;
}

.profile-image {
  display: block;
  border: 6px solid #e3e6ee;
  border-radius: 100%;
  margin: 0 auto;
  margin-bottom: 6px;
  width: 72px;
  height: 72px;
  background-color: #b8c5d1;
  background-size: 100%;
}

a.profile-image-change {
  display: inline-block;
  padding: 4px 10px;
  border-radius: 2px;
  background: #b8c5d1;
  color: white;
  font-size: 12px;
  letter-spacing: .5px;
  transition: background 0.2s ease;
}

a.profile-image-change:hover,
a.profile-image-change:focus {
  background-color: #C5D2DE;
}

a.profile-image-change:active {
  background-color: #9FACB8;
}

.profile-input-title {
  color: #9fb1c3;
  font-size: 18px;
  font-weight: 200;
  letter-spacing: 1px;
  margin-bottom: 4px;
}

.profile-input-wrapper {
  padding-bottom: 1px;
  border-bottom: 1px solid #d2dae3;
  margin-bottom: 19px;
}

.profile-input-wrapper:last-child {
  margin-bottom: 0;
}

.profile-input-wrapper.profile-email {
  margin-bottom: 5px;
}

.profile-input-box {
  position: relative;
  transition: padding .25s ease;
}

.profile-input-box.edit {
  padding-right: 58px;
}

.profile-input-box.edit .profile-input-edit {
  display: none;
}

.profile-input-placeholder,
input.profile-input-input {
  display: block;
  font: inherit;
  letter-spacing: 0.5px;
  border: 0;
  margin: 0;
  width: 100%;
  color: #818691;
  background-color: #e2edfb;
  padding: 6px 7px;
  box-sizing: border-box;
  transition: all .3s ease;
}

.profile-input-placeholder,
input.profile-input-input:disabled {
  padding-left: 0;
  padding-right: 0;
  background-color: transparent;
}

.input-error {
  position: absolute;
  top: 30px;
  left: 0;
  font-size: 13px;
  background: #ed7071;
  color: white;
  text-align: center;
  padding: 9px 12px;
}

.input-error:before {
  content: ' ';
  position: absolute;
  top: -8px;
  width: 0;
  left: 50%;
  margin-left: -10px;
  border-style: solid;
  border-width: 0 10px 8px;
  border-color: transparent transparent #ef6f6e;
  font-size: 0;
}

.input-error .error-header {
  font-weight: 500;
}

.input-error .error-body {
  font-weight: 200;
  font-size: .9em;
}

.profile-input-box.edit .profile-input-placeholder {
  display: none;
  overflow: hidden;
  white-space: nowrap;
  text-overflow: ellipsis;
}

input.profile-first-name,
input.profile-last-name {
  display: none;
  width: 0;
}

.profile-input-box.edit input.profile-first-name,
.profile-input-box.edit input.profile-last-name {
  display: inline-block;
}

.profile-input-box.edit input.profile-first-name {
  margin-right: 8px;
}

a.profile-input-edit,
a.profile-input-save {
  position: absolute;
  bottom: 0;
  right: 0;
  font-size: 12px;
  line-height: 17px;
  display: inline-block;
  width: 58px;
  padding: 6px 0;
  color: white;
  background-color: #b8c5d1;
  border-radius: 2px;
  text-align: center;
  transition: background 0.2s ease;
  display: none;
}

a.profile-input-edit:hover,
a.profile-input-edit:focus {
  background-color: #C5D2DE;
}

a.profile-input-edit:active {
  background-color: #9FACB8;
}

.profile-input-box:hover .profile-input-edit {
  display: block;
}

.profile-input-box.edit .profile-input-edit {
  display: none;
}

.profile-input-box.edit .profile-input-save {
  display: block;
}

a.profile-input-save {
  background-color: #b7ce84;
}

a.profile-input-save:hover,
a.profile-input-save:focus {
  background-color: #C4DB91;
}

a.profile-input-save:active {
  background-color: #9EB56B;
}

.profile-input-remaining-chars {
  font-size: 14px;
  color: #B7CE84;
  margin-left: 2px;
}

.profile-email-address-unverified,
.profile-email-address-pending {
  color: #a7aaa9;
  font-size: 13px;
}

a.profile-email-pending-resend,
a.profile-email-pending-cancel {
  color: #777c87;
  text-decoration: underline;
}

.profile-email-address-pending-email {
  color: #777c87;
}

.profile-email-addresses-arrow {
  display: block;
  background-image: url(../img/arrow-gray-right.png);
  background-repeat: no-repeat;
  background-position: 4px 4px;
  background-size: 6px 10px;
  float: left;
  width: 10px;
  height: 10px;
  padding: 4px;
  padding-right: 2px;
  vertical-align: middle;
}

.profile-email-addresses.opened .profile-email-addresses-arrow {
  background-image: url(../img/arrow-gray-down.png);
  background-size: 10px 6px;
  background-position: 0 7px;
}

.profile-email-address-manage {
  display: none;
}

.profile-email-addresses.opened .profile-email-address-manage {
  display: block;
}

.profile-email-address-add-box {
  display: none;
}

.profile-email-address-manage.add .profile-email-address-add-box {
  display: block;
}

.profile-email-address-manage.add .profile-email-address-add {
  display: none;
}

a.profile-email-addresses-title-wrapper {
  display: block;
  color: #9FB1C3;
  font-size: 15px;
  padding: 5px 0;
  margin-top: 10px;
  letter-spacing: 0.8px;
}

.profile-email-address-manage-description {
  color: #c4cfd9;
  font-size: 13px;
  font-weight: 200;
  letter-spacing: 0.5px;
}

.profile-email-address-list,
a.profile-email-address-add {
  font-size: 15px;
  color: #a7aaa9;
  font-weight: 200;
  letter-spacing: 0.8px;
}

a.profile-email-address-add {
  display: block;
  padding: 4px 0;
}

.profile-email-address-list {
  margin-top: 10px;
}

.profile-email-address-item {
  position: relative;
  padding: 4px 0;
}

.profile-email-address-item.primary-email .profile-email-address-item-email {
  font-weight: bold;
}

.profile-email-address-item-primary {
  display: none;
}

.profile-email-address-item.primary-email .profile-email-address-item-primary {
  display: inline;
}

.profile-email-address-item.primary-email .profile-email-address-item-arrow {
  display: none;
}

.profile-email-address-item.verified-email .profile-email-address-item-unverified {
  display: none;
}

.profile-email-address-item-pending-primary {
  display: none;
}

.profile-email-address-item.pending-primary-email .profile-email-address-item-pending-primary {
  display: inline;
}

.profile-email-address-item.primary-email .profile-email-address-item-pending-primary {
  display: none;
}

.profile-email-address-item .profile-email-address-item-make-primary {
  display: none;
}

.profile-email-address-item.verified-email .profile-email-address-item-make-primary {
  display: block;
}

.profile-email-address-item.pending-primary-email .profile-email-address-item-make-primary {
  display: none;
}

.profile-email-address-item-unverified a {
  color: #a7aaa9;
  text-decoration: underline;
}

.profile-email-address-item-arrow {
  position: absolute;
  display: block;
  top: 5px;
  right: 0;
  display: block;
  background-image: url(../img/arrow-gray-down.png);
  background-repeat: no-repeat;
  background-position: 3px 6px;
  background-size: 10px 6px;
  width: 10px;
  height: 10px;
  padding: 3px;
  background-color: #FFF;
  border: 1px solid #CCC;
  vertical-align: middle;
  cursor: pointer;
}

.profile-email-address-item-dropdown {
  display: none;
  position: absolute;
  top: 100%;
  right: -1px;
  background: white;
  border: 1px solid #cccccc;
  z-index: 1;
}

.profile-email-address-item-arrow.opened .profile-email-address-item-dropdown {
  display: block;
}

.profile-email-address-item-dropdown a {
  display: block;
  padding: 2px 8px;
  color: #a7aaa9;
  transition: background .2s ease;
  white-space: nowrap;
}

.profile-email-address-item-dropdown a:hover {
  background: #eeeeee;
}

.profile-email-address-item-dropdown a:active {
  background: #cccccc;
}

a.profile-email-address-add {
  font-size: 14px;
  font-weight: 300;
  color: #566278;
  text-decoration: underline;
}

.profile-email-address-add-box {
  position: relative;
}

input.profile-email-address-add-input {
  display: block;
  font: inherit;
  letter-spacing: 0.5px;
  border: 0;
  margin: 0;
  width: 100%;
  color: #818691;
  background-color: #e2edfb;
  padding: 6px 7px;
  box-sizing: border-box;
  transition: all .3s ease;
}

a.profile-email-address-add-save {
  position: absolute;
  bottom: 0;
  right: 0;
  font-size: 12px;
  line-height: 17px;
  display: inline-block;
  width: 58px;
  padding: 6px 0;
  color: white;
  background-color: #b8c5d1;
  border-radius: 2px;
  text-align: center;
  transition: background 0.2s ease;
}

a.profile-email-address-add-save {
  background-color: #b7ce84;
}

a.profile-email-address-add-save:hover,
a.profile-email-address-add-save:focus {
  background-color: #C4DB91;
}

a.profile-email-address-add-save:active {
  background-color: #9EB56B;
}

.profile-section {
  padding: 20px 0 20px 27px;
}

.profile-section h3 {
  font-size: 18px;
  font-weight: 300;
  letter-spacing: .5px;
  color: #9fb1c3;
  margin-bottom: 3px;
}

.profile-section h5 {
  color: #818691;
  font-weight: 200;
  letter-spacing: .5px;
  margin-bottom: 22px;
}

.profile>.networks {
  position: relative;
  font-size: 0;
  background-size: 62px;
  margin: 20px 0;
  padding: 0;
  text-align: center;
}

.profile>.networks>ul {
  margin: 0;
  padding: 60px 0 0 72px;
  -webkit-user-select: none;
  -moz-user-select: none;
  user-select: none;
}

.profile>.networks>ul>li>.connect,
.profile>.networks>ul>li>.disconnect {
  display: block;
  font-size: 12px;
  padding: 5px 0;
}

.profile>.networks>.kifi-k::before {
  position: absolute;
  display: block;
  content: ".";
  background: url(../img/kifi-k.png) no-repeat;
  background: size: 100%;
  top: -6px;
  left: -6px;
  border: 6px solid white;
  width: 62px;
  height: 62px;
  border-radius: 50%;
  z-index: 1;
}

.profile>.networks>.kifi-k::after {
  position: absolute;
  display: block;
  content: ".";
  z-index: 5;
  left: 40px;
  top: 0;
  width: 286px;
  height: 58px;
}

.profile>.networks::before {
  position: absolute;
  display: block;
  content: ".";
  top: 24px;
  left: 54px;
  width: 9px;
  width: 9px;
  height: 9px;
  background: #accc98;
  border: 2px solid white;
  border-radius: 50%;
  z-index: 2;
}

.profile>.networks::after {
  position: absolute;
  display: block;
  content: ".";
  top: 21px;
  left: 63px;
  width: 284px;
  height: 20px;
  background: #eff2f7;
  z-index: 0;
}

.profile>.networks>ul>li {
  display: block;
  float: left;
  margin: 0 5px;
  width: 60px;
  height: auto;
  font-size: 0;
}

.profile-networks li {
  display: inline-block;
  margin-right: 10px;
}

.profile-nw {
  position: relative;
  display: block;
}

a.profile-nw {
  display: inline-block;
  color: white;
  padding: 8px 16px;
  padding-left: 39px;
  font-size: 13px;
  letter-spacing: .5px;
  border-radius: 2px;
  transition: background 0.2s ease;
}

.profile-nw::before {
  display: block;
  position: absolute;
  top: 0;
  left: 0;
  content: ' ';
  background-image: url(../img/networks2.png);
  background-size: auto 32px;
  width: 32px;
  height: 32px;
}

.profile-nw.nw-linkedin::before {
  background-position: -32px 0;
}

.profile-nw.nw-twitter::before {
  background-position: -60px 0;
}

.profile-nw.nw-email::before {
  background-position: -128px 0;
}

.profile-nw.nw-facebook {
  background-color: #637ab8;
}

.profile-nw.nw-facebook:hover,
.profile-nw.nw-facebook:focus {
  background-color: #7087C5;
}

.profile-nw.nw-facebook:active {
  background-color: #4A619F;
}

.profile-nw.nw-linkedin {
  background-color: #4f83c3;
  background-position: -60px 0;
}

.profile-nw.nw-linkedin:hover,
.profile-nw.nw-linkedin:focus {
  background-color: #5C90D0;
}

.profile-nw.nw-linkedin:active {
  background-color: #366AAA;
}

.profile-nw.nw-twitter {
  background-color: #dbdee3;
 /*0da2d9*/
  background-position: -120px 0;
}

.profile-nw.nw-google {
  background-color: #dbdee3;
 /*dd4c39*/
  background-position: -180px 0;
}

.profile-nw.nw-email {
  background-color: #e16869;
}

.profile-nw.nw-email:hover,
.profile-nw.nw-email:focus {
  background-color: #EE7576;
}

.profile-nw.nw-email:active {
  background-color: #C84F50;
}

.not-connected > a.profile-nw {
  background-color: #dbdee3;
}

.not-connected > .profile-nw-connected {
  visibility: hidden;
}

.profile-nw-connected {
  position: relative;
  display: block;
  color: #818691;
  margin-top: 8px;
  padding-left: 16px;
  font-size: 12px;
  line-height: 15px;
  font-weight: 200;
  letter-spacing: .8px;
  background-image: url(../img/check-green.png);
  background-repeat: no-repeat;
  background-size: auto 15px;
  background-position: 0;
  overflow: hidden;
}

.profile-placeholder {
}

.profile-connected {
  position: absolute;
  color: #818691;
  transition: top .3s ease;
}

.profile-disconnect {
  position: absolute;
  top: 100%;
  transition: top .3s ease;
}

.profile-disconnect:hover {
  text-decoration: underline;
}

.profile-networks > li:hover .profile-connected {
  top: -100%;
}

.profile-networks > li:hover .profile-disconnect {
  top: 0;
}

.profile-email-accounts {
  margin-top: 6px;
  border-collapse: collapse;
  border-spacing: 0;
}

.profile-email-accounts td, th {
  padding: 0;
}

.profile-email-accounts-refresh {
  margin-left: 5px;
  font-size: 12px;
}

.profile-email-accounts-refresh:hover {
  text-decoration: underline;
}

.profile-email-account {
  font-size: 12px;
  line-height: 22px;
  font-weight: 200;
}

td.profile-email-status {
  width: 15px;
  background-image: url(../img/check-green.png);
  background-repeat: no-repeat;
  background-size: auto 15px;
  background-position: 0;
  padding-right: 8px;
}

.profile-email-address {
  color: #818691;
}

td.profile-email-separator {
  color: #9fb1c3;
  padding: 0 8px;
}

.profile-email-remove a:hover {
  text-decoration: underline;
}

.profile-email-contact-count {
  color: #9fb1c3;
}

.profile-section-divider {
  border: 0;
  border-bottom: 5px solid #f7f8fb;
  margin: 0;
  margin-left: 20px;
}

.networks>ul>li:hover:not([data-network])::after {
  content: "Coming soon";
  display: block;
  font-size: 11px;
  padding: 5px 0;
}

.profile-email-accounts-title {
  color: #9FB1C3;
  margin-top: 12px;
  letter-spacing: .5px;
}

.friends {
  position: absolute;
  top: 70px;
  bottom: 0;
  left: 0;
  right: 0;
  padding: 13px 20px 0;
  border-right: 1px solid #dbdee3;
}

.friends-tabs-border {
  position: relative;
  border-bottom: 2px solid #e3e6ee;
  margin-bottom: 24px;
}

.friends-tabs {
  position: absolute;
  right: 0;
  bottom: 0;
  line-height: 24px;
  white-space: nowrap;
}

.friends-tabs>a {
  display: inline-block;
  border-bottom: 2px solid transparent;
  padding: 0 5px;
  margin: 0 10px;
  font-size: 15px;
  vertical-align: top;
  position: relative;
  bottom: -2px;
  -webkit-font-smoothing: antialiased;
}

.friends-tabs>a:not([href]) {
  border-color: #b7cf80;
  color: #444444;
}

.friends-tabs>a[data-href=friends]:not([href]) {
  border-color: #6fa6ef;
}

.friends-tabs>a[data-href="friends/invite"]:not([href]) {
  border-color: #b7cf80;
}

.friends-tabs>a[data-href="friends/requests"]:not([href]) {
  border-color: #e74c3c;
}

.friends-tabs>a[href]:not(:hover) {
  color: #67829c;
}

.friends-tabs>a[href]:focus {
  border-color: #e3e6ee;
}

.friend-req-count {
  background: #b6d177;
  border-radius: 15px;
  color: #fff;
  font-size: 12px;
  font-weight: normal;
  line-height: 16px;
  text-align: center;
  position: absolute;
  top: -10px;
  padding: 0px 4px;
  right: -6px;
}

.friend-req-count:empty {
  display: none;
}

.above-friends-list {
  padding-bottom: 20px;
  border-bottom: 1px solid #e3e6ee;
  position: relative;
  z-index: 1;
  -webkit-transition: border-bottom-color .3s ease-out;
  transition: border-bottom-color .3s ease-out;
}

.above-friends-list.scrolled {
  border-bottom-color: #dbdee3;
  -webkit-transition-timing-function: ease-in;
  transition-timing-function: ease-in;
}

input.friends-filter,
input.invite-filter,
input.user-filter {
  -moz-box-sizing: border-box;
  box-sizing: border-box;
  border: 1px solid #c5d0da;
  height: 36px;
  width: 48%;
  width: -webkit-calc(50% - 6px);
  width: calc(50% - 6px);
  min-width: 240px;
  padding: 0 13px;
  font-size: 14px;
  -webkit-font-smoothing: antialiased;
}

.search-users-help {
  position: relative;
  font-size: 21px;
  font-weight: 200;
  letter-spacing: 0.75px;
  background-color: #eff2f7;
  color: #8e92a2;
  padding: 50px 66px;
  padding-left: 120px;
  border-radius: 10px;
  max-width: 359px;
  margin: 42px auto 0;
}

.search-users-arrow {
  position: absolute;
  top: -35px;
  left: 80px;
  width: 33px;
  height: 35px;
}

.search-users-icon {
  position: absolute;
  top: 39px;
  left: 35px;
  width: 67.5px;
  height: 69px;
}

#friends-list {
  position: absolute;
  top: 128px;
  left: 20px;
  right: -1px;
  bottom: 0;
  overflow-y: auto;
  overflow-x: hidden;
}

.invite-friends-help-container {
  display: none;
}

.invite-friends-help {
  position: relative;
  font-size: 19px;
  font-weight: 300;
  letter-spacing: 1px;
  color: #878787;
  margin: 40px auto 0;
  text-align: center;
}

.invite-friends-help .invite-friends-help-connect {
  display: inline-block;
  font-size: 16px;
  font-weight: 300;
  line-height: 40px;
  color: white;
  padding: 14px 55px 14px 25px;
  ; background-color: #cccccc;
  margin-top: 15px;
}

.invite-friends-help.facebook .invite-friends-help-connect {
  background-color: #597ab1;
}

.invite-friends-help.linkedin .invite-friends-help-connect {
  background-color: #2886c5;
}

.invite-friends-help.email .invite-friends-help-connect {
  background-color: #df696c;
}

.invite-friends-help.gmail .invite-friends-help-connect {
  background-color: #df696c;
}

.invite-friends-help-logo {
  display: inline-block;
  float: left;
  background-image: url(../img/networks2.png);
  width: 40px;
  height: 40px;
  background-size: auto 60px;
  margin-right: 18px;
}

.invite-friends-help.facebook .invite-friends-help-logo {
  background-position: -10px;
}

.invite-friends-help.linkedin .invite-friends-help-logo {
  background-position: -70px;
  position: relative;
  top: -2px;
}

.invite-friends-help.email .invite-friends-help-logo {
  background-position: -250px;
}

.invite-friends-help.gmail .invite-friends-help-logo {
  background-position: -250px;
}

.invite-friends-help-container.error .no-error {
  display: none;
}

.invite-friends-help-container .error-message {
  display: none;
}

.invite-friends-help-container.error .error-message {
  display: block;
}

.invite-friends-importing {
  display: none;
}

.friends-importing {
  position: relative;
  font-size: 22px;
  font-weight: 100;
  letter-spacing: 1px;
  color: #878787;
  margin: 40px auto 0;
  text-align: center;
}

.friends-importing-progress {
  font-size: 18px;
}
/* 435 x 115 */
.friends-importing-logo {
  display: inline-block;
  background-image: url(../img/networks-color-large.2x.png);
  width: 60px;
  height: 50px;
  background-size: auto 57.5px;
}

.friends-importing.facebook .friends-importing-logo {
  background-position: -85px;
}

.friends-importing.linkedin .friends-importing-logo {
  background-position: -154px;
}

.friends-importing.email .friends-importing-logo {
  background-position: -13px;
}

.friends-importing.gmail .friends-importing-logo {
  background-position: -13px;
}

#friends-list>.antiscroll-inner,
.invite-friends>.antiscroll-inner,
.found-user-list>.antiscroll-inner {
  position: absolute;
  left: 0;
  right: 1px;
  top: 0;
  bottom: 0;
  overflow-x: hidden;
  padding-right: 20px;
  -moz-box-sizing: border-box;
  box-sizing: border-box;
}

.friend {
  border-top: 1px solid #e3e6ee;
  display: table;
  table-layout: fixed;
}

.friend.no-match {
  display: none;
}

.friend.unfriended,
.friend.requested {
  display: none;
}

.friend:last-child {
  border-bottom: 1px solid #e3e6ee;
}

.friend-pic {
  display: table-cell;
  width: 64px;
  padding: 9px 0 9px 7px;
  vertical-align: top;
}

.friend-pic>img {
  width: 64px;
  height: 64px;
}

.friend-info {
  display: table-cell;
  width: 99%;
  padding: 17px 0 0 13px;
  vertical-align: top;
}

.friend-name {
  margin: 4px 0 5px;
  font-size: 16px;
  line-height: 1;
  color: #34495e;
  -webkit-font-smoothing: antialiased;
}

.friend-label {
  margin: 0 0 6px;
  font-size: 12px;
  line-height: 1;
  color: #96a9bd;
  -webkit-font-smoothing: antialiased;
}

.friend-actions {
  display: table-cell;
  padding: 15px 0;
  vertical-align: middle;
  white-space: nowrap;
}

.friend-actions>*>a {
  display: inline-block;
  height: 32px;
  width: 32px;
  border-radius: 50%;
  margin-left: 4px;
  background-color: #d7e8b1;
  vertical-align: top;
  text-align: center;
  -moz-box-sizing: border-box;
  box-sizing: border-box;
}

.friend-actions>*>a::before {
  content: " ";
  display: inline-block;
  margin-top: 8px;
  height: 16px;
  background-image: url(../img/friend-actions.png);
  background-size: auto 16px;
}

.friend-mute::before {
  width: 17px;
  background-position: -17px;
}

.friend-mute.muted:not(:hover),
.friend-mute.muted:not([href]) {
  background-color: #fff;
  border: 2px solid #e3e6ee;
}

.friend-mute:not(.muted)[href]:hover {
  background-color: #fff;
  border: 2px solid #e3e6ee;
}

.friend-mute.muted:not(:hover)::before,
.friend-mute.muted:not([href])::before,
.friend-mute:not(.muted)[href]:hover::before {
  background-position: 0;
  margin-top: 6px;
}

.unfriended>*>.friend-mute,
.requested>*>.friend-mute {
  display: none;
}

.friend-status::before {
  width: 16px;
  background-position: -34px;
}

:not(.unfriended)>*>.friend-status:not([disabled]):hover {
  background-color: #e78881;
}

:not(.unfriended)>*>.friend-status:not([disabled]):hover::before {
  background-position: -50px;
  width: 20px;
  position: relative;
  left: 2px;
}

.unfriended>*>.friend-status {
  background-color: #6fa6ef;
}

.unfriended>*>.friend-status::before {
  background-position: -70px;
  width: 20px;
  position: relative;
  left: 2px;
}

.requested>*>.friend-status {
  background-color: #b8c5d2;
}

.requested>*>.friend-status::before {
  background-position: -90px;
  width: 20px;
  position: relative;
  left: 2px;
}

.friend-action-desc {
  position: absolute;
  right: 0;
  bottom: -20px;
  font-size: 13px;
  line-height: 1;
  font-weight: 300;
  color: #34495e;
  -webkit-font-smoothing: antialiased;
}

.add-friends-tabs {
  font-size: 14px;
  margin: 15px 0 12px;
  line-height: 40px;
  border-bottom: 1px solid #c5d0da;
  white-space: nowrap;
  -webkit-font-smoothing: antialiased;
}

.add-friends-tabs>a {
  position: relative;
  bottom: -1px;
  display: inline-block;
  border: 1px solid #c5d0da;
  ; border-radius: 2px 2px 0 0;
  padding: 0 25px;
  vertical-align: top;
}

.add-friends-tabs>a[href]:not(:hover) {
  color: #627d99;
}

.add-friends-tabs>a[href]:focus {
  border-color: rgba(227,230,238,.3);
}

.add-friends-tabs>a:not([href]) {
  color: #686868;
  border-bottom-color: white;
}

.add-friends-tabs>a[href] {
  background-color: #f8f9fb;
  color: #67829c;
}

.invite-filters {
  height: 41px;
  border-bottom: 1px solid #b7ce84;
  margin-top: 14px;
}

.invite-filters[data-nw-selected=facebook] {
  border-color: #637ab8;
}

.invite-filters[data-nw-selected=linkedin] {
  border-color: #4f83c3;
}

.invite-filters[data-nw-selected=twitter] {
  border-color: #55acee;
}

.invite-filters[data-nw-selected=email] {
  border-color: #e36767;
}

.invite-filters>a {
  display: inline-block;
  width: 36px;
  height: 36px;
  margin-right: 5px;
  vertical-align: top;
  -webkit-transition: height .1s;
  transition: height .1s;
}

.invite-filters>a:not([data-nw]) {
  background-color: #b7ce84;
  font-size: 12px;
  text-transform: uppercase;
  color: #fff;
  line-height: 36px;
  text-align: center;
}

.invite-filters>a[data-nw] {
  background-image: url(../img/networks2.png);
  background-repeat: no-repeat;
  background-size: auto 36px;
}

.invite-filters>a[data-nw=facebook] {
  background-color: #637ab8;
}

.invite-filters>a[data-nw=linkedin] {
  background-color: #4f83c3;
  background-position: -36px top;
}

.invite-filters>a[data-nw=twitter] {
  background-color: #55acee;
  background-position: -72px top;
}

.invite-filters>a[data-nw=email] {
  background-color: #e36767;
  background-position: -144px top;
}

.invite-filters>a:not([data-href]) {
  background-color: #edeff1;
}

.invite-filters[data-nw-selected]>:not([data-nw]):hover,
.invite-filters:not([data-nw-selected=facebook])>[href][data-nw=facebook]:hover,
.invite-filters:not([data-nw-selected=linkedin])>[href][data-nw=linkedin]:hover,
.invite-filters:not([data-nw-selected=twitter])>[href][data-nw=twitter]:hover,
.invite-filters:not([data-nw-selected=email])>[href][data-nw=email]:hover {
  height: 38px;
}

.invite-filters:not([data-nw-selected])>:not([data-nw]),
.invite-filters[data-nw-selected=facebook]>[data-nw=facebook],
.invite-filters[data-nw-selected=linkedin]>[data-nw=linkedin],
.invite-filters[data-nw-selected=twitter]>[data-nw=twitter],
.invite-filters[data-nw-selected=email]>[data-nw=email] {
  height: 41px;
}

.invite-filter-wrapper {
  position: relative;
}

.invites-left {
  position: absolute;
  right: 6px;
  bottom: 5px;
  font-size: 13px;
  color: #818692;
  display: none;
}

.invites-left>.num-invites {
  display: inline-block;
  border: 1px solid #b8c5d2;
  color: #628196;
  border-radius: 10.5px;
  padding: 0 12px;
  vertical-align: baseline;
  font-size: 12px;
  line-height: 20px;
  height: 19px;
  margin-left: 6px;
}

@-moz-document url-prefix() {
  .invites-left>.num-invites {
    line-height: 19px;
  }
}

.invite-name,
.user-name {
  font-size: 16px;
  color: #34495e;
  -webkit-font-smoothing: antialiased;
  white-space: nowrap;
  overflow: hidden;
  text-overflow: ellipsis;
}

.user-name {
  margin-top: 5px;
}

.invite-friends,
.found-user-list {
  position: absolute;
  top: 236px;
  bottom: 0;
  right: -1px;
  left: 20px;
  overflow: hidden;
}

.found-user-list {
  top: 179px;
}

.invite-friend,
.found-user {
  display: block;
  background-color: #eff2f7;
  padding: 10px;
  border: 1px solid transparent;
  margin-bottom: 12px;
  -moz-box-sizing: border-box;
  box-sizing: border-box;
  position: relative;
}

.invite-friend::after,
.found-user::after {
  content: " ";
  display: block;
  clear: both;
}

.invite-friend.invited {
  background: #629eed;
}

.invite-friend.joined {
  background: #dfedc2;
}

.invite-friend.invited div {
  color: white;
}

.found-user {
  border-color: transparent;
}

.found-user.friend {
  background-color: white;
  border-color: #dfedc2;
}

.invite-pic,
.user-pic {
  float: left;
  width: 64px;
  height: 64px;
  border-radius: 2px;
  margin-right: 12px;
}

.invite-friend::before {
  border: 2px solid #eff2f7;
  display: block;
  content: " ";
  position: absolute;
  top: 55px;
  left: 55px;
  width: 20px;
  height: 20px;
  background-image: url(../img/networks2.png);
  background-repeat: no-repeat;
  background-size: auto 20px;
}

.found-user a.friend-nw-kifi {
  position: absolute;
  top: 54px;
  left: 54px;
  border: 3px solid white;
}

.invite-friend.invited::before {
  border-color: #629eed;
}

.invite-friend.joined::before {
  border-color: #dfedc2;
}

.invite-friend.invited .invite-button,
.invite-friend.joined .invite-button {
  display: none;
}

.invite-friend[data-value^=facebook]::before {
  background-color: #637ab8;
  background-position: 0 top;
}

.invite-friend[data-value^=linkedin]::before {
  background-color: #4f83c3;
  background-position: -20px top;
}

.invite-friend[data-value^=twitter]::before {
  background-color: #55acee;
  background-position: -40px top;
}

.invite-friend[data-value^=email]::before {
  background-color: #e36767;
  background-position: -79px top;
}

.invite-status {
  font-size: 13px;
  font-weight: 300;
  color: #96a9bd;
  letter-spacing: .5px;
  margin-top: 2px;
  margin-right: 42px;
}

.user-connected {
  display: none;
  color: #acc377;
  font-size: 12px;
  font-weight: 300;
  letter-spacing: 1px;
  margin-top: 2px;
}

.user-requested {
  display: none;
  color: #999999;
  font-size: 12px;
  font-weight: 300;
  letter-spacing: 1px;
  margin-top: 2px;
}

.found-user.friend .user-connected {
  display: block;
}

.found-user.requested .user-requested {
  display: block;
}

.connect-button {
  position: absolute;
  top: 30px;
  right: 24px;
  height: 32px;
  width: 32px;
  background-color: #6fa6ef;
  border-radius: 50%;
  text-align: center;
}

.connect-button::before {
  content: " ";
  display: inline-block;
  margin-top: 8px;
  height: 16px;
  background: url(../img/friend-actions.png) -70px;
  background-size: auto 16px;
  width: 20px;
  position: relative;
  left: 1px;
}

.found-user.friend .connect-button {
  background-color: #dfedc2;
}

.found-user.friend .connect-button::before {
  background-position: -34px 0;
  width: 16px;
  left: 0;
}

.found-user.requested .connect-button {
  background-color: #b8c5d2;
}

.found-user.requested .connect-button::before {
  background-position: -90px 0;
  width: 20px;
  left: 2px;
}

.found-user.friend .connect-button:hover,
.found-user.requested .connect-button:hover {
  background-color: #E78881;
}

.found-user.friend .connect-button:hover::before,
.found-user.requested .connect-button:hover::before {
  background-position: -50px 0;
  width: 20px;
  left: 2px;
}

a.invite-button {
  position: absolute;
  bottom: 10px;
  right: 10px;
  font-size: 13px;
  font-weight: 300;
  letter-spacing: .5px;
  background: #b8c4d8;
  color: white;
  padding: 4px 14px;
  border-radius: 2px;
}

.invite-friends-loading,
.found-user-list-loading {
  margin: 12px auto;
  display: block;
}

@media screen and (min-width: 1140px) {
  .invite-friend {
    display: inline-block;
    vertical-align: top;
    width: 48%;
    width: -webkit-calc(50% - 6px);
    width: calc(50% - 6px);
  }

  .invite-friend:nth-child(even) {
    margin-left: 12px;
  }

  .found-user {
    display: inline-block;
    vertical-align: top;
    width: 48%;
    width: -webkit-calc(50% - 6px);
    width: calc(50% - 6px);
  }

  .found-user:nth-child(even) {
    margin-left: 12px;
  }

  .invite-button,
  .connect-button {
    right: 16px;
  }
}

.dialog {
  z-index: 100;
  opacity: 0;
  position: fixed;
  width: 100%;
  height: 100%;
  top: 0;
  left: 0;
  background: rgba(227, 224, 226, 0.8);
  -webkit-transition: opacity .3s linear;
  transition: opacity .3s linear;
}

.dialog.showing {
  opacity: 1;
}

.dialog-content {
  position: fixed;
  left: 50%;
  top: 50%;
  background: #faf8f7;
  border: 1px solid #f2eeed;
  border-radius: 5px;
  box-shadow: 6px 12px 1px #d1d7df;
  font-size: 14px;
  -moz-box-sizing: border-box;
  box-sizing: border-box;
}

.dialog-content {
  width: 380px;
  margin-top: -113px;
  margin-left: -190px;
}

.dialog-content>h2 {
  margin: 0 0 16px;
  font-size: 22px;
  font-weight: 300;
  -webkit-font-smoothing: antialiased;
  color: #0089d5;
}

.dialog-header {
  font-size: 18px;
  font-weight: 300;
  padding: 19px 6px 8px;
  border-bottom: 2px solid #ecf0f1;
  margin: 0 11px;
  color: #3a495b;
}

.dialog-content-body {
  padding: 5px 40px 28px;
}

.dialog-content-body p {
  margin: 0;
  margin-top: 15px;
}

.dialog-content-body ul {
  list-style: disc;
  padding-left: 16px;
  margin-top: 5px;
}

.dialog-buttons {
  text-align: center;
  margin: 0 auto;
  margin-top: 25px;
}

.dialog-content-body .dialog-submit,
.dialog-content-body .dialog-cancel {
  color: white;
  border: 0;
  padding: 11px 15px;
  border-radius: 5px;
  font-size: 14px;
  width: 115px;
  font-weight: 100;
  text-align: center;
  cursor: pointer;
}

.dialog-content-body .dialog-submit {
  background: #ce6159;
}

.dialog-content-body .dialog-cancel {
  background: #b8c5d2;
}

.disconnect-dialog .dialog-content {
  width: 400px;
}

.invite-message-dialog .dialog-header {
  overflow: hidden;
  text-overflow: ellipsis;
  white-space: nowrap;
}

.invite-message-dialog>.dialog-content {
  height: 290px;
  margin-top: -140px;
  width: 440px;
  margin-left: -220px;
}

.invite-message-dialog>.dialog-content>p {
  margin: 12px 15px;
}

a.invite-cancel,
a.dialog-cancel {
  position: absolute;
  color: #bcc1c7;
  font-weight: normal;
  padding: 15px 20px;
  right: 0;
  top: 0;
  font-size: 16px;
  text-decoration: none;
}

input.invite-subject {
  display: block;
  font-size: 13px;
  margin: 8px 12px;
  margin-top: 15px;
  padding: 6px 8px;
  border: 1px solid #e7eced;
  width: 397px;
}

textarea.invite-message {
  display: block;
  font-size: 13px;
  margin: 8px 12px;
  padding: 4px;
  border: 1px solid #e7eced;
  width: 405px;
  min-height: 80px;
  resize: none;
}

button.invite-send {
  position: absolute;
  right: 12px;
  bottom: 12px;
  font-size: 14px;
  border: none;
  outline: none;
  border-radius: 5px;
  padding: 8px 12px;
  background: #6fa6ef;
  color: white;
  cursor: pointer;
  overflow: hidden;
  text-overflow: ellipsis;
  max-width: 200px;
  white-space: nowrap;
}

.no-invites-dialog>.dialog-content {
  height: 200px;
  margin-top: -100px;
  width: 400px;
  margin-left: -200px;
  padding: 20px 30px;
  color: #66829b;
}

.no-invites-dialog>.dialog-content>p {
  margin: 12px 0;
}

button.more-invites {
  display: block;
  font-size: 14px;
  border: none;
  outline: none;
  border-radius: 5px;
  padding: 8px 12px;
  margin: 24px auto;
  background: #6fa6ef;
  color: white;
  cursor: pointer;
}

.no-results {
  font-size: 18px;
  padding: 10px;
  font-weight: 300;
  -webkit-font-smoothing: antialiased;
}

.no-results>h2 {
  color: #929292;
  text-align: center;
  font-size: 24px;
  margin: 10px 0 50px 0;
  font-weight: 300;
}

.no-results>h3 {
  color: #737373;
  font-size: 18px;
  margin: 10px 0;
}

.no-results>ol {
  list-style: decimal outside;
}

.no-results>ol>li {
  color: #929292;
  margin: 10px 25px;
}

.friend-reqs-status {
  margin-bottom: 4px;
}

.friend-reqs-status,
.friend-req-name {
  font-size: 16px;
  color: #34495e;
  -webkit-font-smoothing: antialiased;
}

.friend-req {
  margin-top: 12px;
  display: inline-block;
  vertical-align: top;
  width: 49%;
  min-width: 270px;
  background-color: #eff2f7;
  padding: 10px 16px 13px 10px;
  -moz-box-sizing: border-box;
  box-sizing: border-box;
}

.friend-req:nth-child(odd) {
  margin-right: 2%;
}

.friend-req-pic {
  float: left;
  width: 64px;
  height: 64px;
  border-radius: 2px;
  margin-right: 12px;
}

.friend-req-q {
  font-size: 13px;
  font-weight: 300;
  color: #67829c;
}

.friend-req-act {
  margin-top: 20px;
  text-align: right;
  white-space: nowrap;
  height: 23px;
  -webkit-transition: height .2s;
  transition: height .2s;
}

.friend-req-act.done {
  height: 0;
  overflow: hidden;
}

a.friend-req-y,
a.friend-req-n {
  background-color: #bbd2ef;
  color: #fff;
  display: inline-block;
  width: 75px;
  text-align: center;
  font-weight: 300;
  font-size: 13px;
  line-height: 23px;
  border-radius: 2px;
  margin-left: 5px;
}

a.friend-req-y[href],
a.friend-req-n[href] {
  background-color: #6fa6ef;
  color: #fff;
}

.check-all {
  position: absolute;
  top: 1px;
  left: 0;
  height: 17px;
  width: 17px;
  background: url(../img/check.png) 99px/12px 8px no-repeat #fff;
  border: 1px solid #e3e6ee;
  -moz-box-sizing: border-box;
  box-sizing: border-box;
}

.check-all.live {
  cursor: pointer;
}

.check-all.live:hover {
  border-color: #b8c5d2;
}

.check-all.checked {
  background-position: 2px 4px;
}

.main-head>.subtitle {
  font-size: 13px;
  line-height: 20px;
  font-weight: 300;
  color: #5b6670;
  padding-left: 30px;
  position: relative;
}

.result-query::before {
  content: "\201c";
}

.result-query::after {
  content: "\201d";
}

.main-keeps {
  position: absolute;
  top: 143px;
  bottom: 0;
  left: 0;
  right: 0;
  overflow: hidden;
}

body[data-view=search] .main-keeps {
  top: 108px;
}

.main-keeps>.antiscroll-inner {
  height: 100%;
  width: 100%;
  overflow-x: hidden;
  padding: 0 19px 0 18px;
  box-sizing: border-box;
  -moz-box-sizing: border-box;
}

.main-keeps>.antiscroll-scrollbar {
  z-index: 1;
}

.keep-group-title,
.keep-group-title-fixed {
  height: 33px;
  line-height: 33px;
  background: #fff;
  color: #67829c;
  font-size: 21px;
  font-weight: 100;
  letter-spacing: 1px;
  border-bottom: 1px solid #e3e6ee;
  padding: 7px 30px 0;
  overflow: hidden;
  transition: height .3s ease-in-out;
}

.keep-group-title-fixed {
  position: absolute;
  top: 0;
  left: 18px;
  right: 18px;
  z-index: 1;
}

.keep-group-title-fixed:empty {
  display: none;
}

.keep-group-title+.keep {
  border-top: none;
}

.keep {
  background-color: #fff;
  padding-left: 30px;
  border-top: 1px solid #f9f9f9;
  position: relative;
  -moz-box-sizing: border-box;
  box-sizing: border-box;
}

.keep.detailed {
  background-color: #eff2f7;
}

.keep.selected {
  background-color: #fffcf1;
  border-color: #f0f0f0;
}

.keep.ui-draggable-dragging {
  border-top: none;
}

.keep.toggling {
  overflow: hidden;
  transition: height .3s ease-in-out;
}

.keep.unkept {
  height: 0 !important;
}

.keep::before {
  content: " ";
  display: block;
  height: 10px;
}

.keep::after {
  content: " ";
  display: block;
  height: 13px;
}

.keep-arrow-1 {
  position: absolute;
  right: 16px;
  width: 22px;
  top: 26px;
  bottom: 0;
}

.keep-arrow-2 {
  display: table;
  table-layout: fixed;
  height: 100%;
  width: 100%;
}

.keep-arrow-3 {
  display: table-cell;
  vertical-align: middle;
}

.keep-arrow-4 {
  display: inline-block;
  width: 6px;
  height: 16px;
  cursor: pointer;
  border: solid transparent;
  border-width: 4px 8px;
  background: url(../img/arrow-r.png) left/13px 16px no-repeat content-box;
  -webkit-transition: -webkit-transform .2s;
  transition: transform .2s;
}

.keep-arrow-4:hover {
  background-color: rgba(0,0,0,.05);
  border-color: rgba(0,0,0,.05);
}

.keep:hover .keep-arrow-4 {
  background-position: right;
}

.keep.detailed .keep-arrow-4 {
  background-position: right;
  -webkit-transform: scale(-1,1);
  transform: scale(-1,1);
}

.keep-hover-button-wrapper {
  display: none;
  position: absolute;
  right: 0;
  top: 0;
  height: 100%;
  width: 1px;
}

.keep-hover-button-table {
  display: table;
  width: 100%;
  height: 100%;
}

.keep-hover-button-cell {
  display: table-cell;
  vertical-align: middle;
}

.keep-hover-button {
  font-size: 11px;
  color: #fff;
  background: #67829c;
  padding: 7px 12px;
  border: 1px solid #f4f6f9;
  border-radius: 9px;
  position: absolute;
  right: 16px;
  cursor: pointer;
  -webkit-user-select: none;
  -moz-user-select: -moz-none;
  -ms-user-select: none;
}

.keep .keep-button-close {
  display: none;
}

.keep:hover .keep-hover-button-wrapper {
  display: block;
}

.keep.detailed .keep-button-preview {
  display: none;
}

.keep.detailed .keep-button-close {
  display: block;
}

.keep.detailed .keep-hover-button {
  background: #67829c;
}

.keep>.handle {
  cursor: move;
  position: absolute;
  top: 0;
  bottom: 0;
  left: 0;
  width: 21px;
  display: none;
  background: url(../img/drag-handle.png) center/10px no-repeat;
}

.keep>.handle:hover,
.keep.detailed>.handle,
.keep.selected>.handle,
.keep.ui-draggable-dragging>.handle {
  background-color: #e3e6ee;
}

.keep-checkbox {
  display: none;
  position: absolute;
  left: 3px;
  top: 4px;
  width: 15px;
  height: 15px;
  background: url(../img/check.png) 99px/12px 8px no-repeat #fff;
  cursor: pointer;
}

.keep>.handle:hover>.keep-checkbox,
.keep.detailed>.handle>.keep-checkbox,
.keep.selected>.handle>.keep-checkbox,
.keep.ui-draggable-dragging>.handle>.keep-checkbox {
  display: block;
}

.keep.selected>.handle>.keep-checkbox {
  background-position: 2px 4px;
}

.keep:hover>.handle,
.keep.detailed>.handle,
.keep.selected>.handle,
.keep.ui-draggable-dragging>.handle {
  display: block;
}

.keep>time {
  float: right;
  margin: 0 16px 0 4%;
  font-size: 12px;
  line-height: 28px;
  color: #99a3b3;
}

.keep-title {
  max-width: 100%;
  font-size: 16px;
  line-height: 24px;
  color: #0089d5;
  -webkit-font-smoothing: antialiased;
}

.keep-url {
  font-size: 12px;
  line-height: 14px;
  color: #99a3b3;
}

.keep-colls {
  margin-right: 10px;
  border: solid transparent;
  border-width: 7px 0;
  background: url(../img/tag-icon-small.png) 0 0/18px 18px no-repeat;
  padding-left: 19px;
  font-size: 12px;
  line-height: 18px;
  overflow: hidden;
}

@-moz-document url-prefix() {
  .keep-colls {
    background-position: 0 1px;
  }
}

.keep-colls:empty {
  border-bottom-width: 0;
}

.keep-coll {
  display: inline-block;
  position: relative;
  overflow: hidden;
  white-space: nowrap;
}

.keep-coll:not(:last-of-type)::after {
  content: " ";
  display: inline-block;
  font-size: 0;
  border-right: 1px solid #99a3b3;
  height: 9px;
}

.keep-coll.removed {
  width: 0 !important;
  -webkit-transition: width .12s ease-in-out;
  transition: width .12s ease-in-out;
}

.keep-coll-a {
  padding: 0 5px;
}

.keep-coll-a:not(:hover) {
  color: #99a3b3;
}

.keep-coll-a:hover {
  text-decoration: underline;
  -webkit-font-smoothing: antialiased;
}

.keep-who {
  font-size: 0;
}

.keep-who>.pic,
.keep-who>.others {
  display: inline-block;
  vertical-align: middle;
  width: 23px;
  height: 23px;
  background-size: 100%;
  border-radius: 2px;
  margin-right: 1px;
  position: relative;
}

.keep-who>.others {
  background-image: url(../img/globe.png);
}

.keep.mine .keep-who>.others {
  display: none;
}

.keep-who>.me {
  border-radius: 50% 0 0 50%;
}

.keep-who>.me:last-of-type {
  border-radius: 50%;
}

.keep-who-text {
  vertical-align: middle;
  margin-left: 4px;
  font-size: 12px;
  color: #99a3b3;
}

.keep.mine .me+.keep-who-text {
  margin-left: 7px;
}

.keep:not(.mine) .me+.keep-who-text {
  margin-left: 0;
}

.keep:not(.mine) .me,
.keep:not(.mine) .keep-you,
.keep:not(.mine) .keep-private,
.keep-private:not(.on) {
  display: none;
}

.keep-private {
  display: inline-block;
  margin: 0 2px;
  background: url(../img/private.png) left center/17px no-repeat;
  margin: 0 2px;
  line-height: 17px;
  padding-left: 21px;
}

.keep.mine .keep-friends::before,
.keep.mine .keep-others::before,
.keep-who-text>.keep-friends+.keep-others::before {
  content: "+ ";
}

.keep:not(.mine) .keep-you+.keep-kept-this::before {
  content: "Nobody has ";
  line-height: 23px;
}

.keeps-loading,
.friends-loading {
  margin: 21px 50%;
  width: 44px;
  height: 8px;
  position: relative;
  left: -22px;
}

.keeps-load-more {
  display: block;
  margin: 10px 0;
  background-color: #fcfdff;
  line-height: 30px;
  font-size: 16px;
  text-align: center;
}

.keeps-load-more:hover {
  background-color: #f3fbff;
}

.keeps-load-more:active {
  background-color: #f3f5f9;
}

.keeps-load-more.hidden {
  display: none;
}

.keep.ui-draggable-dragging,
.keeps-dragging {
  opacity: .7;
  z-index: 90;
  cursor: move;
}

.keeps-dragging>.keep {
  position: absolute;
  width: 100%;
}

.blog-outer {
  position: absolute;
  top: 70px;
  bottom: 0;
  left: 0;
  right: 0;
  border-right: 1px solid #dbdee3;
  font-size: 20px;
}

.blog-outer>.antiscroll-inner {
  text-align: center;
  overflow-x: hidden;
  width: 100%;
  height: 100%;
  padding-top: 70px;
  -moz-box-sizing: border-box;
  box-sizing: border-box;
}

.blog-outer>.antiscroll-scrollbar {
  right: -1px;
}

.blog>header {
  margin: 0 auto;
  width: 80%;
  max-width: 660px;
  text-align: left;
  -moz-box-sizing: border-box;
  box-sizing: border-box;
  padding: 0 0 20px 128px;
  background: url(../img/news.png) no-repeat 0 0;
  background-size: 110px;
  border-bottom: 1px solid #b8c5d2;
}

.blog>header>h1 {
  color: #333;
  font-size: 42px;
  line-height: 1;
  font-weight: normal;
  margin: 0 0 10px;
}

.blog>header>h2 {
  color: #67829c;
  font-size: 24px;
  line-height: 30px;
  font-weight: 300;
  -webkit-font-smoothing: antialiased;
  max-width: 350px;
}

.blog>article {
  color: #333;
  margin: 70px auto;
  width: 80%;
  max-width: 560px;
  text-align: left;
  font-size: 18px;
  line-height: 1.4;
  -webkit-font-smoothing: antialiased;
}

.blog>article>h3 {
  color: #b7cf80;
  font-size: 32px;
  line-height: 36px;
  margin: 0;
}

.blog>article>time {
  color: #a0afbf;
}

/* right col */

.top-right-nav {
  height: 70px;
  padding: 26px 18px 0 0;
  background-color: #67829c;
  text-align: right;
  font-size: 14px;
  -moz-box-sizing: border-box;
  box-sizing: border-box;
}

.top-right-nav>a[href] {
  padding: 10px 15px;
  color: #fff;
  vertical-align: middle;
}

.top-right-nav>a[href]:hover {
  background-color: #a0b1c2;
}

.top-right-nav>a[href]:active {
  background-color: #8699ab;
}

.top-right-nav>a[href]:focus {
  box-shadow: inset 0 0 0 2px #a0b1c2;
}

.top-right-nav>a.send-feedback {
  background-color: #6fa5ef;
  border-radius: 6px;
  padding: 10px 20px;
  margin-right: 6px;
  font-weight: 300;
  -webkit-font-smoothing: antialiased;
  -webkit-transition: background-color .1s;
  transition: background-color .1s;
}

.top-right-nav>a.send-feedback:hover {
  background-color: #7faeef;
}

.top-right-nav>a.send-feedback:active {
  background-color: #5f9cef;
  -webkit-transition: none;
  transition: none;
}

.splash,
.detail {
  position: absolute;
  top: 70px;
  left: 0;
  right: 0;
  bottom: 0;
}

.right-col>*>*>.antiscroll-inner {
  position: absolute;
  top: 0;
  bottom: 0;
  left: 0;
  right: 0;
  overflow-x: hidden;
  overflow-y: scroll;
}

.splash {
  background-color: #fff;
}

.splash>.antiscroll-inner {
  padding: 6px 0 0 36px;
  -moz-box-sizing: border-box;
  box-sizing: border-box;
}

.splash h2 {
  margin: 30px 0 6px;
  font-size: 19px;
  line-height: 36px;
  color: #67829c;
  font-weight: 300;
  -webkit-font-smoothing: antialiased;
}

.splash ul {
  margin: 0;
  padding: 0;
  list-style: none;
  font-size: 15px;
  line-height: 46px;
  -webkit-font-smoothing: antialiased;
}

.splash ul>li>a {
  display: inline-block;
  color: #556179;
  margin-left: -10px;
  padding: 0 24px 0 10px;
}

.splash ul>li>a[href]:hover {
  background-color: #f7fafe;
}

.splash ul>li>a[href]:active {
  background-color: #eff2f7;
}

.splash ul>li>a::before {
  content: " ";
  display: inline-block;
  width: 30px;
  height: 24px;
  vertical-align: -6px;
  font-size: 0;
  margin-right: 16px;
  background: url(../img/splash.png) 0 0/30px auto;
}

.about-kifi>li:nth-child(2)>a::before {
  background-position: 0 -24px;
}

.about-kifi>li:nth-child(3)>a::before {
  background-position: 0 -48px;
}

.about-kifi>li:nth-child(4)>a::before {
  background-position: 0 -72px;
}

.about-kifi>li:nth-child(5)>a::before {
  background-position: 0 -96px;
}

html[data-kifi-ext] .install-kifi {
  display: none;
}

.about-us>li:first-child>a::before {
  background-position: 0 -120px;
}

.about-us>li:nth-child(2)>a::before {
  background-position: 0 -144px;
}

.about-us>li:nth-child(3)>a::before {
  background-position: 0 -168px;
}

.about-us>li:nth-child(4)>a::before {
  background-position: 0 -192px;
}

.detail {
  display: none;
  padding: 20px 20px 0;
  background: #eff2f7;
  color: #556179;
  -webkit-transition: -webkit-transform .2s;
  transition: -webkit-transform .2s, transform .2s;
}

.detail h2 {
  color: inherit;
  font-size: 16px;
  line-height: 24px;
  -webkit-font-smoothing: antialiased;
}

a.page-x[href] {
  position: absolute;
  top: 8px;
  right: 16px;
  width: 17px;
  height: 17px;
  border-radius: 50%;
  color: #b8c5d2;
  font-size: 16px;
  line-height: 1;
  text-align: center;
}

a.page-x[href]:hover {
  background-color: #a0b1c2;
  color: #fff;
}

a.page-x[href]:active {
  background-color: #8699ab;
  color: #fff;
}

.page-x::before {
  content: "\d7";
  position: relative;
  top: -1px;
}

.page-meta {
  font-size: 0;
}

a.page-url[href] {
  font-size: 12px;
  line-height: 20px;
  color: inherit;
  -webkit-font-smoothing: antialiased;
  max-width: 100%;
  margin-bottom: 12px;
}

a.page-url[href]:hover {
  text-decoration: underline;
}

.page-pic-wrap {
  display: table;
  table-layout: fixed;
  width: 100%;
  position: relative;
  overflow: hidden;
}

.page-pic[href] {
  display: table-cell;
  background-color: rgba(0,0,0,.05);
  background-size: 100% auto;
  width: 100%;
  min-height: 135px;
  padding-top: 47%;
  color: inherit;
  cursor: pointer;
  -moz-box-sizing: border-box;
  box-sizing: border-box;
}

.page-how {
  display: table-cell;
  position: relative;
  vertical-align: middle;
  text-align: center;
  white-space: nowrap;
  width: 0;
  max-width: 0;
  -webkit-transition: width .18s, max-width .18s;
  transition: width .18s, max-width .18s;
}

.page-pic-1 {
  position: absolute;
  top: 0;
  bottom: 0;
  left: 0;
  right: 48px;
}

.page-pic-2 {
  display: table;
  width: 100%;
  height: 100%;
}

.page-pic-3 {
  display: table-cell;
  vertical-align: middle;
  text-align: center;
}

.page-pic-soon {
  font-size: 16px;
  font-weight: 300;
  -webkit-font-smoothing: antialiased;
}

.page-pic-soon:not(.showing),
.page-pic:hover .page-pic-soon {
  display: none;
}

.page-pic-tip {
  display: inline-block;
  padding: 0 16px;
  border-radius: 4px;
  text-transform: uppercase;
  background-color: #b8c5d2;
  color: #fff;
  font-size: 11px;
  line-height: 24px;
  -webkit-font-smoothing: antialiased;
}

.page-pic:not(:hover) .page-pic-tip {
  display: none;
}

[data-kept^=p] .page-how {
  width: 48px;
  max-width: 48px;
}

.page-how-0 {
  position: absolute;
  top: 0;
  right: 0;
  bottom: 0;
  width: 48px;
  overflow: hidden;
}

.page-how-pub,
.page-how-pri {
  position: absolute;
  top: 0;
  right: 0;
  width: 100%;
  height: 100%;
  z-index: 1;
  -webkit-transform: scale(.001,1);
  transform: scale(.001,1);
  -webkit-transform-origin: right;
  transform-origin: right;
  -webkit-transition: -webkit-transform .18s, top .18s;
  transition: -webkit-transform .18s, transform .18s, top .18s;
}

.page-how-pub {
  background-color: #accc98;
}

.page-how-pri {
  background-color: #e78881;
}

[data-kept^=p] .page-how-pub,
[data-kept^=p] .page-how-pri {
  -webkit-transform: none;
  transform: none;
}

.pri>*>.page-how-pub {
  top: 100%;
  z-index: 0;
}

.pub>*>.page-how-pri {
  top: -100%;
  z-index: 0;
}

.page-how-1 {
  display: table;
  height: 100%;
  width: 100%;
}

.page-how-2 {
  display: table-cell;
  vertical-align: middle;
  text-align: center;
}

.page-how-3 {
  margin: 0 -50px;
  color: #fff;
  font-size: 18px;
  line-height: 22px;
  height: 22px;
  -webkit-font-smoothing: antialiased;
  -webkit-transform: rotate(90deg);
  transform: rotate(90deg);
}

.page-how-pub>*>*>.page-how-3::before,
.page-how-pri>*>*>.page-how-3::before {
  content: " ";
  display: inline-block;
  height: 16px;
  width: 16px;
  background: url(../img/keep-icons.png) -46px 0/auto 16px;
  vertical-align: -2px;
  margin-right: 9px;
  -webkit-transform: rotate(-90deg);
  transform: rotate(-90deg);
}

.page-how-pri>*>*>.page-how-3::before {
  width: 12px;
  background-position: -34px 0;
}

a.page-keep[href],
a.page-priv[href] {
  display: inline-block;
  margin-top: 5px;
  color: #fff;
  background-color: #b8c5d2;
  font-size: 13px;
  line-height: 30px;
  width: 50%;
  -moz-box-sizing: border-box;
  box-sizing: border-box;
  text-align: center;
  -webkit-font-smoothing: antialiased;
}

a.page-keep[href] {
  border-right: 1px solid #eff2f7;
}

a.page-priv[href] {
  border-left: 1px solid #eff2f7;
}

a.page-keep[href]:hover,
a.page-priv[href]:hover {
  background-color: #a0b1c2;
}

a.page-keep[href]:active,
a.page-priv[href]:active {
  background-color: #8699ab;
}

[data-kept^=p]>*>.page-keep[href]::before,
.page-priv[href]::before {
  content: " ";
  display: inline-block;
  height: 13px;
  width: 11px;
  background: url(../img/keep-icons.png) 0 0/auto 16px content-box;
  vertical-align: -1px;
  margin-right: 8px;
}

:not([data-kept=pri])>*>.page-priv[href]::before {
  width: 10px;
  background-position: -11px 0;
}

[data-kept=pri]>*>.page-priv[href]::before {
  width: 13px;
  background-position: -21px 0;
}

.page-keep::after {
  content: "Keep";
}

[data-kept^=p]>*>.page-keep::after {
  content: "Unkeep";
}

.page-priv::after {
  content: "Keep privately";
}

[data-kept=pub]>*>.page-priv::after {
  content: "Make private";
}

[data-kept=pri]>*>.page-priv::after {
  content: "Make public";
}

:not([data-n="1"])>.page-keep::after {
  content: "Keep all";
}

[data-kept^=p]>:not([data-n="1"])>.page-keep::after {
  content: "Unkeep all";
}

:not([data-n="1"])>.page-priv::after {
  content: "Keep all privately";
}

[data-kept=pub]>:not([data-n="1"])>.page-priv::after {
  content: "Make all private";
}

[data-kept=pri]>:not([data-n="1"])>.page-priv::after {
  content: "Make all public";
}

.page-who,
.page-chatter,
.page-colls {
  margin: 18px 0 5px;
  border-top: 1px solid #cdd6e0;
  padding: 11px 0 0;
}

.page-who-pics {
  margin: 5px 0 13px;
  white-space: nowrap;
}

.page-who-pics>.pic {
  display: inline-block;
  width: 38px;
  height: 38px;
  background-size: 100%;
  border-radius: 2px;
  margin-right: 1px;
  position: relative;
}

.page-who-text {
  font-size: 12px;
  line-height: 12px;
}

:not([data-kept^=p])>*>.page-who-pics>.me,
:not([data-kept^=p])>*>.page-who-text>.keep-you,
.page-who-text>.keep-private {
  display: none;
}

[data-kept^=p]>*>.page-who-text>.keep-friends::before,
[data-kept^=p]>*>.page-who-text>.keep-others::before,
.page-who-text>.keep-friends+.keep-others::before {
  content: "+ ";
}

:not([data-kept^=p])>*>.page-who-text>.keep-you+.keep-kept-this::before {
  content: "Nobody has ";
}

.page-chatter {
  margin-bottom: -6px;
}

.page-chatter>h2 {
  margin-bottom: 8px;
}

a.page-chatter-messages {
  display: inline;
  font-size: 13px;
  margin-right: 16px;
  color: inherit;
  white-space: nowrap;
}

.page-chatter-messages::before {
  content: attr(data-n);
  font-size: 25px;
  color: #b8c5d2;
  font-weight: bold;
  -webkit-font-smoothing: antialiased;
  vertical-align: -3px;
  margin-right: 5px;
}

.page-chatter-messages:not([data-n="1"])::after {
  content: "s";
}

.page-chatter-messages:hover {
  color: #0089d5;
}

.page-chatter-messages:hover::before {
  color: rgba(0,137,213,.35);
}

.page-colls.some>h2::before {
  content: "In ";
}

.page-coll-list {
  margin-top: 10px;
}

.page-coll-list>li {
  display: inline-block;
  line-height: 24px;
  vertical-align: top;
}

.page-coll {
  position: relative;
  overflow: hidden;
  white-space: nowrap;
  background-color: #b8c5d2;
  margin: 0 3px 3px 0;
  font-size: 13px;
  line-height: 24px;
  -webkit-font-smoothing: antialiased;
}

.page-coll.removed {
  width: 0 !important;
  -webkit-transition: width .12s ease-in-out;
  transition: width .12s ease-in-out;
}

.page-coll>a[href] {
  color: #fff;
  vertical-align: top;
}

.page-coll>a:hover {
  background-color: #a0b1c2;
}

.page-coll>a:active {
  background-color: #8699ab;
}

.page-coll-a {
  padding: 0 16px;
}

.page-coll:hover>.page-coll-a {
  padding: 0 25px 0 7px;
}

.page-coll-x {
  position: absolute;
  right: 0;
  top: 0;
  bottom: 0;
  width: 0;
  text-align: center;
  background-color: inherit;
}

.page-coll:hover>.page-coll-x {
  width: 18px;
}

.page-coll-x::before {
  content: "\d7";
  position: relative;
  bottom: 1px;
}

.page-coll-new {
  position: relative;
}

.page-coll-add {
  display: inline-block;
  white-space: nowrap;
  font-size: 0;
  vertical-align: top;
}

.page-coll-add::before {
  content: " ";
  display: inline-block;
  width: 18px;
  height: 18px;
  border-radius: 50%;
  vertical-align: bottom;
  position: relative;
  bottom: 3px;
  background: url(data:image/gif;base64,R0lGODlhCAAIAIABAO/y9////yH5BAEKAAEALAAAAAAIAAgAAAINjAGmgXv5kJxUNXdXLgA7) center/8px no-repeat;
  image-rendering: -moz-crisp-edges;
  image-rendering: -webkit-optimize-contrast;
  image-rendering: crisp-edges;
}

li:first-child>.page-coll-add::before {
  width: 16px;
  height: 16px;
  bottom: 4px;
  margin-left: 8px;
  background-color: #f7fafe;
  background-image: url(data:image/gif;base64,R0lGODlhCAAIAIABALjF0v///yH5BAEKAAEALAAAAAAIAAgAAAINjAGmgXv5kJxUNXdXLgA7);
}

.page-coll-add::before,
li:first-child>.page-coll-add {
  background-color: #b8c5d2;
}

.page-coll-add:hover::before,
li:first-child>.page-coll-add:hover {
  background-color: #a0b1c2;
}

.page-coll-add:active::before,
li:first-child>.page-coll-add:active {
  background-color: #8699ab;
}

[data-kept^=p]>*>*>li:first-child>.page-coll-add::after {
  content: "Add a tag to this keep";
}

:not([data-kept^=p])>*>*>li:first-child>.page-coll-add::after {
  content: "Keep to a tag";
}

.page-coll-add::after {
  vertical-align: bottom;
  color: #fff;
  font-size: 13px;
  margin: 0 14px 0 8px;
  -webkit-font-smoothing: antialiased;
}

.page-coll-sizer {
  position: absolute;
  visibility: hidden;
}

.page-coll-sizer,
input.page-coll-input {
  display: inline-block;
  border: 1px solid #cdd6e0;
  padding: 0 16px;
  height: 24px;
  vertical-align: top;
  -moz-box-sizing: border-box;
  box-sizing: border-box;
  color: inherit;
  font-family: inherit;
  font-size: 13px;
  -webkit-font-smoothing: antialiased;
  -webkit-transition: width 60ms ease-in-out;
  transition: width 60ms ease-in-out;
}

input.page-coll-input {
  width: 20ex;
}

.page-coll-opts {
  display: none;
  position: absolute;
  width: 100%;
  border: 1px solid #cdd6e0;
  border-top: none;
  -moz-box-sizing: border-box;
  box-sizing: border-box;
  background-color: #fff;
  font-size: 13px;
}

.page-coll-opts:not(:empty) {
  display: block;
}

.page-coll-opt {
  padding: 0 16px;
  font-size: 13px;
  color: #888b93;
  -webkit-font-smoothing: antialiased;
  cursor: pointer;
}

.page-coll-opt.current {
  background-color: #f1f2f6;
}

.page-coll-opt[data-id=""] {
  position: relative;
  padding-right: 36px;
}

.page-coll-opt[data-id=""]::after {
  content: "NEW";
  position: absolute;
  right: 5px;
  top: 5px;
  bottom: 5px;
  height: 14px;
  line-height: 13px;
  padding: 0 4px;
  font-size: 9px;
  font-weight: bold;
  background-color: #b8c5d2;
  color: white;
  border-radius: 2px;
  -webkit-font-smoothing: subpixel-antialiased;
}

.page-coll-opt[data-id=""]:not(:first-child) {
  border-top: 1px solid #cdd6e0;
}

/* shared styles */
<<<<<<< HEAD
.long-text {white-space: nowrap; overflow: hidden; text-overflow: ellipsis}
span.long-text, a.long-text {display: inline-block}
.dialog {z-index: 100; opacity: 0; position: fixed; width: 100%; height: 100%; top: 0; left: 0; background: rgba(227, 224, 226, 0.8); -webkit-transition: opacity .3s linear; transition: opacity .3s linear}
.dialog.showing {opacity: 1}
.dialog-title {color: #515051;
background: url(http://i.imgur.com/BMEflze.png) 30px 50% / 50px no-repeat;
font-size: 0;
background-color: #eff2f7;
line-height: 60px;
margin-bottom: 30px;}
.dialog-content {position: fixed; left: 50%; top: 50%; background: #faf8f7; border: 1px solid #f2eeed; border-radius: 5px; box-shadow: 6px 12px 1px #d1d7df; font-size: 14px; -moz-box-sizing: border-box; box-sizing: border-box}
.dialog>.dialog-content>h2 {margin: 0 0 16px; font-size: 22px; font-weight: 300; -webkit-font-smoothing: antialiased; color: #0089d5}
=======
.long-text {
  white-space: nowrap;
  overflow: hidden;
  text-overflow: ellipsis;
}

span.long-text, a.long-text {
  display: inline-block;
}
>>>>>>> f1b8a7e9

/* welcome dialog */
.welcome-dialog>.dialog-content {
  height: 310px;
  margin-top: -155px;
  width: 410px;
  margin-left: -205px;
  padding: 40px 55px;
  color: #66829b;
  line-height: 1.5;
}

.welcome-dialog>.dialog-content>ul {
  list-style: disc;
  margin: 12px 0 0 30px;
}

.welcome-dialog>.dialog-content>button {
  width: 160px;
  height: 36px;
  line-height: 36px;
  padding: 0;
  background-color: #6fa5ef;
  color: #fff;
  border: none;
  border-radius: 6px;
  margin: 24px 0 0 70px;
  font-size: inherit;
  font-weight: 300;
  -webkit-font-smoothing: antialiased;
  cursor: pointer;
  -webkit-transition: background-color .1s;
  transition: background-color .1s;
}

.welcome-dialog>.dialog-content>button:hover {
  background-color: #7faeef;
}

.welcome-dialog>.dialog-content>button:active {
  background-color: #5f9cef;
  -webkit-transition: none;
  transition: none;
}

/* bookmark import dialog */
.import-dialog>.dialog-content {height: 525px; margin-top: -262px; width: 675px; margin-left: -337px}
.import-dialog>.dialog-content>.dialog-body {width: 475px;
margin: 0 auto;}
.import-dialog>.dialog-content>.dialog-body>h1 {font-size: 28px; font-weight: 300; -webkit-font-smoothing: antialiased; color: #333; text-align: center}
.import-dialog>.dialog-content>.dialog-body>ul {list-style: disc; margin: 12px 0 0 30px; color: #6fa6ef; line-height: 33px}
.import-dialog>.dialog-content>.dialog-body>ul>li {font-size: 20px}
.import-dialog>.dialog-content>.dialog-body>ul>li>span {color: #333; font-size: 18px}
.import-dialog>.dialog-content>button {width: 165px; height: 58px; line-height: 58px; padding: 0; background-color: #6fa5ef; color: #fff; border: none; border-radius: 6px; margin: 24px 0 0 70px; font-size: 18px; font-weight: 300; -webkit-font-smoothing: antialiased; cursor: pointer; -webkit-transition: background-color .1s; transition: background-color .1s}
.import-dialog>.dialog-content>button:hover {background-color: #7faeef}
.import-dialog>.dialog-content>button:active {background-color: #5f9cef; -webkit-transition: none; transition: none}
.import-dialog .import-star-to-kifi {width:253px; height: 74px; margin: 0 auto;}


/* tips */
.tip {
  position: absolute;
  width: auto;
  height: auto;
  border-radius: 6px;
  padding: 8px 12px;
  background-color: rgba(53,60,67,.9);
  color: #fff;
  font-size: 12px;
  line-height: 14px;
  opacity: 0;
  -webkit-transform: translate(0, 4px);
  transform: translate(0, 4px);
  -webkit-transition: opacity .15s ease-in-out, -webkit-transform .15s ease-out;
  transition: opacity .15s ease-in-out, transform .15s ease-out;
}

.tip-below {
  -webkit-transform: translate(0,-4px);
  transform: translate(0,-4px);
}

.tip.showing {
  opacity: 1;
  -webkit-transform: none;
  transform: none;
  -webkit-transition-duration: 90ms;
  transition-duration: 90ms;
}

.tip::before {
  content: " ";
  position: absolute;
  top: 100%;
  left: 50%;
  margin-left: -8px;
  font-size: 0;
  line-height: 0;
  border-style: solid;
  border-width: 8px 8px 0;
  border-color: rgba(53,60,67,.9) transparent;
}

.tip-below::before {
  top: auto;
  bottom: 100%;
  border-width: 0 8px 8px;
}

/* friend card */
.fr-card {
  position: absolute;
  z-index: 9;
  min-width: 300px;
  background-color: #fff;
  color: #faf9f9;
  box-shadow: 2px 5px 12px rgba(0,0,0,.3);
  border: 1px solid #929496;
  text-align: left;
  line-height: normal;
  cursor: default;
  opacity: 0;
  -webkit-transition: opacity linear, -webkit-transform ease-in-out;
  transition: opacity linear, transform ease-in-out;
  -webkit-transition-duration: 200ms;
  transition-duration: 200ms;
}

.fr-card.bottom {
  -webkit-transform: translate(0,5px);
  transform: translate(0,5px);
}

.fr-card.top {
  -webkit-transform: translate(0,-5px);
  transform: translate(0,-5px);
}

.fr-card.showing {
  opacity: 1;
  -webkit-transform: none;
  transform: none;
  -webkit-transition-duration: 120ms;
  transition-duration: 120ms;
}

.fr-card-tri {
  position: absolute;
  height: 0;
  width: 0;
}

.bottom>.fr-card-tri {
  top: 100%;
  border-top-color: inherit;
}

.top>.fr-card-tri {
  bottom: 100%;
  border-bottom-color: inherit;
}

.fr-card-tri::before {
  content: " ";
  position: absolute;
  left: -9px;
  border: solid transparent;
}

.fr-card-tri::after {
  content: " ";
  position: absolute;
  left: -8px;
  border: solid transparent;
}

.bottom>.fr-card-tri::before {
  border-width: 9px 9px 0;
  border-top-color: inherit;
}

.bottom>.fr-card-tri::after {
  border-width: 8px 8px 0;
  border-top-color: #fff;
}

.top>.fr-card-tri::before {
  border-width: 0 9px 9px;
  border-bottom-color: inherit;
  bottom: 0;
}

.top>.fr-card-tri::after {
  border-width: 0 8px 8px;
  border-bottom-color: #fff;
  bottom: 0;
}

.fr-card .fr-card-top {
  display: table;
  padding: 20px 14px;
}

.fr-card .fr-card-pic {
  display: table-cell;
  -moz-box-sizing: content-box;
  box-sizing: content-box;
  height: 100px;
  width: 100px;
  padding: 1px;
  background-color: #fff;
  border: 2px solid #dbdbdb;
  border-radius: 5px;
  float: left;
}

.fr-card .fr-card-info {
  display: table-cell;
  vertical-align: top;
  padding-left: 14px;
  font-size: 12px;
  line-height: 13px;
  color: #808080;
}

.fr-card .fr-card-name {
  font-size: 16px;
  color: #2d2d2d;
  white-space: nowrap;
}

.fr-card-label {
  margin: 15px 0 3px;
}

.fr-card-interests {
  color: #aaa;
}

.friend-networks {
  font-size: 0;
  line-height: 0;
}

a.friend-nw {
  width: 18px;
  height: 18px;
  display: inline-block;
  background: #ddd url(../img/networks-19.png) 0;
  background-size: auto 18px;
  border-radius: 2px;
  margin-right: 2px;
}

a.friend-nw:not([href]):not(.friend-nw-kifi) {
  display: none;
}

a.friend-nw-kifi {
  background-color: #74a2d7;
  border-radius: 50%;
}

a.friend-nw-facebook {
  background-position: -18px;
}

a.friend-nw-facebook[href] {
  background-color: #527bbd;
}

a.friend-nw-linkedin {
  background-position: -36px;
}

a.friend-nw-linkedin[href] {
  background-color: #5083c3;
}

a.friend-nw-twitter {
  background-position: -54px;
}

a.friend-nw-twitter[href] {
  background-color: #7acdf0;
}

a.friend-nw-google {
  background-position: -72px;
}

a.friend-nw-google[href] {
  background-color: #e9644b;
}

.friend-pic {
  position: relative;
}

.friend-pic a.friend-nw-kifi {
  position: absolute;
  top: 59px;
  right: -7px;
  border: 3px solid white;
}

/* retina image overrides */
@media (-webkit-min-device-pixel-ratio: 2), (min-resolution: 192dpi) {
  .header-logo {
    background-image: url(../img/kifi-logo.2x.png);
  }

  .query-mag::before,
  .query-x::before {
    background-image: url(../img/search.2x.png);
  }

  .my-keeps>a>.view-name::before,
  .my-friends>a>.view-name::before {
    background-image: url(../img/nav-icons.2x.png);
  }

  .tag-icon {
    background-image: url(../img/tag-icon-gray.2x.png);
  }

  .collection-new input {
    background-image: url(../img/tag-icon-blue.2x.png);
  }

  .collection.active .tag-icon {
    background-image: url(../img/tag-icon-white.2x.png);
  }

  .collection.renaming .tag-icon {
    background-image: url(../img/tag-icon-gray.2x.png);
  }

  .keep-private {
    background-image: url(../img/private.2x.png);
  }

  .keep-arrow-4 {
    background-image: url(../img/arrow-r.2x.png);
  }

  .keep>.handle {
    background-image: url(../img/drag-handle.2x.png);
  }

  .keep-who>.others {
    background-image: url(../img/globe.2x.png);
  }

  .keep-colls {
    background-image: url(../img/tag-icon-small.2x.png);
  }

  .splash ul>li>a::before {
    background-image: url(../img/splash.2x.png);
  }

  .page-how-3.page-how-3::before,
  [data-kept^=p]>*>.page-keep[href]::before,
  .page-priv[href]::before {
    background-image: url(../img/keep-icons.2x.png);
  }

  .profile>.networks>.kifi-k::before {
    background-image: url(../img/kifi-k.2x.png);
    background-size: 100%;
  }

  .invite-filters>a[data-nw] {
    background-image: url(../img/networks2.2x.png);
  }

  .profile-nw {
    background-image: url(../img/networks2.2x.png);
  }

  .friend-actions>*>a::before,
  .connect-button::before {
    background-image: url(../img/friend-actions.2x.png);
  }

  a.friend-nw {
    background-image: url(../img/networks-19.2x.png);
  }

  .my-settings-icon {
    background-image: url(../img/gear-white.2x.png);
  }

  .blog>header {
    background-image: url(../img/news.2x.png);
  }

  .profile-nw-connected {
    background-image: url(../img/check-green.2x.png);
  }

  td.profile-email-status {
    background-image: url(../img/check-green.2x.png);
  }

  .profile-email-addresses-arrow {
    background-image: url(../img/arrow-gray-right.2x.png);
  }

  .profile-email-address-item-arrow {
    background-image: url(../img/arrow-gray-down.2x.png);
  }

  .profile-email-addresses.opened .profile-email-addresses-arrow {
    background-image: url(../img/arrow-gray-down.2x.png);
  }
}

.fancybox-inner {
  font-size: 16px;
}

/* scrollbars */
.antiscroll-scrollbar {
  position: absolute;
  background: rgba(0,0,0,0) content-box;
}

.antiscroll-scrollbar-vertical {
  top: 0;
  right: 0;
  width: 1px;
  border-radius: .5px;
  -webkit-transition: background-color .3s linear, width .12s ease-in-out .02s, border-radius .12s ease-in-out .02s;
  transition: background-color .3s linear, width .12s ease-in-out .02s, border-radius .12s ease-in-out .02s;
}

.antiscroll-scrollbar-vertical:hover,
.antiscroll-scrollbar-vertical.antiscroll-dragging {
  width: 12px;
  border-radius: 6px;
  box-shadow: 0 0 1px #fff;
}

.antiscroll-scrollbar-shown {
  background-color: rgba(0,0,0,.5);
}

.antiscroll-scrollbar::before {
  content: " ";
  position: absolute;
  top: 0;
  bottom: 0;
  left: -8px;
  width: 8px;
}

.antiscroll-inner {
  overflow: scroll;
}

.antiscroll-inner::-webkit-scrollbar {
  width: 0;
  height: 0;
}

.antiscroll-inner::scrollbar {
  width: 0;
  height: 0;
}

.photo-dialog {
  display: table;
  position: fixed;
  top: 0;
  left: 0;
  width: 100%;
  height: 100%;
  z-index: 10;
  background: rgba(0, 0, 0, 0.5);
  opacity: 0;
  -webkit-transition: opacity 0.25s linear;
  -moz-transition: opacity 0.25s linear;
  -o-transition: opacity 0.25s linear;
  -ms-transition: opacity 0.25s linear;
  transition: opacity 0.25s linear;
}

.photo-dialog-cell {
  display: table-cell;
  vertical-align: middle;
  text-align: center;
}

.photo-dialog-box {
  margin: 0 auto;
  background: white;
  text-align: left;
  border-radius: 6px;
  position: relative;
  -webkit-transform: scale(0.7, 0.7);
  -moz-transform: scale(0.7, 0.7);
  -o-transform: scale(0.7, 0.7);
  -ms-transform: scale(0.7, 0.7);
  transform: scale(0.7, 0.7);
  -webkit-transition: -webkit-transform 0.25s ease-in;
  -moz-transition: -moz-transform 0.25s ease-in;
  -o-transition: -o-transform 0.25s ease-in;
  -ms-transition: -ms-transform 0.25s ease-in;
  transition: transform 0.25s ease-in;
}

.photo-dialog-showing {
  opacity: 1;
}

.photo-dialog-showing .photo-dialog-box {
  -webkit-transform: none;
  -moz-transform: none;
  -o-transform: none;
  -ms-transform: none;
  transform: none;
  -webkit-transition-timing-function: ease-out;
  -moz-transition-timing-function: ease-out;
  -o-transition-timing-function: ease-out;
  transition-timing-function: ease-out;
}

.photo-dialog-x:hover {
  background: #e8e8e8;
}

.photo-dialog-x:active {
  background: #d8d8d8;
}

.photo-dialog-x:focus {
  outline-color: #ccc;
}

.photo-dialog-title {
  padding: 4px 0;
  font-size: 16px;
  background: #f1f1f1;
  color: #6c839b;
  text-align: center;
  border-top-right-radius: inherit;
  border-top-left-radius: inherit;
  font-weight: 300;
  position: relative;
}

.photo-dialog-text {
  margin: 0;
  line-height: 19px;
  font-size: 15px;
  font-weight: 300;
  color: #515051;
}

.photo-dialog .photo-dialog-box {
  width: 304px;
}

.photo-dialog-title {
  padding: 4px 0;
  background: #f1f1f1;
  color: #6c839b;
  text-align: center;
  border-top-right-radius: inherit;
  border-top-left-radius: inherit;
  font-weight: 300;
  position: relative;
}

a.photo-dialog-x {
  position: absolute;
  top: 0;
  right: 0;
  border-top-right-radius: inherit;
  padding: 3px 8px 5px 10px;
  color: #999;
  -webkit-user-select: none;
  -moz-user-select: none;
  -ms-user-select: none;
}

.photo-dialog-x:hover {
  background-color: #ddd;
}

.photo-dialog-x:active {
  background-color: #ccc;
  color: #555;
}

.photo-dialog-canvas {
  margin: 20px 12px 16px;
  width: 280px;
  height: 280px;
  overflow: hidden;
  position: relative;
}

.photo-dialog-mask {
  position: relative;
  width: 100%;
  height: 100%;
  -webkit-box-shadow: inset 0 0 0 40px #ffffff, inset 0 0 0 41px rgba(0, 0, 0, 0.1), inset 0 0 20px 42px rgba(0, 0, 0, 0.2);
  -moz-box-shadow: inset 0 0 0 40px #ffffff, inset 0 0 0 41px rgba(0, 0, 0, 0.1), inset 0 0 20px 42px rgba(0, 0, 0, 0.2);
  box-shadow: inset 0 0 0 40px #ffffff, inset 0 0 0 41px rgba(0, 0, 0, 0.1), inset 0 0 20px 42px rgba(0, 0, 0, 0.2);
  opacity: .75;
  cursor: move;
}

.photo-dialog.dragging,
.photo-dialog.dragging .photo-dialog-x,
.photo-dialog.dragging .photo-dialog-cancel,
.photo-dialog.dragging .photo-dialog-submit {
  cursor: move;
}

.photo-dialog-img {
  position: absolute;
}

.photo-dialog-slider {
  height: 7px;
  background-color: #eee;
  border: none;
  border-radius: 4px;
  margin: 0 52px 0 48px;
  -webkit-box-shadow: inset 0 0 3px rgba(0, 0, 0, 0.15);
  -moz-box-shadow: inset 0 0 3px rgba(0, 0, 0, 0.15);
  box-shadow: inset 0 0 3px rgba(0, 0, 0, 0.15);
  position: relative;
}

.photo-dialog-slider:before,
.photo-dialog-slider:after {
  content: ' ';
  position: absolute;
  background: #ccc;
  -webkit-box-shadow: inset 0 0 0 1px #dddddd, inset 0 0 0 2px #ffffff;
  -moz-box-shadow: inset 0 0 0 1px #dddddd, inset 0 0 0 2px #ffffff;
  box-shadow: inset 0 0 0 1px #dddddd, inset 0 0 0 2px #ffffff;
}

.photo-dialog-slider:before {
  left: -28px;
  bottom: -2px;
  width: 12px;
  height: 11px;
}

.photo-dialog-slider:after {
  right: -33px;
  bottom: -5px;
  width: 20px;
  height: 17px;
}

.photo-dialog-slider > .ui-slider-handle {
  position: absolute;
  top: -5px;
  height: 16px;
  width: 16px;
  margin-left: -10px;
  border: 1px solid #c5c5c5;
  border-radius: 50%;
  background: #fff;
  background-image: -moz-linear-gradient(#ffffff, #e0e0e0);
  background-image: -webkit-linear-gradient(#ffffff, #e0e0e0);
  background-image: -o-linear-gradient(#ffffff, #e0e0e0);
  background-image: linear-gradient(#ffffff, #e0e0e0);
  filter: progid:DXImageTransform.Microsoft.gradient(startColorstr='#ffffff', endColorstr='#e0e0e0', GradientType=0);
  -webkit-box-shadow: 0 0 3px rgba(0, 0, 0, 0.1);
  -moz-box-shadow: 0 0 3px rgba(0, 0, 0, 0.1);
  box-shadow: 0 0 3px rgba(0, 0, 0, 0.1);
  outline: none;
  cursor: default;
}

.photo-dialog-slider > .ui-slider-handle.ui-state-active {
  background: #e9e9e9;
}

.photo-dialog-buttons {
  margin-top: 24px;
  border-top: 1px solid #e8e8e8;
  padding: 14px 12px 16px;
  text-align: center;
}

.photo-dialog-cancel,
.photo-dialog-submit {
  padding: 6px 16px;
  font-size: 14px;
  -webkit-font-smoothing: antialiased;
  margin-left: 4px;
}

a.photo-dialog-cancel {
  display: inline-block;
  white-space: nowrap;
  color: #888;
  background: #E8E8E8;
  border-radius: 3px;
}

a.photo-dialog-cancel:hover,
a.photo-dialog-cancel:focus {
  background: #ededed;
}

a.photo-dialog-cancel:active {
  background: #d1d1d1;
}

a.photo-dialog-submit {
  display: inline-block;
  white-space: nowrap;
  color: #FFF;
  background: #92C152;
  border-radius: 3px;
}

a.photo-dialog-submit:hover,
a.photo-dialog-submit:focus {
  background: #9dc763;
}

a.photo-dialog-submit:active {
  background: #83ae4a;
}

a.photo-dialog-submit:focus {
  outline-color: #888;
}

.primary-email-change-dialog .dialog-content {
  width: 450px;
}

.primary-email-change-dialog .email-address {
  color: #73787f;
}

.primary-email-change-dialog .dialog-submit {
  float: right;
  background-color: #71a6ec;
}

.primary-email-change-dialog .dialog-submit:focus,
.primary-email-change-dialog .dialog-submit:hover {
  background-color: #8BC0FF;
}

.primary-email-change-dialog .dialog-submit:active {
  background-color: #588DD3;
}

.primary-email-change-dialog .dialog-buttons .dialog-cancel {
  float: left;
  background-color: #b8c5d1;
}

.primary-email-change-dialog .dialog-buttons .dialog-cancel:focus,
.primary-email-change-dialog .dialog-buttons .dialog-cancel:hover {
  background-color: #C5D2DE;
}

.primary-email-change-dialog .dialog-buttons .dialog-cancel:active {
  background-color: #9FACB8;
}

.clear {
  clear: both;
}
<|MERGE_RESOLUTION|>--- conflicted
+++ resolved
@@ -4259,20 +4259,6 @@
 }
 
 /* shared styles */
-<<<<<<< HEAD
-.long-text {white-space: nowrap; overflow: hidden; text-overflow: ellipsis}
-span.long-text, a.long-text {display: inline-block}
-.dialog {z-index: 100; opacity: 0; position: fixed; width: 100%; height: 100%; top: 0; left: 0; background: rgba(227, 224, 226, 0.8); -webkit-transition: opacity .3s linear; transition: opacity .3s linear}
-.dialog.showing {opacity: 1}
-.dialog-title {color: #515051;
-background: url(http://i.imgur.com/BMEflze.png) 30px 50% / 50px no-repeat;
-font-size: 0;
-background-color: #eff2f7;
-line-height: 60px;
-margin-bottom: 30px;}
-.dialog-content {position: fixed; left: 50%; top: 50%; background: #faf8f7; border: 1px solid #f2eeed; border-radius: 5px; box-shadow: 6px 12px 1px #d1d7df; font-size: 14px; -moz-box-sizing: border-box; box-sizing: border-box}
-.dialog>.dialog-content>h2 {margin: 0 0 16px; font-size: 22px; font-weight: 300; -webkit-font-smoothing: antialiased; color: #0089d5}
-=======
 .long-text {
   white-space: nowrap;
   overflow: hidden;
@@ -4282,7 +4268,6 @@
 span.long-text, a.long-text {
   display: inline-block;
 }
->>>>>>> f1b8a7e9
 
 /* welcome dialog */
 .welcome-dialog>.dialog-content {
@@ -4327,20 +4312,6 @@
   -webkit-transition: none;
   transition: none;
 }
-
-/* bookmark import dialog */
-.import-dialog>.dialog-content {height: 525px; margin-top: -262px; width: 675px; margin-left: -337px}
-.import-dialog>.dialog-content>.dialog-body {width: 475px;
-margin: 0 auto;}
-.import-dialog>.dialog-content>.dialog-body>h1 {font-size: 28px; font-weight: 300; -webkit-font-smoothing: antialiased; color: #333; text-align: center}
-.import-dialog>.dialog-content>.dialog-body>ul {list-style: disc; margin: 12px 0 0 30px; color: #6fa6ef; line-height: 33px}
-.import-dialog>.dialog-content>.dialog-body>ul>li {font-size: 20px}
-.import-dialog>.dialog-content>.dialog-body>ul>li>span {color: #333; font-size: 18px}
-.import-dialog>.dialog-content>button {width: 165px; height: 58px; line-height: 58px; padding: 0; background-color: #6fa5ef; color: #fff; border: none; border-radius: 6px; margin: 24px 0 0 70px; font-size: 18px; font-weight: 300; -webkit-font-smoothing: antialiased; cursor: pointer; -webkit-transition: background-color .1s; transition: background-color .1s}
-.import-dialog>.dialog-content>button:hover {background-color: #7faeef}
-.import-dialog>.dialog-content>button:active {background-color: #5f9cef; -webkit-transition: none; transition: none}
-.import-dialog .import-star-to-kifi {width:253px; height: 74px; margin: 0 auto;}
-
 
 /* tips */
 .tip {
