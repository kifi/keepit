--- conflicted
+++ resolved
@@ -123,34 +123,6 @@
 }
 
 /* left col */
-<<<<<<< HEAD
-.header-left {height: 70px; background-color: #67829c; text-align: center; padding-top: 18px; -moz-box-sizing: border-box; box-sizing: border-box; position: relative; z-index: 2}
-.header-logo {display: inline-block; width: 51px; height: 29px; background: url(../img/kifi-logo.png) 0/100%; position: relative}
-.header-logo::after {content: "beta"; position: absolute; bottom: 0; left: 56px; color: #fff; line-height: 10px; font-size: 10px; font-style: italic; font-weight: 300; -webkit-font-smoothing: antialiased}
-.my-identity {position: relative; width: 100%; text-align: center; background: #fff; padding-bottom: 10px}
-
-a.my-settings-wrapper { position: relative; top: -10px; display: block; width: 66px; height: 66px; border: 6px solid #eff1f7; border-radius: 50%; margin: 0 auto -10px; background-color: #b6c3cc; font-size: 12px; font-weight: 200; letter-spacing: .4px; color: #FFF; z-index: 2 }
-
-.my-pic {display: block; width: 100%; height: 100%; border-radius: 50%}
-
-.my-settings-shade { position: absolute; top: 0; left: 0; display: block; width: 100%; height: 100%; border-radius: 50%; transition: background-color .2s ease; }
-.my-settings-wrapper:hover .my-settings-shade {background-color: rgba(103, 130, 156, 0.6)}
-
-.my-settings { position: absolute; top: 3px; left: 3px; width: 60px; height: 60px; background: #ABB8C8; border-radius: 50%; text-align: center; transition: all 0.2s ease; transform: scale(0, 0); -webkit-transform: scale(0, 0); }
-.my-settings-wrapper:hover .my-settings { transform: none; -webkit-transform: none }
-.my-settings-wrapper:active .my-settings { background: #929FAF }
-
-.my-settings-icon { display: inline-block; width: 15px; height: 15px; background-image: url(../img/pencil.png); background-repeat: no-repeat; background-size: 15px 15px; margin-top: 14px }
-.my-settings-text { display: block }
-
-.my-name {height: 28px; line-height: 28px; font-size: 16px}
-.my-name:first-child {padding-top: 80px}
-.my-description {font-size: 12px; color: #818692;}
-.left-col h2 {margin: 4px 0 0; font-size: 19px; line-height: 36px; color: #67829c; font-weight: 400; -webkit-font-smoothing: antialiased; padding: 0 0 0 39px}
-.left-col h3 {margin: 0; position: relative; font-size: 13px; line-height: 41px; -webkit-user-select: none; -moz-user-select: -moz-none; -ms-user-select: none}
-.left-col .active {background-color: #e3e6ee}
-.left-col>*>h3:not(.active):hover {background-color: #e9ecf2}
-=======
 .header-left {
   height: 70px;
   background-color: #67829c;
@@ -311,7 +283,6 @@
   background-color: #e9ecf2;
 }
 
->>>>>>> d238e9bb
 .left-col h3>a,
 .left-col h3>label {
   display: block;
@@ -738,305 +709,9 @@
 }
 
 .query-wrap.focus,
-<<<<<<< HEAD
-.query-wrap:not(.empty) {padding-right: 0}
-input.query {border: none; padding: 9px 48px 9px 20px; font-family: inherit; font-size: 25px; line-height: 30px; font-weight: 300; width: 100%; height: 48px; -moz-box-sizing: border-box; box-sizing: border-box; -webkit-font-smoothing: antialiased}
-input.query::-webkit-input-placeholder {color: #99a3b3}
-input.query::-moz-placeholder {color: #99a3b3}
-input.query::-ms-clear {display: none}
-.query-icon {display: inline-block; height: 48px; width: 48px; vertical-align: bottom; position: relative; right: 48px; overflow: hidden}
-.query-mag {cursor: text}
-.query-mag,
-.query-x {position: absolute; top: 0; bottom: 0; left: 0; width: 100%; padding-top: 13px; text-align: center; -moz-box-sizing: border-box; box-sizing: border-box; -webkit-transition: left .15s .07s; transition: left .15s .07s}
-.query-mag::before,
-.query-x::before {content: " "; display: inline-block; vertical-align: bottom; height: 23px; background-image: url(../img/search.png); background-size: auto 23px}
-.query-mag::before {width: 26px}
-.focus>*>.query-mag::before {background-position: -26px}
-.query-x::before {width: 23px; background-position: -52px}
-.query-x:hover::before {background-position: -75px}
-.query-x:active::before {background-position: -98px}
-.empty>*>.query-x,
-:not(.empty)>*>.query-mag {left: 100%; -webkit-transition-delay: 0; transition-delay: 0}
-.main-head,
-.main-keeps {box-shadow: inset -1px 0 #dbdee3}
-.main-head {padding: 13px 20px 0; height: 73px; box-sizing: border-box; -moz-box-sizing: border-box; position: relative}
-.main-head>h1 {margin-bottom: 8px}
-.main-head>h1.tag-head {padding-left: 28px; background-image: url(../img/tag-icon-blue.2x.png); background-repeat: no-repeat; background-size: auto 26px; background-position: 0 center}
-.main-keeps::before {content: " "; position: absolute; z-index: 1; top: 0; left: 18px; right: 18px; border-top: 1px none #f9f9f9}
-.main-keeps.grouped::before {height: 16px; z-index: 2; background: -ms-linear-gradient(#fff 25%,rgba(255,255,255,0)); background: linear-gradient(#fff 25%,rgba(255,255,255,0)); filter: progid:DXImageTransform.Microsoft.gradient(startColorstr='#ffffff',endColorstr='#00ffffff',GradientType=0)}
-.main-keeps:not(.grouped)::before {border-top-style: solid; -webkit-transition: border-top-color .3s ease-out; transition: border-top-color .3s ease-out}
-.main-keeps:not(.grouped).scrolled::before {border-top-color: #dbdee3; -webkit-transition: border-top-color .8s ease-in; transition: border-top-color .8s ease-in}
-body[data-view=search] .main-head {padding-top: 10px; height: 38px}
-body[data-view=search] .main-head>h1,
-body:not([data-view=mine]):not([data-view=search]) .main-head,
-body:not([data-view=mine]):not([data-view=search]) .main-keeps,
-body:not([data-view=profile]) .profile,
-body:not([data-view=friends]) .friends,
-body:not([data-view=blog]) .blog-outer {display: none}
-h1 {font-size: 27px; line-height: 32px; margin: 0 0 1px; color: #67829c; font-weight: 300; -webkit-font-smoothing: antialiased}
-.undo, .notification {position: absolute; bottom: -12px; left: 0; right: 0; z-index: 1; text-align: center; display: none}
-.undo-box, .notification-box {display: inline-block; background-color: #ffc; border: 1px solid #f8f4e8; border-radius: 2px; padding: 0 12px; font-size: 13px; font-weight: 300; line-height: 17px; height: 18px; white-space: nowrap}
-a.undo-link[href] {margin-left: 4px; font-weight: 500}
-a.undo-link[href]:hover {text-decoration: underline}
-
-.profile {position: absolute; top: 70px; left: 0; right: 0; bottom: 0; border-right: 1px solid #dbdee3; font-size: 14px; font-weight: 300; padding: 18px; padding-right: 27px; color: #566278}
-.profile>h2 {clear: both; font-size: 26px; line-height: 1.2; -webkit-font-smoothing: antialiased}
-
-.profile-container {position: relative; padding: 33px 88px 29px 167px; border-top: 2px solid #e3e6ee; margin-top: 1px; background-color: #f5f7fb}
-.profile-image-wrapper {position: absolute; top: 33px; left: 27px; text-align: center}
-
-.profile-image {display: block; border: 6px solid #e3e6ee; border-radius: 100%; margin: 0 auto; margin-bottom: 6px; width: 72px; height: 72px; background-color: #b8c5d1; background-size: 100%}
-
-a.profile-image-change {display: inline-block; padding: 4px 10px; border-radius: 2px; background: #b8c5d1; color: white; font-size: 12px; letter-spacing: .5px; transition: background 0.2s ease }
-a.profile-image-change:hover,
-a.profile-image-change:focus { background-color: #C5D2DE}
-a.profile-image-change:active { background-color: #9FACB8}
-
-.profile-input-title {color: #9fb1c3; font-size: 18px; font-weight: 200; letter-spacing: 1px; margin-bottom: 4px}
-.profile-input-wrapper {padding-bottom: 1px; border-bottom: 1px solid #d2dae3; margin-bottom: 19px }
-.profile-input-wrapper:last-child {margin-bottom: 0}
-.profile-input-wrapper.profile-email { margin-bottom: 5px }
-
-.profile-input-box { position: relative; transition: padding .25s ease; }
-.profile-input-box.edit {padding-right: 58px}
-.profile-input-box.edit .profile-input-edit {display: none}
-
-.profile-input-placeholder,
-input.profile-input-input { display: block; font: inherit; letter-spacing: 0.5px; border: 0; margin: 0; width: 100%; color: #818691; background-color: #e2edfb; padding: 6px 7px; box-sizing: border-box; transition: all .3s ease }
-.profile-input-placeholder,
-input.profile-input-input:disabled { padding-left: 0; padding-right: 0; background-color: transparent }
-
-.input-error {
-	position: absolute;
-	top: 30px;
-	left: 0;
-	font-size: 13px;
-	background: #ed7071;
-	color: white;
-	text-align: center;
-	padding: 9px 12px
-}
-.input-error:before {
-	content: ' ';
-	position: absolute;
-	top: -8px;
-	width: 0;
-	left: 50%;
-	margin-left: -10px;
-	border-style: solid;
-	border-width: 0 10px 8px;
-	border-color: transparent transparent #ef6f6e;
-	font-size: 0;
-}
-.input-error .error-header { font-weight: 500; }
-.input-error .error-body { font-weight: 200; font-size: .9em }
-
-.profile-input-box.edit .profile-input-placeholder {display: none; overflow: hidden; white-space: nowrap; text-overflow: ellipsis}
-
-input.profile-first-name,
-input.profile-last-name { display: none; width: 0 }
-
-.profile-input-box.edit input.profile-first-name,
-.profile-input-box.edit input.profile-last-name { display: inline-block }
-
-.profile-input-box.edit input.profile-first-name { margin-right: 8px }
-
-a.profile-input-edit,
-a.profile-input-save { position: absolute; bottom: 0; right: 0; font-size: 12px; line-height: 17px; display: inline-block; width: 58px; padding: 6px 0; color: white; background-color: #b8c5d1; border-radius: 2px; text-align: center; transition: background 0.2s ease; display: none }
-a.profile-input-edit:hover,
-a.profile-input-edit:focus { background-color: #C5D2DE}
-a.profile-input-edit:active { background-color: #9FACB8}
-.profile-input-box:hover .profile-input-edit { display: block }
-.profile-input-box.edit .profile-input-edit { display: none }
-.profile-input-box.edit .profile-input-save { display: block }
-
-a.profile-input-save { background-color: #b7ce84}
-a.profile-input-save:hover,
-a.profile-input-save:focus { background-color: #C4DB91}
-a.profile-input-save:active { background-color: #9EB56B}
-
-.profile-input-remaining-chars { font-size: 14px; color: #B7CE84; margin-left: 2px; }
-
-.profile-email-address-unverified,
-.profile-email-address-pending { color: #a7aaa9; font-size: 13px }
-a.profile-email-pending-resend,
-a.profile-email-pending-cancel { color: #777c87; text-decoration: underline }
-.profile-email-address-pending-email { color: #777c87 }
-
-.profile-email-addresses-arrow { display: block; float: left; color: #b8c5d1; background: #b8c5d1; width: 20px; height: 17px; margin-right: 11px; vertical-align: middle }
-
-.profile-email-address-manage { display: none; }
-.profile-email-addresses.opened .profile-email-address-manage { display: block; }
-
-.profile-email-address-add-box { display: none }
-.profile-email-address-manage.add .profile-email-address-add-box { display: block }
-.profile-email-address-manage.add .profile-email-address-add { display: none }
-
-a.profile-email-addresses-title-wrapper { display: block; color: #9FB1C3; font-size: 15px; padding: 5px 0; margin-top: 10px; letter-spacing: 0.8px }
-
-.profile-email-address-manage-description { color: #c4cfd9; font-size: 13px; font-weight: 200; letter-spacing: 0.5px; }
-
-.profile-email-address-list,
-a.profile-email-address-add { font-size: 15px; color: #a7aaa9; font-weight: 200; letter-spacing: 0.8px; }
-
-a.profile-email-address-add { display: block; padding: 4px 0; }
-
-.profile-email-address-list { margin-top: 10px; }
-.profile-email-address-item { position: relative; padding: 4px 0 }
-.profile-email-address-item.primary-email .profile-email-address-item-email { font-weight: bold; }
-
-.profile-email-address-item-primary { display: none; }
-.profile-email-address-item.primary-email .profile-email-address-item-primary { display: inline; }
-.profile-email-address-item.primary-email .profile-email-address-item-arrow { display: none; }
-
-
-.profile-email-address-item.verified-email .profile-email-address-item-unverified { display: none; }
-
-.profile-email-address-item-pending-primary { display: none; }
-.profile-email-address-item.pending-primary-email .profile-email-address-item-pending-primary { display: inline; }
-.profile-email-address-item.pending-primary-email .profile-email-address-item-make-primary { display: none; }
-
-.profile-email-address-item-unverified a { color: #a7aaa9; text-decoration: underline}
-
-.profile-email-address-item-arrow { position: absolute; display: block; top: 4px; right: 0; color: #b8c5d1; background: #b8c5d1; width: 20px; height: 17px; vertical-align: middle; cursor: pointer; }
-
-.profile-email-address-item-dropdown { display: none; position: absolute; top: 100%; right: 0; background: white; border: 1px solid #a7aaa9; z-index: 1 }
-.profile-email-address-item-arrow.opened .profile-email-address-item-dropdown { display: block; }
-
-.profile-email-address-item-dropdown a { display: block; padding: 2px 8px; color: #a7aaa9; transition: background .2s ease; white-space: nowrap }
-.profile-email-address-item-dropdown a:hover { background: #eeeeee; }
-.profile-email-address-item-dropdown a:active { background: #cccccc; }
-
-a.profile-email-address-add { font-size: 14px; font-weight: 300; color: #566278; text-decoration: underline }
-
-.profile-email-address-add-box { position: relative; }
-input.profile-email-address-add-input { display: block; font: inherit; letter-spacing: 0.5px; border: 0; margin: 0; width: 100%; color: #818691; background-color: #e2edfb; padding: 6px 7px; box-sizing: border-box; transition: all .3s ease }
-
-a.profile-email-address-add-save { position: absolute; bottom: 0; right: 0; font-size: 12px; line-height: 17px; display: inline-block; width: 58px; padding: 6px 0; color: white; background-color: #b8c5d1; border-radius: 2px; text-align: center; transition: background 0.2s ease }
-a.profile-email-address-add-save { background-color: #b7ce84}
-a.profile-email-address-add-save:hover,
-a.profile-email-address-add-save:focus { background-color: #C4DB91}
-a.profile-email-address-add-save:active { background-color: #9EB56B}
-
-
-.profile-section { padding: 20px 0 20px 27px;}
-.profile-section h3 { font-size: 18px; font-weight: 300; letter-spacing: .5px; color: #9fb1c3; margin-bottom: 3px}
-.profile-section h5 { color: #818691; font-weight: 200; letter-spacing: .5px; margin-bottom: 22px }
-
-.profile>.networks { position: relative; font-size: 0; background-size: 62px; margin: 20px 0; padding: 0; text-align: center; }
-.profile>.networks>ul { margin: 0; padding: 60px 0 0 72px; -webkit-user-select: none; -moz-user-select: none; user-select: none; }
-.profile>.networks>ul>li>.connect,
-.profile>.networks>ul>li>.disconnect { display: block; font-size: 12px; padding: 5px 0; }
-.profile>.networks>.kifi-k::before { position: absolute; display: block; content: "."; background: url(../img/kifi-k.png) no-repeat; background: size: 100%; top: -6px; left: -6px; border: 6px solid white; width: 62px; height: 62px; border-radius: 50%; z-index: 1;}
-.profile>.networks>.kifi-k::after { position: absolute; display: block; content: "."; z-index: 5; left: 40px; top: 0; width: 286px; height: 58px; }
-.profile>.networks::before { position: absolute; display: block; content: "."; top: 24px; left: 54px; width: 9px; width: 9px; height: 9px; background: #accc98; border: 2px solid white; border-radius: 50%; z-index: 2; }
-.profile>.networks::after { position: absolute; display: block; content: "."; top: 21px; left: 63px; width: 284px; height: 20px; background: #eff2f7; z-index: 0; }
-.profile>.networks>ul>li { display: block; float: left; margin: 0 5px; width: 60px; height: auto; font-size: 0; }
-
-.profile-networks li {display: inline-block; margin-right: 10px }
-.profile-nw { position: relative; display: block }
-a.profile-nw {display: inline-block; color: white; padding: 8px 16px; padding-left: 39px; font-size: 13px; letter-spacing: .5px; border-radius: 2px; transition: background 0.2s ease; }
-.profile-nw::before { display: block; position: absolute; top: 0; left: 0; content: ' '; background-image: url(../img/networks2.png); background-size: auto 32px; width: 32px; height: 32px; }
-.profile-nw.nw-linkedin::before { background-position: -32px 0 }
-.profile-nw.nw-twitter::before { background-position: -60px 0 }
-.profile-nw.nw-email::before { background-position: -128px 0 }
-
-.profile-nw.nw-facebook { background-color: #637ab8; }
-.profile-nw.nw-facebook:hover,
-.profile-nw.nw-facebook:focus { background-color: #7087C5; }
-.profile-nw.nw-facebook:active { background-color: #4A619F; }
-.profile-nw.nw-linkedin { background-color: #4f83c3; background-position: -60px 0; }
-.profile-nw.nw-linkedin:hover,
-.profile-nw.nw-linkedin:focus { background-color: #5C90D0; }
-.profile-nw.nw-linkedin:active { background-color: #366AAA; }
-.profile-nw.nw-twitter { background-color: #dbdee3; /*0da2d9*/ background-position: -120px 0; }
-.profile-nw.nw-google { background-color: #dbdee3; /*dd4c39*/ background-position: -180px 0; }
-.profile-nw.nw-email { background-color: #e16869 }
-.profile-nw.nw-email:hover,
-.profile-nw.nw-email:focus { background-color: #EE7576 }
-.profile-nw.nw-email:active { background-color: #C84F50 }
-
-.not-connected > a.profile-nw { background-color: #dbdee3; }
-.not-connected > .profile-nw-connected { visibility: hidden; }
-
-.profile-nw-connected { position: relative; display: block; color: #818691; margin-top: 8px; padding-left: 21px; font-size: 12px; line-height: 17px; font-weight: 200; letter-spacing: .8px; background-image: url(../img/tag-icon-small.png); background-repeat: no-repeat; background-size: auto 15px; background-position: 0 1px; overflow: hidden; }
-.profile-placeholder {}
-.profile-connected { position: absolute; color: #818691; transition: top .3s ease }
-.profile-disconnect { position: absolute; top: 100%; transition: top .3s ease; }
-.profile-disconnect:hover { text-decoration: underline; }
-.profile-networks > li:hover .profile-connected { top: -100% }
-.profile-networks > li:hover .profile-disconnect { top: 0 }
-
-.profile-email-accounts { margin-top: 6px }
-.profile-email-accounts-refresh { margin-left: 5px; font-size: 12px }
-.profile-email-accounts-refresh:hover { text-decoration: underline }
-.profile-email-account {font-size: 12px; line-height: 18px; font-weight: 200; }
-.profile-email-status { width: 17px; background-image: url(../img/tag-icon-small.png); background-repeat: no-repeat; background-size: auto 15px; background-position: 0 2px }
-.profile-email-address {color: #818691 }
-.profile-email-separator {color: #9fb1c3; padding: 0 7px }
-.profile-email-remove a:hover {text-decoration: underline}
-.profile-email-contact-count {color: #9fb1c3; }
-
-.profile-section-divider { border: 0; border-bottom: 5px solid #f7f8fb; margin: 0; margin-left: 20px}
-
-.networks>ul>li:hover:not([data-network])::after { content: "Coming soon"; display: block; font-size: 11px; padding: 5px 0; }
-
-
-.profile-email-accounts-title { color: #9FB1C3; margin-top: 12px; letter-spacing: .5px; }
-
-.friends {position: absolute; top: 70px; bottom: 0; left: 0; right: 0; padding: 13px 20px 0; border-right: 1px solid #dbdee3}
-.friends-tabs-border {position: relative; border-bottom: 2px solid #e3e6ee; margin-bottom: 24px}
-.friends-tabs {position: absolute; right: 0; bottom: 0; line-height: 24px; white-space: nowrap}
-.friends-tabs>a {display: inline-block; border-bottom: 2px solid transparent; padding: 0 5px; margin: 0 10px; font-size: 15px; vertical-align: top; position: relative; bottom: -2px; -webkit-font-smoothing: antialiased}
-.friends-tabs>a:not([href]) {border-color: #b7cf80; color: #444444}
-.friends-tabs>a[data-href=friends]:not([href]) {border-color: #6fa6ef}
-.friends-tabs>a[data-href="friends/invite"]:not([href]) {border-color: #b7cf80}
-.friends-tabs>a[data-href="friends/requests"]:not([href]) {border-color: #e74c3c}
-.friends-tabs>a[href]:not(:hover) {color: #67829c}
-.friends-tabs>a[href]:focus {border-color: #e3e6ee}
-.friend-req-count {background: #b6d177; border-radius: 15px; color: #fff; font-size: 12px; font-weight: normal; line-height: 16px; text-align: center; position: absolute; top: -10px; padding: 0px 4px; right: -6px }
-.friend-req-count:empty {display: none}
-
-.above-friends-list {padding-bottom: 20px; border-bottom: 1px solid #e3e6ee; position: relative; z-index: 1; -webkit-transition: border-bottom-color .3s ease-out; transition: border-bottom-color .3s ease-out}
-.above-friends-list.scrolled {border-bottom-color: #dbdee3; -webkit-transition-timing-function: ease-in; transition-timing-function: ease-in}
-input.friends-filter,
-input.invite-filter,
-input.user-filter {-moz-box-sizing: border-box; box-sizing: border-box; border: 1px solid #c5d0da; height: 36px; width: 48%; width: -webkit-calc(50% - 6px); width: calc(50% - 6px); min-width: 240px; padding: 0 13px; font-size: 14px; -webkit-font-smoothing: antialiased}
-.search-users-help {position: relative; font-size: 21px; font-weight: 200; letter-spacing: 0.75px; background-color: #eff2f7; color: #8e92a2; padding: 50px 66px; padding-left: 120px; border-radius: 10px; max-width: 359px; margin: 42px auto 0; }
-.search-users-arrow {position: absolute; top: -35px; left: 80px; width: 33px; height: 35px }
-.search-users-icon {position: absolute; top: 39px; left: 35px; width: 67.5px; height: 69px }
-#friends-list {position: absolute; top: 128px; left: 20px; right: -1px; bottom: 0; overflow-y: auto; overflow-x: hidden}
-
-.invite-friends-help-container {display: none}
-.invite-friends-help { position: relative; font-size: 19px; font-weight: 300; letter-spacing: 1px; color: #878787; margin: 40px auto 0; text-align: center}
-.invite-friends-help .invite-friends-help-connect { display: inline-block; font-size: 16px; font-weight: 300; line-height: 40px; color: white; padding: 14px 55px 14px 25px;; background-color: #cccccc; margin-top: 15px }
-.invite-friends-help.facebook .invite-friends-help-connect { background-color: #597ab1 }
-.invite-friends-help.linkedin .invite-friends-help-connect { background-color: #2886c5 }
-.invite-friends-help.email .invite-friends-help-connect { background-color: #df696c }
-.invite-friends-help.gmail .invite-friends-help-connect { background-color: #df696c }
-.invite-friends-help-logo { display: inline-block; float:left; background-image: url(../img/networks2.png); width: 40px; height: 40px; background-size: auto 60px; margin-right: 18px }
-.invite-friends-help.facebook .invite-friends-help-logo { background-position: -10px }
-.invite-friends-help.linkedin .invite-friends-help-logo { background-position: -70px; position: relative; top: -2px; }
-.invite-friends-help.email .invite-friends-help-logo { background-position: -250px }
-.invite-friends-help.gmail .invite-friends-help-logo { background-position: -250px }
-.invite-friends-help-container.error .no-error { display: none }
-.invite-friends-help-container .error-message { display: none }
-.invite-friends-help-container.error .error-message { display: block }
-
-.invite-friends-importing {display: none}
-.friends-importing { position: relative; font-size: 22px; font-weight: 100; letter-spacing: 1px; color: #878787; margin: 40px auto 0; text-align: center}
-.friends-importing-progress { font-size: 18px }
-/* 435 x 115 */
-.friends-importing-logo { display: inline-block; background-image: url(../img/networks-color-large.2x.png); width: 60px; height: 50px; background-size: auto 57.5px }
-.friends-importing.facebook .friends-importing-logo { background-position: -85px }
-.friends-importing.linkedin .friends-importing-logo { background-position: -154px }
-.friends-importing.email .friends-importing-logo { background-position: -13px }
-.friends-importing.gmail .friends-importing-logo { background-position: -13px }
-=======
 .query-wrap:not(.empty) {
   padding-right: 0;
 }
->>>>>>> d238e9bb
 
 input.query {
   border: none;
@@ -3877,72 +3552,6 @@
   font-weight: 300;
   -webkit-font-smoothing: antialiased;
 }
-<<<<<<< HEAD
-
-.dialog {z-index: 100; opacity: 0; position: fixed; width: 100%; height: 100%; top: 0; left: 0; background: rgba(227, 224, 226, 0.8); -webkit-transition: opacity .3s linear; transition: opacity .3s linear}
-.dialog.showing {opacity: 1}
-.dialog-content {position: fixed; left: 50%; top: 50%; background: #faf8f7; border: 1px solid #f2eeed; border-radius: 5px; box-shadow: 6px 12px 1px #d1d7df; font-size: 14px; -moz-box-sizing: border-box; box-sizing: border-box}
-.dialog-content {width: 380px; margin-top: -113px; margin-left: -190px }
-.dialog-content>h2 {margin: 0 0 16px; font-size: 22px; font-weight: 300; -webkit-font-smoothing: antialiased; color: #0089d5}
-.dialog-header { font-size: 18px; font-weight: 300; padding: 19px 6px 8px; border-bottom: 2px solid #ecf0f1; margin: 0 11px; color: #3a495b }
-.dialog-content-body { padding: 5px 40px 28px; }
-.dialog-content-body p { margin: 0; margin-top: 15px; }
-.dialog-content-body ul { list-style: disc; padding-left: 16px; margin-top: 5px; }
-.dialog-buttons { text-align: center; margin: 0 auto; margin-top: 25px; }
-.dialog-content-body .dialog-submit,
-.dialog-content-body .dialog-cancel { color: white; border: 0; padding: 11px 15px; border-radius: 5px; font-size: 14px; width: 115px; font-weight: 100; text-align: center; cursor: pointer }
-.dialog-content-body .dialog-submit { background: #ce6159 }
-.dialog-content-body .dialog-cancel { background: #b8c5d2 }
-
-.disconnect-dialog .dialog-content {width: 400px}
-
-.invite-message-dialog .dialog-header { overflow: hidden; text-overflow: ellipsis; white-space: nowrap }
-.invite-message-dialog>.dialog-content { height: 290px; margin-top: -140px; width: 440px; margin-left: -220px; }
-.invite-message-dialog>.dialog-content>p { margin: 12px 15px; }
-a.invite-cancel,
-a.dialog-cancel { position: absolute; color: #bcc1c7; font-weight: normal; padding: 15px 20px; right: 0; top: 0; font-size: 16px; text-decoration: none; }
-input.invite-subject { display: block; font-size: 13px; margin: 8px 12px; margin-top: 15px; padding: 6px 8px; border: 1px solid #e7eced; width: 397px; }
-textarea.invite-message { display: block; font-size: 13px; margin: 8px 12px; padding: 4px; border: 1px solid #e7eced; width: 405px; min-height: 80px; resize: none}
-button.invite-send { position: absolute; right: 12px; bottom: 12px; font-size: 14px; border: none; outline: none; border-radius: 5px; padding: 8px 12px; background: #6fa6ef; color: white; cursor: pointer; overflow: hidden; text-overflow: ellipsis; max-width: 200px; white-space: nowrap }
-
-.no-invites-dialog>.dialog-content { height: 200px; margin-top: -100px; width: 400px; margin-left: -200px; padding: 20px 30px; color: #66829b }
-.no-invites-dialog>.dialog-content>p { margin: 12px 0; }
-
-button.more-invites { display: block; font-size: 14px; border: none; outline: none; border-radius: 5px; padding: 8px 12px; margin: 24px auto; background: #6fa6ef; color: white; cursor: pointer; }
-
-.no-results { font-size: 18px; padding: 10px; font-weight: 300; -webkit-font-smoothing: antialiased;}
-.no-results>h2 { color: #929292; text-align: center; font-size: 24px; margin: 10px 0 50px 0; font-weight: 300; }
-.no-results>h3 { color: #737373; font-size: 18px; margin: 10px 0; }
-.no-results>ol { list-style: decimal outside; }
-.no-results>ol>li { color: #929292; margin: 10px 25px; }
-
-.friend-reqs-status {margin-bottom: 4px}
-.friend-reqs-status,
-.friend-req-name {font-size: 16px; color: #34495e; -webkit-font-smoothing: antialiased}
-.friend-req {margin-top: 12px; display: inline-block; vertical-align: top; width: 49%; min-width: 270px; background-color: #eff2f7; padding: 10px 16px 13px 10px; -moz-box-sizing: border-box; box-sizing: border-box}
-.friend-req:nth-child(odd) {margin-right: 2%}
-.friend-req-pic {float: left; width: 64px; height: 64px; border-radius: 2px; margin-right: 12px}
-.friend-req-q {font-size: 13px; font-weight: 300; color: #67829c}
-.friend-req-act {margin-top: 20px; text-align: right; white-space: nowrap; height: 23px; -webkit-transition: height .2s; transition: height .2s}
-.friend-req-act.done {height: 0; overflow: hidden}
-a.friend-req-y,
-a.friend-req-n {background-color: #bbd2ef; color: #fff; display: inline-block; width: 75px; text-align: center; font-weight: 300; font-size: 13px; line-height: 23px; border-radius: 2px; margin-left: 5px}
-a.friend-req-y[href],
-a.friend-req-n[href] {background-color: #6fa6ef; color: #fff}
-
-.check-all {position: absolute; top: 1px; left: 0; height: 17px; width: 17px; background: url(../img/check.png) 99px/12px 8px no-repeat #fff; border: 1px solid #e3e6ee; -moz-box-sizing: border-box; box-sizing: border-box}
-.check-all.live {cursor: pointer}
-.check-all.live:hover {border-color: #b8c5d2}
-.check-all.checked {background-position: 2px 4px}
-.main-head>.subtitle {font-size: 13px; line-height: 20px; font-weight: 300; color: #5b6670; padding-left: 30px; position: relative}
-.result-query::before {content: "\201c"}
-.result-query::after {content: "\201d"}
-.main-keeps {position: absolute; top: 143px; bottom: 0; left: 0; right: 0; overflow: hidden}
-body[data-view=search] .main-keeps {top: 108px}
-.main-keeps>.antiscroll-inner {height: 100%; width: 100%; overflow-x: hidden; padding: 0 19px 0 18px; box-sizing: border-box; -moz-box-sizing: border-box}
-.main-keeps>.antiscroll-scrollbar {z-index: 1}
-=======
->>>>>>> d238e9bb
 
 .splash ul {
   margin: 0;
@@ -4647,10 +4256,6 @@
 }
 
 /* shared styles */
-<<<<<<< HEAD
-.long-text {white-space: nowrap; overflow: hidden; text-overflow: ellipsis}
-span.long-text, a.long-text {display: inline-block}
-=======
 .long-text {
   white-space: nowrap;
   overflow: hidden;
@@ -4660,7 +4265,6 @@
 span.long-text, a.long-text {
   display: inline-block;
 }
->>>>>>> d238e9bb
 
 /* welcome dialog */
 .welcome-dialog>.dialog-content {
