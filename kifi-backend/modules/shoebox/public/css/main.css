/* normalization */
:focus {
  outline: none;
}

h1,h2,h3,h4,h5,label {
  margin: 0;
  font-weight: normal;
}

input[type="text"] {
  margin: 0;
  padding: 0;
  border: none;
  background: #fff;
}

img {
  vertical-align: middle;
  border: none;
}

menu,ol,ul {
  list-style: none;
  padding: 0;
  margin: 0;
}

body {
  font-family: Arial,sans-serif;
}

.mac body {
  font-family: "Helvetica Neue",Helvetica,Arial,sans-serif;
}

a[href] {
  color: #0089d5;
  text-decoration: none;
}

::-webkit-input-placeholder {
  color: #b6c3cc;
}

:-moz-placeholder {
  color: #b6c3cc;
}

::-moz-placeholder {
  color: #b6c3cc;
}

:-ms-input-placeholder {
  color: #b6c3cc;
}

/* page structure */

html {
  height: 100%;
  text-align: center;
  overflow-y: hidden;
  overflow-x: auto;
}

body {
  height: 100%;
  min-width: 1024px;
  margin: 0 auto;
  padding: 0;
  background: #fafafa;
  font-size: 0;
  text-align: left;
  position: relative;
}

.page-cols {
  display: table;
  table-layout: fixed;
  min-width: 100%;
  height: 100%;
  overflow: hidden;
}

.left-col {
  display: table-cell;
  vertical-align: top;
  position: relative;
  width: 18%;
  min-width: 240px;
  background: #eff2f7;
}

section.main {
  display: table-cell;
  vertical-align: top;
  position: relative;
  min-width: 454px;
  background: #fff;
}

.right-col {
  display: table-cell;
  vertical-align: top;
  position: relative;
  width: 31%;
  min-width: 330px;
}

.page-col-inner {
  position: relative;
  height: 100%;
  width: 100%;
} /* bugzil.la/35168 */

.image-preload {
  position: absolute;
  left: -10000px;
  top: -10000px;
  width: 1px;
  height: 1px;
}

/* left col */
.header-left {
  height: 70px;
  background-color: #67829c;
  text-align: center;
  padding-top: 18px;
  -moz-box-sizing: border-box;
  box-sizing: border-box;
  position: relative;
  z-index: 2;
}

.header-logo {
  display: inline-block;
  width: 51px;
  height: 29px;
  background: url(../img/kifi-logo.png) 0/100%;
  position: relative;
}

.header-logo::after {
  content: "beta";
  position: absolute;
  bottom: 0;
  left: 56px;
  color: #fff;
  line-height: 10px;
  font-size: 10px;
  font-style: italic;
  font-weight: 300;
  -webkit-font-smoothing: antialiased;
}

.my-identity {
  position: relative;
  width: 100%;
  text-align: center;
  background: #fff;
  padding-bottom: 10px;
}

a.my-settings-wrapper {
  position: relative;
  top: -10px;
  display: block;
  width: 66px;
  height: 66px;
  border: 6px solid #eff1f7;
  border-radius: 50%;
  margin: 0 auto -10px;
  background-color: #b6c3cc;
  font-size: 12px;
  font-weight: 200;
  letter-spacing: .4px;
  color: #FFF;
  z-index: 2;
}

.my-pic {
  display: block;
  width: 100%;
  height: 100%;
  border-radius: 50%;
  background-size: 100%;
}

.my-settings-shade {
  position: absolute;
  top: 0;
  left: 0;
  display: block;
  width: 100%;
  height: 100%;
  border-radius: 50%;
  transition: background-color .2s ease;
}

.my-settings-wrapper:hover .my-settings-shade {
  background-color: rgba(103, 130, 156, 0.6);
}

.my-settings {
  position: absolute;
  top: 3px;
  left: 3px;
  width: 60px;
  height: 60px;
  background: #ABB8C8;
  border-radius: 50%;
  text-align: center;
  transition: all 0.15s ease;
  transform: scale(0, 0);
  -webkit-transform: scale(0, 0);
}

.my-settings-wrapper:hover .my-settings {
  transform: none;
  -webkit-transform: none;
}

.my-settings-wrapper:active .my-settings {
  background: #929FAF;
}

.my-settings-icon {
  display: inline-block;
  width: 15px;
  height: 15px;
  background-image: url(../img/gear-white.png);
  background-repeat: no-repeat;
  background-size: 15px 15px;
  margin-top: 14px;
}

.my-settings-text {
  display: block;
}

.my-name {
  height: 28px;
  line-height: 28px;
  font-size: 16px;
}

.my-name:first-child {
  padding-top: 80px;
}

.my-description {
  font-size: 12px;
  color: #818692;
}

.left-col h2 {
  margin: 4px 0 0;
  font-size: 19px;
  line-height: 36px;
  color: #67829c;
  font-weight: 400;
  -webkit-font-smoothing: antialiased;
  padding: 0 0 0 39px;
}

.left-col h3 {
  margin: 0;
  position: relative;
  font-size: 13px;
  line-height: 41px;
  -webkit-user-select: none;
  -moz-user-select: -moz-none;
  -ms-user-select: none;
}

.left-col .active {
  background-color: #e3e6ee;
}

.left-col>*>h3:not(.active):hover {
  background-color: #e9ecf2;
}

.left-col h3>a,
.left-col h3>label {
  display: block;
  padding: 0 6px 0 40px;
  color: #818692;
}

.left-col h3>label {
  cursor: text;
}

.left-col .nav-count {
  float: right;
  margin: 10px 0 0;
  border: 1px solid #b8c5d2;
  border-radius: 10.5px;
  background: #eff2f7;
  color: #628196;
  font-size: 12px;
  line-height: 20px;
  height: 19px;
  padding: 0 12px;
}

@-moz-document url-prefix() {
  .left-col .nav-count {
    line-height: 19px;
  }
}

.left-col .nav-count:empty {
  display: none;
}

.left-col .my-friends .nav-count {
  background: #b7d07c;
  border-color: transparent;
  color: #fff;
}

.left-col .active .nav-count {
  color: #fff;
  background: #b8c5d2;
}

.left-col .active .view-name {
  color: #556179;
}

.my-keeps>a>.view-name::before,
.my-friends>a>.view-name::before {
  content: " ";
  display: inline-block;
  height: 21px;
  padding: 10px 0;
  background: url(../img/nav-icons.png) 0 no-repeat;
  background-size: auto 21px;
  vertical-align: top;
}

.my-keeps>a>.view-name::before {
  width: 21px;
  margin-right: 7px;
  background-position: -21px;
}

.my-keeps.active>a>.view-name::before {
  background-position: 0;
}

.my-friends>a>.view-name::before {
  width: 20px;
  margin-right: 8px;
  background-position: -62px 8px;
}

.my-friends.active>a>.view-name::before {
  background-position: -42px 8px;
}

#collections>h2 {
  margin-top: 15px;
  padding-bottom: 2px;
  position: relative;
}

#collections h3 {
  line-height: 36px;
}

.collection-new {
  background: #fff;
  -webkit-transition: background-color .16s;
  transition: background-color .16s;
}

.collection-new.submitted {
  background-color: rgba(255,255,255,0);
}

.collection-new label {
  position: relative;
}

.collection-new input {
  width: 100%;
  margin: 0;
  border: 0;
  padding: 0;
  background-color: transparent;
  color: inherit;
  font: inherit;
  line-height: 1.35;
  background-image: url(../img/tag-icon-blue.png);
  background-repeat: no-repeat;
  background-size: auto 16px;
  padding-left: 22px;
  box-sizing: border-box;
  -webkit-box-sizing: border-box;
  -moz-box-sizing: border-box;
  padding-right: 23px;
}

.collection-new .tag-input-clear {
  display: none;
  position: absolute;
  top: -1px;
  right: 0;
  font-size: 1.45em;
  padding: 0 12px;
  cursor: pointer;
  color: #99a3b3;
}

.collection-new.non-empty .tag-input-clear {
  display: block;
}

.collection-new .tag-input-clear:hover {
  color: #6fa6ef;
}

.collection input {
  width: 100%;
  margin: 0;
  border: 0;
  padding: 0;
  background-color: transparent;
  color: inherit;
  font: inherit;
  line-height: 1.35;
}

#collections-list {
  overflow: hidden;
}

#collections-list.positioned {
  position: absolute;
  bottom: 0;
  left: 0;
  right: -1px;
}

#collections-list>.antiscroll-inner {
  height: 100%;
  width: 100%;
  overflow-x: hidden;
  position: relative;
}

#collections-list>.antiscroll-inner>.sortable-placeholder {
  background: #6fa6ef;
  height: 2px;
  min-height: 0;
}

#collections-list>.antiscroll-scrollbar {
  z-index: 2;
}

h3.collection {
  position: relative;
  white-space: nowrap;
}

.collection .tag-count {
  margin-left: 4px;
  border-radius: 10.5px;
  background: #e3e6ee;
  color: #93a7bc;
  font-size: 12px;
  line-height: 20px;
  padding: 2px 12px;
}

.collection .view-name {
  white-space: nowrap;
  overflow: hidden;
  text-overflow: ellipsis;
}

.collection.active .tag-count {
  background-color: #eff2f7;
  color: #93a7bc;
}

.collection:hover {
  background-color: #e9ecf2;
}

.collection.active {
  background-color: #e3e6ee;
}

.collection.highlight,
.collection.drop-hover {
  background-color: #6fa6ef;
}

.collection.highlight .caption,
.collection.highlight .view-name,
.collection.drop-hover .view-name {
  color: #fff;
}

.collection.highlight .tag-count,
.collection.drop-hover .tag-count {
  background-color: #fff;
  border-color: #fff;
  color: #628196;
}

.collection.renaming {
  background-color: #fff;
}

.collection.renaming>a {
  cursor: text;
}

.collection.renaming,
.collection.renamed {
  -webkit-transition: background-color .16s;
  transition: background-color .16s;
}

.collection.renaming .tag-count {
  display: none;
}

.collection input {
  color: black;
}

.tag-icon {
  display: inline-block;
  width: 14px;
  height: 16px;
  background-size: auto 16px;
  background-repeat: no-repeat;
  vertical-align: middle;
  margin-right: 4px;
}

.tag-icon {
  background-image: url(../img/tag-icon-gray.png);
}

.collection.active .tag-icon {
  background-image: url(../img/tag-icon-white.png);
}

.collection.renaming .tag-icon {
  background-image: url(../img/tag-icon-gray.png);
}

.collection.tag-new {
  color: #858585;
  background-color: #d4e4f9;
}

.collection.tag-new a {
  padding-top: 9px;
  padding-bottom: 9px;
}

#collections .collection.tag-new {
  line-height: normal;
}

.collection.tag-new:hover {
  background-color: #c4d4e9;
}

.collection.tag-new.highlight {
  background-color: #6fa6ef;
}

.tag-new .caption {
  display: block;
  font-size: 11px;
  font-weight: 500;
  text-transform: uppercase;
  margin-bottom: 1px;
}

.tag-new .tag-create {
  float: left;
  position: relative;
  left: -4px;
  margin: 5px 4px 0 0;
  width: 18px;
  height: 18px;
  border-radius: 50%;
  background: url(../img/plus.png) center/8px no-repeat #b8c5d2;
  image-rendering: -moz-crisp-edges;
  image-rendering: -webkit-optimize-contrast;
  image-rendering: crisp-edges;
}

.tag-new.highlight .tag-create {
  background-color: #dbdee3;
}

.coll-tri {
  position: absolute;
  top: 0;
  bottom: 0;
  right: 0;
  width: 33px;
  background-color: #e3e6ee;
  text-align: center;
  cursor: pointer;
}

.active>.coll-tri {
  background-color: #b8c5d2;
}

.coll-tri::before {
  content: " ";
  border-width: 4px 4px 0;
  border-style: solid;
  border-color: #b8c5d2 transparent;
  font-size: 0;
  line-height: 0;
  vertical-align: 1px;
}

.active>.coll-tri::before {
  border-top-color: #fff;
}

.collection:not(.with-menu):not(:hover)>.coll-tri,
.collection.renaming>.coll-tri {
  display: none;
}

#coll-menu {
  position: absolute;
  top: 100%;
  right: 0;
  z-index: 1;
  border: 1px solid #dbdee3;
  background: #fff;
  padding: 4px 0;
  border-radius: 4px;
  display: none;
  opacity: 0;
  -webkit-transform: scale(1,.6);
  transform: scale(1,.6);
  -webkit-transform-origin: top;
  transform-origin: top;
  -webkit-transition: opacity .12s linear, -webkit-transform .12s ease-in;
  transition: opacity .12s linear, transform .12s ease-in;
}

#coll-menu.page-bottom {
  top: auto;
  bottom: 100%;
  -webkit-transform-origin: bottom;
}

#coll-menu.showing {
  opacity: 1;
  -webkit-transform: none;
  transform: none;
  -webkit-transition-timing-function: linear, ease-out;
  transition-timing-function: linear, ease-out;
}

#coll-menu>li>a {
  display: block;
  padding: 0 32px 0 16px;
  font-size: 13px;
  line-height: 30px;
  white-space: nowrap;
  color: #556179;
}

#coll-menu>li>a:hover,
#coll-menu>li>a.hover {
  background: #f1f2f6;
}

/* center col */
.main>.page-col-inner::before {
  content: " ";
  position: absolute;
  top: 70px;
  bottom: 0;
  border-left: 1px solid #dbdee3;
}

.query-wrap {
  background-color: #67829c;
  padding: 10px 120px 12px 0;
  transition: padding-right .3s;
  -webkit-transition: padding-right .3s;
  white-space: nowrap;
  position: relative;
  z-index: 1;
}

.query-wrap.focus,
.query-wrap:not(.empty) {
  padding-right: 0;
}

input.query {
  border: none;
  padding: 9px 48px 9px 20px;
  font-family: inherit;
  font-size: 25px;
  line-height: 30px;
  font-weight: 300;
  width: 100%;
  height: 48px;
  -moz-box-sizing: border-box;
  box-sizing: border-box;
  -webkit-font-smoothing: antialiased;
}

input.query::-webkit-input-placeholder {
  color: #99a3b3;
}

input.query::-moz-placeholder {
  color: #99a3b3;
}

input.query::-ms-clear {
  display: none;
}

.query-icon {
  display: inline-block;
  height: 48px;
  width: 48px;
  vertical-align: bottom;
  position: relative;
  right: 48px;
  overflow: hidden;
}

.query-mag {
  cursor: text;
}

.query-mag,
.query-x {
  position: absolute;
  top: 0;
  bottom: 0;
  left: 0;
  width: 100%;
  padding-top: 13px;
  text-align: center;
  -moz-box-sizing: border-box;
  box-sizing: border-box;
  -webkit-transition: left .15s .07s;
  transition: left .15s .07s;
}

.query-mag::before,
.query-x::before {
  content: " ";
  display: inline-block;
  vertical-align: bottom;
  height: 23px;
  background-image: url(../img/search.png);
  background-size: auto 23px;
}

.query-mag::before {
  width: 26px;
}

.focus>*>.query-mag::before {
  background-position: -26px;
}

.query-x::before {
  width: 23px;
  background-position: -52px;
}

.query-x:hover::before {
  background-position: -75px;
}

.query-x:active::before {
  background-position: -98px;
}

.empty>*>.query-x,
:not(.empty)>*>.query-mag {
  left: 100%;
  -webkit-transition-delay: 0;
  transition-delay: 0;
}

.main-head,
.main-keeps {
  box-shadow: inset -1px 0 #dbdee3;
}

.main-head {
  padding: 13px 20px 0;
  height: 73px;
  box-sizing: border-box;
  -moz-box-sizing: border-box;
  position: relative;
}

.main-head>h1 {
  margin-bottom: 8px;
}

.main-head>h1.tag-head {
  padding-left: 28px;
  background-image: url(../img/tag-icon-blue.2x.png);
  background-repeat: no-repeat;
  background-size: auto 26px;
  background-position: 0 center;
}

.main-keeps::before {
  content: " ";
  position: absolute;
  z-index: 1;
  top: 0;
  left: 18px;
  right: 18px;
  border-top: 1px none #f9f9f9;
}

.main-keeps.grouped::before {
  height: 16px;
  z-index: 2;
  background: -ms-linear-gradient(#fff 25%,rgba(255,255,255,0));
  background: linear-gradient(#fff 25%,rgba(255,255,255,0));
  filter: progid:DXImageTransform.Microsoft.gradient(startColorstr='#ffffff',endColorstr='#00ffffff',GradientType=0);
}

.main-keeps:not(.grouped)::before {
  border-top-style: solid;
  -webkit-transition: border-top-color .3s ease-out;
  transition: border-top-color .3s ease-out;
}

.main-keeps:not(.grouped).scrolled::before {
  border-top-color: #dbdee3;
  -webkit-transition: border-top-color .8s ease-in;
  transition: border-top-color .8s ease-in;
}

body[data-view=search] .main-head {
  padding-top: 10px;
  height: 38px;
}

body[data-view=search] .main-head>h1,
body:not([data-view=mine]):not([data-view=search]) .main-head,
body:not([data-view=mine]):not([data-view=search]) .main-keeps,
body:not([data-view=profile]) .profile,
body:not([data-view=friends]) .friends,
body:not([data-view=blog]) .blog-outer {
  display: none;
}

h1 {
  font-size: 27px;
  line-height: 32px;
  margin: 0 0 1px;
  color: #67829c;
  font-weight: 300;
  -webkit-font-smoothing: antialiased;
}

.undo, .notification {
  position: absolute;
  bottom: -12px;
  left: 0;
  right: 0;
  z-index: 1;
  text-align: center;
  display: none;
}

.undo-box, .notification-box {
  display: inline-block;
  background-color: #ffc;
  border: 1px solid #f8f4e8;
  border-radius: 2px;
  padding: 0 12px;
  font-size: 13px;
  font-weight: 300;
  line-height: 17px;
  height: 18px;
  white-space: nowrap;
}

a.undo-link[href] {
  margin-left: 4px;
  font-weight: 500;
}

a.undo-link[href]:hover {
  text-decoration: underline;
}

.profile {
  position: absolute;
  top: 70px;
  left: 0;
  right: 0;
  bottom: 0;
  border-right: 1px solid #dbdee3;
  font-size: 14px;
  font-weight: 300;
  padding: 18px;
  padding-right: 27px;
  color: #566278;
  overflow: auto;
}

.profile>h2 {
  clear: both;
  font-size: 26px;
  line-height: 1.2;
  -webkit-font-smoothing: antialiased;
}

.profile-container {
  position: relative;
  padding: 33px 88px 29px 167px;
  border-top: 2px solid #e3e6ee;
  margin-top: 1px;
  background-color: #f5f7fb;
}

.profile-image-wrapper {
  position: absolute;
  top: 33px;
  left: 27px;
  text-align: center;
  width: 103px;
  cursor: pointer;
}

.profile-image-file {
  position: absolute;
  top: 0;
  left: 0;
  width: 100%;
  height: 100%;
  z-index: -1;
}

.profile-image {
  display: block;
  border: 6px solid #e3e6ee;
  border-radius: 100%;
  margin: 0 auto;
  margin-bottom: 6px;
  width: 72px;
  height: 72px;
  background-color: #b8c5d1;
  background-size: 100%;
}

a.profile-image-change {
  display: inline-block;
  padding: 4px 10px;
  border-radius: 2px;
  background: #b8c5d1;
  color: white;
  font-size: 12px;
  letter-spacing: .5px;
  transition: background 0.2s ease;
}

a.profile-image-change:hover,
a.profile-image-change:focus {
  background-color: #C5D2DE;
}

a.profile-image-change:active {
  background-color: #9FACB8;
}

.profile-input-title {
  color: #9fb1c3;
  font-size: 18px;
  font-weight: 200;
  letter-spacing: 1px;
  margin-bottom: 4px;
}

.profile-input-wrapper {
  padding-bottom: 1px;
  border-bottom: 1px solid #d2dae3;
  margin-bottom: 19px;
}

.profile-input-wrapper:last-child {
  margin-bottom: 0;
}

.profile-input-wrapper.profile-email {
  margin-bottom: 5px;
}

.profile-input-box {
  position: relative;
  transition: padding .25s ease;
}

.profile-input-box + .profile-input-box {
  padding-top: 3px;
  position: relative;
  transition: padding .25s ease;
}

.profile-input-box.edit {
  padding-right: 58px;
}

.profile-input-box.edit .profile-input-edit {
  display: none;
}

.profile-input-placeholder,
input.profile-input-input {
  display: block;
  font: inherit;
  letter-spacing: 0.5px;
  border: 0;
  margin: 0;
  width: 100%;
  color: #818691;
  background-color: #e2edfb;
  padding: 6px 7px;
  box-sizing: border-box;
  transition: all .3s ease;
}

.profile-input-placeholder,
input.profile-input-input:disabled {
  padding-left: 0;
  padding-right: 0;
  background-color: transparent;
}

.input-error {
  position: absolute;
  top: 30px;
  left: 0;
  font-size: 13px;
  background: #ed7071;
  color: white;
  text-align: center;
  padding: 9px 12px;
}

.input-error:before {
  content: ' ';
  position: absolute;
  top: -8px;
  width: 0;
  left: 50%;
  margin-left: -10px;
  border-style: solid;
  border-width: 0 10px 8px;
  border-color: transparent transparent #ef6f6e;
  font-size: 0;
}

.input-error .error-header {
  font-weight: 500;
}

.input-error .error-body {
  font-weight: 200;
  font-size: .9em;
}

.profile-input-box.edit .profile-input-placeholder {
  display: none;
  overflow: hidden;
  white-space: nowrap;
  text-overflow: ellipsis;
}

input.profile-first-name,
input.profile-last-name {
  display: none;
  width: 0;
}

.profile-input-box.edit input.profile-first-name,
.profile-input-box.edit input.profile-last-name {
  display: inline-block;
}

.profile-input-box.edit input.profile-first-name {
  margin-right: 8px;
}

a.profile-input-edit,
a.profile-input-save {
  position: absolute;
  bottom: 0;
  right: 0;
  font-size: 12px;
  line-height: 17px;
  display: inline-block;
  width: 58px;
  padding: 6px 0;
  color: white;
  background-color: #b8c5d1;
  border-radius: 2px;
  text-align: center;
  transition: background 0.2s ease;
  display: none;
}

a.profile-input-edit:hover,
a.profile-input-edit:focus {
  background-color: #C5D2DE;
}

a.profile-input-edit:active {
  background-color: #9FACB8;
}

.profile-input-box:hover .profile-input-edit {
  display: block;
}

.profile-input-box.edit .profile-input-edit {
  display: none;
}

.profile-input-box.edit .profile-input-save {
  display: block;
}

a.profile-input-save {
  background-color: #b7ce84;
}

a.profile-input-save:hover,
a.profile-input-save:focus {
  background-color: #C4DB91;
}

a.profile-input-save:active {
  background-color: #9EB56B;
}

.profile-input-remaining-chars {
  font-size: 14px;
  color: #B7CE84;
  margin-left: 2px;
}

.profile-email-address-unverified,
.profile-email-address-pending {
  color: #a7aaa9;
  font-size: 13px;
}

a.profile-email-pending-resend,
a.profile-email-pending-cancel {
  color: #777c87;
  text-decoration: underline;
}

.profile-email-address-pending-email {
  color: #777c87;
}

.profile-email-addresses-arrow, .profile-change-password-arrow  {
  display: block;
  background-image: url(../img/arrow-gray-right.png);
  background-repeat: no-repeat;
  background-position: 4px 4px;
  background-size: 6px 10px;
  float: left;
  width: 10px;
  height: 10px;
  padding: 4px;
  padding-right: 2px;
  vertical-align: middle;
}

.profile-email-addresses.opened .profile-email-addresses-arrow,
.profile-change-password.opened .profile-change-password-arrow {
  background-image: url(../img/arrow-gray-down.png);
  background-size: 10px 6px;
  background-position: 0 7px;
}

.profile-email-address-manage {
  display: none;
}

.profile-email-addresses.opened .profile-email-address-manage {
  display: block;
}

.profile-email-address-add-box {
  display: none;
}

.profile-email-address-manage.add .profile-email-address-add-box {
  display: block;
}

.profile-email-address-manage.add .profile-email-address-add {
  display: none;
}

a.profile-email-addresses-title-wrapper {
  display: block;
  color: #9FB1C3;
  font-size: 15px;
  padding: 5px 0;
  margin-top: 10px;
  letter-spacing: 0.8px;
}

.profile-email-address-manage-description {
  color: #c4cfd9;
  font-size: 13px;
  font-weight: 200;
  letter-spacing: 0.5px;
}

.profile-email-address-list,
a.profile-email-address-add {
  font-size: 15px;
  color: #a7aaa9;
  font-weight: 200;
  letter-spacing: 0.8px;
}

a.profile-email-address-add {
  display: block;
  padding: 4px 0;
}

.profile-email-address-list {
  margin-top: 10px;
}

.profile-email-address-item {
  position: relative;
  padding: 4px 0;
}

.profile-email-address-item.primary-email .profile-email-address-item-email {
  font-weight: bold;
}

.profile-email-address-item-primary {
  display: none;
}

.profile-email-address-item.primary-email .profile-email-address-item-primary {
  display: inline;
}

.profile-email-address-item.primary-email .profile-email-address-item-arrow {
  display: none;
}

.profile-email-address-item.verified-email .profile-email-address-item-unverified {
  display: none;
}

.profile-email-address-item-pending-primary {
  display: none;
}

.profile-email-address-item.pending-primary-email .profile-email-address-item-pending-primary {
  display: inline;
}

.profile-email-address-item.primary-email .profile-email-address-item-pending-primary {
  display: none;
}

.profile-email-address-item .profile-email-address-item-make-primary {
  display: none;
}

.profile-email-address-item.verified-email .profile-email-address-item-make-primary {
  display: block;
}

.profile-email-address-item.pending-primary-email .profile-email-address-item-make-primary {
  display: none;
}

.profile-email-address-item-unverified a {
  color: #a7aaa9;
  text-decoration: underline;
}

.profile-email-address-item-arrow {
  position: absolute;
  display: block;
  top: 5px;
  right: 0;
  display: block;
  background-image: url(../img/arrow-gray-down.png);
  background-repeat: no-repeat;
  background-position: 3px 6px;
  background-size: 10px 6px;
  width: 10px;
  height: 10px;
  padding: 3px;
  background-color: #FFF;
  border: 1px solid #CCC;
  vertical-align: middle;
  cursor: pointer;
}

.profile-email-address-item-dropdown {
  display: none;
  position: absolute;
  top: 100%;
  right: -1px;
  background: white;
  border: 1px solid #cccccc;
  z-index: 1;
}

.profile-email-address-item-arrow.opened .profile-email-address-item-dropdown {
  display: block;
}

.profile-email-address-item-dropdown a {
  display: block;
  padding: 2px 8px;
  color: #a7aaa9;
  transition: background .2s ease;
  white-space: nowrap;
}

.profile-email-address-item-dropdown a:hover {
  background: #eeeeee;
}

.profile-email-address-item-dropdown a:active {
  background: #cccccc;
}

a.profile-email-address-add {
  font-size: 14px;
  font-weight: 300;
  color: #566278;
  text-decoration: underline;
}

.profile-email-address-add-box {
  position: relative;
}

input.profile-email-address-add-input {
  display: block;
  font: inherit;
  letter-spacing: 0.5px;
  border: 0;
  margin: 0;
  width: 100%;
  color: #818691;
  background-color: #e2edfb;
  padding: 6px 7px;
  box-sizing: border-box;
  transition: all .3s ease;
}

a.profile-email-address-add-save {
  position: absolute;
  bottom: 0;
  right: 0;
  font-size: 12px;
  line-height: 17px;
  display: inline-block;
  width: 58px;
  padding: 6px 0;
  color: white;
  background-color: #b8c5d1;
  border-radius: 2px;
  text-align: center;
  transition: background 0.2s ease;
}

a.profile-email-address-add-save {
  background-color: #b7ce84;
}

a.profile-email-address-add-save:hover,
a.profile-email-address-add-save:focus {
  background-color: #C4DB91;
}

a.profile-email-address-add-save:active {
  background-color: #9EB56B;
}

a.profile-change-password-title-wrapper {
  display: block;
  color: #9FB1C3;
  font-size: 15px;
  padding: 5px 0;
  margin-top: 10px;
  letter-spacing: 0.8px;
}

.profile-email-address-manage {
  display: none;
}

.profile-change-password.opened .profile-change-password-change {
  display: block;
}

.profile-change-password-change {
  display: none;
  margin-left: 17px;
}

.profile-new-password {
  margin-bottom: 10px;
}

a.profile-change-password-save {
  font-size: 12px;
  line-height: 17px;
  display: inline-block;
  width: 132px;
  padding: 6px 0;
  color: white;
  background-color: #b8c5d1;
  border-radius: 2px;
  text-align: center;
  transition: background 0.2s ease;
}

a.profile-change-password-save:hover {
  background-color: #C5D2DE;
}

.profile-change-password-message {
  color: #333;
  margin-left: 20px;
  display: none;
}

.profile-change-password span.error {
  color: #ed7071;
}

.profile-change-password-success {
  color: #b7ce84;
  margin-left: 17px;
  position: absolute;
  display: none;
}

.profile-section {
  padding: 20px 0 20px 27px;
}

.profile-section h3 {
  font-size: 18px;
  font-weight: 300;
  letter-spacing: .5px;
  color: #9fb1c3;
  margin-bottom: 3px;
}

.profile-section h5 {
  color: #818691;
  font-weight: 200;
  letter-spacing: .5px;
  margin-bottom: 22px;
}

.profile>.networks {
  position: relative;
  font-size: 0;
  background-size: 62px;
  margin: 20px 0;
  padding: 0;
  text-align: center;
}

.profile>.networks>ul {
  margin: 0;
  padding: 60px 0 0 72px;
  -webkit-user-select: none;
  -moz-user-select: none;
  user-select: none;
}

.profile>.networks>ul>li>.connect,
.profile>.networks>ul>li>.disconnect {
  display: block;
  font-size: 12px;
  padding: 5px 0;
}

.profile>.networks>.kifi-k::before {
  position: absolute;
  display: block;
  content: ".";
  background: url(../img/kifi-k.png) no-repeat;
  background: size: 100%;
  top: -6px;
  left: -6px;
  border: 6px solid white;
  width: 62px;
  height: 62px;
  border-radius: 50%;
  z-index: 1;
}

.profile>.networks>.kifi-k::after {
  position: absolute;
  display: block;
  content: ".";
  z-index: 5;
  left: 40px;
  top: 0;
  width: 286px;
  height: 58px;
}

.profile>.networks::before {
  position: absolute;
  display: block;
  content: ".";
  top: 24px;
  left: 54px;
  width: 9px;
  width: 9px;
  height: 9px;
  background: #accc98;
  border: 2px solid white;
  border-radius: 50%;
  z-index: 2;
}

.profile>.networks::after {
  position: absolute;
  display: block;
  content: ".";
  top: 21px;
  left: 63px;
  width: 284px;
  height: 20px;
  background: #eff2f7;
  z-index: 0;
}

.profile>.networks>ul>li {
  display: block;
  float: left;
  margin: 0 5px;
  width: 60px;
  height: auto;
  font-size: 0;
}

.profile-networks li {
  display: inline-block;
  margin-right: 10px;
}

.profile-nw {
  position: relative;
  display: block;
}

a.profile-nw {
  display: inline-block;
  color: white;
  padding: 8px 16px;
  padding-left: 39px;
  font-size: 13px;
  letter-spacing: .5px;
  border-radius: 2px;
  transition: background 0.2s ease;
}

.profile-nw::before {
  display: block;
  position: absolute;
  top: 0;
  left: 0;
  content: ' ';
  background-image: url(../img/networks2.png);
  background-size: auto 32px;
  width: 32px;
  height: 32px;
}

.profile-nw.nw-linkedin::before {
  background-position: -32px 0;
}

.profile-nw.nw-twitter::before {
  background-position: -60px 0;
}

.profile-nw.nw-email::before {
  background-position: -128px 0;
}

.profile-nw.nw-facebook {
  background-color: #637ab8;
}

.profile-nw.nw-facebook:hover,
.profile-nw.nw-facebook:focus {
  background-color: #7087C5;
}

.profile-nw.nw-facebook:active {
  background-color: #4A619F;
}

.profile-nw.nw-linkedin {
  background-color: #4f83c3;
  background-position: -60px 0;
}

.profile-nw.nw-linkedin:hover,
.profile-nw.nw-linkedin:focus {
  background-color: #5C90D0;
}

.profile-nw.nw-linkedin:active {
  background-color: #366AAA;
}

.profile-nw.nw-twitter {
  background-color: #dbdee3;
 /*0da2d9*/
  background-position: -120px 0;
}

.profile-nw.nw-google {
  background-color: #dbdee3;
 /*dd4c39*/
  background-position: -180px 0;
}

.profile-nw.nw-email {
  background-color: #e16869;
}

.profile-nw.nw-email:hover,
.profile-nw.nw-email:focus {
  background-color: #EE7576;
}

.profile-nw.nw-email:active {
  background-color: #C84F50;
}

.not-connected > a.profile-nw {
  background-color: #dbdee3;
}

.not-connected > .profile-nw-connected {
  visibility: hidden;
}

.profile-nw-connected {
  position: relative;
  display: block;
  color: #818691;
  margin-top: 8px;
  padding-left: 16px;
  font-size: 12px;
  line-height: 15px;
  font-weight: 200;
  letter-spacing: .8px;
  background-image: url(../img/check-green.png);
  background-repeat: no-repeat;
  background-size: auto 15px;
  background-position: 0;
  overflow: hidden;
}

.profile-placeholder {
}

.profile-connected {
  position: absolute;
  color: #818691;
  transition: top .3s ease;
}

.profile-disconnect {
  position: absolute;
  top: 100%;
  transition: top .3s ease;
}

.profile-disconnect:hover {
  text-decoration: underline;
}

.profile-networks > li:hover .profile-connected {
  top: -100%;
}

.profile-networks > li:hover .profile-disconnect {
  top: 0;
}

.profile-email-accounts {
  margin-top: 6px;
  border-collapse: collapse;
  border-spacing: 0;
}

.profile-email-accounts td, th {
  padding: 0;
}

.profile-email-accounts-refresh {
  margin-left: 5px;
  font-size: 12px;
}

.profile-email-accounts-refresh:hover {
  text-decoration: underline;
}

.profile-email-account {
  font-size: 12px;
  line-height: 22px;
  font-weight: 200;
}

td.profile-email-status {
  width: 15px;
  background-image: url(../img/check-green.png);
  background-repeat: no-repeat;
  background-size: auto 15px;
  background-position: 0;
  padding-right: 8px;
}

.profile-email-address {
  color: #818691;
}

td.profile-email-separator {
  color: #9fb1c3;
  padding: 0 8px;
}

.profile-email-remove a:hover {
  text-decoration: underline;
}

.profile-email-contact-count {
  color: #9fb1c3;
}

.profile-section-divider {
  border: 0;
  border-bottom: 5px solid #f7f8fb;
  margin: 0;
  margin-left: 20px;
}

.networks>ul>li:hover:not([data-network])::after {
  content: "Coming soon";
  display: block;
  font-size: 11px;
  padding: 5px 0;
}

.profile-email-accounts-title {
  color: #9FB1C3;
  margin-top: 12px;
  letter-spacing: .5px;
}

.friends {
  position: absolute;
  top: 70px;
  bottom: 0;
  left: 0;
  right: 0;
  padding: 13px 20px 0;
  border-right: 1px solid #dbdee3;
}

.friends-tabs-border {
  position: relative;
  border-bottom: 2px solid #e3e6ee;
  margin-bottom: 24px;
}

.friends-tabs {
  position: absolute;
  right: 0;
  bottom: 0;
  line-height: 24px;
  white-space: nowrap;
}

.friends-tabs>a {
  display: inline-block;
  border-bottom: 2px solid transparent;
  padding: 0 5px;
  margin: 0 10px;
  font-size: 15px;
  vertical-align: top;
  position: relative;
  bottom: -2px;
  -webkit-font-smoothing: antialiased;
}

.friends-tabs>a:not([href]) {
  border-color: #b7cf80;
  color: #444444;
}

.friends-tabs>a[data-href=friends]:not([href]) {
  border-color: #6fa6ef;
}

.friends-tabs>a[data-href="friends/invite"]:not([href]) {
  border-color: #b7cf80;
}

.friends-tabs>a[data-href="friends/requests"]:not([href]) {
  border-color: #e74c3c;
}

.friends-tabs>a[href]:not(:hover) {
  color: #67829c;
}

.friends-tabs>a[href]:focus {
  border-color: #e3e6ee;
}

.friend-req-count {
  background: #b6d177;
  border-radius: 15px;
  color: #fff;
  font-size: 12px;
  font-weight: normal;
  line-height: 16px;
  text-align: center;
  position: absolute;
  top: -10px;
  padding: 0px 4.7px;
  min-width: 16px;
  -webkit-box-sizing: border-box;
  -moz-box-sizing: border-box;
  box-sizing: border-box;
  right: -6px;
}

.friend-req-count:empty {
  display: none;
}

.above-friends-list {
  padding-bottom: 20px;
  border-bottom: 1px solid #e3e6ee;
  position: relative;
  z-index: 1;
  -webkit-transition: border-bottom-color .3s ease-out;
  transition: border-bottom-color .3s ease-out;
}

.above-friends-list.scrolled {
  border-bottom-color: #dbdee3;
  -webkit-transition-timing-function: ease-in;
  transition-timing-function: ease-in;
}

input.friends-filter,
input.invite-filter,
input.user-filter {
  -moz-box-sizing: border-box;
  box-sizing: border-box;
  border: 1px solid #c5d0da;
  height: 36px;
  width: 48%;
  width: -webkit-calc(50% - 6px);
  width: calc(50% - 6px);
  min-width: 240px;
  padding: 0 13px;
  font-size: 14px;
  -webkit-font-smoothing: antialiased;
}

.search-users-help {
  position: relative;
  font-size: 21px;
  font-weight: 200;
  letter-spacing: 0.75px;
  background-color: #eff2f7;
  color: #8e92a2;
  padding: 50px 66px;
  padding-left: 120px;
  border-radius: 10px;
  max-width: 359px;
  margin: 42px auto 0;
}

.search-users-arrow {
  position: absolute;
  top: -35px;
  left: 80px;
  width: 33px;
  height: 35px;
}

.search-users-icon {
  position: absolute;
  top: 39px;
  left: 35px;
  width: 67.5px;
  height: 69px;
}

#friends-list {
  position: absolute;
  top: 128px;
  left: 20px;
  right: -1px;
  bottom: 0;
  overflow-y: auto;
  overflow-x: hidden;
}

.invite-friends-help-container {
  display: none;
}

.invite-friends-help {
  position: relative;
  font-size: 19px;
  font-weight: 300;
  letter-spacing: 1px;
  color: #878787;
  margin: 40px auto 0;
  text-align: center;
}

.invite-friends-help .invite-friends-help-connect {
  display: inline-block;
  font-size: 16px;
  font-weight: 300;
  line-height: 40px;
  color: white;
  padding: 14px 55px 14px 25px;
  ; background-color: #cccccc;
  margin-top: 15px;
}

.invite-friends-help.facebook .invite-friends-help-connect {
  background-color: #597ab1;
}

.invite-friends-help.linkedin .invite-friends-help-connect {
  background-color: #2886c5;
}

.invite-friends-help.email .invite-friends-help-connect {
  background-color: #df696c;
}

.invite-friends-help.gmail .invite-friends-help-connect {
  background-color: #df696c;
}

.invite-friends-help-logo {
  display: inline-block;
  float: left;
  background-image: url(../img/networks2.png);
  width: 40px;
  height: 40px;
  background-size: auto 60px;
  margin-right: 18px;
}

.invite-friends-help.facebook .invite-friends-help-logo {
  background-position: -10px;
}

.invite-friends-help.linkedin .invite-friends-help-logo {
  background-position: -70px;
  position: relative;
  top: -2px;
}

.invite-friends-help.email .invite-friends-help-logo {
  background-position: -250px;
}

.invite-friends-help.gmail .invite-friends-help-logo {
  background-position: -250px;
}

.invite-friends-help-container.error .no-error {
  display: none;
}

.invite-friends-help-container .error-message {
  display: none;
}

.invite-friends-help-container.error .error-message {
  display: block;
}

.invite-friends-importing {
  display: none;
}

.friends-importing {
  position: relative;
  font-size: 22px;
  font-weight: 100;
  letter-spacing: 1px;
  color: #878787;
  margin: 40px auto 0;
  text-align: center;
}

.friends-importing-progress {
  font-size: 18px;
}
/* 435 x 115 */
.friends-importing-logo {
  display: inline-block;
  background-image: url(../img/networks-color-large.2x.png);
  width: 60px;
  height: 50px;
  background-size: auto 57.5px;
}

.friends-importing.facebook .friends-importing-logo {
  background-position: -85px;
}

.friends-importing.linkedin .friends-importing-logo {
  background-position: -154px;
}

.friends-importing.email .friends-importing-logo {
  background-position: -13px;
}

.friends-importing.gmail .friends-importing-logo {
  background-position: -13px;
}

#friends-list>.antiscroll-inner,
.invite-friends>.antiscroll-inner,
.found-user-list>.antiscroll-inner {
  position: absolute;
  left: 0;
  right: 1px;
  top: 0;
  bottom: 0;
  overflow-x: hidden;
  padding-right: 20px;
  -moz-box-sizing: border-box;
  box-sizing: border-box;
}

.friend {
  border-top: 1px solid #e3e6ee;
  display: table;
  table-layout: fixed;
}

.friend.no-match {
  display: none;
}

.friend.unfriended,
.friend.requested {
  display: none;
}

.friend:last-child {
  border-bottom: 1px solid #e3e6ee;
}

.friend-pic {
  display: table-cell;
  width: 64px;
  padding: 9px 0 9px 7px;
  vertical-align: top;
}

.friend-pic>img {
  width: 64px;
  height: 64px;
}

.friend-info {
  display: table-cell;
  width: 99%;
  padding: 17px 0 0 13px;
  vertical-align: top;
}

.friend-name {
  margin: 4px 0 5px;
  font-size: 16px;
  line-height: 1;
  color: #34495e;
  -webkit-font-smoothing: antialiased;
}

.friend-label {
  margin: 0 0 6px;
  font-size: 12px;
  line-height: 1;
  color: #96a9bd;
  -webkit-font-smoothing: antialiased;
}

.friend-actions {
  display: table-cell;
  padding: 15px 0;
  vertical-align: middle;
  white-space: nowrap;
}

.friend-actions>*>a {
  display: inline-block;
  height: 32px;
  width: 32px;
  border-radius: 50%;
  margin-left: 4px;
  background-color: #d7e8b1;
  vertical-align: top;
  text-align: center;
  -moz-box-sizing: border-box;
  box-sizing: border-box;
}

.friend-actions>*>a::before {
  content: " ";
  display: inline-block;
  margin-top: 8px;
  height: 16px;
  background-image: url(../img/friend-actions.png);
  background-size: auto 16px;
}

.friend-mute::before {
  width: 17px;
  background-position: -17px;
}

.friend-mute.muted:not(:hover),
.friend-mute.muted:not([href]) {
  background-color: #fff;
  border: 2px solid #e3e6ee;
}

.friend-mute:not(.muted)[href]:hover {
  background-color: #fff;
  border: 2px solid #e3e6ee;
}

.friend-mute.muted:not(:hover)::before,
.friend-mute.muted:not([href])::before,
.friend-mute:not(.muted)[href]:hover::before {
  background-position: 0;
  margin-top: 6px;
}

.unfriended>*>.friend-mute,
.requested>*>.friend-mute {
  display: none;
}

.friend-status::before {
  width: 16px;
  background-position: -34px;
}

:not(.unfriended)>*>.friend-status:not([disabled]):hover {
  background-color: #e78881;
}

:not(.unfriended)>*>.friend-status:not([disabled]):hover::before {
  background-position: -50px;
  width: 20px;
  position: relative;
  left: 2px;
}

.unfriended>*>.friend-status {
  background-color: #6fa6ef;
}

.unfriended>*>.friend-status::before {
  background-position: -70px;
  width: 20px;
  position: relative;
  left: 2px;
}

.requested>*>.friend-status {
  background-color: #b8c5d2;
}

.requested>*>.friend-status::before {
  background-position: -90px;
  width: 20px;
  position: relative;
  left: 2px;
}

.friend-action-desc {
  position: absolute;
  right: 0;
  bottom: -20px;
  font-size: 13px;
  line-height: 1;
  font-weight: 300;
  color: #34495e;
  -webkit-font-smoothing: antialiased;
}

.add-friends-tabs {
  font-size: 14px;
  margin: 15px 0 12px;
  line-height: 40px;
  border-bottom: 1px solid #c5d0da;
  white-space: nowrap;
  -webkit-font-smoothing: antialiased;
}

.add-friends-tabs>a {
  position: relative;
  bottom: -1px;
  display: inline-block;
  border: 1px solid #c5d0da;
  ; border-radius: 2px 2px 0 0;
  padding: 0 25px;
  vertical-align: top;
}

.add-friends-tabs>a[href]:not(:hover) {
  color: #627d99;
}

.add-friends-tabs>a[href]:focus {
  border-color: rgba(227,230,238,.3);
}

.add-friends-tabs>a:not([href]) {
  color: #686868;
  border-bottom-color: white;
}

.add-friends-tabs>a[href] {
  background-color: #f8f9fb;
  color: #67829c;
}

.invite-filters {
  height: 41px;
  border-bottom: 1px solid #b7ce84;
  margin-top: 14px;
}

.invite-filters[data-nw-selected=facebook] {
  border-color: #637ab8;
}

.invite-filters[data-nw-selected=linkedin] {
  border-color: #4f83c3;
}

.invite-filters[data-nw-selected=twitter] {
  border-color: #55acee;
}

.invite-filters[data-nw-selected=email] {
  border-color: #e36767;
}

.invite-filters>a {
  display: inline-block;
  width: 36px;
  height: 36px;
  margin-right: 5px;
  vertical-align: top;
  -webkit-transition: height .1s;
  transition: height .1s;
}

.invite-filters>a:not([data-nw]) {
  background-color: #b7ce84;
  font-size: 12px;
  text-transform: uppercase;
  color: #fff;
  line-height: 36px;
  text-align: center;
}

.invite-filters>a[data-nw] {
  background-image: url(../img/networks2.png);
  background-repeat: no-repeat;
  background-size: auto 36px;
}

.invite-filters>a[data-nw=facebook] {
  background-color: #637ab8;
}

.invite-filters>a[data-nw=linkedin] {
  background-color: #4f83c3;
  background-position: -36px top;
}

.invite-filters>a[data-nw=twitter] {
  background-color: #55acee;
  background-position: -72px top;
}

.invite-filters>a[data-nw=email] {
  background-color: #e36767;
  background-position: -144px top;
}

.invite-filters>a:not([data-href]) {
  background-color: #edeff1;
}

.invite-filters[data-nw-selected]>:not([data-nw]):hover,
.invite-filters:not([data-nw-selected=facebook])>[href][data-nw=facebook]:hover,
.invite-filters:not([data-nw-selected=linkedin])>[href][data-nw=linkedin]:hover,
.invite-filters:not([data-nw-selected=twitter])>[href][data-nw=twitter]:hover,
.invite-filters:not([data-nw-selected=email])>[href][data-nw=email]:hover {
  height: 38px;
}

.invite-filters:not([data-nw-selected])>:not([data-nw]),
.invite-filters[data-nw-selected=facebook]>[data-nw=facebook],
.invite-filters[data-nw-selected=linkedin]>[data-nw=linkedin],
.invite-filters[data-nw-selected=twitter]>[data-nw=twitter],
.invite-filters[data-nw-selected=email]>[data-nw=email] {
  height: 41px;
}

.invite-filter-wrapper {
  position: relative;
}

.invites-left {
  position: absolute;
  right: 6px;
  bottom: 5px;
  font-size: 13px;
  color: #818692;
  display: none;
}

.invites-left>.num-invites {
  display: inline-block;
  border: 1px solid #b8c5d2;
  color: #628196;
  border-radius: 10.5px;
  padding: 0 12px;
  vertical-align: baseline;
  font-size: 12px;
  line-height: 20px;
  height: 19px;
  margin-left: 6px;
}

@-moz-document url-prefix() {
  .invites-left>.num-invites {
    line-height: 19px;
  }
}

.invite-name,
.user-name {
  font-size: 16px;
  color: #34495e;
  -webkit-font-smoothing: antialiased;
  white-space: nowrap;
  overflow: hidden;
  text-overflow: ellipsis;
}

.user-name {
  margin-top: 5px;
}

.invite-friends,
.found-user-list {
  position: absolute;
  top: 236px;
  bottom: 0;
  right: -1px;
  left: 20px;
  overflow: hidden;
}

.found-user-list {
  top: 179px;
}

.invite-friend,
.found-user {
  display: block;
  background-color: #eff2f7;
  padding: 10px;
  border: 1px solid transparent;
  margin-bottom: 12px;
  -moz-box-sizing: border-box;
  box-sizing: border-box;
  position: relative;
}

.invite-friend::after,
.found-user::after {
  content: " ";
  display: block;
  clear: both;
}

.invite-friend.invited {
  background: #629eed;
}

.invite-friend.joined {
  background: #dfedc2;
}

.invite-friend.invited div {
  color: white;
}

.found-user {
  border-color: transparent;
}

.found-user.friend {
  background-color: white;
  border-color: #dfedc2;
}

.invite-pic,
.user-pic {
  float: left;
  width: 64px;
  height: 64px;
  border-radius: 2px;
  margin-right: 12px;
}

.invite-friend::before {
  border: 2px solid #eff2f7;
  display: block;
  content: " ";
  position: absolute;
  top: 55px;
  left: 55px;
  width: 20px;
  height: 20px;
  background-image: url(../img/networks2.png);
  background-repeat: no-repeat;
  background-size: auto 20px;
}

.found-user a.friend-nw-kifi {
  position: absolute;
  top: 54px;
  left: 54px;
  border: 3px solid white;
}

.invite-friend.invited::before {
  border-color: #629eed;
}

.invite-friend.joined::before {
  border-color: #dfedc2;
}

.invite-friend.invited .invite-button,
.invite-friend.joined .invite-button {
  display: none;
}

.invite-friend[data-value^=facebook]::before {
  background-color: #637ab8;
  background-position: 0 top;
}

.invite-friend[data-value^=linkedin]::before {
  background-color: #4f83c3;
  background-position: -20px top;
}

.invite-friend[data-value^=twitter]::before {
  background-color: #55acee;
  background-position: -40px top;
}

.invite-friend[data-value^=email]::before {
  background-color: #e36767;
  background-position: -79px top;
}

.invite-email {
  background: #eff2f7;
  font-size: 16px;
<<<<<<< HEAD
  padding: 20px 30px;
=======
  padding: 31px 30px;
  margin-bottom: 12px;
>>>>>>> 61c5a6e4
  text-align: center;
}

.invite-email a {
  color: #abafb6;
  text-decoration: underline;
}

.invite-status {
  font-size: 13px;
  font-weight: 300;
  color: #96a9bd;
  letter-spacing: .5px;
  margin-top: 2px;
  margin-right: 42px;
}

.user-connected {
  display: none;
  color: #acc377;
  font-size: 12px;
  font-weight: 300;
  letter-spacing: 1px;
  margin-top: 2px;
}

.user-requested {
  display: none;
  color: #999999;
  font-size: 12px;
  font-weight: 300;
  letter-spacing: 1px;
  margin-top: 2px;
}

.found-user.friend .user-connected {
  display: block;
}

.found-user.requested .user-requested {
  display: block;
}

.connect-button {
  position: absolute;
  top: 30px;
  right: 24px;
  height: 32px;
  width: 32px;
  background-color: #6fa6ef;
  border-radius: 50%;
  text-align: center;
}

.connect-button::before {
  content: " ";
  display: inline-block;
  margin-top: 8px;
  height: 16px;
  background: url(../img/friend-actions.png) -70px;
  background-size: auto 16px;
  width: 20px;
  position: relative;
  left: 1px;
}

.found-user.friend .connect-button {
  background-color: #dfedc2;
}

.found-user.friend .connect-button::before {
  background-position: -34px 0;
  width: 16px;
  left: 0;
}

.found-user.requested .connect-button {
  background-color: #b8c5d2;
}

.found-user.requested .connect-button::before {
  background-position: -90px 0;
  width: 20px;
  left: 2px;
}

.found-user.friend .connect-button:hover,
.found-user.requested .connect-button:hover {
  background-color: #E78881;
}

.found-user.friend .connect-button:hover::before,
.found-user.requested .connect-button:hover::before {
  background-position: -50px 0;
  width: 20px;
  left: 2px;
}

a.invite-button {
  position: absolute;
  bottom: 10px;
  right: 10px;
  font-size: 13px;
  font-weight: 300;
  letter-spacing: .5px;
  background: #b8c4d8;
  color: white;
  padding: 4px 14px;
  border-radius: 2px;
}

.invite-friends-loading,
.found-user-list-loading {
  margin: 12px auto;
  display: block;
}

@media screen and (min-width: 1140px) {
  .invite-friend {
    display: inline-block;
    vertical-align: top;
    width: 48%;
    width: -webkit-calc(50% - 6px);
    width: calc(50% - 6px);
  }

  .invite-friend:nth-child(even) {
    margin-left: 12px;
  }

  .found-user {
    display: inline-block;
    vertical-align: top;
    width: 48%;
    width: -webkit-calc(50% - 6px);
    width: calc(50% - 6px);
  }

  .found-user:nth-child(even) {
    margin-left: 12px;
  }

  .invite-button,
  .connect-button {
    right: 16px;
  }
}

.dialog {
  z-index: 100;
  opacity: 0;
  position: fixed;
  width: 100%;
  height: 100%;
  top: 0;
  left: 0;
  background: rgba(227, 224, 226, 0.8);
  -webkit-transition: opacity .3s linear;
  transition: opacity .3s linear;
}

.dialog.showing {
  opacity: 1;
}

.dialog-content {
  position: fixed;
  left: 50%;
  top: 50%;
  background: #faf8f7;
  border: 1px solid #f2eeed;
  border-radius: 5px;
  box-shadow: 6px 12px 1px #d1d7df;
  font-size: 14px;
  -moz-box-sizing: border-box;
  box-sizing: border-box;
}

.dialog-content {
  width: 380px;
  margin-top: -113px;
  margin-left: -190px;
}

.dialog-content>h2 {
  margin: 0 0 16px;
  font-size: 22px;
  font-weight: 300;
  -webkit-font-smoothing: antialiased;
  color: #0089d5;
}

.dialog-header {
  font-size: 18px;
  font-weight: 300;
  padding: 19px 6px 8px;
  border-bottom: 2px solid #ecf0f1;
  margin: 0 11px;
  color: #3a495b;
}

.dialog-content-body {
  padding: 5px 40px 28px;
}

.dialog-content-body p {
  margin: 0;
  margin-top: 15px;
}

.dialog-content-body ul {
  list-style: disc;
  padding-left: 16px;
  margin-top: 5px;
}

.dialog-buttons {
  text-align: center;
  margin: 0 auto;
  margin-top: 25px;
}

.dialog-content-body .dialog-submit,
.dialog-content-body .dialog-cancel {
  color: white;
  border: 0;
  padding: 11px 15px;
  border-radius: 5px;
  font-size: 14px;
  width: 115px;
  font-weight: 100;
  text-align: center;
  cursor: pointer;
}

.dialog-content-body .dialog-submit {
  background: #ce6159;
}

.dialog-content-body .dialog-cancel {
  background: #b8c5d2;
}

.disconnect-dialog .dialog-content {
  width: 400px;
}

.invite-message-dialog .dialog-header {
  overflow: hidden;
  text-overflow: ellipsis;
  white-space: nowrap;
}

.invite-message-dialog>.dialog-content {
  height: 290px;
  margin-top: -140px;
  width: 440px;
  margin-left: -220px;
}

.invite-message-dialog>.dialog-content>p {
  margin: 12px 15px;
}

a.invite-cancel,
a.dialog-cancel {
  position: absolute;
  color: #bcc1c7;
  font-weight: normal;
  padding: 15px 20px;
  right: 0;
  top: 0;
  font-size: 16px;
  text-decoration: none;
}

input.invite-subject {
  display: block;
  font-size: 13px;
  margin: 8px 12px;
  margin-top: 15px;
  padding: 6px 8px;
  border: 1px solid #e7eced;
  width: 397px;
}

textarea.invite-message {
  display: block;
  font-size: 13px;
  margin: 8px 12px;
  padding: 4px;
  border: 1px solid #e7eced;
  width: 405px;
  min-height: 80px;
  resize: none;
}

button.invite-send {
  position: absolute;
  right: 12px;
  bottom: 12px;
  font-size: 14px;
  border: none;
  outline: none;
  border-radius: 5px;
  padding: 8px 12px;
  background: #6fa6ef;
  color: white;
  cursor: pointer;
  overflow: hidden;
  text-overflow: ellipsis;
  max-width: 200px;
  white-space: nowrap;
}

.no-invites-dialog>.dialog-content {
  height: 200px;
  margin-top: -100px;
  width: 400px;
  margin-left: -200px;
  padding: 20px 30px;
  color: #66829b;
}

.no-invites-dialog>.dialog-content>p {
  margin: 12px 0;
}

button.more-invites {
  display: block;
  font-size: 14px;
  border: none;
  outline: none;
  border-radius: 5px;
  padding: 8px 12px;
  margin: 24px auto;
  background: #6fa6ef;
  color: white;
  cursor: pointer;
}

.no-results {
  font-size: 18px;
  padding: 10px;
  font-weight: 300;
  -webkit-font-smoothing: antialiased;
}

.no-results>h2 {
  color: #929292;
  text-align: center;
  font-size: 24px;
  margin: 10px 0 50px 0;
  font-weight: 300;
}

.no-results>h3 {
  color: #737373;
  font-size: 18px;
  margin: 10px 0;
}

.no-results>ol {
  list-style: decimal outside;
}

.no-results>ol>li {
  color: #929292;
  margin: 10px 25px;
}

.friend-reqs-status {
  margin-bottom: 4px;
}

.friend-reqs-status,
.friend-req-name {
  font-size: 16px;
  color: #34495e;
  -webkit-font-smoothing: antialiased;
}

.friend-req {
  margin-top: 12px;
  display: inline-block;
  vertical-align: top;
  width: 49%;
  min-width: 270px;
  background-color: #eff2f7;
  padding: 10px 16px 13px 10px;
  -moz-box-sizing: border-box;
  box-sizing: border-box;
}

.friend-req:nth-child(odd) {
  margin-right: 2%;
}

.friend-req-pic {
  float: left;
  width: 64px;
  height: 64px;
  border-radius: 2px;
  margin-right: 12px;
}

.friend-req-q {
  font-size: 13px;
  font-weight: 300;
  color: #67829c;
}

.friend-req-act {
  margin-top: 20px;
  text-align: right;
  white-space: nowrap;
  height: 23px;
  -webkit-transition: height .2s;
  transition: height .2s;
}

.friend-req-act.done {
  height: 0;
  overflow: hidden;
}

a.friend-req-y,
a.friend-req-n {
  background-color: #bbd2ef;
  color: #fff;
  display: inline-block;
  width: 75px;
  text-align: center;
  font-weight: 300;
  font-size: 13px;
  line-height: 23px;
  border-radius: 2px;
  margin-left: 5px;
}

a.friend-req-y[href],
a.friend-req-n[href] {
  background-color: #6fa6ef;
  color: #fff;
}

.check-all {
  position: absolute;
  top: 1px;
  left: 0;
  height: 17px;
  width: 17px;
  background: url(../img/check.png) 99px/12px 8px no-repeat #fff;
  border: 1px solid #e3e6ee;
  -moz-box-sizing: border-box;
  box-sizing: border-box;
}

.check-all.live {
  cursor: pointer;
}

.check-all.live:hover {
  border-color: #b8c5d2;
}

.check-all.checked {
  background-position: 2px 4px;
}

.main-head>.subtitle {
  font-size: 13px;
  line-height: 20px;
  font-weight: 300;
  color: #5b6670;
  padding-left: 30px;
  position: relative;
}

.result-query::before {
  content: "\201c";
}

.result-query::after {
  content: "\201d";
}

.main-keeps {
  position: absolute;
  top: 143px;
  bottom: 0;
  left: 0;
  right: 0;
  overflow: hidden;
}

body[data-view=search] .main-keeps {
  top: 108px;
}

.main-keeps>.antiscroll-inner {
  height: 100%;
  width: 100%;
  overflow-x: hidden;
  padding: 0 19px 0 18px;
  box-sizing: border-box;
  -moz-box-sizing: border-box;
}

.main-keeps>.antiscroll-scrollbar {
  z-index: 1;
}

.keep-group-title,
.keep-group-title-fixed {
  height: 33px;
  line-height: 33px;
  background: #fff;
  color: #67829c;
  font-size: 21px;
  font-weight: 100;
  letter-spacing: 1px;
  border-bottom: 1px solid #e3e6ee;
  padding: 7px 30px 0;
  overflow: hidden;
  transition: height .3s ease-in-out;
}

.keep-group-title-fixed {
  position: absolute;
  top: 0;
  left: 18px;
  right: 18px;
  z-index: 1;
}

.keep-group-title-fixed:empty {
  display: none;
}

.keep-group-title+.keep {
  border-top: none;
}

.keep {
  background-color: #fff;
  padding-left: 30px;
  border-top: 1px solid #f9f9f9;
  position: relative;
  -moz-box-sizing: border-box;
  box-sizing: border-box;
}

.keep.detailed {
  background-color: #eff2f7;
}

.keep.selected {
  background-color: #fffcf1;
  border-color: #f0f0f0;
}

.keep.ui-draggable-dragging {
  border-top: none;
}

.keep.toggling {
  overflow: hidden;
  transition: height .3s ease-in-out;
}

.keep.unkept {
  height: 0 !important;
}

.keep::before {
  content: " ";
  display: block;
  height: 10px;
}

.keep::after {
  content: " ";
  display: block;
  height: 13px;
}

.keep-arrow-1 {
  position: absolute;
  right: 16px;
  width: 22px;
  top: 26px;
  bottom: 0;
}

.keep-arrow-2 {
  display: table;
  table-layout: fixed;
  height: 100%;
  width: 100%;
}

.keep-arrow-3 {
  display: table-cell;
  vertical-align: middle;
}

.keep-arrow-4 {
  display: inline-block;
  width: 6px;
  height: 16px;
  cursor: pointer;
  border: solid transparent;
  border-width: 4px 8px;
  background: url(../img/arrow-r.png) left/13px 16px no-repeat content-box;
  -webkit-transition: -webkit-transform .2s;
  transition: transform .2s;
}

.keep-arrow-4:hover {
  background-color: rgba(0,0,0,.05);
  border-color: rgba(0,0,0,.05);
}

.keep:hover .keep-arrow-4 {
  background-position: right;
}

.keep.detailed .keep-arrow-4 {
  background-position: right;
  -webkit-transform: scale(-1,1);
  transform: scale(-1,1);
}

.keep-hover-button-wrapper {
  display: none;
  position: absolute;
  right: 0;
  top: 0;
  height: 100%;
  width: 1px;
}

.keep-hover-button-table {
  display: table;
  width: 100%;
  height: 100%;
}

.keep-hover-button-cell {
  display: table-cell;
  vertical-align: middle;
}

.keep-hover-button {
  font-size: 11px;
  color: #fff;
  background: #67829c;
  padding: 7px 12px;
  border: 1px solid #f4f6f9;
  border-radius: 9px;
  position: absolute;
  right: 16px;
  cursor: pointer;
  -webkit-user-select: none;
  -moz-user-select: -moz-none;
  -ms-user-select: none;
}

.keep .keep-button-close {
  display: none;
}

.keep:hover .keep-hover-button-wrapper {
  display: block;
}

.keep.detailed .keep-button-preview {
  display: none;
}

.keep.detailed .keep-button-close {
  display: block;
}

.keep.detailed .keep-hover-button {
  background: #67829c;
}

.keep>.handle {
  cursor: move;
  position: absolute;
  top: 0;
  bottom: 0;
  left: 0;
  width: 21px;
  display: none;
  background: url(../img/drag-handle.png) center/10px no-repeat;
}

.keep>.handle:hover,
.keep.detailed>.handle,
.keep.selected>.handle,
.keep.ui-draggable-dragging>.handle {
  background-color: #e3e6ee;
}

.keep-checkbox {
  display: none;
  position: absolute;
  left: 3px;
  top: 4px;
  width: 15px;
  height: 15px;
  background: url(../img/check.png) 99px/12px 8px no-repeat #fff;
  cursor: pointer;
}

.keep>.handle:hover>.keep-checkbox,
.keep.detailed>.handle>.keep-checkbox,
.keep.selected>.handle>.keep-checkbox,
.keep.ui-draggable-dragging>.handle>.keep-checkbox {
  display: block;
}

.keep.selected>.handle>.keep-checkbox {
  background-position: 2px 4px;
}

.keep:hover>.handle,
.keep.detailed>.handle,
.keep.selected>.handle,
.keep.ui-draggable-dragging>.handle {
  display: block;
}

.keep>time {
  float: right;
  margin: 0 16px 0 4%;
  font-size: 12px;
  line-height: 28px;
  color: #99a3b3;
}

.keep-title {
  max-width: 100%;
  font-size: 16px;
  line-height: 24px;
  color: #0089d5;
  -webkit-font-smoothing: antialiased;
}

.keep-url {
  font-size: 12px;
  line-height: 14px;
  color: #99a3b3;
}

.keep-colls {
  margin-right: 10px;
  border: solid transparent;
  border-width: 7px 0;
  background: url(../img/tag-icon-small.png) 0 0/18px 18px no-repeat;
  padding-left: 19px;
  font-size: 12px;
  line-height: 18px;
  overflow: hidden;
}

@-moz-document url-prefix() {
  .keep-colls {
    background-position: 0 1px;
  }
}

.keep-colls:empty {
  border-bottom-width: 0;
}

.keep-coll {
  display: inline-block;
  position: relative;
  overflow: hidden;
  white-space: nowrap;
}

.keep-coll:not(:last-of-type)::after {
  content: " ";
  display: inline-block;
  font-size: 0;
  border-right: 1px solid #99a3b3;
  height: 9px;
}

.keep-coll.removed {
  width: 0 !important;
  -webkit-transition: width .12s ease-in-out;
  transition: width .12s ease-in-out;
}

.keep-coll-a {
  padding: 0 5px;
}

.keep-coll-a:not(:hover) {
  color: #99a3b3;
}

.keep-coll-a:hover {
  text-decoration: underline;
  -webkit-font-smoothing: antialiased;
}

.keep-who {
  font-size: 0;
}

.keep-who>.pic,
.keep-who>.others {
  display: inline-block;
  vertical-align: middle;
  width: 23px;
  height: 23px;
  background-size: 100%;
  border-radius: 2px;
  margin-right: 1px;
  position: relative;
}

.keep-who>.others {
  background-image: url(../img/globe.png);
}

.keep.mine .keep-who>.others {
  display: none;
}

.keep-who>.me {
  border-radius: 50% 0 0 50%;
}

.keep-who>.me:last-of-type {
  border-radius: 50%;
}

.keep-who-text {
  vertical-align: middle;
  margin-left: 4px;
  font-size: 12px;
  color: #99a3b3;
}

.keep.mine .me+.keep-who-text {
  margin-left: 7px;
}

.keep:not(.mine) .me+.keep-who-text {
  margin-left: 0;
}

.keep:not(.mine) .me,
.keep:not(.mine) .keep-you,
.keep:not(.mine) .keep-private,
.keep-private:not(.on) {
  display: none;
}

.keep-private {
  display: inline-block;
  margin: 0 2px;
  background: url(../img/private.png) left center/17px no-repeat;
  margin: 0 2px;
  line-height: 17px;
  padding-left: 21px;
}

.keep.mine .keep-friends::before,
.keep.mine .keep-others::before,
.keep-who-text>.keep-friends+.keep-others::before {
  content: "+ ";
}

.keep:not(.mine) .keep-you+.keep-kept-this::before {
  content: "Nobody has ";
  line-height: 23px;
}

.keeps-loading,
.friends-loading {
  margin: 21px 50%;
  width: 44px;
  height: 8px;
  position: relative;
  left: -22px;
}

.keeps-load-more {
  display: block;
  margin: 10px 0;
  background-color: #fcfdff;
  line-height: 30px;
  font-size: 16px;
  text-align: center;
}

.keeps-load-more:hover {
  background-color: #f3fbff;
}

.keeps-load-more:active {
  background-color: #f3f5f9;
}

.keeps-load-more.hidden {
  display: none;
}

.keep.ui-draggable-dragging,
.keeps-dragging {
  opacity: .7;
  z-index: 90;
  cursor: move;
}

.keeps-dragging>.keep {
  position: absolute;
  width: 100%;
}

.blog-outer {
  position: absolute;
  top: 70px;
  bottom: 0;
  left: 0;
  right: 0;
  border-right: 1px solid #dbdee3;
  font-size: 20px;
}

.blog-outer>.antiscroll-inner {
  text-align: center;
  overflow-x: hidden;
  width: 100%;
  height: 100%;
  padding-top: 70px;
  -moz-box-sizing: border-box;
  box-sizing: border-box;
}

.blog-outer>.antiscroll-scrollbar {
  right: -1px;
}

.blog>header {
  margin: 0 auto;
  width: 80%;
  max-width: 660px;
  text-align: left;
  -moz-box-sizing: border-box;
  box-sizing: border-box;
  padding: 0 0 20px 128px;
  background: url(../img/news.png) no-repeat 0 0;
  background-size: 110px;
  border-bottom: 1px solid #b8c5d2;
}

.blog>header>h1 {
  color: #333;
  font-size: 42px;
  line-height: 1;
  font-weight: normal;
  margin: 0 0 10px;
}

.blog>header>h2 {
  color: #67829c;
  font-size: 24px;
  line-height: 30px;
  font-weight: 300;
  -webkit-font-smoothing: antialiased;
  max-width: 350px;
}

.blog>article {
  color: #333;
  margin: 70px auto;
  width: 80%;
  max-width: 560px;
  text-align: left;
  font-size: 18px;
  line-height: 1.4;
  -webkit-font-smoothing: antialiased;
}

.blog>article>h3 {
  color: #b7cf80;
  font-size: 32px;
  line-height: 36px;
  margin: 0;
}

.blog>article>time {
  color: #a0afbf;
}

/* right col */

.top-right-nav {
  height: 70px;
  padding: 26px 18px 0 0;
  background-color: #67829c;
  text-align: right;
  font-size: 14px;
  -moz-box-sizing: border-box;
  box-sizing: border-box;
}

.top-right-nav>a[href] {
  padding: 10px 15px;
  color: #fff;
  vertical-align: middle;
}

.top-right-nav>a[href]:hover {
  background-color: #a0b1c2;
}

.top-right-nav>a[href]:active {
  background-color: #8699ab;
}

.top-right-nav>a[href]:focus {
  box-shadow: inset 0 0 0 2px #a0b1c2;
}

.top-right-nav>a.send-feedback {
  background-color: #6fa5ef;
  border-radius: 6px;
  padding: 10px 20px;
  margin-right: 6px;
  font-weight: 300;
  -webkit-font-smoothing: antialiased;
  -webkit-transition: background-color .1s;
  transition: background-color .1s;
}

.top-right-nav>a.send-feedback:hover {
  background-color: #7faeef;
}

.top-right-nav>a.send-feedback:active {
  background-color: #5f9cef;
  -webkit-transition: none;
  transition: none;
}

.splash,
.detail {
  position: absolute;
  top: 70px;
  left: 0;
  right: 0;
  bottom: 0;
}

.right-col>*>*>.antiscroll-inner {
  position: absolute;
  top: 0;
  bottom: 0;
  left: 0;
  right: 0;
  overflow-x: hidden;
  overflow-y: scroll;
}

.splash {
  background-color: #fff;
}

.splash>.antiscroll-inner {
  padding: 6px 0 0 36px;
  -moz-box-sizing: border-box;
  box-sizing: border-box;
}

.splash h2 {
  margin: 30px 0 6px;
  font-size: 19px;
  line-height: 36px;
  color: #67829c;
  font-weight: 300;
  -webkit-font-smoothing: antialiased;
}

.splash ul {
  margin: 0;
  padding: 0;
  list-style: none;
  font-size: 15px;
  line-height: 46px;
  -webkit-font-smoothing: antialiased;
}

.splash ul>li>a {
  display: inline-block;
  color: #556179;
  margin-left: -10px;
  padding: 0 24px 0 10px;
}

.splash ul>li>a[href]:hover {
  background-color: #f7fafe;
}

.splash ul>li>a[href]:active {
  background-color: #eff2f7;
}

.splash ul>li>a::before {
  content: " ";
  display: inline-block;
  width: 30px;
  height: 24px;
  vertical-align: -6px;
  font-size: 0;
  margin-right: 16px;
  background: url(../img/splash.png) 0 0/30px auto;
}

.about-kifi>li:nth-child(2)>a::before {
  background-position: 0 -24px;
}

.about-kifi>li:nth-child(3)>a::before {
  background-position: 0 -48px;
}

.about-kifi>li:nth-child(4)>a::before {
  background-position: 0 -72px;
}

.about-kifi>li:nth-child(5)>a::before {
  background-position: 0 -96px;
}

html[data-kifi-ext] .install-kifi {
  display: none;
}

.about-us>li:first-child>a::before {
  background-position: 0 -120px;
}

.about-us>li:nth-child(2)>a::before {
  background-position: 0 -144px;
}

.about-us>li:nth-child(3)>a::before {
  background-position: 0 -168px;
}

.about-us>li:nth-child(4)>a::before {
  background-position: 0 -192px;
}

.detail {
  display: none;
  padding: 20px 20px 0;
  background: #eff2f7;
  color: #556179;
  -webkit-transition: -webkit-transform .2s;
  transition: -webkit-transform .2s, transform .2s;
}

.detail h2 {
  color: inherit;
  font-size: 16px;
  line-height: 24px;
  -webkit-font-smoothing: antialiased;
}

a.page-x[href] {
  position: absolute;
  top: 8px;
  right: 16px;
  width: 17px;
  height: 17px;
  border-radius: 50%;
  color: #b8c5d2;
  font-size: 16px;
  line-height: 1;
  text-align: center;
}

a.page-x[href]:hover {
  background-color: #a0b1c2;
  color: #fff;
}

a.page-x[href]:active {
  background-color: #8699ab;
  color: #fff;
}

.page-x::before {
  content: "\d7";
  position: relative;
  top: -1px;
}

.page-meta {
  font-size: 0;
}

a.page-url[href] {
  font-size: 12px;
  line-height: 20px;
  color: inherit;
  -webkit-font-smoothing: antialiased;
  max-width: 100%;
  margin-bottom: 12px;
}

a.page-url[href]:hover {
  text-decoration: underline;
}

.page-pic-wrap {
  display: table;
  table-layout: fixed;
  width: 100%;
  position: relative;
  overflow: hidden;
}

.page-pic[href] {
  display: table-cell;
  background-color: rgba(0,0,0,.05);
  background-size: 100% auto;
  width: 100%;
  min-height: 135px;
  padding-top: 47%;
  color: inherit;
  cursor: pointer;
  -moz-box-sizing: border-box;
  box-sizing: border-box;
}

.page-how {
  display: table-cell;
  position: relative;
  vertical-align: middle;
  text-align: center;
  white-space: nowrap;
  width: 0;
  max-width: 0;
  -webkit-transition: width .18s, max-width .18s;
  transition: width .18s, max-width .18s;
}

.page-pic-special {
  display: none;
  width:100%;
  height: 100%;
  z-index: 1;
}

.page-pic-special.page-pic-special-cell {
  display: table-cell;
}

.page-pic-special .youtube {
  position: relative;
  padding-bottom: 56.25%; /* 16:9 */
  height: 0;
  z-index: 2;
}

.page-pic-special .youtube object,
.page-pic-special .youtube embed  {
  position: absolute;
  top: 0;
  left: 0;
  width: 100%;
  height: 100%;
}

.page-pic-1 {
  position: absolute;
  top: 0;
  bottom: 0;
  left: 0;
  right: 48px;
}

.page-pic-2 {
  display: table;
  width: 100%;
  height: 100%;
}

.page-pic-3 {
  display: table-cell;
  vertical-align: middle;
  text-align: center;
}

.page-pic-soon {
  font-size: 16px;
  font-weight: 300;
  -webkit-font-smoothing: antialiased;
}

.page-pic-soon:not(.showing),
.page-pic:hover .page-pic-soon {
  display: none;
}

.page-pic-tip {
  display: inline-block;
  padding: 0 16px;
  border-radius: 4px;
  text-transform: uppercase;
  background-color: #b8c5d2;
  color: #fff;
  font-size: 11px;
  line-height: 24px;
  -webkit-font-smoothing: antialiased;
}

.page-pic:not(:hover) .page-pic-tip {
  display: none;
}

[data-kept^=p] .page-how {
  width: 48px;
  max-width: 48px;
}

.page-how-0 {
  position: absolute;
  top: 0;
  right: 0;
  bottom: 0;
  width: 48px;
  overflow: hidden;
}

.page-how-pub,
.page-how-pri {
  position: absolute;
  top: 0;
  right: 0;
  width: 100%;
  height: 100%;
  z-index: 1;
  -webkit-transform: scale(.001,1);
  transform: scale(.001,1);
  -webkit-transform-origin: right;
  transform-origin: right;
  -webkit-transition: -webkit-transform .18s, top .18s;
  transition: -webkit-transform .18s, transform .18s, top .18s;
}

.page-how-pub {
  background-color: #accc98;
}

.page-how-pri {
  background-color: #e78881;
}

[data-kept^=p] .page-how-pub,
[data-kept^=p] .page-how-pri {
  -webkit-transform: none;
  transform: none;
}

.pri>*>.page-how-pub {
  top: 100%;
  z-index: 0;
}

.pub>*>.page-how-pri {
  top: -100%;
  z-index: 0;
}

.page-how-1 {
  display: table;
  height: 100%;
  width: 100%;
}

.page-how-2 {
  display: table-cell;
  vertical-align: middle;
  text-align: center;
}

.page-how-3 {
  margin: 0 -50px;
  color: #fff;
  font-size: 18px;
  line-height: 22px;
  height: 22px;
  -webkit-font-smoothing: antialiased;
  -webkit-transform: rotate(90deg);
  transform: rotate(90deg);
}

.page-how-pub>*>*>.page-how-3::before,
.page-how-pri>*>*>.page-how-3::before {
  content: " ";
  display: inline-block;
  height: 16px;
  width: 16px;
  background: url(../img/keep-icons.png) -46px 0/auto 16px;
  vertical-align: -2px;
  margin-right: 9px;
  -webkit-transform: rotate(-90deg);
  transform: rotate(-90deg);
}

.page-how-pri>*>*>.page-how-3::before {
  width: 12px;
  background-position: -34px 0;
}

a.page-keep[href],
a.page-priv[href] {
  display: inline-block;
  margin-top: 5px;
  color: #fff;
  background-color: #b8c5d2;
  font-size: 13px;
  line-height: 30px;
  width: 50%;
  -moz-box-sizing: border-box;
  box-sizing: border-box;
  text-align: center;
  -webkit-font-smoothing: antialiased;
}

a.page-keep[href] {
  border-right: 1px solid #eff2f7;
}

a.page-priv[href] {
  border-left: 1px solid #eff2f7;
}

a.page-keep[href]:hover,
a.page-priv[href]:hover {
  background-color: #a0b1c2;
}

a.page-keep[href]:active,
a.page-priv[href]:active {
  background-color: #8699ab;
}

[data-kept^=p]>*>.page-keep[href]::before,
.page-priv[href]::before {
  content: " ";
  display: inline-block;
  height: 13px;
  width: 11px;
  background: url(../img/keep-icons.png) 0 0/auto 16px content-box;
  vertical-align: -1px;
  margin-right: 8px;
}

:not([data-kept=pri])>*>.page-priv[href]::before {
  width: 10px;
  background-position: -11px 0;
}

[data-kept=pri]>*>.page-priv[href]::before {
  width: 13px;
  background-position: -21px 0;
}

.page-keep::after {
  content: "Keep";
}

[data-kept^=p]>*>.page-keep::after {
  content: "Unkeep";
}

.page-priv::after {
  content: "Keep privately";
}

[data-kept=pub]>*>.page-priv::after {
  content: "Make private";
}

[data-kept=pri]>*>.page-priv::after {
  content: "Make public";
}

:not([data-n="1"])>.page-keep::after {
  content: "Keep all";
}

[data-kept^=p]>:not([data-n="1"])>.page-keep::after {
  content: "Unkeep all";
}

:not([data-n="1"])>.page-priv::after {
  content: "Keep all privately";
}

[data-kept=pub]>:not([data-n="1"])>.page-priv::after {
  content: "Make all private";
}

[data-kept=pri]>:not([data-n="1"])>.page-priv::after {
  content: "Make all public";
}

.page-who,
.page-chatter,
.page-colls {
  margin: 18px 0 5px;
  border-top: 1px solid #cdd6e0;
  padding: 11px 0 0;
}

.page-who-pics {
  margin: 5px 0 13px;
  white-space: nowrap;
}

.page-who-pics>.pic {
  display: inline-block;
  width: 38px;
  height: 38px;
  background-size: 100%;
  border-radius: 2px;
  margin-right: 1px;
  position: relative;
}

.page-who-text {
  font-size: 12px;
  line-height: 12px;
}

:not([data-kept^=p])>*>.page-who-pics>.me,
:not([data-kept^=p])>*>.page-who-text>.keep-you,
.page-who-text>.keep-private {
  display: none;
}

[data-kept^=p]>*>.page-who-text>.keep-friends::before,
[data-kept^=p]>*>.page-who-text>.keep-others::before,
.page-who-text>.keep-friends+.keep-others::before {
  content: "+ ";
}

:not([data-kept^=p])>*>.page-who-text>.keep-you+.keep-kept-this::before {
  content: "Nobody has ";
}

.page-chatter {
  margin-bottom: -6px;
}

.page-chatter>h2 {
  margin-bottom: 8px;
}

a.page-chatter-messages {
  display: inline;
  font-size: 13px;
  margin-right: 16px;
  color: inherit;
  white-space: nowrap;
}

.page-chatter-messages::before {
  content: attr(data-n);
  font-size: 25px;
  color: #b8c5d2;
  font-weight: bold;
  -webkit-font-smoothing: antialiased;
  vertical-align: -3px;
  margin-right: 5px;
}

.page-chatter-messages:not([data-n="1"])::after {
  content: "s";
}

.page-chatter-messages:hover {
  color: #0089d5;
}

.page-chatter-messages:hover::before {
  color: rgba(0,137,213,.35);
}

.page-colls.some>h2::before {
  content: "In ";
}

.page-coll-list {
  margin-top: 10px;
}

.page-coll-list>li {
  display: inline-block;
  line-height: 24px;
  vertical-align: top;
}

.page-coll {
  position: relative;
  overflow: hidden;
  white-space: nowrap;
  background-color: #b8c5d2;
  margin: 0 3px 3px 0;
  font-size: 13px;
  line-height: 24px;
  -webkit-font-smoothing: antialiased;
}

.page-coll.removed {
  width: 0 !important;
  -webkit-transition: width .12s ease-in-out;
  transition: width .12s ease-in-out;
}

.page-coll>a[href] {
  color: #fff;
  vertical-align: top;
}

.page-coll>a:hover {
  background-color: #a0b1c2;
}

.page-coll>a:active {
  background-color: #8699ab;
}

.page-coll-a {
  padding: 0 16px;
}

.page-coll:hover>.page-coll-a {
  padding: 0 25px 0 7px;
}

.page-coll-x {
  position: absolute;
  right: 0;
  top: 0;
  bottom: 0;
  width: 0;
  text-align: center;
  background-color: inherit;
}

.page-coll:hover>.page-coll-x {
  width: 18px;
}

.page-coll-x::before {
  content: "\d7";
  position: relative;
  bottom: 1px;
}

.page-coll-new {
  position: relative;
}

.page-coll-add {
  display: inline-block;
  white-space: nowrap;
  font-size: 0;
  vertical-align: top;
}

.page-coll-add::before {
  content: " ";
  display: inline-block;
  width: 18px;
  height: 18px;
  border-radius: 50%;
  vertical-align: bottom;
  position: relative;
  bottom: 3px;
  background: url(data:image/gif;base64,R0lGODlhCAAIAIABAO/y9////yH5BAEKAAEALAAAAAAIAAgAAAINjAGmgXv5kJxUNXdXLgA7) center/8px no-repeat;
  image-rendering: -moz-crisp-edges;
  image-rendering: -webkit-optimize-contrast;
  image-rendering: crisp-edges;
}

li:first-child>.page-coll-add::before {
  width: 16px;
  height: 16px;
  bottom: 4px;
  margin-left: 8px;
  background-color: #f7fafe;
  background-image: url(data:image/gif;base64,R0lGODlhCAAIAIABALjF0v///yH5BAEKAAEALAAAAAAIAAgAAAINjAGmgXv5kJxUNXdXLgA7);
}

.page-coll-add::before,
li:first-child>.page-coll-add {
  background-color: #b8c5d2;
}

.page-coll-add:hover::before,
li:first-child>.page-coll-add:hover {
  background-color: #a0b1c2;
}

.page-coll-add:active::before,
li:first-child>.page-coll-add:active {
  background-color: #8699ab;
}

[data-kept^=p]>*>*>li:first-child>.page-coll-add::after {
  content: "Add a tag to this keep";
}

:not([data-kept^=p])>*>*>li:first-child>.page-coll-add::after {
  content: "Keep to a tag";
}

.page-coll-add::after {
  vertical-align: bottom;
  color: #fff;
  font-size: 13px;
  margin: 0 14px 0 8px;
  -webkit-font-smoothing: antialiased;
}

.page-coll-sizer {
  position: absolute;
  visibility: hidden;
}

.page-coll-sizer,
input.page-coll-input {
  display: inline-block;
  border: 1px solid #cdd6e0;
  padding: 0 16px;
  height: 24px;
  vertical-align: top;
  -moz-box-sizing: border-box;
  box-sizing: border-box;
  color: inherit;
  font-family: inherit;
  font-size: 13px;
  -webkit-font-smoothing: antialiased;
  -webkit-transition: width 60ms ease-in-out;
  transition: width 60ms ease-in-out;
}

input.page-coll-input {
  width: 20ex;
}

.page-coll-opts {
  display: none;
  position: absolute;
  width: 100%;
  border: 1px solid #cdd6e0;
  border-top: none;
  -moz-box-sizing: border-box;
  box-sizing: border-box;
  background-color: #fff;
  font-size: 13px;
}

.page-coll-opts:not(:empty) {
  display: block;
}

.page-coll-opt {
  padding: 0 16px;
  font-size: 13px;
  color: #888b93;
  -webkit-font-smoothing: antialiased;
  cursor: pointer;
}

.page-coll-opt.current {
  background-color: #f1f2f6;
}

.page-coll-opt[data-id=""] {
  position: relative;
  padding-right: 36px;
}

.page-coll-opt[data-id=""]::after {
  content: "NEW";
  position: absolute;
  right: 5px;
  top: 5px;
  bottom: 5px;
  height: 14px;
  line-height: 13px;
  padding: 0 4px;
  font-size: 9px;
  font-weight: bold;
  background-color: #b8c5d2;
  color: white;
  border-radius: 2px;
  -webkit-font-smoothing: subpixel-antialiased;
}

.page-coll-opt[data-id=""]:not(:first-child) {
  border-top: 1px solid #cdd6e0;
}

/* shared styles */
.long-text {
  white-space: nowrap;
  overflow: hidden;
  text-overflow: ellipsis;
}

span.long-text, a.long-text {
  display: inline-block;
}

/* welcome dialog */
.welcome-dialog>.dialog-content {
  height: 310px;
  margin-top: -155px;
  width: 410px;
  margin-left: -205px;
  padding: 40px 55px;
  color: #66829b;
  line-height: 1.5;
}

.welcome-dialog>.dialog-content>ul {
  list-style: disc;
  margin: 12px 0 0 30px;
}

.welcome-dialog>.dialog-content>button {
  width: 160px;
  height: 36px;
  line-height: 36px;
  padding: 0;
  background-color: #6fa5ef;
  color: #fff;
  border: none;
  border-radius: 6px;
  margin: 24px 0 0 70px;
  font-size: inherit;
  font-weight: 300;
  -webkit-font-smoothing: antialiased;
  cursor: pointer;
  -webkit-transition: background-color .1s;
  transition: background-color .1s;
}

.welcome-dialog>.dialog-content>button:hover {
  background-color: #7faeef;
}

.welcome-dialog>.dialog-content>button:active {
  background-color: #5f9cef;
  -webkit-transition: none;
  transition: none;
}

/* bookmark import dialog */

.import-dialog>.dialog-content {
  height: 490px;
  margin-top: -262px;
  width: 675px;
  margin-left: -337px;
  color: #66829b;
  line-height: 1.5;
}
.import-dialog>.dialog-content>.dialog-title {
  color: #515051;
  background: url(../img/kifi-logo-color.png) 30px 50% / 32px no-repeat;
  font-size: 0;
  background-color: #eff2f7;
  line-height: 50px;
  margin-bottom: 30px;
}
.import-dialog>.dialog-content>.dialog-title>.import-dialog-x {
  font-size: 13px;
  float: right;
  margin: 0 15px;
  color: #888;
  cursor: pointer;
  padding: 0px 8px;
}
.import-dialog>.dialog-content>.dialog-body {
  width: 500px;
  margin: 20px auto;
}
.import-dialog>.dialog-content>.dialog-body>h1 {
  margin: 0 0 16px;
  font-size: 28px;
  font-weight: 300;
  -webkit-font-smoothing: antialiased;
  color: #333;
  text-align: center;
}
.import-dialog>.dialog-content>.dialog-body>ul {
  list-style: disc;
  margin: 0 0 0 30px;
  color: #6fa6ef;
  font-size: 24px
}
.import-dialog>.dialog-content>.dialog-body>.import-star-to-kifi {
  width: 127px;
  height: 37px;
  margin: 12px 168px 16px;
}
.import-dialog>.dialog-content>.dialog-body>.import-check {
  width: 72px;
  height: 72px;
  margin: 12px 210px 5px;
}
.import-dialog>.dialog-content>.dialog-body>ul>li {margin-bottom:10px; }
.import-dialog>.dialog-content>.dialog-body>ul>li>span {color: #333; font-size: 18px; }

.import-dialog>.dialog-content>.dialog-body>.importing-explanation {
  margin-top: 30px;
  color: #333;
  font-size: 18px;
}

.import-dialog>.dialog-content>.cancel-import {
  left: 0;
  position: absolute;
  bottom: 15px;
  left: 5px;
  margin: 36px 65px;
  color: #888;
  text-decoration: underline;
  font-size: 16px;
}
.import-dialog>.dialog-content>button {
  margin: 20px 41px;
  position: absolute;
  bottom: 15px;
  right: 5px;
  width: 165px;
  height: 58px;
  line-height: 58px;
  padding: 0;
  background-color: #6fa5ef;
  color: #fff;
  border: none;
  border-radius: 6px;
  font-size: 17px;
  font-weight: 300;
  -webkit-font-smoothing: antialiased;
  cursor: pointer;
  -webkit-transition: background-color .1s;
  transition: background-color .1s;
}
.import-dialog>.dialog-content>button.do-import {
  padding-left: 18px;
  background: url(../img/bookmark-lock.png) 12px 50% / 16px 20px no-repeat;
  background-color: #6fa5ef;
}
.import-dialog>.dialog-content>button:hover {background-color: #7faeef}
.import-dialog>.dialog-content>button:active {background-color: #5f9cef; -webkit-transition: none; transition: none}



/* tips */
.tip {
  position: absolute;
  width: auto;
  height: auto;
  border-radius: 6px;
  padding: 8px 12px;
  background-color: rgba(53,60,67,.9);
  color: #fff;
  font-size: 12px;
  line-height: 14px;
  opacity: 0;
  -webkit-transform: translate(0, 4px);
  transform: translate(0, 4px);
  -webkit-transition: opacity .15s ease-in-out, -webkit-transform .15s ease-out;
  transition: opacity .15s ease-in-out, transform .15s ease-out;
}

.tip-below {
  -webkit-transform: translate(0,-4px);
  transform: translate(0,-4px);
}

.tip.showing {
  opacity: 1;
  -webkit-transform: none;
  transform: none;
  -webkit-transition-duration: 90ms;
  transition-duration: 90ms;
}

.tip::before {
  content: " ";
  position: absolute;
  top: 100%;
  left: 50%;
  margin-left: -8px;
  font-size: 0;
  line-height: 0;
  border-style: solid;
  border-width: 8px 8px 0;
  border-color: rgba(53,60,67,.9) transparent;
}

.tip-below::before {
  top: auto;
  bottom: 100%;
  border-width: 0 8px 8px;
}

/* friend card */
.fr-card {
  position: absolute;
  z-index: 9;
  min-width: 300px;
  background-color: #fff;
  color: #faf9f9;
  box-shadow: 2px 5px 12px rgba(0,0,0,.3);
  border: 1px solid #929496;
  text-align: left;
  line-height: normal;
  cursor: default;
  opacity: 0;
  -webkit-transition: opacity linear, -webkit-transform ease-in-out;
  transition: opacity linear, transform ease-in-out;
  -webkit-transition-duration: 200ms;
  transition-duration: 200ms;
}

.fr-card.bottom {
  -webkit-transform: translate(0,5px);
  transform: translate(0,5px);
}

.fr-card.top {
  -webkit-transform: translate(0,-5px);
  transform: translate(0,-5px);
}

.fr-card.showing {
  opacity: 1;
  -webkit-transform: none;
  transform: none;
  -webkit-transition-duration: 120ms;
  transition-duration: 120ms;
}

.fr-card-tri {
  position: absolute;
  height: 0;
  width: 0;
}

.bottom>.fr-card-tri {
  top: 100%;
  border-top-color: inherit;
}

.top>.fr-card-tri {
  bottom: 100%;
  border-bottom-color: inherit;
}

.fr-card-tri::before {
  content: " ";
  position: absolute;
  left: -9px;
  border: solid transparent;
}

.fr-card-tri::after {
  content: " ";
  position: absolute;
  left: -8px;
  border: solid transparent;
}

.bottom>.fr-card-tri::before {
  border-width: 9px 9px 0;
  border-top-color: inherit;
}

.bottom>.fr-card-tri::after {
  border-width: 8px 8px 0;
  border-top-color: #fff;
}

.top>.fr-card-tri::before {
  border-width: 0 9px 9px;
  border-bottom-color: inherit;
  bottom: 0;
}

.top>.fr-card-tri::after {
  border-width: 0 8px 8px;
  border-bottom-color: #fff;
  bottom: 0;
}

.fr-card .fr-card-top {
  display: table;
  padding: 20px 14px;
}

.fr-card .fr-card-pic {
  display: table-cell;
  -moz-box-sizing: content-box;
  box-sizing: content-box;
  height: 100px;
  width: 100px;
  padding: 1px;
  background-color: #fff;
  border: 2px solid #dbdbdb;
  border-radius: 5px;
  float: left;
}

.fr-card .fr-card-info {
  display: table-cell;
  vertical-align: top;
  padding-left: 14px;
  font-size: 12px;
  line-height: 13px;
  color: #808080;
}

.fr-card .fr-card-name {
  font-size: 16px;
  color: #2d2d2d;
  white-space: nowrap;
}

.fr-card-label {
  margin: 15px 0 3px;
}

.fr-card-interests {
  color: #aaa;
}

.friend-networks {
  font-size: 0;
  line-height: 0;
}

a.friend-nw {
  width: 18px;
  height: 18px;
  display: inline-block;
  background: #ddd url(../img/networks-19.png) 0;
  background-size: auto 18px;
  border-radius: 2px;
  margin-right: 2px;
}

a.friend-nw:not([href]):not(.friend-nw-kifi) {
  display: none;
}

a.friend-nw-kifi {
  background-color: #74a2d7;
  border-radius: 50%;
}

a.friend-nw-facebook {
  background-position: -18px;
}

a.friend-nw-facebook[href] {
  background-color: #527bbd;
}

a.friend-nw-linkedin {
  background-position: -36px;
}

a.friend-nw-linkedin[href] {
  background-color: #5083c3;
}

a.friend-nw-twitter {
  background-position: -54px;
}

a.friend-nw-twitter[href] {
  background-color: #7acdf0;
}

a.friend-nw-google {
  background-position: -72px;
}

a.friend-nw-google[href] {
  background-color: #e9644b;
}

.friend-pic {
  position: relative;
}

.friend-pic a.friend-nw-kifi {
  position: absolute;
  top: 59px;
  right: -7px;
  border: 3px solid white;
}

/* retina image overrides */
@media (-webkit-min-device-pixel-ratio: 2), (min-resolution: 192dpi) {
  .header-logo {
    background-image: url(../img/kifi-logo.2x.png);
  }

  .import-dialog>.dialog-content>button.do-import {
    background-image: url(../img/bookmark-lock.2x.png);
  }

  .query-mag::before,
  .query-x::before {
    background-image: url(../img/search.2x.png);
  }

  .my-keeps>a>.view-name::before,
  .my-friends>a>.view-name::before {
    background-image: url(../img/nav-icons.2x.png);
  }

  .tag-icon {
    background-image: url(../img/tag-icon-gray.2x.png);
  }

  .collection-new input {
    background-image: url(../img/tag-icon-blue.2x.png);
  }

  .collection.active .tag-icon {
    background-image: url(../img/tag-icon-white.2x.png);
  }

  .collection.renaming .tag-icon {
    background-image: url(../img/tag-icon-gray.2x.png);
  }

  .keep-private {
    background-image: url(../img/private.2x.png);
  }

  .keep-arrow-4 {
    background-image: url(../img/arrow-r.2x.png);
  }

  .keep>.handle {
    background-image: url(../img/drag-handle.2x.png);
  }

  .keep-who>.others {
    background-image: url(../img/globe.2x.png);
  }

  .keep-colls {
    background-image: url(../img/tag-icon-small.2x.png);
  }

  .splash ul>li>a::before {
    background-image: url(../img/splash.2x.png);
  }

  .page-how-3.page-how-3::before,
  [data-kept^=p]>*>.page-keep[href]::before,
  .page-priv[href]::before {
    background-image: url(../img/keep-icons.2x.png);
  }

  .profile>.networks>.kifi-k::before {
    background-image: url(../img/kifi-k.2x.png);
    background-size: 100%;
  }

  .invite-filters>a[data-nw] {
    background-image: url(../img/networks2.2x.png);
  }

  .profile-nw {
    background-image: url(../img/networks2.2x.png);
  }

  .friend-actions>*>a::before,
  .connect-button::before {
    background-image: url(../img/friend-actions.2x.png);
  }

  a.friend-nw {
    background-image: url(../img/networks-19.2x.png);
  }

  .my-settings-icon {
    background-image: url(../img/gear-white.2x.png);
  }

  .blog>header {
    background-image: url(../img/news.2x.png);
  }

  .profile-nw-connected {
    background-image: url(../img/check-green.2x.png);
  }

  td.profile-email-status {
    background-image: url(../img/check-green.2x.png);
  }

  .profile-email-addresses-arrow {
    background-image: url(../img/arrow-gray-right.2x.png);
  }

  .profile-email-address-item-arrow {
    background-image: url(../img/arrow-gray-down.2x.png);
  }

  .profile-email-addresses.opened .profile-email-addresses-arrow {
    background-image: url(../img/arrow-gray-down.2x.png);
  }
}

.fancybox-inner {
  font-size: 16px;
}

/* scrollbars */
.antiscroll-scrollbar {
  position: absolute;
  background: rgba(0,0,0,0) content-box;
}

.antiscroll-scrollbar-vertical {
  top: 0;
  right: 0;
  width: 1px;
  border-radius: .5px;
  -webkit-transition: background-color .3s linear, width .12s ease-in-out .02s, border-radius .12s ease-in-out .02s;
  transition: background-color .3s linear, width .12s ease-in-out .02s, border-radius .12s ease-in-out .02s;
}

.antiscroll-scrollbar-vertical:hover,
.antiscroll-scrollbar-vertical.antiscroll-dragging {
  width: 12px;
  border-radius: 6px;
  box-shadow: 0 0 1px #fff;
}

.antiscroll-scrollbar-shown {
  background-color: rgba(0,0,0,.5);
}

.antiscroll-scrollbar::before {
  content: " ";
  position: absolute;
  top: 0;
  bottom: 0;
  left: -8px;
  width: 8px;
}

.antiscroll-inner {
  overflow: scroll;
}

.antiscroll-inner::-webkit-scrollbar {
  width: 0;
  height: 0;
}

.antiscroll-inner::scrollbar {
  width: 0;
  height: 0;
}

.photo-dialog {
  display: table;
  position: fixed;
  top: 0;
  left: 0;
  width: 100%;
  height: 100%;
  z-index: 10;
  background: rgba(0, 0, 0, 0.5);
  opacity: 0;
  -webkit-transition: opacity 0.25s linear;
  -moz-transition: opacity 0.25s linear;
  -o-transition: opacity 0.25s linear;
  -ms-transition: opacity 0.25s linear;
  transition: opacity 0.25s linear;
}

.photo-dialog-cell {
  display: table-cell;
  vertical-align: middle;
  text-align: center;
}

.photo-dialog-box {
  margin: 0 auto;
  background: white;
  text-align: left;
  border-radius: 6px;
  position: relative;
  -webkit-transform: scale(0.7, 0.7);
  -moz-transform: scale(0.7, 0.7);
  -o-transform: scale(0.7, 0.7);
  -ms-transform: scale(0.7, 0.7);
  transform: scale(0.7, 0.7);
  -webkit-transition: -webkit-transform 0.25s ease-in;
  -moz-transition: -moz-transform 0.25s ease-in;
  -o-transition: -o-transform 0.25s ease-in;
  -ms-transition: -ms-transform 0.25s ease-in;
  transition: transform 0.25s ease-in;
}

.photo-dialog-showing {
  opacity: 1;
}

.photo-dialog-showing .photo-dialog-box {
  -webkit-transform: none;
  -moz-transform: none;
  -o-transform: none;
  -ms-transform: none;
  transform: none;
  -webkit-transition-timing-function: ease-out;
  -moz-transition-timing-function: ease-out;
  -o-transition-timing-function: ease-out;
  transition-timing-function: ease-out;
}

.photo-dialog-x:hover {
  background: #e8e8e8;
}

.photo-dialog-x:active {
  background: #d8d8d8;
}

.photo-dialog-x:focus {
  outline-color: #ccc;
}

.photo-dialog-title {
  padding: 4px 0;
  font-size: 16px;
  background: #f1f1f1;
  color: #6c839b;
  text-align: center;
  border-top-right-radius: inherit;
  border-top-left-radius: inherit;
  font-weight: 300;
  position: relative;
}

.photo-dialog-text {
  margin: 0;
  line-height: 19px;
  font-size: 15px;
  font-weight: 300;
  color: #515051;
}

.photo-dialog .photo-dialog-box {
  width: 304px;
}

.photo-dialog-title {
  padding: 4px 0;
  background: #f1f1f1;
  color: #6c839b;
  text-align: center;
  border-top-right-radius: inherit;
  border-top-left-radius: inherit;
  font-weight: 300;
  position: relative;
}

a.photo-dialog-x {
  position: absolute;
  top: 0;
  right: 0;
  border-top-right-radius: inherit;
  padding: 3px 8px 5px 10px;
  color: #999;
  -webkit-user-select: none;
  -moz-user-select: none;
  -ms-user-select: none;
}

.photo-dialog-x:hover {
  background-color: #ddd;
}

.photo-dialog-x:active {
  background-color: #ccc;
  color: #555;
}

.photo-dialog-canvas {
  margin: 20px 12px 16px;
  width: 280px;
  height: 280px;
  overflow: hidden;
  position: relative;
}

.photo-dialog-mask {
  position: relative;
  width: 100%;
  height: 100%;
  -webkit-box-shadow: inset 0 0 0 40px #ffffff, inset 0 0 0 41px rgba(0, 0, 0, 0.1), inset 0 0 20px 42px rgba(0, 0, 0, 0.2);
  -moz-box-shadow: inset 0 0 0 40px #ffffff, inset 0 0 0 41px rgba(0, 0, 0, 0.1), inset 0 0 20px 42px rgba(0, 0, 0, 0.2);
  box-shadow: inset 0 0 0 40px #ffffff, inset 0 0 0 41px rgba(0, 0, 0, 0.1), inset 0 0 20px 42px rgba(0, 0, 0, 0.2);
  opacity: .75;
  cursor: move;
}

.photo-dialog.dragging,
.photo-dialog.dragging .photo-dialog-x,
.photo-dialog.dragging .photo-dialog-cancel,
.photo-dialog.dragging .photo-dialog-submit {
  cursor: move;
}

.photo-dialog-img {
  position: absolute;
}

.photo-dialog-slider {
  height: 7px;
  background-color: #eee;
  border: none;
  border-radius: 4px;
  margin: 0 52px 0 48px;
  -webkit-box-shadow: inset 0 0 3px rgba(0, 0, 0, 0.15);
  -moz-box-shadow: inset 0 0 3px rgba(0, 0, 0, 0.15);
  box-shadow: inset 0 0 3px rgba(0, 0, 0, 0.15);
  position: relative;
}

.photo-dialog-slider:before,
.photo-dialog-slider:after {
  content: ' ';
  position: absolute;
  background: #ccc;
  -webkit-box-shadow: inset 0 0 0 1px #dddddd, inset 0 0 0 2px #ffffff;
  -moz-box-shadow: inset 0 0 0 1px #dddddd, inset 0 0 0 2px #ffffff;
  box-shadow: inset 0 0 0 1px #dddddd, inset 0 0 0 2px #ffffff;
}

.photo-dialog-slider:before {
  left: -28px;
  bottom: -2px;
  width: 12px;
  height: 11px;
}

.photo-dialog-slider:after {
  right: -33px;
  bottom: -5px;
  width: 20px;
  height: 17px;
}

.photo-dialog-slider > .ui-slider-handle {
  position: absolute;
  top: -5px;
  height: 16px;
  width: 16px;
  margin-left: -10px;
  border: 1px solid #c5c5c5;
  border-radius: 50%;
  background: #fff;
  background-image: -moz-linear-gradient(#ffffff, #e0e0e0);
  background-image: -webkit-linear-gradient(#ffffff, #e0e0e0);
  background-image: -o-linear-gradient(#ffffff, #e0e0e0);
  background-image: linear-gradient(#ffffff, #e0e0e0);
  filter: progid:DXImageTransform.Microsoft.gradient(startColorstr='#ffffff', endColorstr='#e0e0e0', GradientType=0);
  -webkit-box-shadow: 0 0 3px rgba(0, 0, 0, 0.1);
  -moz-box-shadow: 0 0 3px rgba(0, 0, 0, 0.1);
  box-shadow: 0 0 3px rgba(0, 0, 0, 0.1);
  outline: none;
  cursor: default;
}

.photo-dialog-slider > .ui-slider-handle.ui-state-active {
  background: #e9e9e9;
}

.photo-dialog-buttons {
  margin-top: 24px;
  border-top: 1px solid #e8e8e8;
  padding: 14px 12px 16px;
  text-align: center;
}

.photo-dialog-cancel,
.photo-dialog-submit {
  padding: 6px 16px;
  font-size: 14px;
  -webkit-font-smoothing: antialiased;
  margin-left: 4px;
}

a.photo-dialog-cancel {
  display: inline-block;
  white-space: nowrap;
  color: #888;
  background: #E8E8E8;
  border-radius: 3px;
}

a.photo-dialog-cancel:hover,
a.photo-dialog-cancel:focus {
  background: #ededed;
}

a.photo-dialog-cancel:active {
  background: #d1d1d1;
}

a.photo-dialog-submit {
  display: inline-block;
  white-space: nowrap;
  color: #FFF;
  background: #92C152;
  border-radius: 3px;
}

a.photo-dialog-submit:hover,
a.photo-dialog-submit:focus {
  background: #9dc763;
}

a.photo-dialog-submit:active {
  background: #83ae4a;
}

a.photo-dialog-submit:focus {
  outline-color: #888;
}

.photo-dialog.busy .photo-dialog-content {
	display: none;
}

.photo-dialog .photo-dialog-uploading {
	display: none;
	font-size: 24px;
	text-align: center;
	padding: 2em 0;
	color: #9FB1C3;
	font-weight: 200;
}
.photo-dialog.busy .photo-dialog-uploading {
	display: block;
}

.primary-email-change-dialog .dialog-content {
  width: 450px;
}

.primary-email-change-dialog .email-address {
  color: #73787f;
}

.primary-email-change-dialog .dialog-submit {
  float: right;
  background-color: #71a6ec;
}

.primary-email-change-dialog .dialog-submit:focus,
.primary-email-change-dialog .dialog-submit:hover {
  background-color: #8BC0FF;
}

.primary-email-change-dialog .dialog-submit:active {
  background-color: #588DD3;
}

.primary-email-change-dialog .dialog-buttons .dialog-cancel {
  float: left;
  background-color: #b8c5d1;
}

.primary-email-change-dialog .dialog-buttons .dialog-cancel:focus,
.primary-email-change-dialog .dialog-buttons .dialog-cancel:hover {
  background-color: #C5D2DE;
}

.primary-email-change-dialog .dialog-buttons .dialog-cancel:active {
  background-color: #9FACB8;
}

.clear {
  clear: both;
}

.kifi-onboarding-li {
	display: none;
}

.kifi-onboarding-iframe {
	position: fixed;
	top: 0;
	left: 0;
	margin: 0 auto;
	width: 100%;
	height: 100%;
	background: transparent;
	z-index: 10000;
}<|MERGE_RESOLUTION|>--- conflicted
+++ resolved
@@ -2544,12 +2544,8 @@
 .invite-email {
   background: #eff2f7;
   font-size: 16px;
-<<<<<<< HEAD
-  padding: 20px 30px;
-=======
   padding: 31px 30px;
   margin-bottom: 12px;
->>>>>>> 61c5a6e4
   text-align: center;
 }
 
