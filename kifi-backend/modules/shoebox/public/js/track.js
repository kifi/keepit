// Tracks user actions using mixpanel. Also requires jQuery.

(function() {
  'use strict';

  var thingsToTrack = {
    yourKeeps: {
      selector: '.my-keeps'
    },
    yourFriends: {
      selector: '.my-friends'
    },
    installExtension: {
      selector: '.install-kifi'
    },
    tagResults: {
      selector: '.collection'
    },
    kifiBlog: {
      selector: '.updates-features'
    },
    previewKeep: {
      selector: '.keep'
    }
  };

  function trackEvent(properties) {
    mixpanel.track('beta_clicked_internal_page', properties);
  }

  function defaultHandler(type, spec) {
    trackEvent({
      type: type,
      where: window.location.pathname.slice(1).split('/'),
      what: spec.selector
    });
  }

<<<<<<< HEAD
  function attachEventHandlers() {
    var spec, handler;
    for (var type in thingsToTrack){
      spec = thingsToTrack[type];
      handler = spec.handler || defaultEventHandler;
      $(document).on(spec.events.join(" "), spec.selector, handler.bind(null, type));
    };
=======
  for (var type in thingsToTrack) {
    var spec = thingsToTrack[type];
    var events = spec.events || 'click';
    var handler = spec.handler || defaultHandler;
    $(document).on(events, spec.selector, handler.bind(document, type, spec));
>>>>>>> 2e8121ae
  }
})();<|MERGE_RESOLUTION|>--- conflicted
+++ resolved
@@ -36,20 +36,11 @@
     });
   }
 
-<<<<<<< HEAD
-  function attachEventHandlers() {
-    var spec, handler;
-    for (var type in thingsToTrack){
-      spec = thingsToTrack[type];
-      handler = spec.handler || defaultEventHandler;
-      $(document).on(spec.events.join(" "), spec.selector, handler.bind(null, type));
-    };
-=======
   for (var type in thingsToTrack) {
     var spec = thingsToTrack[type];
     var events = spec.events || 'click';
     var handler = spec.handler || defaultHandler;
     $(document).on(events, spec.selector, handler.bind(document, type, spec));
->>>>>>> 2e8121ae
   }
+
 })();