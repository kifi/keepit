var domain = 'kifi.com';
var xhrDomain = 'https://api.kifi.com';
var wwwDomain = 'https://www.kifi.com';
//TODO dev
var DEV = !(/kifi.com/.test(location.hostname));
if (DEV) {
	domain = 'dev.ezkeep.com';
	xhrDomain = wwwDomain = 'http://dev.ezkeep.com:9000';
}
// iframe tunnel CROSS ORIGIN issue fix
document.domain = domain;
var xhrBase = xhrDomain + '/site';
var xhrBaseEliza = xhrDomain.replace('api', 'eliza') + '/eliza/site';
var xhrBaseSearch = xhrDomain.replace('api', 'search') + '/search';


var compareSearch = {usage: 'search', sensitivity: 'base'};
var compareSort = {numeric: true};

$.ajaxSetup({
	timeout: 10000,
	cache: true,
	crossDomain: true,
	xhrFields: {withCredentials: true}
});

$.timeago.settings.localeTitle = true;
$.extend($.timeago.settings.strings, {
	seconds: 'seconds',
	minute: 'a minute',
	hour: 'an hour',
	hours: '%d hours',
	month: 'a month',
	year: 'a year'
});

(function () {
	$.fn.layout = function () {
		return this.each(forceLayout);
	};

	function forceLayout() {
		this.clientHeight;
	}

	$.fn.removeText = function () {
		return this.contents().filter(isText).remove().end().end();
	};
	function isText() {
		return this.nodeType === 3;
	}

	$.fn.dialog = function () {
		var args = Array.prototype.slice.apply(arguments);
		args.unshift(dialogMethods[args[0]]);
		args[1] = null;
		return this.each($.proxy.apply($, args));
	};
	var dialogMethods = {
		show: function () {
			var $d = $(this);
			if (!this.parentNode) {
				$d.appendTo('body').layout();
			}
			$d.addClass('showing');
			$(document).on('keydown.dialog', function (e) {
				if (e.keyCode === 27 && !e.isDefaultPrevented()) {
					e.preventDefault();
					$d.dialog('hide');
				}
			});
		},
		hide: function () {
			$(document).off('keydown.dialog');
			$(this).on('transitionend', function end(e) {
				if (e.target === this) {
					$(this).off('transitionend', end).detach();
				}
			}).removeClass('showing');
		}
	};
})();

$.postJson = function (uri, data, done) {
	return $.ajax({
		url: uri,
		type: 'POST',
		dataType: 'json',
		data: JSON.stringify(data),
		contentType: 'application/json',
		success: done || $.noop
	});
};

// detaches and reattaches nested template so it will work as an independent template
$.fn.prepareDetached = function (opts) {
	var el = this[0], p = el.parentNode, n = el.nextSibling, t;
	p.removeChild(el);
	t = Tempo.prepare(el, opts);
	p.insertBefore(el, n);
	return t;
};

$(function () {
	// bugzil.la/35168
	var $pageColInner = $('.page-col-inner'), winHeight = $(window).height();
	if ($pageColInner.get().some(function (el) {return el.offsetHeight !== winHeight; })) {
		setPageColHeights(winHeight);
		$(window).resize(setPageColHeights);
	}
	function setPageColHeights(h) {
		$pageColInner.css('height', h > 0 ? h : $(window).height());
	}

	var $leftCol = $('.left-col').resizable({
		delay: 10,
		handles: 'e',
		minWidth: 240, // should match CSS
		maxWidth: 420,
		stop: function (e, ui) {
			console.log('[resizable:stop] saving');
			$.postJson(xhrBase + '/user/prefs', {site_left_col_width: String($leftCol.outerWidth())}, function (data) {
				console.log('[prefs]', data);
			});
		},
		zIndex: 1
	});
	$leftCol.find('.ui-resizable-handle').appendTo($leftCol.find('.page-col-inner'));

	var $subtitle = $('.subtitle'), subtitleTmpl = Tempo.prepare($subtitle);
	var $checkAll = $subtitle.find('.check-all').click(function () {
		if ($checkAll.hasClass('live')) {
			var $keeps = $main.find('.keep');
			var checked = $checkAll.toggleClass('checked').hasClass('checked');
			if (checked) {
				$keeps.addClass('selected detailed');
			} else {
				$keeps.filter('.selected').removeClass('selected detailed');
			}
			updateSubtitleTextForSelection(checked ? $keeps.length : 0);
			updateKeepDetails();
		}
	}).hover(function () {
		var $text = $checkAll.next('.subtitle-text'), d = $text.data(), noun = searchResponse ? 'result' : 'Keep';
		if (d.n) {
			$checkAll.addClass('live');
			d.leaveText = $text.text();
			$text.text(($checkAll.hasClass('checked') ? 'Deselect ' : 'Select ') + (
				d.n == 1 ? 'the ' + noun + ' below' :
				d.n == 2 ? 'both ' + noun + 's below' :
				'all ' + d.n + ' ' + noun + 's below'));
		}
	}, function () {
		var $text = $(this).removeClass('live').next('.subtitle-text'), d = $text.data();
		if (d.leaveText) {
			$text.text(d.leaveText);
			delete d.leaveText;
		}
	});
	function updateSubtitleTextForSelection(numSel) {
		var $text = $checkAll.next('.subtitle-text'), d = $text.data();
		if (numSel) {
			if (!d.defText) {
				d.defText = d.leaveText || $text.text();
			}
			$text.text(numSel + ' ' + (searchResponse ? 'result' : 'Keep') + (numSel === 1 ? '' : 's') + ' selected');
		} else {
			$text.text(d.defText);
			delete d.defText;
		}
		delete d.leaveText;
	}

	$('.keep-colls,.keep-coll').removeText();
	var $fixedTitle = $('.keep-group-title-fixed');
	var $myKeeps = $('#my-keeps'), $results = $('#search-results'), keepsTmpl = Tempo.prepare($myKeeps)
	.when(TempoEvent.Types.ITEM_RENDER_COMPLETE, function (ev) {
		var $keep = $(ev.element).draggable(draggableKeepOpts);
		$keep.find('.pic').each(function () {
			this.style.backgroundImage = 'url(' + this.getAttribute('data-pic') + ')';
			this.removeAttribute('data-pic');
		});
		$keep.find('time').timeago();
	}).when(TempoEvent.Types.RENDER_COMPLETE, function (ev) {
		console.log('[$myKeeps:RENDER_COMPLETE]', ev);
		$keepSpinner.hide();

		var $titles = ev.element === $myKeeps[0] ? addGroupHeadings() : $();
		$mainKeeps.toggleClass('grouped', $titles.length > 0);
		if ($titles.length) {
			for (var sT = $mainKeeps.find('.antiscroll-inner')[0].scrollTop, i = $titles.length; i;) {
				if ($titles[--i].offsetTop <= sT) {
					$fixedTitle.text($titles.eq(i).text()).data({$titles: $titles, i: i});
					break;
				}
			}
		} else {
			$fixedTitle.empty().removeData();
		}

		mainScroller.refresh();
	});
	var draggableKeepOpts = {
		revert: 'invalid',
		handle: '.handle',
		cancel: '.keep-checkbox',
		appendTo: 'body',
		scroll: false,
		helper: function () {
			var $keep = $(this);
			if (!$keep.hasClass('selected')) {
				return $keep.clone().width($keep.css('width'));
			} else {
				var $keeps = $keep.parent().find('.keep.selected'), refTop = this.offsetTop;
				return $('<ul class=keeps-dragging>').width($keep.css('width')).height($keep.css('height'))
					.append($keeps.clone().each(function (i) {
						this.style.top = $keeps[i].offsetTop - refTop + 'px';
					}));
			}
		},
		start: function () {
			var r = $collList[0].getBoundingClientRect();
			document.addEventListener('mousemove', move);
			document.addEventListener('mouseup', up, true);
			function up() {
				document.removeEventListener('mousemove', move);
				document.removeEventListener('mouseup', up, true);
			}
			function move(e) {
				var inCol = e.pageX < r.right && e.pageX >= r.left, dy;
				if (inCol && (dy = e.pageY - r.bottom) > -10) {
					scrollTimeout = scrollTimeout || setTimeout(scroll, scrollTimeoutMs);
					scrollPx = 15 + Math.min(5, Math.round(dy * 1.5));
				} else if (inCol && (dy = e.pageY - r.top) < 10) {
					scrollTimeout = scrollTimeout || setTimeout(scroll, scrollTimeoutMs);
					scrollPx = -10 + Math.max(-10, dy);
				} else if (scrollTimeout) {
					clearTimeout(scrollTimeout);
					scrollTimeout = null;
				}
				lastPageX = e.pageX;
				lastPageY = e.pageY;
			}
			var scrollEl = $collList.find('.antiscroll-inner')[0], scrollPx, lastPageX, lastPageY;
			var scrollTimeout, scrollTimeoutMs = 100, scrollTopMax = scrollEl.scrollHeight - scrollEl.clientHeight;
			function scroll() {
				console.log('[scroll] px:', scrollPx);
				var top = scrollEl.scrollTop, newTop = Math.max(0, Math.min(scrollTopMax, top + scrollPx));
				if (newTop !== top) {
					scrollEl.scrollTop = newTop;
					// update cached droppable offsets
					for (var m = $.ui.ddmanager.droppables['default'], i = 0; i < m.length; i++) {
						m[i].offset = m[i].element.offset();
					}
					$(document).trigger({type: 'mousemove', pageX: lastPageX, pageY: lastPageY});
					scrollTimeout = setTimeout(scroll, scrollTimeoutMs);
				} else {
					scrollTimeout = null;
				}
			}
		}
	};

	function addGroupHeadings() {
		var today = new Date().setHours(0, 0, 0, 0), h = [];
		$myKeeps.find('time').each(function () {
			var $time = $(this);
			switch (Math.round((today - new Date($time.attr('datetime')).setHours(0, 0, 0, 0)) / 86400000)) {
			case 0:
				if (!h[0] && !(h[0] = $myKeeps.find('.keep-group-title.today')[0])) {
					h[0] = $('<li class="keep-group-title today">Today</li>').insertBefore($time.closest('.keep'))[0];
				}
				break;
			case 1:
				if (!h[1] && !(h[1] = $myKeeps.find('.keep-group-title.yesterday')[0])) {
					h[1] = $('<li class="keep-group-title yesterday">Yesterday</li>').insertBefore($time.closest('.keep'))[0];
				}
				break;
			case 2:
			case 3:
			case 4:
			case 5:
			case 6:
				if (!h[2] && !(h[2] = $myKeeps.find('.keep-group-title.week')[0])) {
					h[2] = $('<li class="keep-group-title week">Past Week</li>').insertBefore($time.closest('.keep'))[0];
				}
				break;
			default:
				if ((h[0] || h[1] || h[2]) && !(h[3] = $myKeeps.find('.keep-group-title.older')[0])) {
					h[3] = $('<li class="keep-group-title older">Older</li>').insertBefore($time.closest('.keep'))[0];
				}
				return false;
			}
		});
		console.log('[addGroupHeadings] h:', h);
		return $(h.filter(identity));
	}

	var $colls = $('#collections'), collTmpl = Tempo.prepare($colls).when(TempoEvent.Types.RENDER_COMPLETE, function (event) {
		collScroller.refresh();
		$colls.find('.collection').droppable(droppableCollectionOpts);
	});
	var droppableCollectionOpts = {
		accept: '.keep',
		greedy: true,
		tolerance: 'pointer',
		hoverClass: 'drop-hover',
		drop: function (event, ui) {
			addKeepsToCollection($(this).data('id'), ui.draggable.hasClass('selected') ? $main.find('.keep.selected') : ui.draggable);
		}
	};

	var collOptsTmpl = $('.page-coll-opts').removeText().prepareDetached({escape: false});
	var inCollTmpl = $('.page-coll-list').removeText().prepareDetached();
	var $detail = $('.detail'), detailTmpl = Tempo.prepare($detail);

	var $keepSpinner = $('.keeps-loading');
	var $loadMore = $('.keeps-load-more').click(function () {
		if (searchResponse) {
			doSearch();
		} else {
			loadKeeps($myKeeps.data('collId'));
		}
	});

	var me;
	var myNetworks;
	var myPrefs;
	var myKeepsCount;
	var collections;
	var searchResponse;
	var searchTimeout;
	var lastKeep;

	function identity(a) {
		return a;
	}

	function formatPicUrl(userId, pictureName, size) {
		return '//djty7jcqog9qu.cloudfront.net/users/' + userId + '/pics/' + size + '/' + pictureName;
	}

	function escapeHTMLContent(text) {
		return text.replace(/[&<>]/g, function (c) { return escapeHTMLContentMap[c]; });
	}
	var escapeHTMLContentMap = {'&': '&amp;', '<': '&lt;', '>': '&gt;'};

	function collIdAndName(id) {
		return {id: id, name: collections[id].name};
	}

	function showKeepDetails() {
		var $r = $detail.off('transitionend'), d;
		if ($r.css('display') === 'block') {
			d = $r[0].getBoundingClientRect().left - $main[0].getBoundingClientRect().right;
		} else {
			$r.css({display: 'block', visibility: 'hidden', transform: ''});
			d = $(window).width() - $r[0].getBoundingClientRect().left;
		}
		$r.css({visibility: '', transform: 'translate(' + d + 'px,0)', transition: 'none'});
		$r.layout();
		$r.css({transform: '', transition: '', 'transition-timing-function': 'ease-out'});
	}
	function hideKeepDetails() {
		var d = $(window).width() - $main[0].getBoundingClientRect().right;
		$detail.on('transitionend', function end(e) {
			if (e.target === this) {
				$(this).off('transitionend').css({display: '', transform: ''});
			}
		}).css({transform: 'translate(' + d + 'px,0)', 'transition-timing-function': 'ease-in'});
	}
	function updateKeepDetails() {
		hideUndo();
		var $detailed = $main.find('.keep.detailed');
		if ($detailed.length) {
			var o = {
				numKeeps: $detailed.length,
				howKept: $detailed.not('.mine').length ? null :
					$detailed.has('.keep-private.on').length === $detailed.length ? 'pri' : 'pub'
			};
			var collIds = $detailed.find('.keep-coll').map(getDataId).get();
			if ($detailed.length === 1) {
				var $keepLink = $detailed.find('.keep-title>a'), url = $keepLink[0].href;
				o.title = $keepLink.text();
				o.url = $keepLink[0].href;
				o.collections = collIds.map(collIdAndName);
				detailTmpl.render(o);
				$('.page-who-pics').append($detailed.find('.keep-who>.pic').clone());
				$('.page-who-text').html($detailed.find('.keep-who-text').html());
				var $pic = $('.page-pic'), $chatter = $('.page-chatter-messages');
				$.postJson(xhrBase + '/keeps/screenshot', {url: o.url}, function (data) {
					$pic.css('background-image', 'url(' + data.url + ')');
				}).error(function () {
					$pic.find('.page-pic-soon').addClass('showing');
				});
				$chatter.attr({'data-n': 0, 'data-locator': '/messages'});
				$.postJson(xhrBaseEliza + '/chatter', {url: o.url}, function (data) {
					$chatter.attr({
						'data-n': data.threads || 0,
						'data-locator': '/messages' + (data.threadId ? '/' + data.threadId : '')
					});
				});
			} else { // multiple keeps
				var collCounts = collIds.reduce(function (o, id) {o[id] = (o[id] || 0) + 1; return o; }, {});
				o.collections = Object.keys(collCounts).sort(function (id1, id2) {return collCounts[id1] - collCounts[id2]; }).map(collIdAndName);
				detailTmpl.render(o);
			}
			inCollTmpl.into($detail.find('.page-coll-list')[0]).render(o.collections);
			showKeepDetails();
		} else {
			hideKeepDetails();
		}
	}

	// profile

	$('.my-pic').click(function (e) {
		if (e.which === 1 && $('body').attr('data-view') === 'profile') {
			e.preventDefault();
			if (History.getCurrentIndex()) {
				History.back();
			} else {
				navigate('');
			}
		}
	});
	var profileTmpl = Tempo.prepare('profile-template');

	function editProfileInput($target, e) {
		if (e) {
			e.preventDefault();
		}

		var $box = $target.closest('.profile-input-box'),
			$input = $box.find('.profile-input-input');

		$box.closest('.profile-container').find('.profile-input-box.edit').each(function () {
			cancelProfileInput($(this));
		});

		$box.addClass('edit');

		$input
			.each(function () {
				var $this = $(this);
				$this.data('value', $this.val());
			})
			.prop('disabled', false)
			.first().focus();
	}

	function saveProfileInput($target, e) {
		if (e) {
			e.preventDefault();
		}

		var $box = $target.closest('.profile-input-box'),
			$input = $box.find('.profile-input-input'),
			valid = true;

		$input.each(function () {
			var $this = $(this),
				val = trimInputValue($this.val());
			if ($input.prop('disabled')) {
				return;
			}
			if (!val && $this.data('required')) {
				showError($this, 'This field is required');
				valid = false;
			}
			else if ($this.attr('name') === 'email' && !validateEmailInput($this)) {
				valid = false;
			}
			else {
				showError($this, false);
			}
		});

		if (!valid) {
			return false;
			//return cancelProfileInput($target, e);
		}

		$input
			.each(function () {
				var $this = $(this),
					val = trimInputValue($this.val());
				$this
					.val(val)
					.data('value', val);
			})
			.prop('disabled', true);

		$box
			.removeClass('edit');

		if ($input.attr('name') === 'email') {
			saveNewPrimaryEmail($input.val());
		}
		else {
			saveProfileInfo();
		}
	}

	function cancelProfileInput($target, e) {
		if (e) {
			e.preventDefault();
		}

		var $box = $target.closest('.profile-input-box'),
			$input = $box.find('.profile-input-input');

		$input
			.each(function () {
				var $this = $(this);
				$this.val(trimInputValue($this.data('value')));
				showError($this, false);
			})
			.prop('disabled', true);

		$box
			.removeClass('edit');
	}

	function trimInputValue(val) {
		return val ? $.trim(val).replace(/\s+/g, ' ') : '';
	}

	var PRIMARY_INDEX = 0,
		ADDRESS = 0,
		PRIMARY = 1,
		VERIFIED = 2,
		PENDING_PRIMARY = 3;

	function getPrimaryEmail(emails) {
		return (emails || me.emails)[PRIMARY_INDEX] || null;
	}

	function getPendingPrimaryEmail(emails) {
		return findEmail(emails || me.emails, function (info) {
			return info[PENDING_PRIMARY];
		})[0] || null;
	}

	function getPrimaryEmailAddress(emails) {
		var addr = getPrimaryEmail(emails);
		return addr && addr[ADDRESS] || null;
	}

	function getProfileCopy() {
		var props = {};
		for (var i in me) {
			if (me.hasOwnProperty(i)) {
				props[i] = me[i];
			}
		}
		props.emails = props.emails && props.emails.slice();
		return props;
	}

	function findEmail(emails, callback, that) {
		var list = [];
		emails = emails || me.emails;
		for (var i = 0, l = emails.length; i < l; i++) {
			if (callback.call(that, emails[i], i, emails)) {
				list.push(emails[i]);
			}
		}
		return list;
	}

	function removeEmailInfo(emails, addr) {
		emails = emails || me.emails;
		for (var i = emails.length - 1; i >= 0; i--) {
			if (emails[i][ADDRESS] === addr) {
				emails.splice(i, 1);
			}
		}
	}

	function unsetPrimary(emails) {
		var primary = getPrimaryEmail(emails);
		if (primary) {
			primary[PRIMARY] = false;
		}
	}

	function saveNewPrimaryEmail(email) {
		if (getPrimaryEmailAddress() === email) {
			// already primary
			return false;
		}

		var props = getProfileCopy();
		var emails = props.emails;
		removeEmailInfo(emails, email);
		unsetPrimary(emails);
		emails.unshift([email, true]);

		return $.postJson(xhrBase + '/user/me', props).success(updateMe);
	}

	function saveProfileInfo() {
		var props = {},
			$container = $('.profile-container');

		$container.find('.profile-input-input').each(function () {
			var $this = $(this);
			props[$this.attr('name')] = trimInputValue($this.val());
		});

		delete props.email;
		//props.emails = me.emails.slice();

		$.postJson(xhrBase + '/user/me', props)
		.success(updateMe)
		.error(function () {
			showMessage('Uh oh! A bad thing happened!');
		});
	}

	var $disconnectDialog = $('.disconnect-dialog')
		.detach()
		.show()
		.on('click', '.dialog-cancel', function (e) {
			e.preventDefault();
			$disconnectDialog.dialog('hide');
		});

	var disconnectDialogTmpl = Tempo.prepare($disconnectDialog);

	function showDisconnectDialog(network) {
		disconnectDialogTmpl.render({
			url: wwwDomain + '/disconnect/' + network,
			network: ucfirst(network)
		});
		$disconnectDialog.dialog('show');
	}

	function ucfirst(str) {
		return str ? str.charAt(0).toUpperCase() + str.substring(1) : '';
	}

	function showProfile() {
		$.when(promise.me, promise.myNetworks).done(function () {
			profileTmpl.render(me);
			updateMe(me);

			setTimeout(function () {
				$('.profile-first-name')
					.outerWidth($('.profile-placeholder-first-name').outerWidth());
				$('.profile-last-name')
					.outerWidth($('.profile-placeholder-last-name').outerWidth());
			});

			$('body').attr('data-view', 'profile');

			$('.left-col .active').removeClass('active');

			$('.profile').on('keydown keypress keyup', function (e) {
				e.stopPropagation();
			});

			$('.profile-input-input').keyup(function (e) {
				switch (e.which) {
				case 13: // enter
					saveProfileInput($(this), e);
					break;
				case 27: // esc
					cancelProfileInput($(this), e);
					break;
				}
			});

			$('.profile-input-edit').click(function (e) {
				editProfileInput($(this), e);
			});

			$('.profile-input-box-name .profile-input-edit').click(function (e) {
				setTimeout(function () {
					$('.profile-first-name,.profile-last-name').css('width', '48%');
				});
			});

			$('.profile-input-save').click(function (e) {
				saveProfileInput($(this), e);
			});

			$('.profile-disconnect').click(function (e) {
				e.preventDefault();
				showDisconnectDialog($(this).closest('li').data('network'));
			});

			$('.profile .profile-networks li').each(function () {
				var $this = $(this);
				var network = $this.data('network');

				if (!network) { return; }

				var $a = $this.find('a.profile-nw');
				var networkInfo = myNetworks.filter(function (nw) {
					return nw.network === network;
				})[0];

				if (networkInfo) {
					$this.removeClass('not-connected');

					$a
						.attr('href', networkInfo.profileUrl)
						.attr('target', '_blank')
						.attr('title', 'View profile');
				}
				else {
					$this.addClass('not-connected');

					$a
						.attr('href', wwwDomain + '/link/' + network)
						.attr('title', 'Click to connect');
				}
			});
		});
	}

	// profile email accounts section
	$(document).on('click', '.profile-email-addresses-title-wrapper', function (e) {
		e.preventDefault();
		var $list = $(this).closest('.profile-email-addresses');
		$list.toggleClass('opened');
		$list.find('.profile-email-address-manage')
			.removeClass('add')
			.find('input').val('');
	});

	// profile email account dropdown actions
	var $openedArrow = null;

	$(document).on('click', '.profile-email-pending-cancel', function (e) {
		e.preventDefault();
		cancelPendingPrimary($(this).closest('.profile-email-address-pending').find('.profile-email-address-pending-email').text());
	});

	$(document).on('click', '.profile-email-address-item-make-primary', function (e) {
		e.preventDefault();
		makePrimary($(this).closest('.profile-email-address-item').data('email'));
	});

	$(document).on('click', '.profile-email-address-item-delete', function (e) {
		e.preventDefault();
		deleteEmailAccount($(this).closest('.profile-email-address-item').data('email'));
	});

	$(document).on('click', '.profile-email-address-item-arrow', function (e) {
		e.preventDefault();
		var isOpen = $(this).hasClass('opened');
		$('.profile-email-address-item-arrow').removeClass('opened');
		if (!isOpen) {
			$(this).addClass('opened');
		}
	});

	$(document).on('click', function (e) {
		if (!$(e.target).closest('.profile-email-address-item-arrow').length) {
			$('.profile-email-address-item-arrow').removeClass('opened');
		}
	});

	var emailAddrRe = /^[a-zA-Z0-9.!#$%&'*+\/=?^_`{|}~-]+@[a-zA-Z0-9](?:[a-zA-Z0-9-]{0,61}[a-zA-Z0-9])?(?:\.[a-zA-Z0-9](?:[a-zA-Z0-9-]{0,61}[a-zA-Z0-9])?)*$/;

	$(document).on('click', '.profile-email-address-add', function (e) {
		e.preventDefault();
		var $manage = $(this).closest('.profile-email-address-manage');
		var $input = $manage.find('input');
		$input.val('');
		$manage.addClass('add');
		$input.focus();
		$input.keydown(function (e) {
			switch (e.which) {
			case 13: // enter
				submitAddEmail.call(this, e);
				break;
			case 27: // esc
				cancelAddEmail.call(this, e);
				break;
			}
		});
	});

	function validateEmailInput($input) {
		var input = $input.val();
		if (emailAddrRe.test(input)) {
			showError($input, false);
			return true;
		}
		showError($input, 'Invalid email address', 'Please enter a valid email address');
		return false;
	}

	function showError($input, header, body) {
		var $parent = $input.parent(),
			$next = $input.next(),
			hasError = $next.hasClass('input-error');
		if (header || body) {
			$input.addClass('error');
			if (hasError) {
				$next.find('.error-header').text(header || '');
				$next.find('.error-body').text(body || '');
			}
			else {
				var $error = $('<div class="input-error"><div class="error-header">' + (header || '') + '</div><div class="error-body">' + (body || '') + '</div></div>').insertAfter($input);
				$error.offset({
					top: $input.offset().top + $input.outerHeight() + 5,
					left: $input.offset().left
				});
			}
		}
		else {
			$input.removeClass('error');
			if (hasError) {
				$next.remove();
			}
		}
	}

	function cancelAddEmail(e) {
		e.preventDefault();
		var $this = $(this),
			$box = $this.closest('.profile-email-address-add-box'),
			$manage = $box.closest('.profile-email-address-manage'),
			$input = $box.find('.profile-email-address-add-input');
		$input.val('');
		$input.off('keydown');
		showError($input, false);
		$manage.removeClass('add');
	}

	function submitAddEmail(e) {
		e.preventDefault();
		var $this = $(this),
			$box = $this.closest('.profile-email-address-add-box'),
			$manage = $box.closest('.profile-email-address-manage'),
			$input = $box.find('.profile-email-address-add-input');
		if (validateEmailInput($input)) {
			if (addEmailAccount($input.val())) {
				$input.val('');
				$input.off('keydown');
				showError($input, false);
				$manage.removeClass('add');
			}
		}
	}

	$(document).on('click', '.profile-email-address-add-save', submitAddEmail);

	function addEmailAccount(email) {
		if (email) {
			var props = getProfileCopy();
			var emails = props.emails;
			emails.push([email, false]);

			return $.postJson(xhrBase + '/user/me', props).success(updateMe);
		}
		return null;
	}

	function makePrimary(email) {
		if (email) {
			var props = getProfileCopy();
			var emails = props.emails;
			unsetPrimary(emails);
			findEmail(emails, function (info) {
				if (info[ADDRESS] === email) {
					info[PRIMARY] = true;
				}
			});

			return $.postJson(xhrBase + '/user/me', props).success(updateMe);
		}
		return null;
	}

	function cancelPendingPrimary(email) {
		if (email) {
			return deleteEmailAccount(email);
		}
		return null;
	}

	function deleteEmailAccount(email) {
		if (email) {
			var props = getProfileCopy();
			var emails = props.emails;
			removeEmailInfo(emails, email)

			return $.postJson(xhrBase + '/user/me', props).success(updateMe);
		}
		return null;
	}

	// Friends Tabs/Pages

	var $friends = $('.friends');
	var $friendsTabs = $friends.find('.friends-tabs>a');
	var $friendsTabPages = $friends.find('.friends-page');

	function showFriends(path) {
		path = normalizePath(path);
		$('body').attr('data-view', 'friends');
		$('.left-col .active').removeClass('active');
		$('.my-friends').addClass('active');
		selectFriendsTab(path);
	}

	function normalizePath(path) {
		if (path) {
			return path.replace(/^[\s\/]+|[\s\/]+$/g, '');
		}
		return '';
	}

	var FRIENDS_PARENT_PATHS = {
		'friends/find': 'friends/invite',
		'friends/invite/facebook': 'friends/invite',
		'friends/invite/linkedin': 'friends/invite',
		'friends/invite/email': 'friends/invite'
	};

	var FRIENDS_PREPS = {
		'friends': prepFriendsTab,
		'friends/invite': showAddFriends,
		'friends/invite/facebook': showAddFriends,
		'friends/invite/linkedin': showAddFriends,
		'friends/invite/email': showAddFriends,
		'friends/find': showAddFriends,
		'friends/requests': prepRequestsTab
	};

	function selectFriendsTab(path) {
		var pPath = FRIENDS_PARENT_PATHS[path] || path,
		$tab = $friendsTabs.filter('[data-href="' + pPath + '"]');
		console.log('[selectFriendsTab]', path, pPath, $tab);
		if ($tab.length) {
			$tab.removeAttr('href');
			$friendsTabs.not($tab).filter(':not([href])').each(function () {
				this.href = $(this).data('href');
			});

			$friendsTabPages.hide();
			$friendsTabPages.filter('[data-href="' + pPath + '"]').show().find('input').focus();

			FRIENDS_PREPS[path](path);
		}
		else {
			navigate('friends', {replace: true});
		}
	}

	var $addFriendsTabs = $friends.find('.add-friends-tabs>a');
	var $addFriendsTabPages = $friends.find('.add-friends-page');

	function showAddFriends(path) {
		var pPath;
		if (/^friends\/invite/.test(path)) {
			pPath = 'friends/invite';
		}
		else {
			pPath = path;
		}
		var $tab = $addFriendsTabs.filter('[data-href="' + pPath + '"]');
		console.log('[showAddFriends]', path, pPath, $tab);
		$nwFriendsLoading.hide();
		if ($tab.length) {
			$tab.removeAttr('href');
			$addFriendsTabs.not($tab).filter(':not([href])').each(function () {
				this.href = $(this).data('href');
			});
			$addFriendsTabPages.hide();
			$addFriendsTabPages.filter('[data-href="' + pPath + '"]').show().find('input').focus();

			var match = path.match(/^friends\/invite(\/\w*)?$/);
			if (match) {
				var network = (match[1] || '').replace(/\//g, '');
				filterFriendsByNetwork(network);
			}
			else {
				prepFindTab();
			}
		}
		else {
			navigate('friends', {replace: true});
		}
	}

	function chooseNetworkFilterDOM(network) {
		if (!network) {
			network = '';
		}

		var $filters = $('.invite-filters');
		if (network) {
			$filters.attr('data-nw-selected', network);
		}
		else {
			$filters.removeAttr('data-nw-selected');
		}

		$('.invite-filter').attr('placeholder', 'Type a name' + (network === 'email' ? ' or email' : ''));

		$filters.children('a').each(function () {
			var $this = $(this),
			nw = $this.data('nw');
			if (nw === network || (!nw && !network)) {
				$this.removeAttr('href');
			}
			else {
				$this.attr('href', $this.data('href'));
			}
		});

		$nwFriends.find('ul').empty();
	}

	function getOpt(opts, name, def) {
		var val = opts && opts[name];
		return val == null ? def : val;
	}

	function openPopup(url, name, opts) {
		var w = getOpt(opts, 'width', 880),
		h = getOpt(opts, 'height', 460),
		top = getOpt(opts, 'top', (window.screenTop || window.screenY || 0) + Math.round(0.5 * (window.innerHeight - h))),
		left = getOpt(opts, 'left', (window.screenLeft || window.screenX || 0) + Math.round(0.5 * (window.innerWidth - w))),
		dialog = getOpt(opts, 'dialog', true) ? 'yes' : 'no',
		menubar = getOpt(opts, 'menubar', false) ? 'yes' : 'no',
		resizable = getOpt(opts, 'resizable', true) ? 'yes' : 'no',
		scrollbars = getOpt(opts, 'scrollbars', false) ? 'yes' : 'no',
		status = getOpt(opts, 'status', false) ? 'yes' : 'no';

		window.open(url, name,
					'width=' + w + ',height=' + h +
					',top=' + top + ',left=' + left +
					',dialog=' + dialog + ',menubar=' + menubar +
					',resizable=' + resizable +
					',scrollbars=' + scrollbars + ',status=' + status);
	}

	function submitForm(url, method) {
		$('<form method="' + (method || 'get') + '" action="' + url + '">')
		.appendTo('body')
		.submit()
		.remove();
	}

	var VENDOR_NAMES = {
		facebook: 'Facebook',
		linkedin: 'LinkedIn',
		gmail: 'Gmail',
		email: 'Gmail'
	};
	var VENDOR_FRIEND_NAME = {
		facebook: 'friend',
		linkedin: 'connection',
		gmail: 'contact',
		email: 'contact'
	};

	var friendsHelpTmpl = Handlebars.compile($('#invite-friends-help').html());
	var friendsImportingTmpl = Handlebars.compile($('#friends-importing').html());

	function toggleInviteHelp(network, show, error) {
		var $cont = $('.invite-friends-help-container');
		if (show && /^facebook|linkedin|email|gmail$/.test(network)) {
			$cont.html(friendsHelpTmpl({
				'network_class': network,
				network: VENDOR_NAMES[network],
				friends: VENDOR_FRIEND_NAME[network] + 's'
			}));
			$cont.toggleClass('error', !!error);
			$cont.show();
		}
		else {
			$cont.hide();
		}
	}

	function toggleImporting(network, show, progress, from) {
		var $cont = $('.invite-friends-importing');
		if (show && /^facebook|linkedin|email|gmail$/.test(network)) {
			$cont.html(friendsImportingTmpl({
				'network_class': network,
				network: from || VENDOR_NAMES[network],
				friends: VENDOR_FRIEND_NAME[network] + 's',
				progress: progress || ''
			}));
			$cont.show();
		}
		else {
			$cont.hide();
		}
	}

	$('.invite-friends-help-container').on('click', '.invite-friends-help-connect', function () {
		connectSocial($(this).data('network'));
	});

	function connectSocial(network) {
		console.log('[connectSocial]', network);
		toggleInviteHelp(network, false);
		toggleImporting(network, true);

		if (network === 'email') {
			submitForm(wwwDomain + '/importContacts');
		}
		else {
			submitForm(wwwDomain + '/link/' + network);
		}
	}

	var ABOOK_ID_TO_CALLBACK = {};

	function updateABookProgress(id, status, total, progress) {
		// notAvail, pending, processing, active
		if (ABOOK_ID_TO_CALLBACK[id]) {
			ABOOK_ID_TO_CALLBACK[id].apply(this, arguments);
		}
	}
	window.updateABookProgress = updateABookProgress;

	function createHiddenIframe(url) {
		var iframe = document.body.appendChild(document.createElement('iframe'));
		iframe.style.display = 'none';
		iframe.contentWindow.location.href = url;
		return iframe;
	}

	function getAbookProgressUpdates(id, callback, opts) {
		var deferred = $.Deferred();

		ABOOK_ID_TO_CALLBACK[id] = function (id, status, total, progress) {
			ABOOK_ID_TO_CALLBACK[id] = callback;
			deferred.resolve({
				id: id,
				status: status,
				total: total,
				progress: progress
			});
			callback(id, status, total, progress);
		};

		var iframe = createHiddenIframe(xhrBase + '/user/abookUploadStatus?id=' + id + (opts || ''));

	/*
	// these are needed for testing
	if (DEV) {
		ABOOK_ID_TO_CALLBACK[id] = null;
		'notAvail,pending,processing,error,active'.split(',').forEach(function (data, i) {
			setTimeout(function () {
				if (!iframe) {
					return;
				}
				if (deferred) {
					deferred.resolve({
						id: id,
						status: data,
						total: 1000,
						progress: Math.floor(Math.random() * 1000)
					});
					deferred = null;
				}
				if (callback) {
					callback(id, data, 1000, Math.floor(Math.random() * 1000));
				}
			}, 1000 * (i + 1));
		})
	}
	*/

		return {
			promise: deferred.promise(),
			end: function () {
				if (iframe) {
					iframe.parentNode.removeChild(iframe);
					iframe = deferred = ABOOK_ID_TO_CALLBACK[id] = null;
				}
			}
		};
	}

	var IMPORT_CHECK = 'updateImportCheck';

	function getNetworkImportUpdates(network, callback) {
		var deferred = $.Deferred();
		window[IMPORT_CHECK] = function (data) {
			console.log('[' + IMPORT_CHECK + ']', data);
			window[IMPORT_CHECK] = function (data) {
				callback(String(data));
			};
			data = String(data);
			deferred.resolve(data);
			callback(data);
		};

		var iframe = createHiddenIframe(xhrBase + '/user/import-check/' + network + '?callback=parent.' + IMPORT_CHECK);

		/*
		// these are needed for testing
		if (DEV) {
			window[IMPORT_CHECK] = null;
			'fetching,import_connections,error,finished,end'.split(',').forEach(function (data, i) {
				setTimeout(function () {
					if (!iframe) {
						return;
					}
					if (deferred) {
						deferred.resolve(data);
						deferred = null;
					}
					if (callback) {
						callback(data);
					}
				}, 1000 * (i + 1));
			})
		}
		*/

		return {
			promise: deferred.promise(),
			end: function () {
				if (iframe) {
					iframe.parentNode.removeChild(iframe);
					iframe = deferred = window[IMPORT_CHECK] = null;
				}
			}
		};
	}

	function isConnected(networks, network) {
		return networks.some(function (netw) {
			console.log(netw);
			return netw.network === network;
		});
	}


	function isImporting(status) {
		return status === 'fetching' || status === 'import_connections';
	}

	var prevImportUpdate = null;

	function endImportUpdate(importUpdate) {
		if (importUpdate) {
			if (prevImportUpdate === importUpdate) {
				prevImportUpdate = null;
			}
			importUpdate.end();
		}
		else if (prevImportUpdate) {
			prevImportUpdate.end();
			prevImportUpdate = null;
		}
	}

	function isAbookFailed(state) {
		return (/^error|upload_failure$/).test(state);
	}

	function filterFriendsByNetwork(network) {
		network = network || '';

		endImportUpdate();

		$nwFriendsLoading.hide();
		$nwFriends.find('.no-results').empty().hide();

		console.log('[filterFriendsByNetwork]', network);
		chooseNetworkFilterDOM(network);
		var isEmail = network === 'email',
		isSocial = /^facebook|linkedin$/.test(network);

		if (isEmail) {
			$nwFriendsLoading.show();

			$.getJSON(xhrBase + '/user/abooks').done(function (abooks) {
				$nwFriendsLoading.hide();

				console.log(this, arguments);
				var hasAbook = Boolean(abooks && abooks.length);
				var id, email, error;
				var importing = hasAbook && abooks.some(function (abook) {
					if (DEV) {
						id = abook.id;
						email = abook.ownerEmail;
					}
					error = isAbookFailed(abook.state);
					if (!error && abook.state !== 'active') {
						console.log('not active abook', abook, JSON.stringify(abook, null, '\t'));
						id = abook.id;
						email = abook.ownerEmail;
						return true;
					}
				}) || !!(id && DEV);

				toggleInviteHelp(network, !(hasAbook || importing), error);
				toggleImporting(network, importing, null, email);

				console.log('[email import status] network=' + network + ', hasAbook=' + hasAbook + ', importing=' + importing);

				if (importing) {
					var importUpdate = getAbookProgressUpdates(id, function (id, status, total, progress) {
						console.log('getAbookProgressUpdates', id, status, total, progress);
						switch (status) {
						case 'active':
							toggleImporting(network, false, null, email);
							emptyAndPrepInvite(network);
							endImportUpdate(importUpdate);
							break;
						case 'upload_failure':
						case 'error':
							toggleImporting(network, false, null, email);
							toggleInviteHelp(network, true, true);
							endImportUpdate(importUpdate);
							break;
						default:
							var text = '';
							text += progress > 0 ? progress : '0';
							if (total > 0) {
								text += ' out of ' + total;
							}
							toggleImporting(network, true, text, email);
							break;
						}
					});
					prevImportUpdate = importUpdate;
				}
				else {
					if (hasAbook) {
						emptyAndPrepInvite(network);
					}
				}
			});
		}
		else if (isSocial) {
			var importUpdate = getNetworkImportUpdates(network, function (status) {
				console.log('getNetworkImportUpdates', status);
				if (!isImporting(status)) {
					console.log('getNetworkImportUpdates:end');
					toggleImporting(network, false);
					endImportUpdate(importUpdate);
					if (status === 'finished' || status === 'end') {
						emptyAndPrepInvite(network);
					}
					if (status === 'error') {
						toggleInviteHelp(network, true, true);
					}
				}
			});

			prevImportUpdate = importUpdate;
			toggleImporting(network, false);
			toggleInviteHelp(network, false);
			$nwFriendsLoading.show();

			$.when($.getJSON(xhrBase + '/user/networks'), importUpdate.promise).done(function (networkResult, status) {
				console.log('networks promise', networkResult, status);

				$nwFriendsLoading.hide();

				console.log('[networks status]', networkResult, status);

				var networks = networkResult[0];
				var connected = isConnected(networks, network);
				var importing = isImporting(status);

				console.log('[network status] network=' + network + ', connected=' + connected + ', importing=' + importing, !(connected || importing), !importing && connected, status === 'error');

				toggleInviteHelp(network, !(connected || importing), status === 'error');
				toggleImporting(network, importing);

				if (!importing) {
					if (connected) {
						emptyAndPrepInvite(network);
					}
					endImportUpdate(importUpdate);
				}
			});
		}
		else {
			emptyAndPrepInvite(network);
		}
	}

	function emptyAndPrepInvite(network) {
		var curNetwork = $('.invite-filters').attr('data-nw-selected') || '';
		if ((network || '') === curNetwork) {
			$nwFriends.find('ul').empty();
			$nwFriends.find('.no-results').empty().hide();
			prepInviteTab();
		}
	}

	// All kifi Friends

	var $friendsFilter = $('.friends-filter').on('input', function () {
		var val = $.trim(this.value);
		if (val) {
			var prefixes = val.split(/\s+/);
			$friendsList.find('.friend').filter(function () {
				var $f = $(this), o = $f.data('o'), names = $.trim(o.firstName + ' ' + o.lastName).split(/\s+/);
				$f.toggleClass('no-match', !prefixes.every(function (p) {
					return names.some(function (n) {return 0 === p.localeCompare(n.substring(0, p.length), undefined, compareSearch); });
				}));
			});
		} else {
			$friendsList.find('.no-match').removeClass('no-match');
		}
	});

	var $friendsList = $('#friends-list').antiscroll({x: false, width: '100%'})
	.on('mouseover', '.friend-status', function () {
		var $a = $(this),
			o = $a.closest('.friend').data('o');
		$(this).nextAll('.friend-action-desc').text({
			unfriended: 'Add ' + o.firstName + ' as a friend',
			requested: 'Cancel friend request',
			'': 'Unfriend ' + o.firstName
		}[o.state]);
	}).on('click', '.friend-status', function () {
		var $a = $(this),
			$friend = $a.closest('.friend'),
			o = $friend.data('o'),
			xhr;
		switch (o.state) {
		case 'unfriended':
			xhr = $.post(xhrBase + '/user/' + o.id + '/friend', function (data) {
				o.state = data.acceptedRequest ? '' : 'requested';
			});
			break;
		case 'requested':
			xhr = $.post(xhrBase + '/user/' + o.id + '/cancelRequest', function (data) {
				o.state = 'unfriended';
			}).error(function () {
				if (xhr && xhr.responseText && JSON.parse(xhr.responseText).alreadyAccepted) {
					o.state = 'friend';
				}
			});
			break;
		default:
			showUnfriendDialog({
				id: o.id,
				name: $friend.find('.friend-name').text()
			}, function (data) {
				o.state = 'unfriended';
				(getAlwaysCallback($a, o))();
			});
		}
		if (xhr) {
			xhr.always(getAlwaysCallback($a, o));
		}
	}).on('mouseover', '.friend-mute', function () {
		var $a = $(this), o = $a.closest('.friend').data('o');
		$a.nextAll('.friend-action-desc').text(o.searchFriend ?
			'Don’t show ' + o.firstName + '’s keeps in my search results' :
			'Show ' + o.firstName + '’s keeps in my search results');
	}).on('click', '.friend-mute[href]', function () {
		var $a = $(this), o = $a.closest('.friend').data('o'), mute = !!o.searchFriend;
		$.post(mute ?
				xhrBase + '/user/' + o.id + '/exclude' :
				xhrBase + '/user/' + o.id + '/include', function () {
			o.searchFriend = !mute;
			$a.removeAttr('href').toggleClass('muted', mute).nextAll('.friend-action-desc').text('');
		});
	}).on('mouseout', '.friend-status,.friend-mute', function () {
		$(this).attr('href', 'javascript:').nextAll('.friend-action-desc').empty();
	});

	function getAlwaysCallback($a, o) {
		return function () {
			console.log('getAlwaysCallback', $a, o.state);
			$a.removeAttr('href').closest('.friend-actions').removeClass('requested unfriended').addClass(o.state);
			$a.closest('.friend').removeClass('requested unfriended').addClass(o.state);
			$a.nextAll('.friend-action-desc').text('');
		};
	}

	$friendsList.find('.antiscroll-inner').scroll(function () {
		$friendsList.prev().toggleClass('scrolled', this.scrollTop > 0);
	});

	var friendsScroller = $friendsList.data('antiscroll');
	$(window).resize(friendsScroller.refresh.bind(friendsScroller));

	var friendsTmpl = Tempo.prepare($friendsList).when(TempoEvent.Types.ITEM_RENDER_COMPLETE, function (ev) {
		var o = ev.item, $f = $(ev.element).data('o', o), url;
		for (var nw in o.networks) {  // TODO: move networks to template (Tempo seems broken)
			if (o.networks[nw].connected && (url = o.networks[nw].profileUrl)) {
				$f.find('.friend-nw-' + nw).attr('href', url);
			}
		}
	}).when(TempoEvent.Types.RENDER_COMPLETE, function () {
		$friendsLoading.hide();
		friendsScroller.refresh();
	});

	var $friendsLoading = $('.friends-loading');
	function prepFriendsTab() {
		$('.friends-filter').val('');
		friendsTmpl.clear();
		$friendsLoading.show();
		$.when(
			$.getJSON(xhrBase + '/user/friends'),
			$.getJSON(xhrBase + '/user/outgoingFriendRequests'))
		.done(function (a0, a1) {
			var friends = a0[0].friends, requests = a1[0];
			var requested = requests.reduce(function (o, u) {o[u.id] = true; return o; }, {});
			console.log('[prepFriendsTab] friends:', friends.length, 'req:', requests.length);
			for (var f, i = 0; i < friends.length; i++) {
				f = friends[i];
				f.picUri = formatPicUrl(f.id, f.pictureName, 200);
				f.state = requested[f.id] ? 'requested' : f.unfriended ? 'unfriended' : '';
				delete f.unfriended;
			}
			friends.sort(function (f1, f2) {
				return f1.firstName.localeCompare(f2.firstName, undefined, compareSort) ||
					f1.lastName.localeCompare(f2.lastName, undefined, compareSort) ||
					f1.id.localeCompare(f2.id, undefined, compareSort);
			});
			friendsTmpl.render(friends);
		})
		.always(function () {
			$friendsLoading.hide();
		});
	}

	// Friend Invites
	var FETCH_SIZE = 40;

	var $nwFriends = $('.invite-friends').antiscroll({x: false, width: '100%'});
	$nwFriends.find('.antiscroll-inner').scroll(function () { // infinite scroll
		var sT = this.scrollTop, sH = this.scrollHeight;
		// tweak these values as desired
		var offset = sH / 3, toFetch = FETCH_SIZE;
		if (!$nwFriendsLoading.is(':visible') && this.clientHeight + sT > sH - offset) {
			console.log('loading more friends');
			prepInviteTab(toFetch);
		}
	});
	var nwFriendsScroller = $nwFriends.data('antiscroll');
	$(window).resize(nwFriendsScroller.refresh.bind(nwFriendsScroller));  // TODO: throttle, and only bind while visible
	var nwFriendsTmpl = Tempo.prepare($nwFriends).when(TempoEvent.Types.RENDER_COMPLETE, function () {
		$nwFriendsLoading.hide();
		nwFriendsScroller.refresh();
	});
	var $nwFriendsLoading = $('.invite-friends-loading');
	var noResultsTmpl = Handlebars.compile($('#no-results-template').html());
	var friendsTimeout;
	function filterFriends() {
		clearTimeout(friendsTimeout);
		$nwFriends.find('ul').empty();
		friendsTimeout = setTimeout(prepInviteTab, 200);
	}

	var invitesUpdatedAt;
	function updateInviteCache() {
		invitesUpdatedAt = Date.now();
	}
	updateInviteCache();

	var friendsToShow = FETCH_SIZE;
	var friendsShowing = [];
	var moreFriends = true;
	var invitesLeft;
	function prepInviteTab(moreToShow) {
		console.log('[prepInviteTab]', moreToShow);
		if (moreToShow && !moreFriends) {
			return;
		}
		moreFriends = true;

		var network = getNetworkFilterSelected();
		var search = getNetworkFilterText();

		toggleInviteHelp(network, false);
		toggleImporting(network, false);

		$nwFriendsLoading.show();

		var limit = moreToShow || friendsToShow;
		var lastValue = getLast(friendsShowing);
		lastValue = lastValue && lastValue.value;

		var opts = {
			limit: limit,
			after: moreToShow ? lastValue : void 0,
			search: search,
			network: network,
			updatedAt: invitesUpdatedAt
		};

		console.log('[prepInviteTab]', opts);

		$.getJSON(xhrBase + '/user/socialConnections', opts, function (friends) {
			console.log('[prepInviteTab] search: ' + search + ', network: ' + network + ', friends: ', friends);
			friends.forEach(normalizeFriend);

			var nw = getNetworkFilterSelected();
			var filter = getNetworkFilterText();

			if (filter !== search || nw !== network) {
				return;
			}

			if (!moreToShow) {
				clearInviteFriends();
			}

			if (friends.length < limit) {
				moreFriends = false;

				if (!network) {
					opts.network = 'email';
					opts.after = void 0;
					$.getJSON(xhrBase + '/user/socialConnections', opts, function (friends) {
						console.log('[prepInviteTab2] search: ' + search + ', network: ' + network + ', friends: ', friends);
						friends.forEach(normalizeFriend);

						var nw = getNetworkFilterSelected();
						var filter = getNetworkFilterText();

						if (filter !== search || nw !== network) {
							return;
						}

						if (friends.length < limit) {
							moreFriends = false;
						}

						friendsShowing.push.apply(friendsShowing, friends);

						var $noResults = $nwFriends.find('.no-results').empty().hide();
						if (!friendsShowing.length) {
							showNoSearchInviteResults($noResults, search, network);
						}

						nwFriendsTmpl.append(friends);

					});
				}
			}

			friendsShowing.push.apply(friendsShowing, friends);

			var $noResults = $nwFriends.find('.no-results').empty().hide();
			if (network && !friendsShowing.length) {
				showNoSearchInviteResults($noResults, search, network);
			}

			nwFriendsTmpl.append(friends);
		})
		.always(function () {
			$nwFriendsLoading.hide();
		});
		$.getJSON(xhrBase + '/user/inviteCounts', { updatedAt: invitesUpdatedAt }, function (invites) {
			invitesLeft = invites.left;
			$('.num-invites').text(invitesLeft).parent().show();
		});
	}

	function getLast(arr, def) {
		return arr && arr.length ? arr[arr.length - 1] : def;
	}

	function getNetworkFilterSelected(def) {
		return $('.invite-filters').attr('data-nw-selected') || def;
	}

	function getNetworkFilterText(def) {
		return $('.invite-filter').val() || def;
	}

	function clearInviteFriends() {
		nwFriendsTmpl.clear();
		friendsShowing.length = 0;
	}

	function normalizeFriend(obj) {
		obj.label = obj.label || '';
		obj.image = obj.image || '';
		obj.status = obj.status || '';

		var val = obj.value;
		var network = val && val.substring(0, val.indexOf('/'));
		obj.network = network;
		var isEmail = network === 'email';
		obj.email = isEmail && val.substring(val.indexOf('/') + 1);

		var description;
		switch (obj.status) {
		case 'joined':
			description = 'Joined Kifi';
			break;
		case 'invited':
			description = 'Invited';
			break;
		default:
			if (isEmail) {
				description = 'Invite via email';
			}
			else {
				description = 'A friend on ' + network;
			}
		}
		obj.description = description;
	}

	function showNoSearchInviteResults($noResults, search, network) {
		$noResults.html(noResultsTmpl({ filter: search, network: network })).show();
		$noResults.find('.refresh-friends').click(function () {
			submitForm(wwwDomain + '/friends/invite/refresh', 'post');
		});
		$noResults.find('.tell-us').click(sendFeedback);
	}

	var $noInvitesDialog = $('.no-invites-dialog').detach().show()
	.on('click', '.more-invites', function (e) {
		e.preventDefault();
		$noInvitesDialog.dialog('hide');
		$.postJson('/site/user/needMoreInvites', {}, function (data) {
			$noInvitesDialog.dialog('hide');
		});
	});

	var $inviteMessageDialog = $('.invite-message-dialog').detach().show()
	.on('submit', 'form', function (e) {
		e.preventDefault();
		$.post(this.action, $(this).serialize()).complete(function (xhr) {
			if (xhr.status >= 400) {
				console.log('error sending invite:', xhr);
			} else {
				console.log('sent invite');
				$inviteMessageDialog.dialog('hide');
			}
			updateInviteCache();
			prepInviteTab();
		});
	}).on('click', '.invite-cancel', function (e) {
		e.preventDefault();
		$inviteMessageDialog.dialog('hide');
	});

	var inviteMessageDialogTmpl = Tempo.prepare($inviteMessageDialog);
	$('.invite-filter').on('input', filterFriends);
	$('.invite-friends').on('click', '.invite-button', function () {
		if (!invitesLeft) {
			$noInvitesDialog.dialog('show');
			return;
		}
		var $friend = $(this).closest('.invite-friend'), fullSocialId = $friend.data('value');
		// TODO(greg): figure out why this doesn't work cross-domain
		if (/^facebook/.test(fullSocialId)) {
			window.open('about:blank', fullSocialId, 'height=640,width=1060,left=200,top=200', false);
			$('<form method="POST" action="/invite" target="' + fullSocialId + '" style="position:fixed;height:0;width:0;left:-99px">')
			.append('<input type="hidden" name="fullSocialId" value="' + fullSocialId + '">')
			.appendTo('body').submit().remove();
		} else if (/^linkedin|email/.test(fullSocialId)) {
			var name = $friend.find('.invite-name').text();
			if (/^email/.test(fullSocialId)) {
				var match = name.match(/^\s*<(.*)>$/);
				if (match) {
					name = match[1];
				}
			}
			inviteMessageDialogTmpl.render({fullSocialId: fullSocialId, label: name});
			$inviteMessageDialog.dialog('show');
		}
	});

	var $unfriendDialog = $('.unfriend-dialog')
	.detach()
	.show()
	.on('click', '.dialog-cancel', function (e) {
		e.preventDefault();
		$unfriendDialog.dialog('hide');
	});
	var unfriendDialogTmpl = Tempo.prepare($unfriendDialog);

	function showUnfriendDialog(user, callback) {
		unfriendDialogTmpl.render({
			url: xhrBase + '/user/' + user.id + '/unfriend',
			name: user.name
		});
		$unfriendDialog.off('submit').on('submit', 'form', function (e) {
			e.preventDefault();
			$.post(this.action, callback);
			$unfriendDialog.dialog('hide');
		}).dialog('show');
	}

  // Friend Find

	var $foundUsers = $('.found-user-list').antiscroll({x: false, width: '100%'});
	$foundUsers.find('.antiscroll-inner').scroll(function () { // infinite scroll
		var sT = this.scrollTop, sH = this.scrollHeight;
		// tweak these values as desired
		var offset = sH / 3, toFetch = FETCH_SIZE;
		if (!$('.found-user-list-loading').is(':visible') && this.clientHeight + sT > sH - offset) {
			console.log('loading more users');
			prepFindTab(toFetch);
		}
	});
	var foundUsersScroller = $foundUsers.data('antiscroll');
	$(window).resize(foundUsersScroller.refresh.bind(foundUsersScroller));  // TODO: throttle, and only bind while visible
	var usersTmpl = Tempo.prepare($foundUsers).when(TempoEvent.Types.RENDER_COMPLETE, function () {
		$('.found-user-list-loading').hide();
		foundUsersScroller.refresh();
	});


	var usersTimeout;
	function filterUsers() {
		clearTimeout(usersTimeout);
		$foundUsers.find('ul').empty();
		$foundUsers.find('.no-results').hide();
		toggleFindHelp();
		usersTimeout = setTimeout(prepFindTab, 200);
	}

	$('.user-filter').on('input', filterUsers);
	$('.found-user-list').on('click', '.connect-button', function () {
		var $a = $(this),
			$user = $a.closest('.found-user'),
			o = $user.data(), xhr;
		switch (o.status) {
		case 'friend':
			showUnfriendDialog({
				id: o.id,
				name: $user.find('.user-name').text()
			}, function (data) {
				o.status = '';
				$a.closest('.found-user').data('status', o.status).removeClass('friend requested').addClass(o.status);
			});
			break;
		case 'requested':
			xhr = $.post(xhrBase + '/user/' + o.id + '/cancelRequest', function (data) {
				o.status = '';
			}).error(function () {
				if (xhr && xhr.responseText && JSON.parse(xhr.responseText).alreadyAccepted) {
					o.status = 'friend';
				}
			});
			break;
		//case '':
		default:
			xhr = $.post(xhrBase + '/user/' + o.id + '/friend', function (data) {
				o.status = data.acceptedRequest ? 'friend' : 'requested';
			});
			break;
		}
		if (xhr) {
			xhr.always(function () {
				$a.closest('.found-user').data('status', o.status).removeClass('friend requested').addClass(o.status);
			});
		}
	});

	var usersToShow = FETCH_SIZE;
	var usersShowing = [];
	var userPageIndex = 0;
	var moreUsers = true;

	function getUserFilterInput() {
		return $.trim($('.user-filter').val() || '');
	}

	function toggleFindHelp() {
		$('.search-users-help').toggle(!getUserFilterInput());
	}

	function prepFindTab(moreToShow) {
		console.log('prepFindTab', moreToShow);
		if (moreToShow && !moreUsers) { return; }
		moreUsers = true;
		var search = getUserFilterInput();
		toggleFindHelp();
		if (!search) {
			moreUsers = false;
			usersTmpl.clear();
			usersShowing.length = 0;
			$foundUsers.find('.no-results').hide();
			$('.found-user-list-loading').hide();
			return;
		}
		$('.found-user-list-loading').show();
		var pageNum = moreToShow ? userPageIndex : 0,
		pageSize = usersToShow,
		opts = {
			pageNum: pageNum,
			pageSize: pageSize,
			query: search
		};
		userPageIndex = pageNum;
		//$.getJSON(xhrBase + '/user/socialConnections', opts, function (friends) {
		$.getJSON(xhrBaseSearch + '/users/page', opts, function (friends) {
			if (search !== getUserFilterInput()) {
				return;
			}
			userPageIndex++;
			console.log('[prepFindTab] friends:', friends && friends.length, friends);
			friends.forEach(function (obj, i) {
				obj.status = obj.status || '';
				obj.image = formatPicUrl(obj.user.id, obj.user.pictureName, 200);
			});
			if (friends.length < pageSize) {
				moreUsers = false;
			}
			if (!moreToShow) {
				usersTmpl.clear();
				usersShowing.length = 0;
			}
			usersShowing.push.apply(usersShowing, friends);
			var $noResults = $foundUsers.find('.no-results').hide();
			if (!usersShowing.length) {
				$noResults.find('.no-result-filter').text(search);
				$noResults.show();
			}
			usersTmpl.append(friends);
		});
	}

	// Friend Requests

	var $friendReqs = $('.friend-reqs').antiscroll({x: false, width: '100%'});
	$friendReqs.find('.antiscroll-inner').scroll(function () {
		$friendReqs.prev().toggleClass('scrolled', this.scrollTop > 0);
	}).on('click', '.friend-req-y[href],.friend-req-n[href]', function () {
		var $a = $(this), id = $a.closest('.friend-req').data('id'), accepting = $a.hasClass('friend-req-y');
		$.post(accepting ?
				xhrBase + '/user/' + id + '/friend' :
				xhrBase + '/user/' + id + '/ignoreRequest', function () {
			$a.closest('.friend-req-act').addClass('done');
			$a.closest('.friend-req').find('.friend-req-q').text(
				accepting ? 'Accepted as your kifi friend' : 'Friend request ignored');
			updateFriendRequests(-1);
		}).error(function () {
			$a.siblings('a').addBack().attr('href', 'javascript:');
		});
		$a.siblings('a').addBack().removeAttr('href');
	});
	var friendReqsScroller = $friendReqs.data('antiscroll');
	$(window).resize(friendReqsScroller.refresh.bind(friendReqsScroller));
	var friendReqsTmpl = Tempo.prepare($friendReqs).when(TempoEvent.Types.RENDER_COMPLETE, function () {
		$friendReqsLoading.hide();
		friendReqsScroller.refresh();
	});
	var $friendReqsLoading = $('.friend-reqs-loading');
	function prepRequestsTab() {
		$.getJSON(xhrBase + '/user/incomingFriendRequests', function (reqs) {
			console.log('[prepRequestsTab] req:', reqs.length);
			for (var r, i = 0; i < reqs.length; i++) {
				r = reqs[i];
				r.picUri = formatPicUrl(r.id, r.pictureName, 200);
			}
			$('.friend-reqs-status').text('You have ' + (reqs.length || 'no pending') + ' friend request' + (reqs.length === 1 ? '' : 's') + '.');
			friendReqsTmpl.render(reqs);
		});
	}

	var $blog = $('.blog-outer').antiscroll({x: false, width: '100%'});
	var blogScroller = $blog.data('antiscroll');
	$(window).resize(function () {
		if (document.body.getAttribute('data-view') === 'blog') {
			blogScroller.refresh();
		}
	});
	var blogTmpl = Tempo.prepare($blog.find('.antiscroll-inner'), {escape: false}).when(TempoEvent.Types.RENDER_COMPLETE, function () {
		$blogLoading.hide();
		blogScroller.refresh();
	});
	var $blogLoading = $('.blog-loading');
	function showBlog() {
		$('body').attr('data-view', 'blog');
		$('.left-col .active').removeClass('active');
		(window.google ? $.Deferred().resolve() : $.getScript('https://www.google.com/jsapi')).done(function () {
			google.load('feeds', '1', {callback: loadFeed});
		});
		function loadFeed() {
			var feed = new google.feeds.Feed('http://kifiupdates.tumblr.com/rss');
			feed.setNumEntries(-1);
			feed.setResultFormat(google.feeds.Feed.JSON_FORMAT);
			feed.load(function renderFeed(o) {
				console.log('[renderFeed]', o);
				if (o.feed) {
					var suffixes = [,'st','nd','rd'];
					o.feed.entries.forEach(function (a) {
						var s = a.publishedDate, d = +s.substr(5, 2);  // TODO: fix "31th" (or never post on 31st, ha!)
						a.shortPublishedDate = s.substr(8, 4) + d + (suffixes[d % 20] || 'th') + ', ' + s.substr(12, 4);
					});
					blogTmpl.render(o.feed);
				}
			});
		}
	}

	function doSearch(q) {
		if (q) {
			searchResponse = null;
		} else {
			q = searchResponse.query;
		}
		console.log('[doSearch] ' + (searchResponse ? 'more ' : '') + 'q:', q);
		$('.left-col .active').removeClass('active');
		$('body').attr('data-view', 'search');
		if (!searchResponse) {
			subtitleTmpl.render({searching: true});
			$checkAll.removeClass('live checked');
			$myKeeps.detach().find('.keep').removeClass('selected detailed');
			$fixedTitle.empty().removeData();
		}
		$keepSpinner.show();
		$loadMore.addClass('hidden');

		$query.attr('data-q', q);
		if (!$query.val()) { $query.val(q).focus().closest($queryWrap).removeClass('empty'); }
		var context = searchResponse && searchResponse.context;
		$.getJSON(xhrBaseSearch, {q: q, f: 'a', maxHits: 30, context: context}, function (data) {
			updateCollectionsIfAnyUnknown(data.hits);
			$.when(promise.me, promise.collections).done(function () {
				searchResponse = data;
				var numShown = data.hits.length + (context ? $results.find('.keep').length : 0);
				subtitleTmpl.render({numShown: numShown, query: data.query});
				if (numShown) { $checkAll.addClass('live'); }
				data.hits.forEach(prepHitForRender);
				if (context) {
					keepsTmpl.into($results[0]).append(data.hits);
				} else {
					keepsTmpl.into($results[0]).render(data.hits);
					hideKeepDetails();
				}
				$checkAll.removeClass('checked');
			});
		});
	}

	function prepHitForRender(hit) {
		$.extend(hit, hit.bookmark);
		hit.me = me;
		hit.keepers = hit.users;
		hit.others = hit.count - hit.users.length - (hit.isMyBookmark && !hit.isPrivate ? 1 : 0);
		if (hit.collections) { prepKeepCollections(hit.collections); }
	}

	function prepKeepForRender(keep) {
		keep.isMyBookmark = true;
		keep.me = me;
		prepKeepCollections(keep.collections);
	}

	function prepKeepCollections(colls) {
		for (var i = 0; i < colls.length; i++) {
			colls[i] = collIdAndName(colls[i]);
		}
	}

	function addNewKeeps() {
		if (!$myKeeps[0].parentNode) { return; }  // in search
		var params = {}, keepId = $myKeeps.find('.keep').first().data('id');
		if (keepId) {
			params.after = keepId;
		} else if (!promise.keeps || promise.keeps.state() === 'pending') {
			console.log('[anyNewKeeps] keeps not loaded yet');
			return;
		}

		if ($('.left-col h3.active').is('.collection')) {
			params.collection = $('.left-col h3.active').data('id');
		}
		console.log('[anyNewKeeps] fetching', params);
		$.getJSON(xhrBase + '/keeps/all', params, function (data) {
			updateCollectionsIfAnyUnknown(data.keeps);
			$.when(promise.collections).done(function () {
				var keepIds = $myKeeps.find('.keep').map(getDataId).get().reduce(function (ids, id) {ids[id] = true; return ids; }, {});
				var keeps = data.keeps.filter(function (k) {return !keepIds[k.id]; });
				keeps.forEach(prepKeepForRender);
				keepsTmpl.into($myKeeps[0]).prepend(keeps);
				// TODO: insert this group heading if not already there
				$myKeeps.find('.keep-group-title.today').prependTo($myKeeps);
			});
		});
	}

	function showMyKeeps(collId) {
		collId = collId || null;
		var $h3 = $('.left-col h3');
		$h3.filter('.active').removeClass('active');
		var $active = $h3.filter(collId ? "[data-id='" + collId + "']" : '.my-keeps');

		if (collId && !$active.length) {
			clearTagInput();
			$active = $('.left-col h3').filter("[data-id='" + collId + "']");
		}

		$active.addClass('active');

		if (collId) {
			scrolledIntoViewLazy($active[0]);
		}

		var fromSearch = $('body').attr('data-view') === 'search';
		$('body').attr('data-view', 'mine');

		if (collId) {
			$mainHead.find('h1').text('Tags / ' + collections[collId].name).addClass('tag-head');
		}
		else {
			$mainHead.find('h1').text('Browse your Keeps').removeClass('tag-head');
		}

		$results.empty();
		$query.val('').removeAttr('data-q');
		$queryWrap.addClass('empty');
		$fixedTitle.empty().removeData();
		if (fromSearch) {
			searchResponse = null;
			$checkAll.removeClass('checked');
		}
		if (!$myKeeps[0].parentNode) {
			$myKeeps.insertAfter($results);
		}

		if ($myKeeps.data('collId') !== collId || !('collId' in $myKeeps.data())) {
			$myKeeps.data('collId', collId).empty();
			lastKeep = null;
			hideKeepDetails();
			loadKeeps(collId);
		} else {
			var numShown = $myKeeps.find('.keep').length;
			subtitleTmpl.render({
				numShown: numShown,
				numTotal: collId ? collections[collId].keeps : myKeepsCount,
				collId: collId || undefined
			});
			$checkAll.toggleClass('live', numShown > 0).removeClass('checked');
			addNewKeeps();
		}
	}

	function loadKeeps(collId) {
		if (lastKeep !== 'end') {
			$keepSpinner.show();
			$loadMore.addClass('hidden');
			if (!lastKeep) {
				subtitleTmpl.render({});
				$checkAll.removeClass('live checked');
			}
			var params = {count: 30};
			if (collId) {
				params.collection = collId;
			}
			if (lastKeep) {
				params.before = lastKeep;
			}
			console.log('Fetching %d keeps %s', params.count, lastKeep ? 'before ' + lastKeep : '');
			promise.keeps = $.getJSON(xhrBase + '/keeps/all', params, function withKeeps(data) {
				updateCollectionsIfAnyUnknown(data.keeps);
				$.when(promise.me, promise.collections).done(function () {
					var numShown = $myKeeps.find('.keep').length + data.keeps.length;
					subtitleTmpl.render({
						numShown: numShown,
						numTotal: collId ? collections[collId].keeps : myKeepsCount,
						collId: collId || undefined
					});
					$checkAll.toggleClass('live', numShown > 0);
					$keepSpinner.hide();
					if (!data.keeps.length) {  // no more
						lastKeep = 'end';
					} else {
						data.keeps.forEach(prepKeepForRender);
						if (lastKeep == null) {
							keepsTmpl.into($myKeeps[0]).render(data.keeps);
						} else {
							keepsTmpl.into($myKeeps[0]).append(data.keeps);
						}
						lastKeep = data.keeps[data.keeps.length - 1].id;
						$checkAll.removeClass('checked');
					}
				});
			});
		}
	}

	function filterTags(tags, text) {
		return window.scorefilter.filter(text, tags, {
			pre: '<b>',
			post: '</b>',
			extract: function (tag) {
				return tag.name;
			}
		}).map(function (res) {
			return res.original;
		});
	}

	function highlightPrevTag() {
		highlightTag(getPrevTag());
	}

	function highlightNextTag() {
		highlightTag(getNextTag());
	}

	function getFirstTag() {
		return $collList.find('.collection:first');
	}

	function getLastTag() {
		return $collList.find('.collection:last');
	}

	function getPrevTag() {
		var $prev = getHighlightedTag();
		if ($prev.length) {
			var $next = $prev.prev('.collection');
			if ($next.length) {
				return $next;
			}
		}
		return getLastTag();
	}

	function getNextTag() {
		var $prev = getHighlightedTag();
		if ($prev.length) {
			var $next = $prev.next('.collection');
			if ($next.length) {
				return $next;
			}
		}
		return getFirstTag();
	}

	function selectTag() {
		var $highlight = getHighlightedTag();
		if ($highlight.length) {
			if ($highlight.data('id')) {
				$highlight.find('a').click();
			}
			else {
				createTag($highlight.data('name'));
			}
		}
		else {
			createTag(getTagInputValue());
		}
	}

	function clearTagInput() {
		if ($.trim($newTagInput.val())) {
			$newTagInput.val('');
			updateTags();
		}
	}

	function createTag(name) {
		if (name) {
			clearTagInput();

			createCollection(name, function (collId) {
				$newColl.removeClass('submitted');
			});
		}
	}

	function highlightTag($el) {
		getHighlightedTag().removeClass('highlight');
		if ($el && $el.length) {
			scrolledIntoViewLazy($el[0]);
			return $el.addClass('highlight');
		}
		return null;
	}

	function scrolledIntoViewLazy(el, padding) {
		var view;
		if (!(el && (view = el.offsetParent))) {
			return;
		}

		var viewTop = view.scrollTop,
		viewHeight = view.clientHeight,
		viewBottom = viewTop + viewHeight,
		elemTop = el.offsetTop,
		elemBottom = elemTop + el.offsetHeight;

		if (elemBottom > viewBottom) {
			view.scrollTop = elemBottom + (padding || 0) - viewHeight;
		}
		else if (elemTop < viewTop) {
			view.scrollTop = elemTop - (padding || 0);
		}
	}

	function getHighlightedTag() {
		return $collList.find('.collection.highlight');
	}

	function getTagInputValue() {
		return $.trim($newTagInput && $newTagInput.val() || '');
	}

	function getTagById(id) {
		return $collList.find('.collection[data-id=' + id + ']');
	}

	function normalizeTagName(name) {
		return name ? $.trim(name).replace(/\s+/g, ' ').toLowerCase() : '';
	}

	function getTagByName(name) {
		name = normalizeTagName(name);
		return $collList.find('.collection').filter(function () {
			return name && normalizeTagName($(this).data('name')) === name;
		});
	}

	var newTagTemplate = Handlebars.compile($('#tag-new-template').html());

	function updateTags(tags) {
		if (!collections) {
			return;
		}
		if (!tags) {
			tags = util.values(collections);
		}

		var val = getTagInputValue(),
		highlightId = getHighlightedTag().data('id');

		if (val) {
			tags = filterTags(tags, val);
		}
		$newColl.toggleClass('non-empty', Boolean(val));

		var $inner = $collList.find('.antiscroll-inner');
		$inner.empty();
		collTmpl.render(tags);

		if (val) {
			var matched = getTagByName(val);
			if (!matched.length) {
				var newTagHtml = newTagTemplate({
					name: val
				});
				$inner.append(newTagHtml);
			}

			var highlighted = false;
			if (!(highlightId && highlightTag(getTagById(highlightId)))) {
				highlightTag(getFirstTag());
			}
		}
	}

	function updateCollections() {
		promise.collections = $.getJSON(xhrBase + '/collections/all?sort=user&_=' + Date.now().toString(36), function (data) {
			collections = data.collections.reduce(function (o, c) {o[c.id] = c; return o; }, {});
			if ($collList.find('.renaming, .showing, .sortable-placeholder').length === 0) {
				updateTags(data.collections);
			}
			$('.left-col .my-keeps .nav-count').text(myKeepsCount = data.keeps);
		}).promise();
	}

	function updateCollectionsIfAnyUnknown(keeps) {
		if (collections && keeps.some(function (k) {return k.collections && k.collections.some(function (id) {return !collections[id]; }); })) {
			updateCollections();
		}
	}

	function showMessage(msg) {
		$.fancybox($('<p>').text(msg));
	}

	function getDataId() {
		return $(this).data('id');
	}

	var $collMenu = $('#coll-menu')
	.on('mouseover', 'a', function () {
		$(this).addClass('hover');
	}).on('mouseout', 'a', function () {
		$(this).removeClass('hover');
	}).on('mouseup mousedown', '.coll-remove', function (e) {
		if (e.which > 1 || !$collMenu.hasClass('showing')) { return; }
		hideCollMenu();
		var $coll = $collMenu.closest('.collection');
		var collId = $coll.data('id');
		console.log('Removing tag', collId);
		$.postJson(xhrBase + '/collections/' + collId + '/delete', {}, function (data) {
			delete collections[collId];
			$coll.slideUp(80, $.fn.remove.bind($coll));
			if ($myKeeps.data('collId') === collId) {
				$myKeeps.removeData('collId');
				showMyKeeps();
			}
			var $keepColl = $main.find('.keep-coll[data-id=' + collId + ']');
			if ($keepColl.length) { $keepColl.css('width', $keepColl[0].offsetWidth); }
			var $pageColl = $detail.find('.page-coll[data-id=' + collId + ']');
			if ($pageColl.length) { $pageColl.css('width', $pageColl[0].offsetWidth); }
			$keepColl.add($pageColl).layout().on('transitionend', removeIfThis).addClass('removed');
		}).error(showMessage.bind(null, 'Could not delete tag, please try again later'));
	}).on('mouseup mousedown', '.coll-rename', function (e) {
		if (e.which > 1 || !$collMenu.hasClass('showing')) { return; }
		hideCollMenu();
		var $coll = $collMenu.closest('.collection').addClass('renaming').each(function () {
			var scrEl = $collList.find('.antiscroll-inner')[0], oT = this.offsetTop;
			if (scrEl.scrollTop > oT) {
				scrEl.scrollTop = oT;
			}
		});
		var $name = $coll.find('.view-name'), name = $name.text();
		var $in = $("<input type=text placeholder='Type new tag name'>").val(name).data('orig', name);
		$name.empty().append($in);
		setTimeout(function () {
			$in[0].setSelectionRange(0, name.length, 'backward');
			$in[0].focus();
		});
		$in.on('blur keydown', function (e) {
			if (e.which === 13 || e.type === 'blur') { // 13 is Enter
				var oldName = $in.data('orig');
				var newName = $.trim(this.value) || oldName;
				if (newName !== oldName) {
					var collId = $coll.addClass('renamed').data('id');
					$.postJson(xhrBase + '/collections/' + collId + '/update', {name: newName}, function () {
						collections[collId].name = newName;
						if ($myKeeps.data('collId') === collId) {
							$main.find('h1').text(newName);
						}
					}).error(function () {
						showMessage('Could not rename tag, please try again later');
						$name.text(oldName);
					});
				}
				exitRename(newName);
			} else if (e.which === 27) {
				exitRename();
			}
		});
		function exitRename(name) {
			name = name || $in.data('orig');
			$in.remove();
			$name.text(name);
			$coll.on('transitionend', function end(e) {
				if (e.target === this) {
					$coll.off('transitionend', end).removeClass('renamed');
				}
			}).addClass('renamed').removeClass('renaming');
		}
	});
	function hideCollMenu() {
		console.log('[hideCollMenu]');
		document.removeEventListener('mousedown', $collMenu.data('docMouseDown'), true);
		$collMenu.removeData('docMouseDown').one('transitionend', function () {
			$collMenu.detach().find('.hover').removeClass('hover');
		}).removeClass('showing')
		.closest('.collection').removeClass('with-menu');
	}

	$(document).keydown(function (e) {  // auto focus on search field when starting to type anywhere on the document
		if (!$(e.target).is('input,textarea') && e.which >= 48 && e.which <= 90 && !e.ctrlKey && !e.metaKey && !e.altKey) {
			$query.focus();
		}
	}).on('click', 'a[href]', function (e) {
		var href;
		if (!e.isDefaultPrevented() && ~(href = this.getAttribute('href')).search(inPageNavRe)) {
			e.preventDefault();
			navigate(href);
		}
	});
	var inPageNavRe = /^(?:$|[a-z0-9]+(?:$|\/))/i;

	var baseUriRe = new RegExp('^' + ($('base').attr('href') || ''));
	$(window).on('statechange anchorchange', function (e) {
		hideUndo();
		showNotification(getUriParam('m'));
		var state = History.getState();
		var hash = state.hash.replace(baseUriRe, '').replace(/^\.\//, '').replace(/[?#].*/, '');
		var parts = hash.split('/');
		console.log('[' + e.type + ']', hash, state);
		switch (parts[0]) {
		case '':
			navigate('');
			showMyKeeps();
			break;
		case 'tag':
			$.when(promise.collections).done(function () {
				var collId = parts[1];
				if (collections[collId]) {
					if (collId !== $collList.find('.collection.active').data('id')) {
						showMyKeeps(collId);
					}
				} else {
					showMessage('Sorry, unable to view this tag.');
					e.preventDefault();
				}
			});
			break;
		case 'find':
			doSearch(decodeURIComponent(queryFromUri(state.hash)));
			break;
		case 'profile':
			showProfile();
			break;
		case 'friends':
			$.when(promise.me).done(function () {
				showFriends(hash);
			});
			break;
		case 'blog':
			showBlog();
			break;
		default:
			return;
		}
		hideKeepDetails();
		kifiViewTracker.push('/' + hash);
	});

	function navigate(uri, opts) {
		var baseUri = document.baseURI;
		if (uri.substr(0, baseUri.length) === baseUri) {
			uri = uri.substr(baseUri.length);
		}
		var title, kind = uri.match(/[\w-]*/)[0];
		console.log('[navigate]', uri, opts || '', kind);
		var clearTags = true;
		switch (kind) {
		case '':
			title = 'Your Keeps';
			break;
		case 'collection':
		case 'tag':
			title = collections[uri.substr(kind.length + 1)].name;
			clearTags = false;
			break;
		case 'find':
			title = queryFromUri(uri);
			break;
		case 'profile':
			title = 'Profile';
			break;
		case 'friends':
			title = {
				friends: 'Friends',
				'friends/invite': 'Invite Friends',
				'friends/find': 'Find Friends',
				'friends/requests': 'Friend Requests'
			}[uri];
			break;
		case 'blog':
			title = 'Updates and Features';
			break;
		}
		if (clearTags) {
			clearTagInput();
		}
		History[opts && opts.replace ? 'replaceState' : 'pushState'](null, 'kifi.com • ' + title, uri);
	}

	function queryFromUri(uri) {
		return uri.replace(/.*?[?&]q=([^&]*).*/, '$1').replace(/\+/g, ' ');
	}

	var $main = $('.main').on('mousedown', '.keep-checkbox', function (e) {
		e.preventDefault();  // avoid starting selection
	}).on('click', '.keep-title>a', function (e) {
		e.stopPropagation();
	}).on('click', '.keep', function (e) {
		var $keep = $(this), $keeps = $main.find('.keep'), $el = $(e.target);
		if ($el.hasClass('keep-checkbox') || $el.hasClass('handle')) {
			$keep.toggleClass('selected');
			var $selected = $keeps.filter('.selected');
			$checkAll.toggleClass('checked', $selected.length === $keeps.length);
			updateSubtitleTextForSelection($selected.length);
			if ($selected.length === 0 ||
				$selected.not('.detailed').addClass('detailed').length +
				$keeps.filter('.detailed:not(.selected)').removeClass('detailed').length === 0) {
				return;  // avoid redrawing same details
			}
		} else if ($el.hasClass('pic') || $el.hasClass('keep-coll-a')) {
			return;
		} else if ($keep.hasClass('selected')) {
			$keeps.filter('.selected').toggleClass('detailed');
			$keeps.not('.selected').removeClass('detailed');
		} else if ($keep.hasClass('detailed')) {
			$keep.removeClass('detailed');
			$keeps.filter('.selected').addClass('detailed');
		} else {
			$keeps.removeClass('detailed');
			$keep.addClass('detailed');
		}
		updateKeepDetails();
	});
	var $mainHead = $('.main-head');
	var $mainKeeps = $('.main-keeps').antiscroll({x: false, width: '100%'});
	$mainKeeps.find('.antiscroll-inner').scroll(function () { // infinite scroll
		var sT = this.scrollTop;
		if ($keepSpinner.css('display') === 'none' && this.clientHeight + sT > this.scrollHeight - 300) {
			if ($main[0].querySelector('.keep.selected')) {
				$loadMore.removeClass('hidden');
			} else {
				$loadMore.triggerHandler('click');
			}
		}
		if ($fixedTitle[0].hasChildNodes()) {
			var o = $fixedTitle.data(), curr = o.$titles[o.i], next = o.$titles[o.i + 1], h = $fixedTitle[0].offsetHeight, d;
			if (next && (d = sT + h - next.offsetTop) > 0) {
				if (d >= h) {
					$fixedTitle.text(o.$titles.eq(++o.i).text()).css('top', 0);
				} else {
					$fixedTitle.css('top', -d);
				}
			} else if (o.i && (d = curr.offsetTop - sT) > 0) {
				$fixedTitle.text(o.$titles.eq(--o.i).text()).css('top', Math.min(0, d - h));
			} else if (parseInt($fixedTitle.css('top'), 10)) {
				$fixedTitle.css('top', 0);
			}
			$mainKeeps.removeClass('scrolled');
		} else {
			$mainKeeps.toggleClass('scrolled', sT > 0);
		}
	});
	var mainScroller = $mainKeeps.data('antiscroll');
	$(window).resize(mainScroller.refresh.bind(mainScroller));

	var splashScroller = $('.splash').antiscroll({x: false, width: '100%'}).data('antiscroll');
	$(window).resize(splashScroller.refresh.bind(splashScroller));

	var $queryWrap = $('.query-wrap');
	$queryWrap.focusin($.fn.addClass.bind($queryWrap, 'focus'));
	$queryWrap.focusout($.fn.removeClass.bind($queryWrap, 'focus'));
	var $query = $('input.query').on('keydown input', function (e) {
		console.log('[clearTimeout]', e.type);
		clearTagInput();
		clearTimeout(searchTimeout);
		var val = this.value, q = $.trim(val);
		$queryWrap.toggleClass('empty', !val);
		if (q === ($query.attr('data-q') || '')) {
			console.log('[query:' + e.type + '] no change');
		} else if (!q) {
			navigate('');
		} else if (!e.which || e.which === 13) { // Enter
			var uri = 'find?q=' + encodeURIComponent(q).replace(/%20/g, '+');
			if (e.which) {
				navigate(uri);
			} else {
				searchTimeout = setTimeout(navigate.bind(null, uri), 500);  // instant search
			}
		}
	});
	$('.query-mag').mousedown(function (e) {
		if (e.which === 1) {
			e.preventDefault();
			$query.focus();
		}
	});
	$('.query-x').click(function () {
		$query.val('').focus().triggerHandler('input');
	});

	var $collList = $('#collections-list')
	.each(function () {this.style.top = this.offsetTop + 'px'; })
	.addClass('positioned')
	.antiscroll({x: false, width: '100%', autoHide: false})
	.sortable({
		axis: 'y',
		items: '.collection',
		cancel: '.coll-tri,#coll-menu,.renaming',
		opacity: 0.6,
		placeholder: 'sortable-placeholder',
		beforeStop: function (event, ui) {
			// update the collection order
			$.postJson(xhrBase + '/collections/ordering', $(this).find('.collection').map(getDataId).get(), function (data) {
				console.log(data);
			}).error(function () {
				showMessage('Could not reorder the tags, please try again later');
				// TODO: revert the re-order in the DOM
			});
		},
		stop: function (e, ui) {
			ui.item.css({
				position: '',
				opacity: '',
				zIndex: ''
			});
		}
	}).on('mousedown', '.coll-tri', function (e) {
		if (e.button > 0) { return; }
		e.preventDefault();  // do not start selection
		var $tri = $(this), $coll = $tri.closest('.collection');
		$coll.addClass('with-menu');
		$collMenu.hide().removeClass('showing').appendTo($coll)
			.toggleClass('page-bottom', $coll[0].getBoundingClientRect().bottom > $(window).height() - 70)
			.show().layout().addClass('showing')
			.data('docMouseDown', docMouseDown);
		document.addEventListener('mousedown', docMouseDown, true);
		function docMouseDown(e) {
			if (!e.button && !$.contains($collMenu[0], e.target)) {
				hideCollMenu();
				if ($(e.target).hasClass('coll-tri')) {
					e.stopPropagation();
				}
			}
		}
	});
	var collScroller = $collList.data('antiscroll');
	$(window).resize(collScroller.refresh.bind(collScroller));

	$collList.on('click', '.collection', function (e) {
		var $el = $(this);
		if (!$el.data('id')) {
			e.preventDefault();
			createTag($el.data('name'));
		}
	});

	$colls.on('click', 'h3.collection>a', function (e) {
		if (e.target === this && $(this.parentNode).hasClass('renaming')) {
			e.preventDefault();
			$(this).find('input').focus();
		}
	});

	var $newColl = $colls.find('.collection-new'),
	$newTagInput = $newColl.find('input');
	$newTagInput.on('keydown', function (e) {
		switch (e.which) {
		case 13: // Enter
			selectTag();
			break;
		case 38: // up
			highlightPrevTag();
			break;
		case 40: // down
			highlightNextTag();
			break;
		}
	})
	.on('input', function (e) {
		updateTags();
	});

	$newColl.on('click', '.tag-input-clear', function (e) {
		e.preventDefault();
		e.stopPropagation();
		e.stopImmediatePropagation();
		clearTagInput();
	});

	function createCollection(name, callback) {
		$newColl.addClass('submitted');
		$.postJson(xhrBase + '/collections/create', {name: name}, function (data) {
			collTmpl.prepend(collections[data.id] = {id: data.id, name: name, keeps: 0});
			$collList.find('.antiscroll-inner')[0].scrollTop = 0;
			callback(data.id);
		}).error(function () {
			showMessage('Could not create tag, please try again later');
			callback();
		});
	}

	function addKeepsToCollection(collId, $keeps, onError) {
		$.postJson(xhrBase + '/keeps/add', {
			collectionId: collId,
			keeps: $keeps.map(function () {var a = this.querySelector('.keep-title>a'); return {title: a.title, url: a.href}; }).get()
		},
			function (data) {
				$collList.find('.collection[data-id=' + collId + ']').find('.nav-count').text(collections[collId].keeps += data.addedToCollection);
				var collName = collections[collId].name;
				$keeps.addClass('mine')
					.find('.keep-colls:not(:has(.keep-coll[data-id=' + collId + ']))')
					.contents().filter(function () {return this.nodeType === 3; }).remove().end().end()
					.append('<span class=keep-coll data-id=' + collId + '>' +
						'<a class="keep-coll-a" href="javascript:">' + collName + '</a><a class="keep-coll-x" href="javascript:"></a>' +
						'</span>');
				if ($keeps.is('.detailed')) {
					$detail.children().attr('data-kept', $keeps.has('.keep-private.on').length === $keeps.length ? 'pri' : 'pub');
					var $inColl = $detail.find('.page-coll-list');
					if (!$inColl.has('.page-coll[data-id=' + collId + ']').length) {
						inCollTmpl.into($inColl[0]).append({id: collId, name: collName});
					}
				}
			}).error(function () {
				showMessage('Could not add to tag, please try again later');
				if (onError) { onError(); }
			});
	}

	function removeFromCollection(collId, $keeps) {
		$.postJson(xhrBase + '/collections/' + collId + '/removeKeeps', $keeps.map(getDataId).get(), function (data) {
			if ($collList.find('.collection.active').data('id') === collId) {
				var $titles = obliviate($keeps);
				hideKeepDetails();
				showUndo(
					($keeps.length > 1 ? $keeps.length + ' Keeps' : 'Keep') + ' removed from this tag.',
					undoRemoveFromCollection.bind(null, collId, $keeps, $titles),
					$.fn.remove.bind($keeps));
			} else {
				var $keepColl = $keeps.find('.keep-coll[data-id=' + collId + ']');
				$keepColl.css('width', $keepColl[0].offsetWidth).layout().on('transitionend', removeIfThis).addClass('removed');
				var $pageColl = $detail.find('.page-coll[data-id=' + collId + ']');
				$pageColl.css('width', $pageColl[0].offsetWidth).layout().on('transitionend', removeIfThis).addClass('removed');
			}
			$collList.find('.collection[data-id=' + collId + ']').find('.nav-count').text(collections[collId].keeps -= data.removed);
		}).error(showMessage.bind(null, 'Could not remove keep' + ($keeps.length > 1 ? 's' : '') + ' from tag, please try again later'));
	}

	function undoRemoveFromCollection(collId, $keeps, $titles) {
		$.postJson(xhrBase + '/collections/' + collId + '/addKeeps', $keeps.map(getDataId).get(), function (data) {
			rennervate($keeps, $titles);
			updateKeepDetails();
			$collList.find('.collection[data-id=' + collId + ']').find('.nav-count').text(collections[collId].keeps += data.added);
		});
	}

	function removeIfThis(e) {
		if (e.target === this) {
			$(this).remove();
		}
	}

	function detachAndOff(e) {
		if (e.target === this) {
			$(this).off(e.type, detachAndOff).detach();
		}
	}

	var hideAddCollTimeout;

	// closes the detail pane when user clicks outside of the pane/keep
	$(document).on('click', function (e) {
		var $target = $(e.target);
		if (!(e.isDefaultPrevented() || $target.closest('.detail,.keep,:focusable').length)) {
			if ($main.find('.keep.detailed:not(.selected)').removeClass('detailed').length) {
				updateKeepDetails();
			}
		}
	});
	$detail.on('click', '.page-x', function () {
		$main.find('.keep.detailed').removeClass('detailed');
		hideKeepDetails();
	})
	.on('click', '.page-keep,.page-priv', function (e) {
		var $keeps = $main.find('.keep.detailed');
		var $a = $(this), howKept = $detail.children().attr('data-kept');
		if (!howKept) {  // keep
			howKept = $a.hasClass('page-keep') ? 'pub' : 'pri';
			$.postJson(xhrBase + '/keeps/add', {
					keeps: $keeps.map(function () {
						var a = $(this).find('.keep-title>a')[0];
						return {title: a.title, url: a.href, isPrivate: howKept === 'pri'};
					}).get()
				}, function (data) {
					$detail.children().attr('data-kept', howKept).find('.page-how').attr('class', 'page-how ' + howKept);
					$keeps.addClass('mine').find('.keep-private').toggleClass('on', howKept === 'pri');
				}).error(showMessage.bind(null, 'Could not add Keeps, please try again later'));
		} else if ($a.hasClass('page-keep')) {  // unkeep
			$.postJson(xhrBase + '/keeps/remove', $keeps.map(function () {return {url: this.querySelector('.keep-title>a').href}; }).get(), function (data) {
				// TODO: update number in "Showing top 30 results" tagline? load more instantly if number gets too small?
				var collCounts = $keeps.find('.keep-coll').map(getDataId).get()
					.reduce(function (o, id) {o[id] = (o[id] || 0) + 1; return o; }, {});
				for (var collId in collCounts) {
					$collList.find('.collection[data-id=' + collId + ']').find('.nav-count').text(collections[collId].keeps -= collCounts[collId]);
				}
				var $keepsStaying = searchResponse ? $keeps.has('.keep-friends,.keep-others') : $();
				$keepsStaying.each(function () {
					var $keep = $(this), $priv = $keep.find('.keep-private');
					$keep.data({
						sel: $keep.hasClass('selected'),
						priv: $priv.hasClass('on'),
						$coll: $keep.find('.keep-coll')
					})
					.removeClass('mine selected detailed');
					$priv.removeClass('on');
				});
				var $keepsGoing = $keeps.not($keepsStaying);
				var $titles = obliviate($keepsGoing);
				hideKeepDetails();
				showUndo(
					$keeps.length > 1 ? $keeps.length + ' Keeps deleted.' : 'Keep deleted.',
					undoUnkeep.bind(null, $keeps, $titles),
					$.fn.remove.bind($keepsGoing));
			}).error(showMessage.bind(null, 'Could not delete keeps, please try again later'));
		} else {  // toggle public/private
			howKept = howKept === 'pub' ? 'pri' : 'pub';
			$detail.children().attr('data-kept', howKept).find('.page-how').attr('class', 'page-how ' + howKept);
			$keeps.each(function () {
				var $keep = $(this), keepLink = $keep.find('.keep-title>a')[0];
				// TODO: support bulk operation with one server request
				$.postJson(
					xhrBase + '/keeps/add',
					{keeps: [{title: keepLink.title, url: keepLink.href, isPrivate: howKept === 'pri'}]},
					function () {
						$keep.find('.keep-private').toggleClass('on', howKept === 'pri');
					}).error(showMessage.bind(null, 'Could not update keep, please try again later'));
			});
		}
	}).on('click', '.page-coll-x', function (e) {
		e.preventDefault();
		removeFromCollection($(this.parentNode).data('id'), $main.find('.keep.detailed'));
	}).on('click', '.page-coll-add', function () {
		var $btn = $(this), $in = $('.page-coll-input').css('width', $btn.outerWidth());
		$btn.hide();
		$in.add('.page-coll-sizer').show();
		$in.layout().css('width', '').prop('disabled', false).focus().select().trigger('input');
	}).on('blur', '.page-coll-input', function (e) {
		var input = this;
		hideAddCollTimeout = setTimeout(hide, 50);
		function hide() {
			clearTimeout(hideAddCollTimeout);
			hideAddCollTimeout = null;
			var $btn = $('.page-coll-add').css({display: '', visibility: 'hidden', position: 'absolute'}), width = $btn.outerWidth();
			$btn.css({display: 'none', visibility: '', position: ''});
			var $in = $(input).val('').on('transitionend', function end() {
				$in.off('transitionend', end).prop('disabled', true).add('.page-coll-sizer').hide().css('width', '');
				$btn.show();
			}).layout().css('width', width);
			$('.page-coll-opts').slideUp(120, function () {
				$(this).empty();
			});
		}
	}).on('focus', '.page-coll-input', function (e) {
		clearTimeout(hideAddCollTimeout);
		hideAddCollTimeout = null;
	}).on('keydown', '.page-coll-input', function (e) {
		switch (e.which) {
		case 13: // Enter
			var $opt = $('.page-coll-opt.current');
			if ($opt.length) {
				$opt.mousedown();
			} else {
				this.blur();
			}
			break;
		case 27: // Esc
			this.blur();
			break;
		case 38: // Up
		case 40: // Down
			e.preventDefault();
			var $old = $('.page-coll-opt.current'),
				$new = $old[e.which === 38 ? 'prev' : 'next']('.page-coll-opt');
			if ($new.length) {
				$old.removeClass('current');
				$new.addClass('current');
			}
			break;
		}
	}).on('input', '.page-coll-input', function (e) {
		var width = $(this.previousElementSibling).text(this.value).outerWidth();
		$(this).css('width', Math.min(Math.max(100, width) + 34, $('.page-colls').outerWidth()));
		var allColls = $.map(collections, identity), colls;
		var val = $.trim(this.value);
		if (val) {
			var re = val.split(/\s+/).map(function (p) {return new RegExp('\\b' + p, 'i'); });
			var scores = {};
			colls = allColls.filter(function (c) {
				var arr = re.map(function (re) {return re.exec(c.name); });
				if (arr.every(identity)) {
					scores[c.id] = arr.reduce(function (score, m) {
						score.min = Math.min(score.min, m.index);
						score.sum += m.index;
						return score;
					}, {min: Infinity, sum: 0});
					return true;
				}
			}).sort(function (c1, c2) {
				var s1 = scores[c1.id];
				var s2 = scores[c2.id];
				return (s1.min - s2.min) || (s1.sum - s2.sum) || c1.name.localeCompare(c2.name, undefined, compareSort);
			}).splice(0, 4).map(function (c) {
				for (var name = escapeHTMLContent(c.name), i = re.length; i--;) {
					name = name.replace(new RegExp('^((?:[^&<]|&[^;]*;|<[^>]*>)*)\\b(' + re[i].source + ')', 'gi'), '$1<b>$2</b>');
				}
				return {id: c.id, name: name};
			});
			if (!allColls.some(function (c) {return c.name.localeCompare(val, undefined, compareSearch) === 0; })) {
				colls.push({id: '', name: val});
			}
		} else {
			colls = allColls.sort(function (c1, c2) {
				return c2.keeps - c1.keeps || c1.name.localeCompare(c2.name, undefined, compareSort);
			}).splice(0, 4).map(function (c) {
				return {id: c.id, name: escapeHTMLContent(c.name)};
			});
		}
		var $opts = $('.page-coll-opts').hide();
		collOptsTmpl.into($opts).render(colls);
		if (e.isTrigger) {
			$opts.slideDown(120);
		} else {
			$opts.show();
		}
		$('.page-coll-opt:first-child').addClass('current');
	}).on('mousemove', '.page-coll-opt', function () {
		if (this.className.indexOf('current') < 0) {
			$(this).siblings('.current').removeClass('current').end().addClass('current');
		}
	}).on('mousedown', '.page-coll-opt', function (e) {
		e.preventDefault();  // selection start
		if (e.which > 1) { return; }
		var collId = $(this).data('id'), $in = $('.page-coll-input');
		if (collId) {
			withCollId(collId);
		} else {
			createCollection($.trim($in.val()), withCollId);
		}
		function withCollId(collId) {
			if (collId) {
				$in.val('').trigger('input');
				addKeepsToCollection(collId, $main.find('.keep.detailed'));
			}
		}
	});

	// Removes keeps from current view using animation, detaches them from DOM, and remembers their positions.
	// Also removes (and returns) any keep group titles that no longer have any keeps beneath them.
	function obliviate($keeps) {
		$keeps.each(function () {
			$(this).each(notePosition).css('height', this.offsetHeight);
		}).layout().addClass('toggling').on('transitionend', detachAndOff).addClass('unkept');
		return searchResponse ? $() :
			$myKeeps.find('.keep-group-title').filter(function () {
				for (var $li = $(this); ($li = $li.next()).hasClass('keep');) {
					if (!$li.hasClass('detailed')) { return; }
				}
				return true;
			}).each(notePosition).on('transitionend', detachAndOff).css('height', 0);

		function notePosition() {
			$(this).data({par: this.parentNode, prev: this.previousElementSibling});
		}
	}

	// Uses animation to bring back keeps and titles removed using obliviate.
	function rennervate($keeps, $titles) {
		$titles.each(reattach).layout().css('height', '');
		$keeps.each(reattach).layout().one('transitionend', function () {
			$(this).removeClass('toggling').css('height', '');
		}).removeClass('unkept');

		function reattach() {
			var $t = $(this), data = $t.data();
			if (data.prev) {
				$t.insertAfter(data.prev);
			} else {
				$t.prependTo(data.par);
			}
			$t.removeData('par prev');
		}
	}

	function undoUnkeep($keeps, $titles) {
		$.postJson(xhrBase + '/keeps/add', {
				keeps: $keeps.map(function () {
					var a = this.querySelector('.keep-title>a'), data = $(this).data();
					return {title: a.title, url: a.href, isPrivate: 'priv' in data ? data.priv : !!this.querySelector('.keep-private.on')};
				}).get()
			}, function (data) {
				var $keepsRemoved = $keeps.filter(function () {return 'prev' in $(this).data(); });
				rennervate($keepsRemoved, $titles);
				$keeps.not($keepsRemoved).each(function () {
					var $k = $(this), data = $k.data();
					$k.addClass('mine detailed').toggleClass('selected', data.sel);
					$k.find('.keep-private').toggleClass('on', data.priv);
					$k.find('.keep-colls').append(data.$coll);
				}).removeData('sel priv $coll');
				updateKeepDetails();
				var collCounts = $keeps.find('.keep-coll').map(getDataId).get()
					.reduce(function (o, id) {o[id] = (o[id] || 0) + 1; return o; }, {});
				for (var collId in collCounts) {
					$collList.find('.collection[data-id=' + collId + ']').find('.nav-count').text(collections[collId].keeps += collCounts[collId]);
				}
			});
	}

	var $undo = $('.undo').on('click', '.undo-link', function () {
		var d = $undo.data();
		d.undo && d.undo();
		delete d.commit;
		hideUndo();
	});
	function showUndo(msg, undo, commit) {
		hideUndo();
		$undo.find('.undo-message').text(msg);
		$undo.show().data({undo: undo, commit: commit, timeout: setTimeout(hideUndo.bind(this, 'slow'), 30000)});
	}
	function hideUndo(duration) {
		var d = $undo.data();
		if (d.timeout) {
			clearTimeout(d.timeout);
			delete d.timeout;
			if (duration) {
				$undo.fadeOut(duration, expireUndo);
			} else {
				$undo.hide();
				expireUndo();
			}
		}
	}
	function expireUndo() {
		var d = $undo.data();
		d.commit && d.commit();
		delete d.undo;
		delete d.commit;
	}

	function sendFeedback() {
		if (!window.UserVoice) {
			window.UserVoice = [];
			$.getScript('//widget.uservoice.com/2g5fkHnTzmxUgCEwjVY13g.js');
		}
		UserVoice.push(['showLightbox', 'classic_widget', {
			mode: 'full',
			'primary_color': '#cc6d00',
			'link_color': '#007dbf',
			'default_mode': 'support',
			'forum_id': 200379,
			'custom_template_id': 3305
		}]);
	}

	var $sendFeedback = $('.send-feedback').click(sendFeedback).filter('.top-right-nav>*');
	var emailTmpl = Handlebars.compile($('#email-address').html());

	function updateMe(data) {
		console.log('[updateMe]', data);
		me = data;
<<<<<<< HEAD
		mixpanel.identify(me.id);

=======
		mixpanel.alias(me.id);
>>>>>>> 941d4915
		$('.my-pic').css('background-image', 'url(' + formatPicUrl(data.id, data.pictureName, 200) + ')');
		$('.my-name').text(data.firstName + ' ' + data.lastName);
		$('.my-description').text(data.description || '\u00A0'); // nbsp

		var $firstNamePlace = $('.profile-placeholder-first-name').text(data.firstName);
		var $lastNamePlace = $('.profile-placeholder-last-name').text(data.lastName);

		$('.profile-first-name')
			.val(data.firstName)
			.outerWidth($firstNamePlace.outerWidth());

		$('.profile-last-name')
			.val(data.lastName)
			.outerWidth($lastNamePlace.outerWidth());

		var primary = getPrimaryEmail();
		var pendingPrimary = getPendingPrimaryEmail();

		var $unverified = $('.profile-email-address-unverified');
		$unverified.toggle(!pendingPrimary && !primary[VERIFIED]);

		$('.profile-email input').val(primary[ADDRESS] || '');

		var $emails = $('.profile-email-address-list').empty();
		(me.emails || []).forEach(function (info) {
			$emails.append(emailTmpl({
				email: info[ADDRESS],
				primary: !!info[PRIMARY],
				verified: !!info[VERIFIED],
				pendingPrimary: !!info[PENDING_PRIMARY]
			}));
		});

		var $pending = $('.profile-email-address-pending');
		if (pendingPrimary) {
			$('.profile-email-address-pending-email').text(pendingPrimary[ADDRESS]);
		}
		$pending.toggle(!!pendingPrimary);

	}

	function updateFriendRequests(n) {
		var $a = $('h3.my-friends>a'), $count = $a.find('.nav-count');
		if (n < 0) {
			n = Math.max(Number($count.text() || 0) + n, 0);
		}
		$count.add('.friend-req-count').text(n || '');
		$a[0].href = n ? 'friends/requests' : 'friends';
	}

	// load data for persistent (view-independent) page UI
	var promise = {
		me: $.getJSON(xhrBase + '/user/me', updateMe).promise(),
		myNetworks: $.getJSON(xhrBase + '/user/networks', function (data) {
			myNetworks = data;
		}).promise(),
		myPrefs: $.getJSON(xhrBase + '/user/prefs', function (data) {
			myPrefs = data;
			if (myPrefs.site_left_col_width) {
				$('.left-col').animate({width: +myPrefs.site_left_col_width}, 120);
			}
		}).promise()
	};
	updateCollections();
	$.getJSON(xhrBase + '/user/friends/count', function (data) {
		updateFriendRequests(data.requests);
	});

	function getUriParam(name) {
		return decodeURI(((new RegExp(name + '=(.+?)(&|$)')).exec(location.search) || [,null])[1]);
	}

	var messages = {
		0: 'Welcome back!',
		1: 'Thank you for verifying your email address.'
	};

	function showNotification(messageId) {
		var msg = messages[messageId];
		if (msg) {
			$('<div>').addClass('notification')
				.append($('<span>').addClass('notification-box').text(msg))
				.appendTo('.query-wrap')
				.show()
				.delay(2000)
				.fadeOut('slow');
		}
	}

	// render initial view
	$(window).trigger('statechange');

	/*
	// auto-update my keeps
	setTimeout(function refresh() {
		updateCollections();
		addNewKeeps();
		setTimeout(refresh, 25000 + 5000 * Math.random());
	}, 30000);
	*/

	var $welcomeDialog = $('.welcome-dialog').remove().show();
	$.when(promise.myPrefs).done(function () {
		if (!myPrefs.site_welcomed) {
			$welcomeDialog.dialog('show').on('click', 'button', function () {
				$welcomeDialog.dialog('hide');
				$welcomeDialog = null;
				setTimeout($.fn.hoverfu.bind($sendFeedback, 'show'), 1000);
			}).find('button').focus();
			$.postJson(xhrBase + '/user/prefs', {'site_welcomed': 'true'}, function (data) {
				console.log('[prefs]', data);
			});
		} else {
			$welcomeDialog = null;
		}
	});

	// bind hover behavior later to avoid slowing down page load
	var friendCardTmpl = Tempo.prepare('fr-card-template');
	$('#fr-card-template').remove();
	$.getScript('assets/js/jquery-hoverfu.min.js').done(function () {
		$sendFeedback.hoverfu(function (configure) {
			configure({
				position: {my: 'center-24 bottom-12', at: 'center top', of: this},
				mustHoverFor: 400,
				hideAfter: 1800,
				click: 'hide'
			});
		});
		$(document).hoverfu('.pic:not(.me)', function (configureHover) {
			var $a = $(this), id = $a.data('id'), $temp = $('<div>');
			friendCardTmpl.into($temp).append({
				name: $a.data('name'),
				picUri: formatPicUrl(id, $a.css('background-image').match(/\/([^\/]*)['"]?\)$/)[1], 200)
			});
			var $el = $temp.children().detach();
			configureHover($el, {
				position: {my: 'left-33 bottom-13', at: 'center top', of: $a, collision: 'flipfit flip', using: show},
				mustHoverFor: 400,
				canLeaveFor: 600,
				hideAfter: 4000,
				click: 'toggle'
			});
			$.getJSON(xhrBase + '/user/' + id + '/networks', function (networks) {
				for (var nw in networks) {
					console.log('[networks]', nw, networks[nw]);
					$el.find('.friend-nw-' + nw)
						.attr('href', networks[nw].connected || null);
				}
			});
		});
		function show(pos, o) {
			o.element.element.css(pos).addClass(o.horizontal + ' ' + o.vertical)
				.find('.fr-card-tri').css('left', Math.round(o.target.left - o.element.left + 0.5 * o.target.width));
		}
	});
});<|MERGE_RESOLUTION|>--- conflicted
+++ resolved
@@ -38,7 +38,6 @@
 	$.fn.layout = function () {
 		return this.each(forceLayout);
 	};
-
 	function forceLayout() {
 		this.clientHeight;
 	}
@@ -425,475 +424,101 @@
 		}
 	});
 	var profileTmpl = Tempo.prepare('profile-template');
-
-	function editProfileInput($target, e) {
-		if (e) {
-			e.preventDefault();
-		}
-
-		var $box = $target.closest('.profile-input-box'),
-			$input = $box.find('.profile-input-input');
-
-		$box.closest('.profile-container').find('.profile-input-box.edit').each(function () {
-			cancelProfileInput($(this));
-		});
-
-		$box.addClass('edit');
-
-		$input
-			.each(function () {
-				var $this = $(this);
-				$this.data('value', $this.val());
-			})
-			.prop('disabled', false)
-			.first().focus();
-	}
-
-	function saveProfileInput($target, e) {
-		if (e) {
-			e.preventDefault();
-		}
-
-		var $box = $target.closest('.profile-input-box'),
-			$input = $box.find('.profile-input-input'),
-			valid = true;
-
-		$input.each(function () {
-			var $this = $(this),
-				val = trimInputValue($this.val());
-			if ($input.prop('disabled')) {
-				return;
-			}
-			if (!val && $this.data('required')) {
-				showError($this, 'This field is required');
-				valid = false;
-			}
-			else if ($this.attr('name') === 'email' && !validateEmailInput($this)) {
-				valid = false;
-			}
-			else {
-				showError($this, false);
-			}
-		});
-
-		if (!valid) {
-			return false;
-			//return cancelProfileInput($target, e);
-		}
-
-		$input
-			.each(function () {
-				var $this = $(this),
-					val = trimInputValue($this.val());
-				$this
-					.val(val)
-					.data('value', val);
-			})
-			.prop('disabled', true);
-
-		$box
-			.removeClass('edit');
-
-		if ($input.attr('name') === 'email') {
-			saveNewPrimaryEmail($input.val());
-		}
-		else {
-			saveProfileInfo();
-		}
-	}
-
-	function cancelProfileInput($target, e) {
-		if (e) {
-			e.preventDefault();
-		}
-
-		var $box = $target.closest('.profile-input-box'),
-			$input = $box.find('.profile-input-input');
-
-		$input
-			.each(function () {
-				var $this = $(this);
-				$this.val(trimInputValue($this.data('value')));
-				showError($this, false);
-			})
-			.prop('disabled', true);
-
-		$box
-			.removeClass('edit');
-	}
-
-	function trimInputValue(val) {
-		return val ? $.trim(val).replace(/\s+/g, ' ') : '';
-	}
-
-	var PRIMARY_INDEX = 0,
-		ADDRESS = 0,
-		PRIMARY = 1,
-		VERIFIED = 2,
-		PENDING_PRIMARY = 3;
-
-	function getPrimaryEmail(emails) {
-		return (emails || me.emails)[PRIMARY_INDEX] || null;
-	}
-
-	function getPendingPrimaryEmail(emails) {
-		return findEmail(emails || me.emails, function (info) {
-			return info[PENDING_PRIMARY];
-		})[0] || null;
-	}
-
-	function getPrimaryEmailAddress(emails) {
-		var addr = getPrimaryEmail(emails);
-		return addr && addr[ADDRESS] || null;
-	}
-
-	function getProfileCopy() {
-		var props = {};
-		for (var i in me) {
-			if (me.hasOwnProperty(i)) {
-				props[i] = me[i];
-			}
-		}
-		props.emails = props.emails && props.emails.slice();
-		return props;
-	}
-
-	function findEmail(emails, callback, that) {
-		var list = [];
-		emails = emails || me.emails;
-		for (var i = 0, l = emails.length; i < l; i++) {
-			if (callback.call(that, emails[i], i, emails)) {
-				list.push(emails[i]);
-			}
-		}
-		return list;
-	}
-
-	function removeEmailInfo(emails, addr) {
-		emails = emails || me.emails;
-		for (var i = emails.length - 1; i >= 0; i--) {
-			if (emails[i][ADDRESS] === addr) {
-				emails.splice(i, 1);
-			}
-		}
-	}
-
-	function unsetPrimary(emails) {
-		var primary = getPrimaryEmail(emails);
-		if (primary) {
-			primary[PRIMARY] = false;
-		}
-	}
-
-	function saveNewPrimaryEmail(email) {
-		if (getPrimaryEmailAddress() === email) {
-			// already primary
-			return false;
-		}
-
-		var props = getProfileCopy();
-		var emails = props.emails;
-		removeEmailInfo(emails, email);
-		unsetPrimary(emails);
-		emails.unshift([email, true]);
-
-		return $.postJson(xhrBase + '/user/me', props).success(updateMe);
-	}
-
-	function saveProfileInfo() {
-		var props = {},
-			$container = $('.profile-container');
-
-		$container.find('.profile-input-input').each(function () {
-			var $this = $(this);
-			props[$this.attr('name')] = trimInputValue($this.val());
-		});
-
-		delete props.email;
-		//props.emails = me.emails.slice();
-
-		$.postJson(xhrBase + '/user/me', props)
-		.success(updateMe)
-		.error(function () {
-			showMessage('Uh oh! A bad thing happened!');
-		});
-	}
-
-	var $disconnectDialog = $('.disconnect-dialog')
-		.detach()
-		.show()
-		.on('click', '.dialog-cancel', function (e) {
-			e.preventDefault();
-			$disconnectDialog.dialog('hide');
-		});
-
-	var disconnectDialogTmpl = Tempo.prepare($disconnectDialog);
-
-	function showDisconnectDialog(network) {
-		disconnectDialogTmpl.render({
-			url: wwwDomain + '/disconnect/' + network,
-			network: ucfirst(network)
-		});
-		$disconnectDialog.dialog('show');
-	}
-
-	function ucfirst(str) {
-		return str ? str.charAt(0).toUpperCase() + str.substring(1) : '';
-	}
-
 	function showProfile() {
 		$.when(promise.me, promise.myNetworks).done(function () {
 			profileTmpl.render(me);
-			updateMe(me);
-
-			setTimeout(function () {
-				$('.profile-first-name')
-					.outerWidth($('.profile-placeholder-first-name').outerWidth());
-				$('.profile-last-name')
-					.outerWidth($('.profile-placeholder-last-name').outerWidth());
-			});
-
 			$('body').attr('data-view', 'profile');
-
 			$('.left-col .active').removeClass('active');
-
 			$('.profile').on('keydown keypress keyup', function (e) {
 				e.stopPropagation();
 			});
-
-			$('.profile-input-input').keyup(function (e) {
-				switch (e.which) {
-				case 13: // enter
-					saveProfileInput($(this), e);
-					break;
-				case 27: // esc
-					cancelProfileInput($(this), e);
-					break;
-				}
-			});
-
-			$('.profile-input-edit').click(function (e) {
-				editProfileInput($(this), e);
-			});
-
-			$('.profile-input-box-name .profile-input-edit').click(function (e) {
-				setTimeout(function () {
-					$('.profile-first-name,.profile-last-name').css('width', '48%');
+			$('.profile .edit').click(function () {
+				var $inputs = $(this).closest('.edit-container').addClass('editing').find('.editable').each(function () {
+					var $this = $(this);
+					var value = $this.text();
+					var maxlen = $this.data('maxlength');
+					$('<input>').val(value).attr('maxlength', maxlen).keyup(function (e) {
+						if (maxlen) {
+							$(this).closest('.editable').attr('data-chars-left', maxlen - $(this).val().length);
+						}
+						if (e.keyCode === 13) {
+							$(this).closest('.edit-container').find('.save').click();
+						} else if (e.which === 27) {
+							$(this).closest('.edit-container').removeClass('editing').find('.editable').each(function () {
+								var $this = $(this);
+								var prop = $this.data('prop');
+								if (prop === 'email') {
+									$this.text(me.emails[0]);
+								} else {
+									$this.text(me[prop]);
+								}
+							});
+						}
+					}).appendTo($this.empty()).keyup();
+				}).find('input');
+				$inputs[0].focus();
+				$inputs.on('keypress paste change', function () {
+					var minChars = 3, scale = 1.25;
+					var $this = $(this);
+					var size = Math.max(Math.ceil($this.val().length * scale), minChars);
+					$this.css('width', 'auto').attr('size', size);
+				}).keypress();
+			});
+			$('.profile .save').click(function () {
+				var props = {};
+				var $editContainer = $(this).closest('.edit-container');
+				$editContainer.find('.editable').each(function () {
+					var $this = $(this);
+					var value = $this.find('input').val();
+					$this.text(value);
+					props[$this.data('prop')] = value;
 				});
-			});
-
-			$('.profile-input-save').click(function (e) {
-				saveProfileInput($(this), e);
-			});
-
-			$('.profile-disconnect').click(function (e) {
-				e.preventDefault();
-				showDisconnectDialog($(this).closest('li').data('network'));
-			});
-
-			$('.profile .profile-networks li').each(function () {
+				if (props.email) {
+					props.emails = [props.email];
+					delete props.email;
+				}
+				var $save = $editContainer.find('.save');
+				var saveText = $save.text();
+				$save.text('Saving...');
+				$.postJson(xhrBase + '/user/me', props, function (data) {
+					$editContainer.removeClass('editing');
+					$save.text(saveText);
+					updateMe(data);
+				}).error(function () {
+					showMessage('Uh oh! A bad thing happened!');
+					$save.text(saveText);
+				});
+			});
+			$('.profile .networks li').each(function () {
 				var $this = $(this);
-				var network = $this.data('network');
-
-				if (!network) { return; }
-
+				var name = $this.data('network');
+				if (!name) { return; }
 				var $a = $this.find('a.profile-nw');
 				var networkInfo = myNetworks.filter(function (nw) {
-					return nw.network === network;
+					return nw.network === name;
 				})[0];
-
+				var postLink = function (e) {
+					e.preventDefault();
+					submitForm(wwwDomain + $(this).data('action'), 'post');
+				};
 				if (networkInfo) {
-					$this.removeClass('not-connected');
-
-					$a
-						.attr('href', networkInfo.profileUrl)
-						.attr('target', '_blank')
-						.attr('title', 'View profile');
-				}
-				else {
-					$this.addClass('not-connected');
-
-					$a
-						.attr('href', wwwDomain + '/link/' + network)
-						.attr('title', 'Click to connect');
+					$a.attr('href', networkInfo.profileUrl).attr('title', 'View profile');
+					if (myNetworks.length > 1) {
+						$('<a>').addClass('disconnect').text('Unlink')
+							.attr('href', 'javascript:')
+							.data('action', '/disconnect/' + name)
+							.click(postLink)
+							.appendTo($this);
+					}
+				} else {
+					$a.addClass('not-connected').attr('title', 'Click to connect')
+						.attr('href', wwwDomain + '/link/' + name);
+					$('<a class=connect title="Click to connect">Connect</a>')
+						.attr('href', wwwDomain + '/link/' + name)
+						.appendTo($this);
 				}
 			});
 		});
-	}
-
-	// profile email accounts section
-	$(document).on('click', '.profile-email-addresses-title-wrapper', function (e) {
-		e.preventDefault();
-		var $list = $(this).closest('.profile-email-addresses');
-		$list.toggleClass('opened');
-		$list.find('.profile-email-address-manage')
-			.removeClass('add')
-			.find('input').val('');
-	});
-
-	// profile email account dropdown actions
-	var $openedArrow = null;
-
-	$(document).on('click', '.profile-email-pending-cancel', function (e) {
-		e.preventDefault();
-		cancelPendingPrimary($(this).closest('.profile-email-address-pending').find('.profile-email-address-pending-email').text());
-	});
-
-	$(document).on('click', '.profile-email-address-item-make-primary', function (e) {
-		e.preventDefault();
-		makePrimary($(this).closest('.profile-email-address-item').data('email'));
-	});
-
-	$(document).on('click', '.profile-email-address-item-delete', function (e) {
-		e.preventDefault();
-		deleteEmailAccount($(this).closest('.profile-email-address-item').data('email'));
-	});
-
-	$(document).on('click', '.profile-email-address-item-arrow', function (e) {
-		e.preventDefault();
-		var isOpen = $(this).hasClass('opened');
-		$('.profile-email-address-item-arrow').removeClass('opened');
-		if (!isOpen) {
-			$(this).addClass('opened');
-		}
-	});
-
-	$(document).on('click', function (e) {
-		if (!$(e.target).closest('.profile-email-address-item-arrow').length) {
-			$('.profile-email-address-item-arrow').removeClass('opened');
-		}
-	});
-
-	var emailAddrRe = /^[a-zA-Z0-9.!#$%&'*+\/=?^_`{|}~-]+@[a-zA-Z0-9](?:[a-zA-Z0-9-]{0,61}[a-zA-Z0-9])?(?:\.[a-zA-Z0-9](?:[a-zA-Z0-9-]{0,61}[a-zA-Z0-9])?)*$/;
-
-	$(document).on('click', '.profile-email-address-add', function (e) {
-		e.preventDefault();
-		var $manage = $(this).closest('.profile-email-address-manage');
-		var $input = $manage.find('input');
-		$input.val('');
-		$manage.addClass('add');
-		$input.focus();
-		$input.keydown(function (e) {
-			switch (e.which) {
-			case 13: // enter
-				submitAddEmail.call(this, e);
-				break;
-			case 27: // esc
-				cancelAddEmail.call(this, e);
-				break;
-			}
-		});
-	});
-
-	function validateEmailInput($input) {
-		var input = $input.val();
-		if (emailAddrRe.test(input)) {
-			showError($input, false);
-			return true;
-		}
-		showError($input, 'Invalid email address', 'Please enter a valid email address');
-		return false;
-	}
-
-	function showError($input, header, body) {
-		var $parent = $input.parent(),
-			$next = $input.next(),
-			hasError = $next.hasClass('input-error');
-		if (header || body) {
-			$input.addClass('error');
-			if (hasError) {
-				$next.find('.error-header').text(header || '');
-				$next.find('.error-body').text(body || '');
-			}
-			else {
-				var $error = $('<div class="input-error"><div class="error-header">' + (header || '') + '</div><div class="error-body">' + (body || '') + '</div></div>').insertAfter($input);
-				$error.offset({
-					top: $input.offset().top + $input.outerHeight() + 5,
-					left: $input.offset().left
-				});
-			}
-		}
-		else {
-			$input.removeClass('error');
-			if (hasError) {
-				$next.remove();
-			}
-		}
-	}
-
-	function cancelAddEmail(e) {
-		e.preventDefault();
-		var $this = $(this),
-			$box = $this.closest('.profile-email-address-add-box'),
-			$manage = $box.closest('.profile-email-address-manage'),
-			$input = $box.find('.profile-email-address-add-input');
-		$input.val('');
-		$input.off('keydown');
-		showError($input, false);
-		$manage.removeClass('add');
-	}
-
-	function submitAddEmail(e) {
-		e.preventDefault();
-		var $this = $(this),
-			$box = $this.closest('.profile-email-address-add-box'),
-			$manage = $box.closest('.profile-email-address-manage'),
-			$input = $box.find('.profile-email-address-add-input');
-		if (validateEmailInput($input)) {
-			if (addEmailAccount($input.val())) {
-				$input.val('');
-				$input.off('keydown');
-				showError($input, false);
-				$manage.removeClass('add');
-			}
-		}
-	}
-
-	$(document).on('click', '.profile-email-address-add-save', submitAddEmail);
-
-	function addEmailAccount(email) {
-		if (email) {
-			var props = getProfileCopy();
-			var emails = props.emails;
-			emails.push([email, false]);
-
-			return $.postJson(xhrBase + '/user/me', props).success(updateMe);
-		}
-		return null;
-	}
-
-	function makePrimary(email) {
-		if (email) {
-			var props = getProfileCopy();
-			var emails = props.emails;
-			unsetPrimary(emails);
-			findEmail(emails, function (info) {
-				if (info[ADDRESS] === email) {
-					info[PRIMARY] = true;
-				}
-			});
-
-			return $.postJson(xhrBase + '/user/me', props).success(updateMe);
-		}
-		return null;
-	}
-
-	function cancelPendingPrimary(email) {
-		if (email) {
-			return deleteEmailAccount(email);
-		}
-		return null;
-	}
-
-	function deleteEmailAccount(email) {
-		if (email) {
-			var props = getProfileCopy();
-			var emails = props.emails;
-			removeEmailInfo(emails, email)
-
-			return $.postJson(xhrBase + '/user/me', props).success(updateMe);
-		}
-		return null;
 	}
 
 	// Friends Tabs/Pages
@@ -1015,6 +640,7 @@
 				$this.attr('href', $this.data('href'));
 			}
 		});
+		updateGmailTab();
 
 		$nwFriends.find('ul').empty();
 	}
@@ -1758,8 +1384,8 @@
 		// TODO(greg): figure out why this doesn't work cross-domain
 		if (/^facebook/.test(fullSocialId)) {
 			window.open('about:blank', fullSocialId, 'height=640,width=1060,left=200,top=200', false);
-			$('<form method="POST" action="/invite" target="' + fullSocialId + '" style="position:fixed;height:0;width:0;left:-99px">')
-			.append('<input type="hidden" name="fullSocialId" value="' + fullSocialId + '">')
+			$('<form method=POST action=/invite target="' + fullSocialId + '" style="position:fixed;height:0;width:0;left:-99px">')
+			.append('<input type=hidden name=fullSocialId value="' + fullSocialId + '">')
 			.appendTo('body').submit().remove();
 		} else if (/^linkedin|email/.test(fullSocialId)) {
 			var name = $friend.find('.invite-name').text();
@@ -1777,7 +1403,7 @@
 	var $unfriendDialog = $('.unfriend-dialog')
 	.detach()
 	.show()
-	.on('click', '.dialog-cancel', function (e) {
+	.on('click', '.unfriend-cancel', function (e) {
 		e.preventDefault();
 		$unfriendDialog.dialog('hide');
 	});
@@ -3129,56 +2755,26 @@
 	}
 
 	var $sendFeedback = $('.send-feedback').click(sendFeedback).filter('.top-right-nav>*');
-	var emailTmpl = Handlebars.compile($('#email-address').html());
 
 	function updateMe(data) {
-		console.log('[updateMe]', data);
 		me = data;
-<<<<<<< HEAD
-		mixpanel.identify(me.id);
-
-=======
 		mixpanel.alias(me.id);
->>>>>>> 941d4915
 		$('.my-pic').css('background-image', 'url(' + formatPicUrl(data.id, data.pictureName, 200) + ')');
 		$('.my-name').text(data.firstName + ' ' + data.lastName);
 		$('.my-description').text(data.description || '\u00A0'); // nbsp
-
-		var $firstNamePlace = $('.profile-placeholder-first-name').text(data.firstName);
-		var $lastNamePlace = $('.profile-placeholder-last-name').text(data.lastName);
-
-		$('.profile-first-name')
-			.val(data.firstName)
-			.outerWidth($firstNamePlace.outerWidth());
-
-		$('.profile-last-name')
-			.val(data.lastName)
-			.outerWidth($lastNamePlace.outerWidth());
-
-		var primary = getPrimaryEmail();
-		var pendingPrimary = getPendingPrimaryEmail();
-
-		var $unverified = $('.profile-email-address-unverified');
-		$unverified.toggle(!pendingPrimary && !primary[VERIFIED]);
-
-		$('.profile-email input').val(primary[ADDRESS] || '');
-
-		var $emails = $('.profile-email-address-list').empty();
-		(me.emails || []).forEach(function (info) {
-			$emails.append(emailTmpl({
-				email: info[ADDRESS],
-				primary: !!info[PRIMARY],
-				verified: !!info[VERIFIED],
-				pendingPrimary: !!info[PENDING_PRIMARY]
-			}));
-		});
-
-		var $pending = $('.profile-email-address-pending');
-		if (pendingPrimary) {
-			$('.profile-email-address-pending-email').text(pendingPrimary[ADDRESS]);
-		}
-		$pending.toggle(!!pendingPrimary);
-
+		$friendsTabs.filter('[data-href="friends/invite"]').toggle(true);
+		updateGmailTab();
+		updateConnectTab();
+	}
+
+	function updateGmailTab() {
+		var $button = $('a[data-nw="email"]');
+		$button.attr('href', 'friends/invite/email');
+		$button.attr('data-href', 'friends/invite/email');
+	}
+
+	function updateConnectTab() {
+		$('a[data-href="friends/find"]').toggle(true);
 	}
 
 	function updateFriendRequests(n) {
@@ -3203,6 +2799,11 @@
 			}
 		}).promise()
 	};
+	$.when(promise.me).done(function () {
+		$('#invite-friends-link').toggle(true);
+		updateGmailTab();
+		updateConnectTab();
+	});
 	updateCollections();
 	$.getJSON(xhrBase + '/user/friends/count', function (data) {
 		updateFriendRequests(data.requests);
