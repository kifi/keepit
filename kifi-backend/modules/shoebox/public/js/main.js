var log = KF.log;
var xhrBase = KF.xhrBase;

var compareSearch = {usage: 'search', sensitivity: 'base'};
var compareSort = {numeric: true};

$.ajaxSetup({
	timeout: 10000,
	cache: true,
	crossDomain: true,
	xhrFields: {withCredentials: true}
});

$.timeago.settings.localeTitle = true;
$.extend($.timeago.settings.strings, {
	seconds: 'seconds',
	minute: 'a minute',
	hour: 'an hour',
	hours: '%d hours',
	month: 'a month',
	year: 'a year'
});

(function () {
	$.fn.layout = function () {
		return this.each(forceLayout);
	};

	function forceLayout() {
		this.clientHeight;
	}

	$.fn.removeText = function () {
		return this.contents().filter(isText).remove().end().end();
	};
	function isText() {
		return this.nodeType === 3;
	}

	$.fn.dialog = function () {
		var args = Array.prototype.slice.apply(arguments);
		args.unshift(dialogMethods[args[0]]);
		args[1] = null;
		return this.each($.proxy.apply($, args));
	};
	var dialogMethods = {
		show: function () {
			var $d = $(this);
			if (!this.parentNode) {
				$d.appendTo('body').layout();
			}
			$d.addClass('showing');
			$(document).on('keydown.dialog', function (e) {
				if (e.keyCode === 27 && !e.isDefaultPrevented()) {
					e.preventDefault();
					$d.dialog('hide');
				}
			});
		},
		hide: function () {
			$(this).trigger('dialog.hide');
			$(document).off('keydown.dialog');
			$(this).on('transitionend', function end(e) {
				if (e.target === this) {
					$(this).off('transitionend', end).detach();
				}
			}).removeClass('showing');
		}
	};
})();

$.postJson = function (uri, data, done) {
	return $.ajax({
		url: uri,
		type: 'POST',
		dataType: 'json',
		data: JSON.stringify(data),
		contentType: 'application/json',
		success: done || $.noop
	});
};

// detaches and reattaches nested template so it will work as an independent template
$.fn.prepareDetached = function (opts) {
	var el = this[0], p = el.parentNode, n = el.nextSibling, t;
	p.removeChild(el);
	t = Tempo.prepare(el, opts);
	p.insertBefore(el, n);
	return t;
};

$(function () {
	// bugzil.la/35168
	var $pageColInner = $('.page-col-inner'), winHeight = $(window).height();
	if ($pageColInner.get().some(function (el) {return el.offsetHeight !== winHeight; })) {
		setPageColHeights(winHeight);
		$(window).resize(setPageColHeights);
	}
	function setPageColHeights(h) {
		$pageColInner.css('height', h > 0 ? h : $(window).height());
	}

	var $leftCol = $('.left-col').resizable({
		delay: 10,
		handles: 'e',
		minWidth: 240, // should match CSS
		maxWidth: 420,
		stop: function (e, ui) {
			log('[resizable:stop] saving');
			$.postJson(xhrBase + '/user/prefs', {site_left_col_width: String($leftCol.outerWidth())}, function (data) {
				log('[prefs]', data);
			});
		},
		zIndex: 1
	});
	$leftCol.find('.ui-resizable-handle').appendTo($leftCol.find('.page-col-inner'));

	var $subtitle = $('.subtitle'), subtitleTmpl = Tempo.prepare($subtitle);
	var $checkAll = $subtitle.find('.check-all').click(function () {
		if ($checkAll.hasClass('live')) {
			var $keeps = $main.find('.keep');
			var checked = $checkAll.toggleClass('checked').hasClass('checked');
			if (checked) {
				$keeps.addClass('selected detailed');
			} else {
				$keeps.filter('.selected').removeClass('selected detailed');
			}
			updateSubtitleTextForSelection(checked ? $keeps.length : 0);
			updateKeepDetails();
		}
	}).hover(function () {
		var $text = $checkAll.next('.subtitle-text'), d = $text.data(), noun = searchResponse ? 'result' : 'Keep';
		if (d.n) {
			$checkAll.addClass('live');
			d.leaveHtml = $text.html();
			$text.html(($checkAll.hasClass('checked') ? 'Deselect ' : 'Select ') + (
				d.n == 1 ? 'the ' + noun + ' below' :
				d.n == 2 ? 'both ' + noun + 's below' :
				'all ' + d.n + ' ' + noun + 's below'));
		}
	}, function () {
		var $text = $(this).removeClass('live').next('.subtitle-text'), d = $text.data();
		if (d.leaveHtml) {
			$text.html(d.leaveHtml);
			delete d.leaveHtml;
		}
	});

	function updateSubtitleTextForSelection(numSel) {
		var $text = $checkAll.next('.subtitle-text'), d = $text.data();
		if (numSel) {
			if (!d.defText) {
				d.defText = d.leaveHtml || $text.html();
			}
			$text.html(numSel + ' ' + (searchResponse ? 'result' : 'Keep') + (numSel === 1 ? '' : 's') + ' selected');
		} else {
			$text.html(d.defText);
			delete d.defText;
		}
		delete d.leaveHtml;
	}

	$('.keep-colls,.keep-coll').removeText();
	var $fixedTitle = $('.keep-group-title-fixed');
	var $myKeeps = $('#my-keeps'), $results = $('#search-results'), keepsTmpl = Tempo.prepare($myKeeps, {escape: false})
	.when(TempoEvent.Types.ITEM_RENDER_COMPLETE, function (ev) {
		var $keep = $(ev.element).draggable(draggableKeepOpts);
		$keep.find('.pic').each(function () {
			this.style.backgroundImage = 'url(' + this.getAttribute('data-pic') + ')';
			this.removeAttribute('data-pic');
		});
		$keep.find('time').timeago();
	}).when(TempoEvent.Types.RENDER_COMPLETE, function (ev) {
		log('[$myKeeps:RENDER_COMPLETE]', ev);
		$keepSpinner.hide();

		var $titles = ev.element === $myKeeps[0] ? addGroupHeadings() : $();
		$mainKeeps.toggleClass('grouped', $titles.length > 0);
		if ($titles.length) {
			for (var sT = $mainKeeps.find('.antiscroll-inner')[0].scrollTop, i = $titles.length; i;) {
				if ($titles[--i].offsetTop <= sT) {
					$fixedTitle.text($titles.eq(i).text()).data({$titles: $titles, i: i});
					break;
				}
			}
		} else {
			$fixedTitle.empty().removeData();
		}

		mainScroller.refresh();
	});
	var draggableKeepOpts = {
		revert: 'invalid',
		handle: '.handle',
		cancel: '.keep-checkbox',
		appendTo: 'body',
		scroll: false,
		helper: function () {
			var $keep = $(this);
			if (!$keep.hasClass('selected')) {
				return $keep.clone().width($keep.css('width'));
			} else {
				var $keeps = $keep.parent().find('.keep.selected'), refTop = this.offsetTop;
				return $('<ul class=keeps-dragging>').width($keep.css('width')).height($keep.css('height'))
					.append($keeps.clone().each(function (i) {
						this.style.top = $keeps[i].offsetTop - refTop + 'px';
					}));
			}
		},
		start: function () {
			var r = $collList[0].getBoundingClientRect();
			document.addEventListener('mousemove', move);
			document.addEventListener('mouseup', up, true);
			function up() {
				document.removeEventListener('mousemove', move);
				document.removeEventListener('mouseup', up, true);
			}
			function move(e) {
				var inCol = e.pageX < r.right && e.pageX >= r.left, dy;
				if (inCol && (dy = e.pageY - r.bottom) > -10) {
					scrollTimeout = scrollTimeout || setTimeout(scroll, scrollTimeoutMs);
					scrollPx = 15 + Math.min(5, Math.round(dy * 1.5));
				} else if (inCol && (dy = e.pageY - r.top) < 10) {
					scrollTimeout = scrollTimeout || setTimeout(scroll, scrollTimeoutMs);
					scrollPx = -10 + Math.max(-10, dy);
				} else if (scrollTimeout) {
					clearTimeout(scrollTimeout);
					scrollTimeout = null;
				}
				lastPageX = e.pageX;
				lastPageY = e.pageY;
			}
			var scrollEl = $collList.find('.antiscroll-inner')[0], scrollPx, lastPageX, lastPageY;
			var scrollTimeout, scrollTimeoutMs = 100, scrollTopMax = scrollEl.scrollHeight - scrollEl.clientHeight;
			function scroll() {
				log('[scroll] px:', scrollPx);
				var top = scrollEl.scrollTop, newTop = Math.max(0, Math.min(scrollTopMax, top + scrollPx));
				if (newTop !== top) {
					scrollEl.scrollTop = newTop;
					// update cached droppable offsets
					for (var m = $.ui.ddmanager.droppables['default'], i = 0; i < m.length; i++) {
						m[i].offset = m[i].element.offset();
					}
					$(document).trigger({type: 'mousemove', pageX: lastPageX, pageY: lastPageY});
					scrollTimeout = setTimeout(scroll, scrollTimeoutMs);
				} else {
					scrollTimeout = null;
				}
			}
		}
	};

	function addGroupHeadings() {
		var today = new Date().setHours(0, 0, 0, 0), h = [];
		$myKeeps.find('time').each(function () {
			var $time = $(this);
			switch (Math.round((today - new Date($time.attr('datetime')).setHours(0, 0, 0, 0)) / 86400000)) {
			case 0:
				if (!h[0] && !(h[0] = $myKeeps.find('.keep-group-title.today')[0])) {
					h[0] = $('<li class="keep-group-title today">Today</li>').insertBefore($time.closest('.keep'))[0];
				}
				break;
			case 1:
				if (!h[1] && !(h[1] = $myKeeps.find('.keep-group-title.yesterday')[0])) {
					h[1] = $('<li class="keep-group-title yesterday">Yesterday</li>').insertBefore($time.closest('.keep'))[0];
				}
				break;
			case 2:
			case 3:
			case 4:
			case 5:
			case 6:
				if (!h[2] && !(h[2] = $myKeeps.find('.keep-group-title.week')[0])) {
					h[2] = $('<li class="keep-group-title week">Past Week</li>').insertBefore($time.closest('.keep'))[0];
				}
				break;
			default:
				if ((h[0] || h[1] || h[2]) && !(h[3] = $myKeeps.find('.keep-group-title.older')[0])) {
					h[3] = $('<li class="keep-group-title older">Older</li>').insertBefore($time.closest('.keep'))[0];
				}
				return false;
			}
		});
		log('[addGroupHeadings] h:', h);
		return $(h.filter(identity));
	}

	var $colls = $('#collections'), collTmpl = Tempo.prepare($colls).when(TempoEvent.Types.RENDER_COMPLETE, function (event) {
		collScroller.refresh();
		$colls.find('.collection').droppable(droppableCollectionOpts);
	});
	var droppableCollectionOpts = {
		accept: '.keep',
		greedy: true,
		tolerance: 'pointer',
		hoverClass: 'drop-hover',
		drop: function (event, ui) {
			addKeepsToCollection(
				$(this).data('id'),
				ui.draggable.hasClass('selected') ? $main.find('.keep.selected') : ui.draggable
			);
		}
	};

	var collOptsTmpl = $('.page-coll-opts').removeText().prepareDetached({escape: false});
	var inCollTmpl = $('.page-coll-list').removeText().prepareDetached();
	var $detail = $('.detail'), detailTmpl = Tempo.prepare($detail);

	var $keepSpinner = $('.keeps-loading');
	var $loadMore = $('.keeps-load-more').click(function () {
		if (searchResponse) {
			doSearchTimeout();
		}
		else {
			loadKeeps($myKeeps.data('collId'));
		}
	});

	var searchId;
	function doSearchTimeout() {
		if (searchId) {
			window.clearTimeout(searchId);
		}
		searchId = window.setTimeout(function () {
			searchId = null;
			doSearch(null, $query.data('filter'));
		}, 200);
	}

	var me;
	var myNetworks;
	var myPrefs;
	var myKeepsCount;
	var collections;
	var searchResponse;
	var searchTimeout;
	var lastKeep;
	var myTotal;
	var friendsTotal;
	var othersTotal;

	function identity(a) {
		return a;
	}

	function formatPicUrl(userId, pictureName, size) {
		return KF.picBase + '/users/' + userId + '/pics/' + size + '/' + pictureName;
	}

	function escapeHTMLContent(text) {
		return text.replace(/[&<>]/g, function (c) { return escapeHTMLContentMap[c]; });
	}
	var escapeHTMLContentMap = {'&': '&amp;', '<': '&lt;', '>': '&gt;'};

	function collIdAndName(id) {
		return {id: id, name: collections[id].name};
	}

	function showKeepDetails() {
		var $r = $detail.off('transitionend'), d;
		if ($r.css('display') === 'block') {
			d = $r[0].getBoundingClientRect().left - $main[0].getBoundingClientRect().right;
		} else {
			$r.css({display: 'block', visibility: 'hidden', transform: ''});
			d = $(window).width() - $r[0].getBoundingClientRect().left;
		}
		$r.css({visibility: '', transform: 'translate(' + d + 'px,0)', transition: 'none'});
		$r.layout();
		$r.css({transform: '', transition: '', 'transition-timing-function': 'ease-out'});
	}
	function hideKeepDetails() {
		var d = $(window).width() - $main[0].getBoundingClientRect().right;
		$detail.on('transitionend', function end(e) {
			if (e.target === this) {
				$(this).off('transitionend').css({display: '', transform: ''});
			}
		}).css({transform: 'translate(' + d + 'px,0)', 'transition-timing-function': 'ease-in'});
	}
	function updateKeepDetails() {
		hideUndo();
		var $detailed = $main.find('.keep.detailed');
		if ($detailed.length) {
			var o = {
				numKeeps: $detailed.length,
				howKept: $detailed.not('.mine').length ? null :
					$detailed.has('.keep-private.on').length === $detailed.length ? 'pri' : 'pub'
			};
			var collIds = $detailed.find('.keep-coll').map(getDataId).get();
			if ($detailed.length === 1) {
				var $keepLink = $detailed.find('.keep-title>a'), url = $keepLink[0].href;
				o.title = $keepLink.text();
				o.url = $keepLink[0].href;
				o.collections = collIds.map(collIdAndName);
				detailTmpl.render(o);
				$('.page-who-pics').append($detailed.find('.keep-who>.pic').clone());
				$('.page-who-text').html($detailed.find('.keep-who-text').html());
				var $pic = $('.page-pic'), $chatter = $('.page-chatter-messages');
				var skipImage = false;

				if (url.indexOf('://www.youtube.com/') > -1 || url.indexOf('youtu.be/') > -1) {
					var youtubeRegex = /https?:\/\/(?:[0-9A-Z-]+\.)?(?:youtu\.be\/|youtube\.com\S*[^\w\-\s])([\w\-]{11})(?=[^\w\-]|$)[?=&+%\w.-]*/i;
					var match = url.match(youtubeRegex);
					if (match && match.length == 2) {
						var vID = match[1];
						var embedHtml = '<div class="youtube"><embed src="//www.youtube.com/v/' + vID + '&rel=0&theme=light&showinfo=0&disablekb=1&modestbranding=1&controls=0&hd=1&autohide=1&color=white&iv_load_policy=3" type="application/x-shockwave-flash" allowfullscreen="true" style="width:100%; height: 100%;" allowscriptaccess="always"></embed></div>';
						$('.page-pic-special').html(embedHtml).addClass('page-pic-special-cell').show();
						$pic.hide();
						skipImage = true;
					}
				}

				if (!skipImage) {
					$.postJson(xhrBase + '/keeps/screenshot', {url: o.url}, function (data) {
						$pic.css('background-image', 'url(' + data.url + ')');
					}).fail(function () {
						$pic.find('.page-pic-soon').addClass('showing');
					});
				}
				$chatter.attr({'data-n': 0, 'data-locator': '/messages'});
				$.postJson(KF.xhrBaseEliza + '/chatter', {url: o.url}, function (data) {
					$chatter.attr({
						'data-n': data.threads || 0,
						'data-locator': '/messages' + (data.threadId ? '/' + data.threadId : '')
					});
				});
			} else { // multiple keeps
				var collCounts = collIds.reduce(function (o, id) {o[id] = (o[id] || 0) + 1; return o; }, {});
				o.collections = Object.keys(collCounts).sort(function (id1, id2) {return collCounts[id1] - collCounts[id2]; }).map(collIdAndName);
				detailTmpl.render(o);
			}
			inCollTmpl.into($detail.find('.page-coll-list')[0]).render(o.collections);
			showKeepDetails();
		} else {
			hideKeepDetails();
		}
	}

	// profile

	$('.my-pic').click(function (e) {
		if (e.which === 1 && $('body').attr('data-view') === 'profile') {
			e.preventDefault();
			if (History.getCurrentIndex()) {
				History.back();
			} else {
				navigate('');
			}
		}
	});
	var profileTmpl = Tempo.prepare('profile-template');

	function editProfileInput($target, e) {
		if (e) {
			e.preventDefault();
		}

		var $box = $target.closest('.profile-input-box'),
			$input = $box.find('.profile-input-input');

		$box.closest('.profile-container').find('.profile-input-box.edit').each(function () {
			cancelProfileInput($(this));
		});

		activateInput($input);
	}

	function activateInput($input) {
		$input
			.each(function () {
				var $this = $(this);
				$this.data('value', $this.val());
			})
			.prop('disabled', false)
			.first().focus();
		$input.closest('.profile-input-box').addClass('edit');
	}

	function commitInput($input) {
		$input
			.each(function () {
				var $this = $(this),
					val = trimInputValue($this.val());
				$this.data('prevValue', $this.data('value'));
				$this.val(val).data('value', val);
			})
			.prop('disabled', true);
		$input.closest('.profile-input-box').removeClass('edit');
	}

	function cancelInput($input) {
		$input
			.each(function () {
				var $this = $(this),
					val = trimInputValue($this.data('value'));
				$this.val(val);
				showError($this, false);
			})
			.prop('disabled', true);
		$input.closest('.profile-input-box').removeClass('edit');
	}

	function revertAndActivateInput($input) {
		$input
			.each(function () {
				var $this = $(this);
				$this.data('value', $this.data('prevValue'));
			})
			.prop('disabled', false)
			.first().focus();
		$input.closest('.profile-input-box').addClass('edit');
	}

	function revertInput($input) {
		$input
			.each(function () {
				var $this = $(this),
					prev = $this.data('prevValue');
				$this.val(prev).data('value', prev);
			});
	}

	function saveProfileInput($target, e) {
		if (e) {
			e.preventDefault();
		}

		var $box = $target.closest('.profile-input-box'),
			$input = $box.find('.profile-input-input'),
			valid = true;

		$input.each(function () {
			var $this = $(this),
				val = trimInputValue($this.val());
			if ($input.prop('disabled')) {
				return;
			}
			if (!val && $this.is('[required]')) {
				showError($this, 'This field is required');
				valid = false;
			}
			else if ($this.attr('name') === 'email' && !validateEmailInput($this)) {
				valid = false;
			}
			else {
				showError($this, false);
			}
		});

		if (!valid) {
			return false;
		}

		commitInput($input);

		if ($input.attr('name') === 'email') {
			saveNewPrimaryEmail($input, function () {
				revertInput($input);
			});
		}
		else {
			saveProfileInfo();
		}
	}

	function cancelProfileInput($target, e) {
		if (e) {
			e.preventDefault();
		}

		var $box = $target.closest('.profile-input-box'),
			$input = $box.find('.profile-input-input');

		cancelInput($input);
	}

	function trimInputValue(val) {
		return val ? $.trim(val).replace(/\s+/g, ' ') : '';
	}

	// profile picture upload

	var URL = window.URL || window.webkitURL;
	var PHOTO_BINARY_UPLOAD_URL = xhrBase + '/user/pic/upload';
	var PHOTO_CROP_UPLOAD_URL = xhrBase + '/user/pic';
	var PHOTO_UPLOAD_FORM_URL = '/auth/upload-multipart-image';

	function initProfilePhotoUpload() {
		$('.profile-image-file').change(function () {
			log('photo selected', this.files, URL, this, arguments);
			if (this.files && URL) {
				var upload = uploadPhotoXhr2(this.files);
				if (upload) {
					// wait for file dialog to go away before starting dialog transition
					setTimeout(showLocalPhotoDialog.bind(null, upload), 200);
				}
			} else {
				uploadPhotoIframe(this.form);
			}
		});
		$('.profile-image, .profile-image-change').click(function (e) {
			if (e.which === 1) {
				$('.profile-image-file').click();
			}
		});
	}

	var photoXhr2;
	function uploadPhotoXhr2(files) {
		var file = Array.prototype.filter.call(files, isImage)[0];
		if (file) {
			if (photoXhr2) {
				photoXhr2.abort();
			}
			var xhr = new XMLHttpRequest();
			photoXhr2 = xhr;
			var deferred = createPhotoUploadDeferred();
			xhr.withCredentials = true;
			xhr.upload.addEventListener('progress', function (e) {
				if (e.lengthComputable) {
					deferred.notify(e.loaded / e.total);
				}
			});
			xhr.addEventListener('load', function () {
				deferred.resolve(JSON.parse(xhr.responseText));
			});
			xhr.addEventListener('loadend', function () {
				if (photoXhr2 === xhr) {
					photoXhr2 = null;
				}
				if (deferred.state() === 'pending') {
					deferred.reject();
				}
			});
			xhr.open('POST', PHOTO_BINARY_UPLOAD_URL, true);
			xhr.send(file);
			return {file: file, promise: deferred.promise()};
		}
	}
	function isImage(file) {
		return file.type.search(/^image\/(?:bmp|jpg|jpeg|png|gif)$/) === 0;
	}

	var iframeDeferred;
	function uploadPhotoIframe(form) {
		var $photo = $('.profile-image');
		$photo.css('background-image', 'none').addClass('unset');

		if (iframeDeferred) {
			iframeDeferred.reject();  // clean up previous in-progress upload
		}
		var deferred = iframeDeferred = createPhotoUploadDeferred()
		.always(function () {
			clearTimeout(fakeProgressTimer);
			iframeDeferred = null;
			$iframe.remove();
		});
		var $iframe = $('<iframe name=upload>').hide().appendTo('body').load(function () {
			deferred.resolve();
			var o;
			try {
				o = JSON.parse($iframe.contents().find('body').text());
			} catch (err) {
			}
			$photo.css('background-image', o ? 'url(' + o.url + ')' : '').removeClass('unset');
			$('.my-pic').css('background-image', o ? 'url(' + o.url + ')' : '');
			$(form).removeAttr('method target action');
		});
		form.method = 'POST';
		form.target = 'upload';
		form.action = PHOTO_UPLOAD_FORM_URL;
		form.submit();

		var fakeProgressTimer;
		fakeProgress(0, 100);
		function fakeProgress(frac, ms) {
			deferred.notify(frac);
			fakeProgressTimer = setTimeout(fakeProgress.bind(null, 1 - (1 - frac) * 0.9, ms * 1.1), ms);
		}
	}

	function createPhotoUploadDeferred() {
		return $.Deferred();
	}

	var localPhotoUrl;
	function showLocalPhotoDialog(upload) {
		if (localPhotoUrl) {
			URL.revokeObjectURL(localPhotoUrl);
		}
		localPhotoUrl = URL.createObjectURL(upload.file);

		photoDialog
		.show(localPhotoUrl)
		.done(function (details) {
			var $photo = $('.profile-image');
			var scale = $photo.innerWidth() / details.size;

			var $myPic = $('.my-pic');
			var myScale = $myPic.innerWidth() / details.size;

			$('.my-pic').css({
				'background-image': 'url(' + localPhotoUrl + ')',
				'background-size': myScale * details.width + 'px auto',
				'background-position': -(myScale * details.x) + 'px ' + -(myScale * details.y) + 'px'
			});

			$photo.css({
				'background-image': 'url(' + localPhotoUrl + ')',
				'background-size': scale * details.width + 'px auto',
				'background-position': -(scale * details.x) + 'px ' + -(scale * details.y) + 'px'
			})
			.removeClass('unset')
			.removeData()
			.data(details)
			.data('uploadPromise', upload.promise);

			upload.promise.always(function (image) {
				$.postJson(PHOTO_CROP_UPLOAD_URL, {
					picToken: image && image.token,
					picWidth: details.width,
					picHeight: details.height,
					cropX: details.x,
					cropY: details.y,
					cropSize: details.size
				}).always(photoDialog.hide.bind(photoDialog));
			});

		})
		.always(function () {
			$('.profile-image-file').val(null);
		});
	}

	var photoDialog = (function () {
		var $dialog, $mask, $image, $slider, deferred, hideTimer;
		var INNER_SIZE = 200;
		var SHADE_SIZE = 40;
		var OUTER_SIZE = INNER_SIZE + 2 * SHADE_SIZE;
		var SLIDER_MAX = 180;
		var dialog;

		return dialog = {
			show: function (photoUrl) {
				var img = new Image();
				img.onload = onPhotoLoad;
				img.src = photoUrl;

				$dialog = ($dialog || $('.photo-dialog').remove().css('display', '')).click(onDialogClick);
				$mask = $('.photo-dialog-mask', $dialog).mousedown(onMaskMouseDown);
				$image = $(img).addClass('photo-dialog-img').insertBefore($mask);
				$slider = $('.photo-dialog-slider', $dialog);
				clearTimeout(hideTimer);
				hideTimer = null;
				deferred = $.Deferred();

				return deferred;
			},
			setBusy: function (isBusy) {
				$dialog.toggleClass('busy', !!isBusy);
			},
			hide: function hide() {
				offEsc(hide);
				dialog.setBusy(false);
				$dialog.removeClass('photo-dialog-showing');
				hideTimer = setTimeout(function () {
					$dialog && $dialog.remove();
					$image && $image.remove();
					$mask = $image = $slider = deferred = hideTimer = null;
				}, 500);
			}
		};

		function onPhotoLoad() {
			var nw = this.width;
			var nh = this.height;
			var dMin = INNER_SIZE;
			var dMax = Math.max(OUTER_SIZE, Math.min(1000, nw, nh));
			var d0 = Math.max(INNER_SIZE, Math.min(OUTER_SIZE, nw, nh));
			var wScale = Math.max(1, nw / nh);
			var hScale = Math.max(1, nh / nw);
			var w = d0 * wScale;
			var h = d0 * hScale;
			var top = 0.5 * (OUTER_SIZE - h);
			var left = 0.5 * (OUTER_SIZE - w);
			$image
			.css({width: w, height: h, top: top, left: left})
			.data({
				naturalWidth: nw,
				naturalHeight: nh,
				width: w,
				height: h,
				top: top,
				left: left
			});
			$slider.slider({
				max: SLIDER_MAX,
				value: Math.round(SLIDER_MAX * (d0 - dMin) / (dMax - dMin)),
				slide: onSliderSlide.bind($image[0], $image.data(), percentToPx(dMin, dMax), wScale, hScale)
			});
			$dialog.appendTo('body').layout().addClass('photo-dialog-showing').find('.ui-slider-handle').focus();
			onEsc(dialog.hide);
		}

		function onEsc(handler) {
			onKeyDown.guid = handler.guid = handler.guid || $.guid++;
			$(document).keydown(onKeyDown);
			function onKeyDown(e) {
				if (e.which === 27) {
					handler(e);
					e.preventDefault();
				}
			}
		}

		function offEsc(handler) {
			$(document).off('keydown', handler);
		}


		function percentToPx(pxMin, pxMax) {
			var factor = (pxMax - pxMin) / SLIDER_MAX;
			return function (pct) {
				return pxMin + pct * factor;
			};
		}

		function onSliderSlide(data, pctToPx, wScale, hScale, e, ui) {
			var d = pctToPx(ui.value);
			var w = d * wScale;
			var h = d * hScale;
			var top = Math.min(SHADE_SIZE, Math.max(SHADE_SIZE + INNER_SIZE - h, data.top - 0.5 * (h - data.height)));
			var left = Math.min(SHADE_SIZE, Math.max(SHADE_SIZE + INNER_SIZE - w, data.left - 0.5 * (w - data.width)));
			this.style.top = top + 'px';
			this.style.left = left + 'px';
			this.style.width = w + 'px';
			this.style.height = h + 'px';
			data.width = w;
			data.height = h;
			data.top = top;
			data.left = left;
		}

		function onMaskMouseDown(e) {
			e.preventDefault();
			var x0 = e.screenX;
			var y0 = e.screenY;
			var data = $image.data();
			var leftMin = INNER_SIZE + SHADE_SIZE - data.width;
			var topMin = INNER_SIZE + SHADE_SIZE - data.height;
			var move = throttle(onMaskMouseMove.bind($image[0], x0, y0, data.left, data.top, leftMin, topMin, data), 10);
			document.addEventListener('mousemove', move, true);
			document.addEventListener('mouseup', onMaskMouseUp, true);
			document.addEventListener('mouseout', onMaskMouseOut, true);
			$mask.data('move', move);
			$dialog.addClass('dragging');
		}

		// from underscore.js 1.5.2 underscorejs.org
		function throttle(func, wait, options) {
			var context, args, result;
			var timeout = null;
			var previous = 0;
			options || (options = {});
			var later = function () {
				previous = options.leading === false ? 0 : Date.now();
				timeout = null;
				result = func.apply(context, args);
			};
			return function () {
				var now = Date.now();
				if (!previous && options.leading === false) { previous = now; }
				var remaining = wait - (now - previous);
				context = this;
				args = arguments;
				if (remaining <= 0) {
					clearTimeout(timeout);
					timeout = null;
					previous = now;
					result = func.apply(context, args);
				} else if (!timeout && options.trailing !== false) {
					timeout = setTimeout(later, remaining);
				}
				return result;
			};
		}

		function onMaskMouseMove(x0, y0, left0, top0, leftMin, topMin, data, e) {
			var left = data.left = Math.min(SHADE_SIZE, Math.max(leftMin, left0 + e.screenX - x0));
			var top = data.top = Math.min(SHADE_SIZE, Math.max(topMin, top0 + e.screenY - y0));
			this.style.left = left + 'px';
			this.style.top = top + 'px';
		}

		function onMaskMouseUp() {
			document.removeEventListener('mousemove', $mask.data('move'), true);
			document.removeEventListener('mouseup', onMaskMouseUp, true);
			document.removeEventListener('mouseout', onMaskMouseOut, true);
			$mask.removeData('move');
			$dialog.removeClass('dragging');
		}

		function onMaskMouseOut(e) {
			if (!e.relatedTarget) {
				onMaskMouseUp();
			}
		}

		function onDialogClick(e) {
			if (e.which !== 1) { return; }
			var $el = $(e.target);
			var submitted = $el.hasClass('photo-dialog-submit');
			if (submitted || $el.is('.photo-dialog-cancel,.photo-dialog-x,.photo-dialog-cell')) {
				var o = $image.data();
				if (submitted) {
					var scale = o.naturalWidth / o.width;
					dialog.setBusy(true);
					deferred.resolve({
						width: o.naturalWidth,
						height: o.naturalHeight,
						x: Math.round(scale * (SHADE_SIZE - o.left)),
						y: Math.round(scale * (SHADE_SIZE - o.top)),
						size: Math.round(scale * INNER_SIZE)
					});
				}
				else {
					dialog.hide();
					deferred.reject();
				}
			}
		}
	}());

	// end of profile photo upload

	// profile email management
	//
	var PRIMARY_INDEX = 0;

	function getPrimaryEmail(emails) {
		if (!emails) {
			emails = me.emails;
		}
		return findEmail(emails, function (info) {
			return info.isPrimary;
		})[0] || emails[PRIMARY_INDEX] || null;
	}

	function getPendingPrimaryEmail(emails) {
		return findEmail(emails || me.emails, function (info) {
			return info.isPendingPrimary;
		})[0] || null;
	}

	function getPrimaryEmailAddress(emails) {
		var addr = getPrimaryEmail(emails);
		return addr && addr.address || null;
	}

	function getProfileCopy() {
		var props = {};
		for (var i in me) {
			if (me.hasOwnProperty(i)) {
				props[i] = me[i];
			}
		}
		props.emails = copyEmails(me.emails);
		return props;
	}

	function copyEmails(emails) {
		if (emails) {
			return emails.map(function (info) {
				return {
					address: info.address,
					isPrimary: info.isPrimary
				};
			});
		}
		return emails;
	}

	function findEmail(emails, callback, that) {
		var list = [];
		emails = emails || me.emails;
		for (var i = 0, l = emails.length; i < l; i++) {
			if (callback.call(that, emails[i], i, emails)) {
				list.push(emails[i]);
			}
		}
		return list;
	}

	function removeEmailInfo(emails, addr) {
		emails = emails || me.emails;
		for (var i = emails.length - 1; i >= 0; i--) {
			if (emails[i].address === addr) {
				emails.splice(i, 1);
			}
		}
	}

	function unsetPrimary(emails) {
		var primary = getPrimaryEmail(emails);
		if (primary) {
			primary.isPrimary = false;
		}
	}

	var emailChangeTmpl = Handlebars.compile($('#primary-email-change-dialog').html());
	function showEmailChangeDialog(email, submit, cancel) {
		var $dialog = $(emailChangeTmpl({
				email: email
			}))
			.appendTo(document.body)
			.on('dialog.hide', function () {
				if (cancel) {
					cancel(false);
				}
			})
			.on('click', '.dialog-cancel', function (e) {
				e.preventDefault();
				$dialog.remove();

				if (cancel) {
					cancel(false);
				}
			})
			.on('submit', 'form', function (e) {
				e.preventDefault();
				$dialog.remove();

				if (submit) {
					submit(true);
				}
			})
			.dialog('show');
	}

	function refreshMe(data) {
		var url = xhrBase + '/user/me';
		if (data) {
			return $.postJson(url, data, updateMe);
		}
		return $.getJSON(url, updateMe);
	}

	function saveNewPrimaryEmail($input, cancel) {
		var email = $input.val();
		if (getPrimaryEmailAddress() === email) {
			// already primary
			return false;
		}
		getEmailInfo(email)
			.done(function (emailInfo) {
				if (emailInfo.isPrimary || emailInfo.isPendingPrimary) {
					refreshMe();
					return;
				}
				if (emailInfo.isVerified) {
					setNewPrimaryEmail(email)();
					return;
				}
				// email is available || (not primary && not pending primary && not verified)
				showEmailChangeDialog(email, setNewPrimaryEmail(email), cancel);
			})
			.fail(function () {
				revertAndActivateInput($input);
			})
			.fail(getAddEmailErrorCallback(email, $input));
	}

	function setNewPrimaryEmail(email) {
		return function () {
			var props = getProfileCopy();
			var emails = props.emails;
			removeEmailInfo(emails, email);
			unsetPrimary(emails);
			emails.unshift({
				address: email,
				isPrimary: true
			});
			refreshMe(props);
		};
	}

	function saveProfileInfo() {
		var props = {},
			$container = $('.profile-container');

		$container.find('.profile-input-input').each(function () {
			var $this = $(this);
			props[$this.attr('name')] = trimInputValue($this.val());
		});

		delete props.email;

		refreshMe(props)
			.fail(function () {
				showMessage('Uh oh! Something went wrong!');
			});
	}

	function sendChangePassword(oldPass, newPass) {
		var $changePassword = $('.profile-change-password');
		$.postJson(xhrBase + '/user/password',
			{'oldPassword': oldPass, 'newPassword': newPass}
		).done(function() {
			$changePassword.find('input').val('');
			$changePassword.removeClass('opened');
			$changePassword.find('.profile-change-password-success').text('Password updated!').show().delay(5000).fadeOut();
		}).fail(function(xhr) {
			var $message = $('.profile-change-password-message');
			if (xhr.responseJSON) {
				if (xhr.responseJSON.error == 'bad_old_password') {
					$changePassword.find('input[name=old-password]').val('').focus();
					$message.text('Your current password is not correct.').addClass('error').show();
				} else if (xhr.responseJSON.error == 'bad_new_password') {
					$changePassword.find('input[name=new-password1]').val('').focus();
					$changePassword.find('input[name=new-password2]').val('');
					$message.text('Your password needs to be longer than 7 characters.').addClass('error').show();
				} else {
					$message.text('That got weird.').addClass('error').show();
				}
			} else {
				$message.text('Couldn’t submit. Try again?').addClass('error').show();
			}
		});
	}

	$(document).on('click', '.profile-change-password-title-wrapper', function (e) {
		e.preventDefault();
		var $changePassword = $(this).closest('.profile-change-password');
		$changePassword.find('.profile-change-password-success').hide();
		$changePassword.find('.profile-change-password-message').text('');
		$changePassword.find('input').val('');
		$changePassword.toggleClass('opened');
	});

	$(document).on('click', '.profile-change-password-save', function (e) {
		var $changePassword = $(this).closest('.profile-change-password');
		var $old = $changePassword.find('input[name=old-password]');
		var $new1 = $changePassword.find('input[name=new-password1]');
		var $new2 = $changePassword.find('input[name=new-password2]');
		var $message = $changePassword.find('.profile-change-password-message');
		if ($old.val().length < 7) {
			$message.text('Your current password is not correct.').addClass('error').show();
			$old.val('').focus();
		} else if($new1.val() != $new2.val()) {
			$message.text('Your new passwords do not match.').addClass('error').show();
			$new1.val('').focus();
			$new2.val('');
		} else if($new1.val().length < 7) {
			$message.text('Your password needs to be longer than 7 characters.').addClass('error').show();
			$new1.val('').focus();
			$new2.val('');
		} else if($old.val() == $new1.val()) {
			$message.text('Your new password needs to be different than your current one.').addClass('error').show();
			$new1.val('').focus();
			$new2.val('');
		} else {
			$message.hide().text('');
			sendChangePassword($old.val(), $new1.val());
		}
		$changePassword.on('keydown', function(e) {
			$message.fadeOut(100);
			$changePassword.off('keydown');
		});
	});

	var $disconnectDialog = $('.disconnect-dialog')
		.detach()
		.show()
		.on('click', '.dialog-cancel', function (e) {
			e.preventDefault();
			$disconnectDialog.dialog('hide');
		});

	var disconnectDialogTmpl = Tempo.prepare($disconnectDialog);

	function showDisconnectDialog(network) {
		disconnectDialogTmpl.render({
			url: KF.origin + '/disconnect/' + network,
			network: ucfirst(network)
		});
		$disconnectDialog.dialog('show');
	}

	// profile email contacts
	$(document).on('click', '.import-gmail', function (e) {
		e.preventDefault();
		window.location = KF.origin + '/importContacts';
	});

	function ucfirst(str) {
		return str ? str.charAt(0).toUpperCase() + str.substring(1) : '';
	}

	var gmailAccountTmpl = Handlebars.compile($('#gmail-account').html());
	function showProfile() {
		$.when(promise.me, promise.myNetworks).done(function () {
			profileTmpl.render(me);
			updateMe(me);

			var $emails = $('.profile-email-accounts tbody').empty();
			$.getJSON(xhrBase + '/user/abooks').done(function (abooks) {
				(abooks || []).forEach(function (abook) {
					$emails.append(gmailAccountTmpl({
						id: abook.id,
						status: abook.state,
						email: abook.ownerEmail,
						importedCount: abook.numProcessed,
						totalCount: abook.numContacts
					}));
				});
			});

			setTimeout(function () {
				$('.profile-first-name')
					.outerWidth($('.profile-placeholder-first-name').outerWidth());
				$('.profile-last-name')
					.outerWidth($('.profile-placeholder-last-name').outerWidth());
			});

			$('body').attr('data-view', 'profile');

			$('.left-col .active').removeClass('active');

			$('.profile').on('keydown keypress keyup', function (e) {
				e.stopPropagation();
			});

			initProfilePhotoUpload();

			$('.profile-input-input').keyup(function (e) {
				switch (e.which) {
				case 13: // enter
					saveProfileInput($(this), e);
					break;
				case 27: // esc
					cancelProfileInput($(this), e);
					break;
				}
			});

			$('.profile-input-edit').click(function (e) {
				editProfileInput($(this), e);
			});

			$('.profile-input-box-name .profile-input-edit').click(function (e) {
				setTimeout(function () {
					$('.profile-first-name,.profile-last-name').css('width', '48%');
				});
			});

			$('.profile-input-save').click(function (e) {
				saveProfileInput($(this), e);
			});

			$('.profile-disconnect').click(function (e) {
				e.preventDefault();
				showDisconnectDialog($(this).closest('li').data('network'));
			});

			$('.profile .profile-networks li').each(function () {
				var $this = $(this);
				var network = $this.data('network');

				if (!network) { return; }

				var $a = $this.find('a.profile-nw');
				var networkInfo = myNetworks.filter(function (nw) {
					return nw.network === network;
				})[0];

				if (networkInfo) {
					$this.removeClass('not-connected');
					$a.attr({
						href: networkInfo.profileUrl,
						target: '_blank',
						title: 'View profile'
					});
				}
				else {
					$this.addClass('not-connected');
					$a.attr({
						href: KF.origin + '/link/' + network,
						title: 'Click to connect'
					});
				}
			});
		});
	}

	// profile email accounts section
	$(document).on('click', '.profile-email-addresses-title-wrapper', function (e) {
		e.preventDefault();
		var $list = $(this).closest('.profile-email-addresses');
		$list.toggleClass('opened');
		$list.find('.profile-email-address-manage')
			.removeClass('add')
			.find('input').val('');
	});

	// profile email account dropdown actions
	var $openedArrow = null;

	$(document).on('click', '.profile-email-pending-cancel', function (e) {
		e.preventDefault();
		cancelPendingPrimary($(this).closest('.profile-email-address-pending').find('.profile-email-address-pending-email').text());
	});

	$(document).on('click', '.profile-email-address-item-make-primary', function (e) {
		e.preventDefault();
		makePrimary($(this).closest('.profile-email-address-item').data('email'));
	});

	$(document).on('click', '.profile-email-address-item-delete', function (e) {
		e.preventDefault();
		showEmailDeleteDialog($(this).closest('.profile-email-address-item').data('email'));
	});

	$(document).on('click', '.profile-email-address-item-arrow', function (e) {
		e.preventDefault();
		var isOpen = $(this).hasClass('opened');
		$('.profile-email-address-item-arrow').removeClass('opened');
		if (!isOpen) {
			$(this).addClass('opened');
		}
	});

	$(document).on('click', function (e) {
		if (!$(e.target).closest('.profile-email-address-item-arrow').length) {
			$('.profile-email-address-item-arrow').removeClass('opened');
		}
	});

	var emailAddrRe = /^[a-zA-Z0-9.!#$%&'*+\/=?^_`{|}~-]+@[a-zA-Z0-9](?:[a-zA-Z0-9-]{0,61}[a-zA-Z0-9])?(?:\.[a-zA-Z0-9](?:[a-zA-Z0-9-]{0,61}[a-zA-Z0-9])?)*$/;

	$(document).on('click', '.profile-email-address-add', function (e) {
		e.preventDefault();
		var $manage = $(this).closest('.profile-email-address-manage');
		var $input = $manage.find('input');
		$input.val('');
		$manage.addClass('add');
		$input.focus();
		$input.keydown(function (e) {
			switch (e.which) {
			case 13: // enter
				submitAddEmail.call(this, e);
				break;
			case 27: // esc
				cancelAddEmail.call(this, e);
				break;
			}
		});
	});

	function validateEmailInput($input) {
		var input = $input.val();
		if (emailAddrRe.test(input)) {
			showError($input, false);
			return true;
		}
		showError($input, 'Invalid email address', 'Please enter a valid email address');
		return false;
	}

	function showError($input, header, body) {
		var $parent = $input.parent(),
			$next = $input.next(),
			hasError = $next.hasClass('input-error');
		if (header || body) {
			$input.addClass('error');
			if (hasError) {
				$next.find('.error-header').text(header || '');
				$next.find('.error-body').text(body || '');
			}
			else {
				var $error = $('<div class="input-error"><div class="error-header">' + (header || '') + '</div><div class="error-body">' + (body || '') + '</div></div>').insertAfter($input);
				$error.offset({
					top: $input.offset().top + $input.outerHeight() + 5,
					left: $input.offset().left
				});
			}
		}
		else {
			$input.removeClass('error');
			if (hasError) {
				$next.remove();
			}
		}
	}

	$(document).on('click', '.profile-email-address-unverified .profile-email-pending-resend', function (e) {
		e.preventDefault();
		var email = $('.profile-email .profile-input-input').val();
		resendVerificationEmail(email);
	});

	$(document).on('click', '.profile-email-address-pending .profile-email-pending-resend', function (e) {
		e.preventDefault();
		var email = $(this).closest('.profile-email-address-pending').find('.profile-email-address-pending-email').text();
		resendVerificationEmail(email);
	});

	$(document).on('click', '.profile-email-address-item .profile-email-pending-resend', function (e) {
		e.preventDefault();
		var email = $(this).closest('.profile-email-address-item').data('email');
		resendVerificationEmail(email);
	});

	function getEmailInfo(email) {
		return $.getJSON(xhrBase + '/user/email?email=' + email);
	}

	function resendVerificationEmail(email) {
		$.post(xhrBase + '/user/resend-verification?email=' + email);
		showVerificationAlert(email);
	}

	function cancelAddEmail(e) {
		e.preventDefault();
		closeAddEmailInput(getAddEmailInput(this));
	}

	function getAddEmailInput(that) {
		return $(that).closest('.profile-email-address-add-box').find('.profile-email-address-add-input');
	}

	function closeAddEmailInput($input) {
		$input.val('');
		$input.off('keydown');
		showError($input, false);
		$input.closest('.profile-email-address-manage').removeClass('add');
	}

	function submitAddEmail(e) {
		e.preventDefault();
		var $input = getAddEmailInput(this);
		if (validateEmailInput($input)) {
			var email = $input.val();
			getEmailInfo(email)
				.done(getAddEmailSuccessCallback(email, $input))
				.fail(getAddEmailErrorCallback(email, $input));
		}
	}

	function getAddEmailSuccessCallback(email, $input) {
		return function (emailInfo) {
			if (emailInfo.status === 'available') {
				addEmailAccount(email);
				closeAddEmailInput($input);
				showVerificationAlert(email);
			}
			else {
				showError(
					$input,
					'This email address is already added',
					'Please use another email address.'
				);
			}
		};
	}

	function getAddEmailErrorCallback(email, $input) {
		return function (jqXhr) {
			switch (jqXhr.status) {
			case 400:
				// bad format
				showError(
					$input,
					'Invalid email address',
					'Please enter a valid email address.'
				);
				break;
			case 403:
				// belongs to another user
				showError(
					$input,
					'This email address is already taken',
					'This email address belongs to another user.<br>Please enter another email address.'
				);
				break;
			}
		};
	}

	$(document).on('click', '.profile-email-address-add-save', submitAddEmail);

	function addEmailAccount(email) {
		var props = getProfileCopy();
		var emails = props.emails;
		emails.push({
			address: email,
			isPrimary: false
		});

		return $.postJson(xhrBase + '/user/me', props).done(updateMe);
	}

	function makePrimary(email) {
		if (email) {
			var props = getProfileCopy();
			var emails = props.emails;
			unsetPrimary(emails);
			findEmail(emails, function (info) {
				if (info.address === email) {
					info.isPrimary = true;
				}
			});
			return $.postJson(xhrBase + '/user/me', props).done(updateMe);
		}
	}

	function cancelPendingPrimary(email) {
		if (email) {
			return deleteEmailAccount(email);
		}
	}

	function deleteEmailAccount(email) {
		if (email) {
			var props = getProfileCopy();
			var emails = props.emails;
			removeEmailInfo(emails, email);

			return $.postJson(xhrBase + '/user/me', props).done(updateMe);
		}
	}

	var verificationAlertTmpl = Handlebars.compile($('#verification-alert').html());
	function showVerificationAlert(email) {
		var $dialog = $(verificationAlertTmpl({
				email: email
			}))
			.appendTo(document.body)
			.on('click', '.dialog-cancel', function (e) {
				e.preventDefault();
				$dialog.remove();
			})
			.dialog('show');
	}

	var emailDeleteTmpl = Handlebars.compile($('#email-delete-dialog').html());
	function showEmailDeleteDialog(email) {
		var $dialog = $(emailDeleteTmpl({
				email: email
			}))
			.appendTo(document.body)
			.on('click', '.dialog-cancel', function (e) {
				e.preventDefault();
				$dialog.remove();
			})
			.on('submit', 'form', function (e) {
				e.preventDefault();
				deleteEmailAccount(email);
				$dialog.remove();
			})
			.dialog('show');
	}


	// Friends Tabs/Pages

	var $friends = $('.friends');
	var $friendsTabs = $friends.find('.friends-tabs>a');
	var $friendsTabPages = $friends.find('.friends-page');

	function showFriends(path) {
		path = normalizePath(path);
		$('body').attr('data-view', 'friends');
		$('.left-col .active').removeClass('active');
		$('.my-friends').addClass('active');
		selectFriendsTab(path);
	}

	function normalizePath(path) {
		if (path) {
			return path.replace(/^[\s\/]+|[\s\/]+$/g, '');
		}
		return '';
	}

	var FRIENDS_PARENT_PATHS = {
		'friends/find': 'friends/invite',
		'friends/invite/facebook': 'friends/invite',
		'friends/invite/linkedin': 'friends/invite',
		'friends/invite/email': 'friends/invite'
	};

	var FRIENDS_PREPS = {
		'friends': prepFriendsTab,
		'friends/invite': showAddFriends,
		'friends/invite/facebook': showAddFriends,
		'friends/invite/linkedin': showAddFriends,
		'friends/invite/email': showAddFriends,
		'friends/find': showAddFriends,
		'friends/requests': prepRequestsTab
	};

	function selectFriendsTab(path) {
		var pPath = FRIENDS_PARENT_PATHS[path] || path,
		$tab = $friendsTabs.filter('[data-href="' + pPath + '"]');
		log('[selectFriendsTab]', path, pPath, $tab);
		if ($tab.length) {
			$tab.removeAttr('href');
			$friendsTabs.not($tab).filter(':not([href])').each(function () {
				this.href = $(this).data('href');
			});

			$friendsTabPages.hide();
			$friendsTabPages.filter('[data-href="' + pPath + '"]').show().find('input').focus();

			FRIENDS_PREPS[path](path);
		}
		else {
			navigate('friends', {replace: true});
		}
	}

	var $addFriendsTabs = $friends.find('.add-friends-tabs>a');
	var $addFriendsTabPages = $friends.find('.add-friends-page');

	function showAddFriends(path) {
		var pPath;
		if (/^friends\/invite/.test(path)) {
			pPath = 'friends/invite';
		}
		else {
			pPath = path;
		}
		var $tab = $addFriendsTabs.filter('[data-href="' + pPath + '"]');
		log('[showAddFriends]', path, pPath, $tab);
		$nwFriendsLoading.hide();
		if ($tab.length) {
			$tab.removeAttr('href');
			$addFriendsTabs.not($tab).filter(':not([href])').each(function () {
				this.href = $(this).data('href');
			});
			$addFriendsTabPages.hide();
			$addFriendsTabPages.filter('[data-href="' + pPath + '"]').show().find('input').focus();

			var match = path.match(/^friends\/invite(\/\w*)?$/);
			if (match) {
				var network = (match[1] || '').replace(/\//g, '');
				filterFriendsByNetwork(network);
			}
			else {
				prepFindTab();
			}
		}
		else {
			navigate('friends', {replace: true});
		}
	}

	function chooseNetworkFilterDOM(network) {
		if (!network) {
			network = '';
		}

		var $filters = $('.invite-filters');
		if (network) {
			$filters.attr('data-nw-selected', network);
		}
		else {
			$filters.removeAttr('data-nw-selected');
		}

		$('.invite-filter').attr('placeholder', 'Type a name' + (network === 'email' ? ' or email' : ''));

		$filters.children('a').each(function () {
			var $this = $(this),
			nw = $this.data('nw');
			if (nw === network || (!nw && !network)) {
				$this.removeAttr('href');
			}
			else {
				$this.attr('href', $this.data('href'));
			}
		});

		$nwFriends.find('ul').empty();
	}

	function getOpt(opts, name, def) {
		var val = opts && opts[name];
		return val == null ? def : val;
	}

	function openPopup(url, name, opts) {
		var w = getOpt(opts, 'width', 880),
		h = getOpt(opts, 'height', 460),
		top = getOpt(opts, 'top', (window.screenTop || window.screenY || 0) + Math.round(0.5 * (window.innerHeight - h))),
		left = getOpt(opts, 'left', (window.screenLeft || window.screenX || 0) + Math.round(0.5 * (window.innerWidth - w))),
		dialog = getOpt(opts, 'dialog', true) ? 'yes' : 'no',
		menubar = getOpt(opts, 'menubar', false) ? 'yes' : 'no',
		resizable = getOpt(opts, 'resizable', true) ? 'yes' : 'no',
		scrollbars = getOpt(opts, 'scrollbars', false) ? 'yes' : 'no',
		status = getOpt(opts, 'status', false) ? 'yes' : 'no';

		window.open(url, name,
					'width=' + w + ',height=' + h +
					',top=' + top + ',left=' + left +
					',dialog=' + dialog + ',menubar=' + menubar +
					',resizable=' + resizable +
					',scrollbars=' + scrollbars + ',status=' + status);
	}

	function submitForm(path) {
		$('<form method=POST action="' + KF.origin + path + '">')
		.appendTo('body')
		.submit()
		.remove();
	}

	var VENDOR_NAMES = {
		facebook: 'Facebook',
		linkedin: 'LinkedIn',
		gmail: 'Gmail',
		email: 'Gmail'
	};
	var VENDOR_FRIEND_NAME = {
		facebook: 'friend',
		linkedin: 'connection',
		gmail: 'contact',
		email: 'contact'
	};

	var friendsHelpTmpl = Handlebars.compile($('#invite-friends-help').html());
	var friendsImportingTmpl = Handlebars.compile($('#friends-importing').html());

	function toggleInviteHelp(network, show, error) {
		var $cont = $('.invite-friends-help-container');
		if (show && /^facebook|linkedin|email|gmail$/.test(network)) {
			$cont.html(friendsHelpTmpl({
				'network_class': network,
				network: VENDOR_NAMES[network],
				friends: VENDOR_FRIEND_NAME[network] + 's'
			}));
			$cont.toggleClass('error', !!error);
			$cont.show();
		}
		else {
			$cont.hide();
		}
	}

	function toggleImporting(network, show, progress, from) {
		var $cont = $('.invite-friends-importing');
		if (show && /^facebook|linkedin|email|gmail$/.test(network)) {
			$cont.html(friendsImportingTmpl({
				'network_class': network,
				network: from || VENDOR_NAMES[network],
				friends: VENDOR_FRIEND_NAME[network] + 's',
				progress: progress || ''
			}));
			$cont.show();
		}
		else {
			$cont.hide();
		}
	}

	$('.invite-friends-help-container').on('click', '.invite-friends-help-connect', function () {
		connectSocial($(this).data('network'));
	});

	function connectSocial(network) {
		log('[connectSocial]', network);
		toggleInviteHelp(network, false);
		toggleImporting(network, true);

		window.location = KF.origin + (network === 'email' ? '/importContacts' : '/link/' + network);
	}

	var ABOOK_ID_TO_CALLBACK = {};

	function updateABookProgress(id, status, total, progress) {
		// notAvail, pending, processing, active
		if (ABOOK_ID_TO_CALLBACK[id]) {
			ABOOK_ID_TO_CALLBACK[id].apply(this, arguments);
		}
	}
	window.updateABookProgress = updateABookProgress;

	function createHiddenIframe(url) {
		var iframe = document.body.appendChild(document.createElement('iframe'));
		iframe.style.display = 'none';
		iframe.contentWindow.location.href = url;
		return iframe;
	}

	function getAbookProgressUpdates(id, callback, opts) {
		var deferred = $.Deferred();

		ABOOK_ID_TO_CALLBACK[id] = function (id, status, total, progress) {
			ABOOK_ID_TO_CALLBACK[id] = callback;
			deferred.resolve({
				id: id,
				status: status,
				total: total,
				progress: progress
			});
			callback(id, status, total, progress);
		};

		var iframe = createHiddenIframe(xhrBase + '/user/abookUploadStatus?id=' + id + (opts || ''));

	/*
	// these are needed for testing
	if (KF.local) {
		ABOOK_ID_TO_CALLBACK[id] = null;
		'notAvail,pending,processing,error,active'.split(',').forEach(function (data, i) {
			setTimeout(function () {
				if (!iframe) {
					return;
				}
				if (deferred) {
					deferred.resolve({
						id: id,
						status: data,
						total: 1000,
						progress: Math.floor(Math.random() * 1000)
					});
					deferred = null;
				}
				if (callback) {
					callback(id, data, 1000, Math.floor(Math.random() * 1000));
				}
			}, 1000 * (i + 1));
		})
	}
	*/

		return {
			promise: deferred.promise(),
			end: function () {
				if (iframe) {
					iframe.parentNode.removeChild(iframe);
					iframe = deferred = ABOOK_ID_TO_CALLBACK[id] = null;
				}
			}
		};
	}

	var IMPORT_CHECK = 'updateImportCheck';

	function getNetworkImportUpdates(network, callback) {
		var deferred = $.Deferred();
		window[IMPORT_CHECK] = function (data) {
			log('[' + IMPORT_CHECK + ']', data);
			window[IMPORT_CHECK] = function (data) {
				callback(String(data));
			};
			data = String(data);
			deferred.resolve(data);
			callback(data);
		};

		var iframe = createHiddenIframe(xhrBase + '/user/import-check/' + network + '?callback=parent.' + IMPORT_CHECK);

		/*
		// these are needed for testing
		if (KF.local) {
			window[IMPORT_CHECK] = null;
			'fetching,import_connections,error,finished,end'.split(',').forEach(function (data, i) {
				setTimeout(function () {
					if (!iframe) {
						return;
					}
					if (deferred) {
						deferred.resolve(data);
						deferred = null;
					}
					if (callback) {
						callback(data);
					}
				}, 1000 * (i + 1));
			})
		}
		*/

		return {
			promise: deferred.promise(),
			end: function () {
				if (iframe) {
					iframe.parentNode.removeChild(iframe);
					iframe = deferred = window[IMPORT_CHECK] = null;
				}
			}
		};
	}

	function isConnected(networks, network) {
		return networks.some(function (netw) {
			return netw.network === network;
		});
	}


	function isImporting(status) {
		return status === 'fetching' || status === 'import_connections';
	}

	var prevImportUpdate = null;

	function endImportUpdate(importUpdate) {
		if (importUpdate) {
			if (prevImportUpdate === importUpdate) {
				prevImportUpdate = null;
			}
			importUpdate.end();
		}
		else if (prevImportUpdate) {
			prevImportUpdate.end();
			prevImportUpdate = null;
		}
	}

	function isAbookFailed(state) {
		return (/^error|upload_failure$/).test(state);
	}

	function filterFriendsByNetwork(network) {
		network = network || '';

		endImportUpdate();

		$nwFriendsLoading.hide();
		$nwFriends.find('.no-results').empty().hide();

		log('[filterFriendsByNetwork]', network);
		chooseNetworkFilterDOM(network);
		var isEmail = network === 'email',
		isSocial = /^facebook|linkedin$/.test(network);

		if (isEmail) {
			$nwFriendsLoading.show();

			$.getJSON(xhrBase + '/user/abooks').done(function (abooks) {
				$nwFriendsLoading.hide();

				var hasAbook = Boolean(abooks && abooks.length);
				var id, email, error;
				var importing = hasAbook && abooks.some(function (abook) {
					if (KF.local) {
						id = abook.id;
						email = abook.ownerEmail;
					}
					error = isAbookFailed(abook.state);
					if (!error && abook.state !== 'active') {
						id = abook.id;
						email = abook.ownerEmail;
						return true;
					}
				}) || !!(id && KF.local);

				toggleInviteHelp(network, !(hasAbook || importing), error);
				toggleImporting(network, importing, null, email);

				log('[email import status] network=' + network + ', hasAbook=' + hasAbook + ', importing=' + importing);

				if (importing) {
					var importUpdate = getAbookProgressUpdates(id, function (id, status, total, progress) {
						log('getAbookProgressUpdates', id, status, total, progress);
						switch (status) {
						case 'active':
							toggleImporting(network, false, null, email);
							emptyAndPrepInvite(network);
							endImportUpdate(importUpdate);
							break;
						case 'upload_failure':
						case 'error':
							toggleImporting(network, false, null, email);
							toggleInviteHelp(network, true, true);
							endImportUpdate(importUpdate);
							break;
						default:
							var text = '';
							text += progress > 0 ? progress : '0';
							if (total > 0) {
								text += ' out of ' + total;
							}
							toggleImporting(network, true, text, email);
							break;
						}
					});
					prevImportUpdate = importUpdate;
				}
				else {
					if (hasAbook) {
						emptyAndPrepInvite(network);
					}
				}
			});
		}
		else if (isSocial) {
			var importUpdate = getNetworkImportUpdates(network, function (status) {
				log('getNetworkImportUpdates', status);
				if (!isImporting(status)) {
					log('getNetworkImportUpdates:end');
					toggleImporting(network, false);
					endImportUpdate(importUpdate);
					if (status === 'finished' || status === 'end') {
						emptyAndPrepInvite(network);
					}
					if (status === 'error') {
						toggleInviteHelp(network, true, true);
					}
				}
			});

			prevImportUpdate = importUpdate;
			toggleImporting(network, false);
			toggleInviteHelp(network, false);
			$nwFriendsLoading.show();

			$.when($.getJSON(xhrBase + '/user/networks'), importUpdate.promise).done(function (networkResult, status) {
				log('networks promise', networkResult, status);

				$nwFriendsLoading.hide();

				log('[networks status]', networkResult, status);

				var networks = networkResult[0];
				var connected = isConnected(networks, network);
				var importing = isImporting(status);

				log('[network status] network=' + network + ', connected=' + connected + ', importing=' + importing, !(connected || importing), !importing && connected, status === 'error');

				toggleInviteHelp(network, !(connected || importing), status === 'error');
				toggleImporting(network, importing);

				if (!importing) {
					if (connected) {
						emptyAndPrepInvite(network);
					}
					endImportUpdate(importUpdate);
				}
			});
		}
		else {
			emptyAndPrepInvite(network);
		}
	}

	function emptyAndPrepInvite(network) {
		var curNetwork = $('.invite-filters').attr('data-nw-selected') || '';
		if ((network || '') === curNetwork) {
			$nwFriends.find('ul').empty();
			$nwFriends.find('.no-results').empty().hide();
			prepInviteTab();
		}
	}

	// All kifi Friends

	var $friendsFilter = $('.friends-filter').on('input', function () {
		var val = $.trim(this.value);
		if (val) {
			var prefixes = val.split(/\s+/);
			$friendsList.find('.friend').filter(function () {
				var $f = $(this), o = $f.data('o'), names = $.trim(o.firstName + ' ' + o.lastName).split(/\s+/);
				$f.toggleClass('no-match', !prefixes.every(function (p) {
					return names.some(function (n) {return 0 === p.localeCompare(n.substring(0, p.length), undefined, compareSearch); });
				}));
			});
		} else {
			$friendsList.find('.no-match').removeClass('no-match');
		}
	});

	var $friendsList = $('#friends-list').antiscroll({x: false, width: '100%'})
	.on('mouseover', '.friend-status', function () {
		var $a = $(this),
			o = $a.closest('.friend').data('o');
		$(this).nextAll('.friend-action-desc').text({
			unfriended: 'Add ' + o.firstName + ' as a friend',
			requested: 'Cancel friend request',
			'': 'Unfriend ' + o.firstName
		}[o.state]);
	}).on('click', '.friend-status', function () {
		var $a = $(this),
			$friend = $a.closest('.friend'),
			o = $friend.data('o'),
			xhr;
		switch (o.state) {
		case 'unfriended':
			xhr = $.post(xhrBase + '/user/' + o.id + '/friend', function (data) {
				o.state = data.acceptedRequest ? '' : 'requested';
			});
			break;
		case 'requested':
			xhr = $.post(xhrBase + '/user/' + o.id + '/cancelRequest', function (data) {
				o.state = 'unfriended';
			}).fail(function () {
				if (xhr && xhr.responseText && JSON.parse(xhr.responseText).alreadyAccepted) {
					o.state = 'friend';
				}
			});
			break;
		default:
			showUnfriendDialog({
				id: o.id,
				name: $friend.find('.friend-name').text()
			}, function (data) {
				o.state = 'unfriended';
				(getAlwaysCallback($a, o))();
			});
		}
		if (xhr) {
			xhr.always(getAlwaysCallback($a, o));
		}
	}).on('mouseover', '.friend-mute', function () {
		var $a = $(this), o = $a.closest('.friend').data('o');
		$a.nextAll('.friend-action-desc').text(o.searchFriend ?
			'Don’t show ' + o.firstName + '’s keeps in my search results' :
			'Show ' + o.firstName + '’s keeps in my search results');
	}).on('click', '.friend-mute[href]', function () {
		var $a = $(this), o = $a.closest('.friend').data('o'), mute = !!o.searchFriend;
		$.post(mute ?
				xhrBase + '/user/' + o.id + '/exclude' :
				xhrBase + '/user/' + o.id + '/include', function () {
			o.searchFriend = !mute;
			$a.removeAttr('href').toggleClass('muted', mute).nextAll('.friend-action-desc').text('');
		});
	}).on('mouseout', '.friend-status,.friend-mute', function () {
		$(this).attr('href', 'javascript:').nextAll('.friend-action-desc').empty();
	});

	function getAlwaysCallback($a, o) {
		return function () {
			log('getAlwaysCallback', $a, o.state);
			$a.removeAttr('href').closest('.friend-actions').removeClass('requested unfriended').addClass(o.state);
			$a.closest('.friend').removeClass('requested unfriended').addClass(o.state);
			$a.nextAll('.friend-action-desc').text('');
		};
	}

	$friendsList.find('.antiscroll-inner').scroll(function () {
		$friendsList.prev().toggleClass('scrolled', this.scrollTop > 0);
	});

	var friendsScroller = $friendsList.data('antiscroll');
	$(window).resize(friendsScroller.refresh.bind(friendsScroller));

	var friendsTmpl = Tempo.prepare($friendsList).when(TempoEvent.Types.ITEM_RENDER_COMPLETE, function (ev) {
		var o = ev.item, $f = $(ev.element).data('o', o), url;
		for (var nw in o.networks) {  // TODO: move networks to template (Tempo seems broken)
			if (o.networks[nw].connected && (url = o.networks[nw].profileUrl)) {
				$f.find('.friend-nw-' + nw).attr('href', url);
			}
		}
	}).when(TempoEvent.Types.RENDER_COMPLETE, function () {
		$friendsLoading.hide();
		friendsScroller.refresh();
	});

	var $friendsLoading = $('.friends-loading');
	function prepFriendsTab() {
		$('.friends-filter').val('');
		friendsTmpl.clear();
		$friendsLoading.show();
		$.when(
			$.getJSON(xhrBase + '/user/friends'),
			$.getJSON(xhrBase + '/user/outgoingFriendRequests'))
		.done(function (a0, a1) {
			var friends = a0[0].friends, requests = a1[0];
			var requested = requests.reduce(function (o, u) {o[u.id] = true; return o; }, {});
			log('[prepFriendsTab] friends:', friends.length, 'req:', requests.length);
			for (var f, i = 0; i < friends.length; i++) {
				f = friends[i];
				f.picUri = formatPicUrl(f.id, f.pictureName, 200);
				f.state = requested[f.id] ? 'requested' : f.unfriended ? 'unfriended' : '';
				delete f.unfriended;
			}
			friends.sort(function (f1, f2) {
				return f1.firstName.localeCompare(f2.firstName, undefined, compareSort) ||
					f1.lastName.localeCompare(f2.lastName, undefined, compareSort) ||
					f1.id.localeCompare(f2.id, undefined, compareSort);
			});
			friendsTmpl.render(friends);
		})
		.always(function () {
			$friendsLoading.hide();
		});
	}

	// Friend Invites
	var FETCH_SIZE = 40;

	var $nwFriends = $('.invite-friends').antiscroll({x: false, width: '100%'});
	$nwFriends.find('.antiscroll-inner').scroll(function () { // infinite scroll
		var sT = this.scrollTop, sH = this.scrollHeight;
		// tweak these values as desired
		var offset = sH / 3, toFetch = FETCH_SIZE;
		if (!$nwFriendsLoading.is(':visible') && this.clientHeight + sT > sH - offset) {
			log('loading more friends');
			prepInviteTab(toFetch);
		}
	});
	var nwFriendsScroller = $nwFriends.data('antiscroll');
	$(window).resize(nwFriendsScroller.refresh.bind(nwFriendsScroller));  // TODO: throttle, and only bind while visible
	var nwFriendsTmpl = Tempo.prepare($nwFriends).when(TempoEvent.Types.RENDER_COMPLETE, function () {
		$nwFriendsLoading.hide();
		nwFriendsScroller.refresh();
	});
	var $nwFriendsLoading = $('.invite-friends-loading');
	var noResultsTmpl = Handlebars.compile($('#no-results-template').html());
	var noResultsTmplEmail = Handlebars.compile($('#no-results-template-email').html());

	var friendsTimeout;
	function filterFriends() {
		clearTimeout(friendsTimeout);
		$nwFriends.find('ul').empty();
		friendsTimeout = setTimeout(prepInviteTab, 200);
	}

	var invitesUpdatedAt;
	function updateInviteCache() {
		invitesUpdatedAt = Date.now();
	}
	updateInviteCache();

	var friendsToShow = FETCH_SIZE;
	var friendsShowing = [];
	var moreFriends = true;
	var invitesLeft;
	var inviteEmailTemplate = Handlebars.compile($('#invite-email-tpl').html());

	function alignInviteFriends() {
		var $ul = $('.invite-friends > * > ul');
		$ul.toggleClass('center', $ul.children().length === 1);
	}


	function prepInviteTab(moreToShow) {
		log('[prepInviteTab]', moreToShow);
		if (moreToShow && !moreFriends) {
			return;
		}
		moreFriends = true;

		var network = getNetworkFilterSelected();
		var search = getNetworkFilterText();

		toggleInviteHelp(network, false);
		toggleImporting(network, false);

		$nwFriendsLoading.show();

		var limit = moreToShow || friendsToShow;
		var lastValue = getLast(friendsShowing);
		lastValue = lastValue && lastValue.value;

		var opts = {
			limit: limit,
			after: moreToShow ? lastValue : void 0,
			search: search,
			network: network,
			updatedAt: invitesUpdatedAt
		};

		log('[prepInviteTab]', opts);

		$.getJSON(xhrBase + '/user/socialConnections', opts, function (friends) {
			log('[prepInviteTab] search: ' + search + ', network: ' + network + ', friends: ', friends);
			friends.forEach(normalizeFriend);

			var nw = getNetworkFilterSelected();
			var filter = getNetworkFilterText();

			if (filter !== search || nw !== network) {
				return;
			}

			if (!moreToShow) {
				clearInviteFriends();
			}

			if (friends.length < limit) {
				moreFriends = false;

				if (!network) {
					opts.network = 'email';
					opts.after = void 0;
					$.getJSON(xhrBase + '/user/socialConnections', opts, function (friends) {
						log('[prepInviteTab2] search: ' + search + ', network: ' + network + ', friends: ', friends);
						friends.forEach(normalizeFriend);

						var nw = getNetworkFilterSelected();
						var filter = getNetworkFilterText();

						if (filter !== search || nw !== network) {
							return;
						}

						if (friends.length < limit) {
							moreFriends = false;
						}

						friendsShowing.push.apply(friendsShowing, friends);

						$nwFriends.find('.invite-email').remove();
						showInviteEmailAddress($nwFriends, search, friends);

						var $noResults = $nwFriends.find('.no-results').empty().hide();
						if (!friendsShowing.length) {
							showNoSearchInviteResults($noResults, search, network);
						}

						nwFriendsTmpl.append(friends);
						alignInviteFriends();
					});
				}
			}

			friendsShowing.push.apply(friendsShowing, friends);

			$nwFriends.find('.invite-email').remove();
			if ((!network || network === 'email') && search) {
				showInviteEmailAddress($nwFriends, search, friends);
			}

			var $noResults = $nwFriends.find('.no-results').empty().hide();
			if (network && !friendsShowing.length) {
				showNoSearchInviteResults($noResults, search, network);
			}

			nwFriendsTmpl.append(friends);
			alignInviteFriends();
		})
		.always(function () {
			$nwFriendsLoading.hide();
		});
		$.getJSON(xhrBase + '/user/inviteCounts', { updatedAt: invitesUpdatedAt }, function (invites) {
			invitesLeft = invites.left;
			$('.num-invites').text(invitesLeft).parent().show();
		});
	}

	function getLast(arr, def) {
		return arr && arr.length ? arr[arr.length - 1] : def;
	}

	function getNetworkFilterSelected(def) {
		return $('.invite-filters').attr('data-nw-selected') || def;
	}

	function getNetworkFilterText(def) {
		return $('.invite-filter').val() || def;
	}

	function clearInviteFriends() {
		nwFriendsTmpl.clear();
		friendsShowing.length = 0;
	}

	function normalizeFriend(obj) {
		obj.label = obj.label || '';
		obj.image = obj.image || '';
		obj.status = obj.status || '';

		var val = obj.value;
		var network = val && val.substring(0, val.indexOf('/'));
		obj.network = network;
		var isEmail = network === 'email';
		obj.email = isEmail && val.substring(val.indexOf('/') + 1);

		var description;
		switch (obj.status) {
		case 'joined':
			description = 'Joined Kifi';
			break;
		case 'invited':
			description = 'Invited';
			break;
		default:
			if (isEmail) {
				description = 'Invite via email';
			}
			else {
				description = 'A friend on ' + network;
			}
		}
		obj.description = description;
	}

	function hasFriendWithEmail(friends, email) {
		return friends.some(function (f) {
			return f.email === email;
		});
	}

	function showInviteEmailAddress($nwFriends, search, friends) {
		if (/^[^@]+@[^@]+$/.test(search) && !hasFriendWithEmail(friends, search)) {
			var $inviteEmail = $(inviteEmailTemplate({
				email: search
			})).appendTo($nwFriends.find('ul'))
				.find('.invite-email-link')
				// '' is necessary as third parameter
				.click(function (e) {
					var email = $(e.target).closest('.invite-email').data('email');
					openInviteDialog('email/' + email, '');
				});
		}
	}

	function showNoSearchInviteResults($noResults, search, network) {
		var html;
		if (network === 'email') {
			html = noResultsTmplEmail({ filter: search, network: network });
		}
		else {
			html = noResultsTmpl({ filter: search, network: network });
		}

		$noResults.html(html).show();
		$noResults.find('.refresh-friends').click(function () {
			submitForm('/friends/invite/refresh');
		});
	}

	var $noInvitesDialog = $('.no-invites-dialog').detach().show()
	.on('click', '.more-invites', function (e) {
		e.preventDefault();
		$noInvitesDialog.dialog('hide');
		$.postJson('/site/user/needMoreInvites', {}, function (data) {
			$noInvitesDialog.dialog('hide');
		});
	});

	var $inviteMessageDialog = $('.invite-message-dialog').detach().show()
	.on('submit', 'form', function (e) {
		e.preventDefault();
		$.post(this.action, $(this).serialize()).always(function (xhr) {
			if (xhr.status >= 400) {
				log('error sending invite:', xhr);
			} else {
				log('sent invite');
				$inviteMessageDialog.dialog('hide');
			}
			updateInviteCache();
			prepInviteTab();
		});
	}).on('click', '.invite-cancel', function (e) {
		e.preventDefault();
		$inviteMessageDialog.dialog('hide');
	});

	var inviteMessageDialogTmpl = Tempo.prepare($inviteMessageDialog);
	$('.invite-filter').on('input', filterFriends);
	$('.invite-friends').on('click', '.invite-button', function () {
		if (!invitesLeft) {
			$noInvitesDialog.dialog('show');
			return;
		}
		var $friend = $(this).closest('.invite-friend'), fullSocialId = $friend.data('value');
		// TODO(greg): figure out why this doesn't work cross-domain
		if (/^facebook/.test(fullSocialId)) {
			window.open('about:blank', fullSocialId, 'height=640,width=1060,left=200,top=200', false);
			$('<form method=POST action=/invite target="' + fullSocialId + '" style="position:fixed;height:0;width:0;left:-99px">')
			.append('<input type=hidden name=fullSocialId value="' + fullSocialId + '">')
			.appendTo('body').submit().remove();
		} else if (/^linkedin|email/.test(fullSocialId)) {
			var name = $friend.find('.invite-name').text();
			if (/^email/.test(fullSocialId)) {
				var match = name.match(/^\s*<(.*)>$/);
				if (match) {
					name = match[1];
				}
			}
			openInviteDialog(fullSocialId, name, /^linkedin/.test(fullSocialId) );
		}
	});

	function openInviteDialog(fullSocialId, name, longForm) {
		inviteMessageDialogTmpl.render({fullSocialId: fullSocialId, label: name, longForm: longForm || false});
		$inviteMessageDialog.dialog('show');
	}

	var $unfriendDialog = $('.unfriend-dialog')
	.detach()
	.show()
	.on('click', '.dialog-cancel', function (e) {
		e.preventDefault();
		$unfriendDialog.dialog('hide');
	});
	var unfriendDialogTmpl = Tempo.prepare($unfriendDialog);

	function showUnfriendDialog(user, callback) {
		unfriendDialogTmpl.render({
			url: xhrBase + '/user/' + user.id + '/unfriend',
			name: user.name
		});
		$unfriendDialog.off('submit').on('submit', 'form', function (e) {
			e.preventDefault();
			$.post(this.action, callback);
			$unfriendDialog.dialog('hide');
		}).dialog('show');
	}

  // Friend Find

	var $foundUsers = $('.found-user-list').antiscroll({x: false, width: '100%'});
	$foundUsers.find('.antiscroll-inner').scroll(function () { // infinite scroll
		var sT = this.scrollTop, sH = this.scrollHeight;
		// tweak these values as desired
		var offset = sH / 3, toFetch = FETCH_SIZE;
		if (!$('.found-user-list-loading').is(':visible') && this.clientHeight + sT > sH - offset) {
			log('loading more users');
			prepFindTab(toFetch);
		}
	});
	var foundUsersScroller = $foundUsers.data('antiscroll');
	$(window).resize(foundUsersScroller.refresh.bind(foundUsersScroller));  // TODO: throttle, and only bind while visible
	var usersTmpl = Tempo.prepare($foundUsers).when(TempoEvent.Types.RENDER_COMPLETE, function () {
		$('.found-user-list-loading').hide();
		foundUsersScroller.refresh();
	});


	var usersTimeout;
	function filterUsers() {
		clearTimeout(usersTimeout);
		$foundUsers.find('ul').empty();
		$foundUsers.find('.no-results').hide();
		toggleFindHelp();
		usersTimeout = setTimeout(prepFindTab, 200);
	}

	$('.user-filter').on('input', filterUsers);
	$('.found-user-list').on('click', '.connect-button', function () {
		var $a = $(this),
			$user = $a.closest('.found-user'),
			o = $user.data(), xhr;
		switch (o.status) {
		case 'friend':
			showUnfriendDialog({
				id: o.id,
				name: $user.find('.user-name').text()
			}, function (data) {
				o.status = '';
				$a.closest('.found-user').data('status', o.status).removeClass('friend requested').addClass(o.status);
			});
			break;
		case 'requested':
			xhr = $.post(xhrBase + '/user/' + o.id + '/cancelRequest', function (data) {
				o.status = '';
			}).fail(function () {
				if (xhr && xhr.responseText && JSON.parse(xhr.responseText).alreadyAccepted) {
					o.status = 'friend';
				}
			});
			break;
		//case '':
		default:
			xhr = $.post(xhrBase + '/user/' + o.id + '/friend', function (data) {
				o.status = data.acceptedRequest ? 'friend' : 'requested';
			});
			break;
		}
		if (xhr) {
			xhr.always(function () {
				$a.closest('.found-user').data('status', o.status).removeClass('friend requested').addClass(o.status);
			});
		}
	});

	var usersToShow = FETCH_SIZE;
	var usersShowing = [];
	var userPageIndex = 0;
	var moreUsers = true;

	function getUserFilterInput() {
		return $.trim($('.user-filter').val() || '');
	}

	function toggleFindHelp() {
		$('.search-users-help').toggle(!getUserFilterInput());
	}

	function prepFindTab(moreToShow) {
		log('prepFindTab', moreToShow);
		if (moreToShow && !moreUsers) { return; }
		moreUsers = true;
		var search = getUserFilterInput();
		toggleFindHelp();
		if (!search) {
			moreUsers = false;
			usersTmpl.clear();
			usersShowing.length = 0;
			$foundUsers.find('.no-results').hide();
			$('.found-user-list-loading').hide();
			return;
		}
		$('.found-user-list-loading').show();
		var pageNum = moreToShow ? userPageIndex : 0,
		pageSize = usersToShow,
		opts = {
			pageNum: pageNum,
			pageSize: pageSize,
			query: search
		};
		userPageIndex = pageNum;
		//$.getJSON(xhrBase + '/user/socialConnections', opts, function (friends) {
		$.getJSON(KF.xhrBaseSearch + '/users/page', opts, function (friends) {
			if (search !== getUserFilterInput()) {
				return;
			}
			userPageIndex++;
			log('[prepFindTab] friends:', friends && friends.length, friends);
			friends.forEach(function (obj, i) {
				obj.status = obj.status || '';
				obj.image = formatPicUrl(obj.user.id, obj.user.pictureName, 200);
			});
			if (friends.length < pageSize) {
				moreUsers = false;
			}
			if (!moreToShow) {
				usersTmpl.clear();
				usersShowing.length = 0;
			}
			usersShowing.push.apply(usersShowing, friends);
			var $noResults = $foundUsers.find('.no-results').hide();
			if (!usersShowing.length) {
				$noResults.find('.no-result-filter').text(search);
				$noResults.show();
			}
			usersTmpl.append(friends);
		});
	}

	// Friend Requests

	var $friendReqs = $('.friend-reqs').antiscroll({x: false, width: '100%'});
	$friendReqs.find('.antiscroll-inner').scroll(function () {
		$friendReqs.prev().toggleClass('scrolled', this.scrollTop > 0);
	}).on('click', '.friend-req-y[href],.friend-req-n[href]', function () {
		var $a = $(this), id = $a.closest('.friend-req').data('id'), accepting = $a.hasClass('friend-req-y');
		$.post(accepting ?
				xhrBase + '/user/' + id + '/friend' :
				xhrBase + '/user/' + id + '/ignoreRequest', function () {
			$a.closest('.friend-req-act').addClass('done');
			$a.closest('.friend-req').find('.friend-req-q').text(
				accepting ? 'Accepted as your kifi friend' : 'Friend request ignored');
			updateFriendRequests(-1);
		}).fail(function () {
			$a.siblings('a').addBack().attr('href', 'javascript:');
		});
		$a.siblings('a').addBack().removeAttr('href');
	});
	var friendReqsScroller = $friendReqs.data('antiscroll');
	$(window).resize(friendReqsScroller.refresh.bind(friendReqsScroller));
	var friendReqsTmpl = Tempo.prepare($friendReqs).when(TempoEvent.Types.RENDER_COMPLETE, function () {
		$friendReqsLoading.hide();
		friendReqsScroller.refresh();
	});
	var $friendReqsLoading = $('.friend-reqs-loading');
	function prepRequestsTab() {
		$.getJSON(xhrBase + '/user/incomingFriendRequests', function (reqs) {
			log('[prepRequestsTab] req:', reqs.length);
			for (var r, i = 0; i < reqs.length; i++) {
				r = reqs[i];
				r.picUri = formatPicUrl(r.id, r.pictureName, 200);
			}
			$('.friend-reqs-status').text('You have ' + (reqs.length || 'no pending') + ' friend request' + (reqs.length === 1 ? '' : 's') + '.');
			friendReqsTmpl.render(reqs);
		});
	}

	var $blog = $('.blog-outer').antiscroll({x: false, width: '100%'});
	var blogScroller = $blog.data('antiscroll');
	$(window).resize(function () {
		if (document.body.getAttribute('data-view') === 'blog') {
			blogScroller.refresh();
		}
	});
	var blogTmpl = Tempo.prepare($blog.find('.antiscroll-inner'), {escape: false}).when(TempoEvent.Types.RENDER_COMPLETE, function () {
		$blogLoading.hide();
		blogScroller.refresh();
	});
	var $blogLoading = $('.blog-loading');
	function showBlog() {
		$('body').attr('data-view', 'blog');
		$('.left-col .active').removeClass('active');
		(window.google ? $.Deferred().resolve() : $.getScript('https://www.google.com/jsapi')).done(function () {
			google.load('feeds', '1', {callback: loadFeed});
		});
		function loadFeed() {
			var feed = new google.feeds.Feed('http://kifiupdates.tumblr.com/rss');
			feed.setNumEntries(-1);
			feed.setResultFormat(google.feeds.Feed.JSON_FORMAT);
			feed.load(function renderFeed(o) {
				log('[renderFeed]', o);
				if (o.feed) {
					var suffixes = [,'st','nd','rd'];
					o.feed.entries.forEach(function (a) {
						var s = a.publishedDate, d = +s.substr(5, 2);  // TODO: fix "31th" (or never post on 31st, ha!)
						a.shortPublishedDate = s.substr(8, 4) + d + (suffixes[d % 20] || 'th') + ', ' + s.substr(12, 4);
					});
					blogTmpl.render(o.feed);
				}
			});
		}
	}

	function doSearch(q, filter, filterChange) {
		filter = filter || 'a';

		if (q) {
			searchResponse = null;
		}
		else {
			q = searchResponse.query;
		}

		var more = !!searchResponse;
		log('[doSearch] ' + (more ? 'more ' : '') + 'q:', q, filter);
		$('.left-col .active').removeClass('active');
		$('body').attr('data-view', 'search');

		if (!searchResponse) {
			subtitleTmpl.render({
				searching: true
			});
			$checkAll.removeClass('live checked');
			$myKeeps.detach()
				.find('.keep').removeClass('selected detailed');
			$fixedTitle.empty().removeData();
		}

		$keepSpinner.show();
		$loadMore.addClass('hidden');

		$query.attr('data-q', q);
		$query.data('filter', filter);

		if (!$query.val()) {
			$query.val(q).focus()
				.closest($queryWrap).removeClass('empty');
		}

		var context = searchResponse && searchResponse.context || void 0;

		$.getJSON(KF.xhrBaseSearch, {
			q: q,
			f: filter,
			maxHits: 30,
			context: context
		}, function (data) {
			updateCollectionsIfAnyUnknown(data.hits);

			$.when(promise.me, promise.collections).done(function () {
				searchResponse = data;
				var numShown = data.hits.length + (context ? $results.find('.keep').length : 0);

				if (!(more || filterChange)) {
					myTotal = data.myTotal;
					friendsTotal = data.friendsTotal;
					othersTotal = data.othersTotal;
				}

				if (!more) {
					$mainKeeps.find('.antiscroll-inner').scrollTop(0);
				}

				subtitleTmpl.render({
					filter: filter,
					numShown: numShown,
					query: data.query,
					myTotal: myTotal || 0,
					friendsTotal: friendsTotal || 0,
					othersTotal: othersTotal || 0
				});

				if (hasGmailInvite) {
					$('.search-filters').show();
				}

				if (numShown) {
					$checkAll.addClass('live');
				}

				data.hits.forEach(prepHitForRender);

				if (context) {
					keepsTmpl.into($results[0]).append(data.hits);
				}
				else {
					keepsTmpl.into($results[0]).render(data.hits);
					hideKeepDetails();
				}

				$checkAll.removeClass('checked');
			});
		});
	}

	function onClickSearchFilter(filter, e) {
		e.preventDefault();
		var query = $(e.target).closest('.search-filters').data('query');
		doSearch(query, filter, true);
	}

	$subtitle.on('click', '.search-filter-you', onClickSearchFilter.bind(null, 'm'));
	$subtitle.on('click', '.search-filter-friends', onClickSearchFilter.bind(null, 'f'));
	$subtitle.on('click', '.search-filter-all', onClickSearchFilter.bind(null, 'a'));

	function prepHitForRender(hit) {
		var matches = hit.bookmark.matches || {};
		$.extend(hit, hit.bookmark);

		hit.titleHtml = hit.title ?
			boldSearchTerms(hit.title, matches.title) :
			formatTitleFromUrl(hit.url, matches.url);
		hit.descHtml = formatDesc(hit.url, matches.url);
		hit.me = me;
		hit.keepers = hit.users;
		hit.others = hit.count - hit.users.length - (hit.isMyBookmark && !hit.isPrivate ? 1 : 0);
		hit.collections = hit.collections || hit.tags;
		if (hit.collections) {
			prepKeepCollections(hit.collections);
		}
	}

	function prepKeepForRender(keep) {
		keep.titleHtml = keep.title || formatTitleFromUrl(keep.url);
		keep.descHtml = formatDesc(keep.url);
		keep.isMyBookmark = true;
		keep.me = me;
		prepKeepCollections(keep.collections);
	}

	var aUrlParser = document.createElement('a');
	var secLevDomainRe = /[^.\/]+(?:\.[^.\/]{1,3})?\.[^.\/]+$/;
	var fileNameRe = /[^\/]+?(?=(?:\.[a-zA-Z0-9]{1,6}|\/|)$)/;
	var fileNameToSpaceRe = /[\/._-]/g;
	function formatTitleFromUrl(url, matches) {
		aUrlParser.href = url;

		var domain = aUrlParser.hostname;
		var domainIdx = url.indexOf(domain);
		var domainMatch = domain.match(secLevDomainRe);
		if (domainMatch) {
			domainIdx += domainMatch.index;
			domain = domainMatch[0];
		}

		var fileName = aUrlParser.pathname;
		var fileNameIdx = url.indexOf(fileName, domainIdx + domain.length);
		var fileNameMatch = fileName.match(fileNameRe);
		if (fileNameMatch) {
			fileNameIdx += fileNameMatch.index;
			fileName = fileNameMatch[0];
		}
		fileName = fileName.replace(fileNameToSpaceRe, ' ').trimRight();

		for (var i = matches && matches.length; i--;) {
			var match = matches[i];
			var start = match[0], len = match[1];
			if (start >= fileNameIdx && start < fileNameIdx + fileName.length) {
				fileName = bolded(fileName, start - fileNameIdx, len);
			} else if (start >= domainIdx && start < domainIdx + domain.length) {
				domain = bolded(domain, start - domainIdx, len);
			}
		}
		fileName = fileName.trimLeft();

		return domain + (fileName ? ' · ' + fileName : '');
	}

	var strippedSchemeRe = /^https?:\/\//;
	var domainTrailingSlashRe = /^([^\/]*)\/$/;
	function formatDesc(url, matches) {
		var strippedSchemeLen = (url.match(strippedSchemeRe) || [''])[0].length;
		url = url.substr(strippedSchemeLen).replace(domainTrailingSlashRe, '$1');
		for (var i = matches && matches.length; i--;) {
			matches[i][0] -= strippedSchemeLen;
		}
		return boldSearchTerms(url, matches);
	}

	function boldSearchTerms(text, matches) {
		for (var i = matches && matches.length; i--;) {
			var match = matches[i];
			var start = match[0];
			if (start >= 0) {
				text = bolded(text, start, match[1]);
			}
		}
		return text;
	}

	function bolded(text, start, len) {
		return text.substr(0, start) + '<b>' + text.substr(start, len) + '</b>' + text.substr(start + len);
	}

	function prepKeepCollections(colls) {
		for (var i = 0; i < colls.length; i++) {
			colls[i] = collIdAndName(colls[i]);
		}
	}

	function addNewKeeps() {
		if (!$myKeeps[0].parentNode) { return; }  // in search
		var params = {}, keepId = $myKeeps.find('.keep').first().data('id');
		if (keepId) {
			params.after = keepId;
		} else if (!promise.keeps || promise.keeps.state() === 'pending') {
			log('[anyNewKeeps] keeps not loaded yet');
			return;
		}

		if ($('.left-col h3.active').is('.collection')) {
			params.collection = $('.left-col h3.active').data('id');
		}
		log('[anyNewKeeps] fetching', params);
		$.getJSON(xhrBase + '/keeps/all', params, function (data) {
			updateCollectionsIfAnyUnknown(data.keeps);
			$.when(promise.collections).done(function () {
				var keepIds = $myKeeps.find('.keep').map(getDataId).get().reduce(function (ids, id) {ids[id] = true; return ids; }, {});
				var keeps = data.keeps.filter(function (k) {return !keepIds[k.id]; });
				keeps.forEach(prepKeepForRender);
				keepsTmpl.into($myKeeps[0]).prepend(keeps);
				// TODO: insert this group heading if not already there
				$myKeeps.find('.keep-group-title.today').prependTo($myKeeps);
			});
		});
	}

	function showMyKeeps(collId) {
		collId = collId || null;
		var $h3 = $('.left-col h3');
		$h3.filter('.active').removeClass('active');
		var $active = $h3.filter(collId ? "[data-id='" + collId + "']" : '.my-keeps');

		if (collId && !$active.length) {
			clearTagInput();
			$active = $('.left-col h3').filter("[data-id='" + collId + "']");
		}

		$active.addClass('active');

		if (collId) {
			scrolledIntoViewLazy($active[0]);
		}

		var fromSearch = $('body').attr('data-view') === 'search';
		$('body').attr('data-view', 'mine');

		if (collId) {
			$mainHead.find('h1').text('Tags / ' + collections[collId].name).addClass('tag-head');
		}
		else {
			$mainHead.find('h1').text('Browse your Keeps').removeClass('tag-head');
		}

		$results.empty();
		$query.val('').removeAttr('data-q');
		$queryWrap.addClass('empty');
		$fixedTitle.empty().removeData();
		if (fromSearch) {
			searchResponse = null;
			$checkAll.removeClass('checked');
		}
		if (!$myKeeps[0].parentNode) {
			$myKeeps.insertAfter($results);
		}

		if ($myKeeps.data('collId') !== collId || !('collId' in $myKeeps.data())) {
			$myKeeps.data('collId', collId).empty();
			lastKeep = null;
			hideKeepDetails();
			loadKeeps(collId);
		} else {
			var numShown = $myKeeps.find('.keep').length;
			subtitleTmpl.render({
				numShown: numShown,
				numTotal: collId ? collections[collId].keeps : myKeepsCount,
				collId: collId || undefined
			});
			$checkAll.toggleClass('live', numShown > 0).removeClass('checked');
			addNewKeeps();
		}
	}

	function loadKeeps(collId) {
		if (lastKeep !== 'end') {
			$keepSpinner.show();
			$loadMore.addClass('hidden');
			if (!lastKeep) {
				subtitleTmpl.render({});
				$checkAll.removeClass('live checked');
			}
			var params = {count: 30};
			if (collId) {
				params.collection = collId;
			}
			if (lastKeep) {
				params.before = lastKeep;
			}
			log('Fetching %d keeps %s', params.count, lastKeep ? 'before ' + lastKeep : '');
			promise.keeps = $.getJSON(xhrBase + '/keeps/all', params, function withKeeps(data) {
				updateCollectionsIfAnyUnknown(data.keeps);
				$.when(promise.me, promise.collections).done(function () {
					var numShown = $myKeeps.find('.keep').length + data.keeps.length;
					subtitleTmpl.render({
						numShown: numShown,
						numTotal: collId ? collections[collId].keeps : myKeepsCount,
						collId: collId || undefined
					});
					$checkAll.toggleClass('live', numShown > 0);
					$keepSpinner.hide();
					if (!data.keeps.length) {  // no more
						lastKeep = 'end';
					} else {
						data.keeps.forEach(prepKeepForRender);
						if (lastKeep == null) {
							keepsTmpl.into($myKeeps[0]).render(data.keeps);
						} else {
							keepsTmpl.into($myKeeps[0]).append(data.keeps);
						}
						lastKeep = data.keeps[data.keeps.length - 1].id;
						$checkAll.removeClass('checked');
					}
				});
			});
		}
	}

	function filterTags(tags, text) {
		return window.scorefilter.filter(text, tags, {
			pre: '<b>',
			post: '</b>',
			extract: function (tag) {
				return tag.name;
			}
		}).map(function (res) {
			return res.original;
		});
	}

	function highlightPrevTag() {
		highlightTag(getPrevTag());
	}

	function highlightNextTag() {
		highlightTag(getNextTag());
	}

	function getFirstTag() {
		return $collList.find('.collection:first');
	}

	function getLastTag() {
		return $collList.find('.collection:last');
	}

	function getPrevTag() {
		var $prev = getHighlightedTag();
		if ($prev.length) {
			var $next = $prev.prev('.collection');
			if ($next.length) {
				return $next;
			}
		}
		return getLastTag();
	}

	function getNextTag() {
		var $prev = getHighlightedTag();
		if ($prev.length) {
			var $next = $prev.next('.collection');
			if ($next.length) {
				return $next;
			}
		}
		return getFirstTag();
	}

	function selectTag() {
		var $highlight = getHighlightedTag();
		if ($highlight.length) {
			if ($highlight.data('id')) {
				$highlight.find('a').click();
			}
			else {
				createTag($highlight.data('name'));
			}
		}
		else {
			createTag(getTagInputValue());
		}
	}

	function clearTagInput() {
		if ($.trim($newTagInput.val())) {
			$newTagInput.val('');
			updateTags();
		}
	}

	function createTag(name) {
		if (name) {
			clearTagInput();

			createCollection(name, function (collId) {
				$newColl.removeClass('submitted');
			});
		}
	}

	function highlightTag($el) {
		getHighlightedTag().removeClass('highlight');
		if ($el && $el.length) {
			scrolledIntoViewLazy($el[0]);
			return $el.addClass('highlight');
		}
	}

	function scrolledIntoViewLazy(el, padding) {
		var view;
		if (!(el && (view = el.offsetParent))) {
			return;
		}

		var viewTop = view.scrollTop,
		viewHeight = view.clientHeight,
		viewBottom = viewTop + viewHeight,
		elemTop = el.offsetTop,
		elemBottom = elemTop + el.offsetHeight;

		if (elemBottom > viewBottom) {
			view.scrollTop = elemBottom + (padding || 0) - viewHeight;
		}
		else if (elemTop < viewTop) {
			view.scrollTop = elemTop - (padding || 0);
		}
	}

	function getHighlightedTag() {
		return $collList.find('.collection.highlight');
	}

	function getTagInputValue() {
		return $.trim($newTagInput && $newTagInput.val() || '');
	}

	function getTagById(id) {
		return $collList.find('.collection[data-id=' + id + ']');
	}

	function normalizeTagName(name) {
		return name ? $.trim(name).replace(/\s+/g, ' ').toLowerCase() : '';
	}

	function getTagByName(name) {
		name = normalizeTagName(name);
		return $collList.find('.collection').filter(function () {
			return name && normalizeTagName($(this).data('name')) === name;
		});
	}

	var newTagTemplate = Handlebars.compile($('#tag-new-template').html());

	function updateTags(tags) {
		if (!collections) {
			return;
		}
		if (!tags) {
			tags = util.values(collections);
		}

		var val = getTagInputValue(),
		highlightId = getHighlightedTag().data('id');

		if (val) {
			tags = filterTags(tags, val);
		}
		$newColl.toggleClass('non-empty', Boolean(val));

		var $inner = $collList.find('.antiscroll-inner');
		$inner.empty();
		collTmpl.render(tags);

		if (val) {
			var matched = getTagByName(val);
			if (!matched.length) {
				var newTagHtml = newTagTemplate({
					name: val
				});
				$inner.append(newTagHtml);
			}

			var highlighted = false;
			if (!(highlightId && highlightTag(getTagById(highlightId)))) {
				highlightTag(getFirstTag());
			}
		}
	}

	function updateCollections() {
		promise.collections = $.getJSON(xhrBase + '/collections/all?sort=user&_=' + Date.now().toString(36), function (data) {
			collections = data.collections.reduce(function (o, c) {o[c.id] = c; return o; }, {});
			if ($collList.find('.renaming, .showing, .sortable-placeholder').length === 0) {
				updateTags(data.collections);
			}
			$('.left-col .my-keeps .nav-count').text(myKeepsCount = data.keeps);
		}).promise();
	}

	function updateCollectionsIfAnyUnknown(keeps) {
		if (collections && keeps.some(function (k) {return k.collections && k.collections.some(function (id) {return !collections[id]; }); })) {
			updateCollections();
		}
	}

	function showMessage(msg) {
		$.fancybox($('<p>').text(msg));
	}

	function getDataId() {
		return $(this).data('id');
	}

	var $collMenu = $('#coll-menu')
	.on('mouseover', 'a', function () {
		$(this).addClass('hover');
	}).on('mouseout', 'a', function () {
		$(this).removeClass('hover');
	}).on('mouseup mousedown', '.coll-remove', function (e) {
		if (e.which > 1 || !$collMenu.hasClass('showing')) { return; }
		hideCollMenu();
		var $coll = $collMenu.closest('.collection');
		var collId = $coll.data('id');
		log('Removing tag', collId);
		$.postJson(xhrBase + '/collections/' + collId + '/delete', {}, function (data) {
			delete collections[collId];
			$coll.slideUp(80, $.fn.remove.bind($coll));
			if ($myKeeps.data('collId') === collId) {
				$myKeeps.removeData('collId');
				showMyKeeps();
			}
			var $keepColl = $main.find('.keep-coll[data-id=' + collId + ']');
			if ($keepColl.length) { $keepColl.css('width', $keepColl[0].offsetWidth); }
			var $pageColl = $detail.find('.page-coll[data-id=' + collId + ']');
			if ($pageColl.length) { $pageColl.css('width', $pageColl[0].offsetWidth); }
			$keepColl.add($pageColl).layout().on('transitionend', removeIfThis).addClass('removed');
		}).fail(showMessage.bind(null, 'Could not delete tag, please try again later'));
	}).on('mouseup mousedown', '.coll-rename', function (e) {
		if (e.which > 1 || !$collMenu.hasClass('showing')) { return; }
		hideCollMenu();
		var $coll = $collMenu.closest('.collection').addClass('renaming').each(function () {
			var scrEl = $collList.find('.antiscroll-inner')[0], oT = this.offsetTop;
			if (scrEl.scrollTop > oT) {
				scrEl.scrollTop = oT;
			}
		});
		var $name = $coll.find('.view-name'), name = $name.text();
		var $in = $("<input type=text placeholder='Type new tag name'>").val(name).data('orig', name);
		$name.empty().append($in);
		setTimeout(function () {
			$in[0].setSelectionRange(0, name.length, 'backward');
			$in[0].focus();
		});
		$in.on('blur keydown', function (e) {
			if (e.which === 13 || e.type === 'blur') { // 13 is Enter
				var oldName = $in.data('orig');
				var newName = $.trim(this.value) || oldName;
				if (newName !== oldName) {
					var collId = $coll.addClass('renamed').data('id');
					$.postJson(xhrBase + '/collections/' + collId + '/update', {name: newName}, function () {
						collections[collId].name = newName;
						if ($myKeeps.data('collId') === collId) {
							$main.find('h1').text(newName);
						}
					}).fail(function () {
						showMessage('Could not rename tag, please try again later');
						$name.text(oldName);
					});
				}
				exitRename(newName);
			} else if (e.which === 27) {
				exitRename();
			}
		});
		function exitRename(name) {
			name = name || $in.data('orig');
			$in.remove();
			$name.text(name);
			$coll.on('transitionend', function end(e) {
				if (e.target === this) {
					$coll.off('transitionend', end).removeClass('renamed');
				}
			}).addClass('renamed').removeClass('renaming');
		}
	});
	function hideCollMenu() {
		log('[hideCollMenu]');
		document.removeEventListener('mousedown', $collMenu.data('docMouseDown'), true);
		$collMenu.removeData('docMouseDown').one('transitionend', function () {
			$collMenu.detach().find('.hover').removeClass('hover');
		}).removeClass('showing')
		.closest('.collection').removeClass('with-menu');
	}

	$(document).keydown(function (e) {  // auto focus on search field when starting to type anywhere on the document
		if (!$(e.target).is('input,textarea') && e.which >= 48 && e.which <= 90 && !e.ctrlKey && !e.metaKey && !e.altKey) {
			$query.focus();
		}
	}).on('click', 'a[href]', function (e) {
		var href;
		if (!e.isDefaultPrevented() && ~(href = this.getAttribute('href')).search(inPageNavRe)) {
			e.preventDefault();
			navigate(href);
		}
	});
	var inPageNavRe = /^(?:$|[a-z0-9]+(?:$|\/))/i;

	var baseUriRe = new RegExp('^' + ($('base').attr('href') || ''));
	$(window).on('statechange anchorchange', function (e) {
		hideUndo();
		// Joon: This is where we get the URL param. You may want to handle this case separately, or inside of showNotification()
		// There will also be a uri parameter called 'email' that will be the email address. Watch out for XSS.
		// When the user verifies their email, the url will look like /?m=3&email=joon@42go.com
		showNotification(getUriParam('m'));
		checkEmailVerified();
		var state = History.getState();
		var hash = state.hash.replace(baseUriRe, '').replace(/^\.\//, '').replace(/[?#].*/, '');
		var parts = hash.split('/');
		log('[' + e.type + ']', hash, state);
		switch (parts[0]) {
		case '':
			navigate('');
			showMyKeeps();
			break;
		case 'tag':
			$.when(promise.collections).done(function () {
				var collId = parts[1];
				if (collections[collId]) {
					if (collId !== $collList.find('.collection.active').data('id')) {
						showMyKeeps(collId);
					}
				} else {
					showMessage('Sorry, unable to view this tag.');
					e.preventDefault();
				}
			});
			break;
		case 'find':
			doSearch(decodeURIComponent(queryFromUri(state.hash)));
			break;
		case 'profile':
			showProfile();
			break;
		case 'friends':
			$.when(promise.me).done(function () {
				showFriends(hash);
			});
			break;
		case 'blog':
			showBlog();
			break;
		default:
			return;
		}
		hideKeepDetails();
		kifiViewTracker.push('/' + hash);
	});

	function navigate(uri, opts) {
		var baseUri = document.baseURI;
		if (uri.substr(0, baseUri.length) === baseUri) {
			uri = uri.substr(baseUri.length);
		}
		var title, kind = uri.match(/[\w-]*/)[0];
		log('[navigate]', uri, opts || '', kind);
		var clearTags = true;
		switch (kind) {
		case '':
			title = 'Your Keeps';
			break;
		case 'collection':
		case 'tag':
			title = collections[uri.substr(kind.length + 1)].name;
			clearTags = false;
			break;
		case 'find':
			title = queryFromUri(uri);
			break;
		case 'profile':
			title = 'Profile';
			break;
		case 'friends':
			title = {
				friends: 'Friends',
				'friends/invite': 'Invite Friends',
				'friends/find': 'Find Friends',
				'friends/requests': 'Friend Requests'
			}[uri];
			break;
		case 'blog':
			title = 'Updates and Features';
			break;
		}
		if (clearTags) {
			clearTagInput();
		}
		History[opts && opts.replace ? 'replaceState' : 'pushState'](null, 'kifi.com • ' + title, uri);
	}

	function queryFromUri(uri) {
		return uri.replace(/.*?[?&]q=([^&]*).*/, '$1').replace(/\+/g, ' ');
	}

	var $main = $('.main').on('mousedown', '.keep-checkbox', function (e) {
		e.preventDefault();  // avoid starting selection
	}).on('click', '.keep-title>a', function (e) {
		e.stopPropagation();
	}).on('click', '.keep', function (e) {
		var $keep = $(this), $keeps = $main.find('.keep'), $el = $(e.target);
		if ($el.hasClass('keep-checkbox') || $el.hasClass('handle')) {
			$keep.toggleClass('selected');
			var $selected = $keeps.filter('.selected');
			$checkAll.toggleClass('checked', $selected.length === $keeps.length);
			updateSubtitleTextForSelection($selected.length);
			if ($selected.length === 0 ||
				$selected.not('.detailed').addClass('detailed').length +
				$keeps.filter('.detailed:not(.selected)').removeClass('detailed').length === 0) {
				return;  // avoid redrawing same details
			}
		} else if ($el.hasClass('pic') || $el.hasClass('keep-coll-a')) {
			return;
		} else if ($keep.hasClass('selected')) {
			$keeps.filter('.selected').toggleClass('detailed');
			$keeps.not('.selected').removeClass('detailed');
		} else if ($keep.hasClass('detailed')) {
			$keep.removeClass('detailed');
			$keeps.filter('.selected').addClass('detailed');
		} else {
			$keeps.removeClass('detailed');
			$keep.addClass('detailed');
		}
		updateKeepDetails();
	});
	var $mainHead = $('.main-head');
	var $mainKeeps = $('.main-keeps').antiscroll({x: false, width: '100%'});
	$mainKeeps.find('.antiscroll-inner').scroll(function () { // infinite scroll
		var sT = this.scrollTop;
		if ($keepSpinner.css('display') === 'none' && this.clientHeight + sT > this.scrollHeight - 300) {
			if ($main[0].querySelector('.keep.selected')) {
				$loadMore.removeClass('hidden');
			} else {
				$loadMore.triggerHandler('click');
			}
		}
		if ($fixedTitle[0].hasChildNodes()) {
			var o = $fixedTitle.data(), curr = o.$titles[o.i], next = o.$titles[o.i + 1], h = $fixedTitle[0].offsetHeight, d;
			if (next && (d = sT + h - next.offsetTop) > 0) {
				if (d >= h) {
					$fixedTitle.text(o.$titles.eq(++o.i).text()).css('top', 0);
				} else {
					$fixedTitle.css('top', -d);
				}
			} else if (o.i && (d = curr.offsetTop - sT) > 0) {
				$fixedTitle.text(o.$titles.eq(--o.i).text()).css('top', Math.min(0, d - h));
			} else if (parseInt($fixedTitle.css('top'), 10)) {
				$fixedTitle.css('top', 0);
			}
			$mainKeeps.removeClass('scrolled');
		} else {
			$mainKeeps.toggleClass('scrolled', sT > 0);
		}
	});
	var mainScroller = $mainKeeps.data('antiscroll');
	$(window).resize(mainScroller.refresh.bind(mainScroller));

	var splashScroller = $('.splash').antiscroll({x: false, width: '100%'}).data('antiscroll');
	$(window).resize(splashScroller.refresh.bind(splashScroller));

	var $queryWrap = $('.query-wrap');
	$queryWrap.focusin($.fn.addClass.bind($queryWrap, 'focus'));
	$queryWrap.focusout($.fn.removeClass.bind($queryWrap, 'focus'));
	var $query = $('input.query').on('keydown input', function (e) {
		log('[clearTimeout]', e.type);
		clearTagInput();
		clearTimeout(searchTimeout);
		var val = this.value, q = $.trim(val);
		$queryWrap.toggleClass('empty', !val);
		if (q === ($query.attr('data-q') || '')) {
			log('[query:' + e.type + '] no change');
		} else if (!q) {
			navigate('');
		} else if (!e.which || e.which === 13) { // Enter
			var uri = 'find?q=' + encodeURIComponent(q).replace(/%20/g, '+');
			if (e.which) {
				navigate(uri);
			} else {
				searchTimeout = setTimeout(navigate.bind(null, uri), 500);  // instant search
			}
		}
	});
	$('.query-mag').mousedown(function (e) {
		if (e.which === 1) {
			e.preventDefault();
			$query.focus();
		}
	});
	$('.query-x').click(function () {
		$query.val('').focus().triggerHandler('input');
	});

	var $collList = $('#collections-list')
	.each(function () {this.style.top = this.offsetTop + 'px'; })
	.addClass('positioned')
	.antiscroll({x: false, width: '100%', autoHide: false})
	.sortable({
		axis: 'y',
		items: '.collection',
		cancel: '.coll-tri,#coll-menu,.renaming',
		opacity: 0.6,
		placeholder: 'sortable-placeholder',
		beforeStop: function (event, ui) {
			// update the collection order
			$.postJson(xhrBase + '/collections/ordering', $(this).find('.collection').map(getDataId).get(), function (data) {
				log(data);
			}).fail(function () {
				showMessage('Could not reorder the tags, please try again later');
				// TODO: revert the re-order in the DOM
			});
		},
		stop: function (e, ui) {
			ui.item.css({
				position: '',
				opacity: '',
				zIndex: ''
			});
		}
	}).on('mousedown', '.coll-tri', function (e) {
		if (e.button > 0) { return; }
		e.preventDefault();  // do not start selection
		var $tri = $(this), $coll = $tri.closest('.collection');
		$coll.addClass('with-menu');
		$collMenu.hide().removeClass('showing').appendTo($coll)
			.toggleClass('page-bottom', $coll[0].getBoundingClientRect().bottom > $(window).height() - 70)
			.show().layout().addClass('showing')
			.data('docMouseDown', docMouseDown);
		document.addEventListener('mousedown', docMouseDown, true);
		function docMouseDown(e) {
			if (!e.button && !$.contains($collMenu[0], e.target)) {
				hideCollMenu();
				if ($(e.target).hasClass('coll-tri')) {
					e.stopPropagation();
				}
			}
		}
	});
	var collScroller = $collList.data('antiscroll');
	$(window).resize(collScroller.refresh.bind(collScroller));

	$collList.on('click', '.collection', function (e) {
		var $el = $(this);
		if (!$el.data('id')) {
			e.preventDefault();
			createTag($el.data('name'));
		}
	});

	$colls.on('click', 'h3.collection>a', function (e) {
		if (e.target === this && $(this.parentNode).hasClass('renaming')) {
			e.preventDefault();
			$(this).find('input').focus();
		}
	});

	var $newColl = $colls.find('.collection-new'),
	$newTagInput = $newColl.find('input');
	$newTagInput.on('keydown', function (e) {
		switch (e.which) {
		case 13: // Enter
			selectTag();
			break;
		case 38: // up
			highlightPrevTag();
			break;
		case 40: // down
			highlightNextTag();
			break;
		}
	})
	.on('input', function (e) {
		updateTags();
	});

	$newColl.on('click', '.tag-input-clear', function (e) {
		e.preventDefault();
		e.stopPropagation();
		e.stopImmediatePropagation();
		clearTagInput();
	});

	function createCollection(name, callback) {
		$newColl.addClass('submitted');
		$.postJson(xhrBase + '/collections/create', {
			name: name
		}, function (data) {
			collTmpl.prepend(collections[data.id] = {
				id: data.id,
				name: name,
				keeps: 0
			});
			$collList.find('.antiscroll-inner')[0].scrollTop = 0;
			callback(data.id);
		}).fail(function () {
			showMessage('Could not create tag, please try again later');
			callback();
		});
	}

	function getTagCount(tagId) {
		return collections[tagId].keeps;
	}

	function setTagCount(tagId, val) {
		return collections[tagId].keeps = val;
	}

	function updateTagCountAndDOM(tagId, val) {
		val = val || 0;
		setTagCount(tagId, val);
		$collList.find('.collection[data-id=' + tagId + '] .tag-count').text(val);
		return val;
	}

	function addTagCountAndDOM(tagId, val) {
		val = getTagCount(tagId) + (val || 0);
		return updateTagCountAndDOM(tagId, val);
	}

	function addKeepsToCollection(collId, $keeps) {
		return $.postJson(xhrBase + '/keeps/add', {
			collectionId: collId,
			keeps: $keeps.map(function () {
				var a = this.querySelector('.keep-title>a');
				return {
					title: a.title,
					url: a.href
				};
			}).get()
		})
		.done(function (data) {
			addTagCountAndDOM(collId, data.addedToCollection);

			var collName = collections[collId].name;

			$keeps
			.addClass('mine')
				.find('.keep-colls:not(:has(.keep-coll[data-id=' + collId + ']))')
					.contents()
						.filter(function () {return this.nodeType === 3; })
						.remove()
						.end()
					.end()
				.append(
					'<span class=keep-coll data-id=' + collId + '>' +
					'<a class="keep-coll-a" href="javascript:">' + collName +'</a>' +
					'<a class="keep-coll-x" href="javascript:"></a>' +
					'</span>'
				);

			if ($keeps.is('.detailed')) {
				$detail
					.children()
					.attr('data-kept', $keeps.has('.keep-private.on').length === $keeps.length ? 'pri' : 'pub');

				var $inColl = $detail.find('.page-coll-list');
				if (!$inColl.has('.page-coll[data-id=' + collId + ']').length) {
					inCollTmpl.into($inColl[0]).append({
						id: collId,
						name: collName
					});
				}
			}
		})
		.fail(function () {
			showMessage('Could not add to tag, please try again later');
		});
	}

	function removeFromCollection(collId, $keeps) {
		$.postJson(xhrBase + '/collections/' + collId + '/removeKeeps', $keeps.map(getDataId).get(), function (data) {
			if ($collList.find('.collection.active').data('id') === collId) {
				var $titles = obliviate($keeps);
				hideKeepDetails();
				showUndo(
					($keeps.length > 1 ? $keeps.length + ' Keeps' : 'Keep') + ' removed from this tag.',
					undoRemoveFromCollection.bind(null, collId, $keeps, $titles),
					$.fn.remove.bind($keeps));
			} else {
				var $keepColl = $keeps.find('.keep-coll[data-id=' + collId + ']');
				$keepColl.css('width', $keepColl[0].offsetWidth).layout().on('transitionend', removeIfThis).addClass('removed');
				var $pageColl = $detail.find('.page-coll[data-id=' + collId + ']');
				$pageColl.css('width', $pageColl[0].offsetWidth).layout().on('transitionend', removeIfThis).addClass('removed');
			}

			addTagCountAndDOM(collId, -data.removed);
		}).fail(showMessage.bind(null, 'Could not remove keep' + ($keeps.length > 1 ? 's' : '') + ' from tag, please try again later'));
	}

	function undoRemoveFromCollection(collId, $keeps, $titles) {
		$.postJson(xhrBase + '/collections/' + collId + '/addKeeps', $keeps.map(getDataId).get(), function (data) {
			rennervate($keeps, $titles);
			updateKeepDetails();
			addTagCountAndDOM(collId, data.added);
		});
	}

	function removeIfThis(e) {
		if (e.target === this) {
			$(this).remove();
		}
	}

	function detachAndOff(e) {
		if (e.target === this) {
			$(this).off(e.type, detachAndOff).detach();
		}
	}

	var hideAddCollTimeout;

	// closes the detail pane when user clicks outside of the pane/keep
	$(document).on('click', function (e) {
		var $target = $(e.target);
		if (!(e.isDefaultPrevented() || $target.closest('.detail,.keep,:focusable').length)) {
			if ($main.find('.keep.detailed:not(.selected)').removeClass('detailed').length) {
				updateKeepDetails();
			}
		}
	});
	$detail.on('click', '.page-x', function () {
		$main.find('.keep.detailed').removeClass('detailed');
		hideKeepDetails();
	})
	.on('click', '.page-keep,.page-priv', function (e) {
		var $keeps = $main.find('.keep.detailed');
		var $a = $(this), howKept = $detail.children().attr('data-kept');
		if (!howKept) {  // keep
			howKept = $a.hasClass('page-keep') ? 'pub' : 'pri';
			$.postJson(xhrBase + '/keeps/add', {
					keeps: $keeps.map(function () {
						var a = $(this).find('.keep-title>a')[0];
						return {title: a.title, url: a.href, isPrivate: howKept === 'pri'};
					}).get()
				}, function (data) {
					$detail.children().attr('data-kept', howKept).find('.page-how').attr('class', 'page-how ' + howKept);
					$keeps.addClass('mine').find('.keep-private').toggleClass('on', howKept === 'pri');
				}).fail(showMessage.bind(null, 'Could not add Keeps, please try again later'));
		} else if ($a.hasClass('page-keep')) {  // unkeep
			$.postJson(xhrBase + '/keeps/remove', $keeps.map(function () {return {url: this.querySelector('.keep-title>a').href}; }).get(), function (data) {
				// TODO: update number in "Showing top 30 results" tagline? load more instantly if number gets too small?
				var collCounts = $keeps.find('.keep-coll').map(getDataId).get()
					.reduce(function (o, id) {o[id] = (o[id] || 0) + 1; return o; }, {});
				for (var collId in collCounts) {
					addTagCountAndDOM(collId, -collCounts[collId]);
				}
				var $keepsStaying = searchResponse ? $keeps.has('.keep-friends,.keep-others') : $();
				$keepsStaying.each(function () {
					var $keep = $(this), $priv = $keep.find('.keep-private');
					$keep.data({
						sel: $keep.hasClass('selected'),
						priv: $priv.hasClass('on'),
						$coll: $keep.find('.keep-coll')
					})
					.removeClass('mine selected detailed');
					$priv.removeClass('on');
				});
				var $keepsGoing = $keeps.not($keepsStaying);
				var $titles = obliviate($keepsGoing);
				hideKeepDetails();
				showUndo(
					$keeps.length > 1 ? $keeps.length + ' Keeps deleted.' : 'Keep deleted.',
					undoUnkeep.bind(null, $keeps, $titles),
					$.fn.remove.bind($keepsGoing));
			}).fail(showMessage.bind(null, 'Could not delete keeps, please try again later'));
		} else {  // toggle public/private
			howKept = howKept === 'pub' ? 'pri' : 'pub';
			$detail.children().attr('data-kept', howKept).find('.page-how').attr('class', 'page-how ' + howKept);
			$keeps.each(function () {
				var $keep = $(this), keepLink = $keep.find('.keep-title>a')[0];
				// TODO: support bulk operation with one server request
				$.postJson(
					xhrBase + '/keeps/add',
					{keeps: [{title: keepLink.title, url: keepLink.href, isPrivate: howKept === 'pri'}]},
					function () {
						$keep.find('.keep-private').toggleClass('on', howKept === 'pri');
					}).fail(showMessage.bind(null, 'Could not update keep, please try again later'));
			});
		}
	}).on('click', '.page-coll-x', function (e) {
		e.preventDefault();
		removeFromCollection($(this.parentNode).data('id'), $main.find('.keep.detailed'));
	}).on('click', '.page-coll-add', function () {
		var $btn = $(this), $in = $('.page-coll-input').css('width', $btn.outerWidth());
		$btn.hide();
		$in.add('.page-coll-sizer').show();
		$in.layout().css('width', '').prop('disabled', false).focus().select().trigger('input');
	}).on('blur', '.page-coll-input', function (e) {
		var input = this;
		hideAddCollTimeout = setTimeout(hide, 50);
		function hide() {
			clearTimeout(hideAddCollTimeout);
			hideAddCollTimeout = null;
			var $btn = $('.page-coll-add').css({display: '', visibility: 'hidden', position: 'absolute'}), width = $btn.outerWidth();
			$btn.css({display: 'none', visibility: '', position: ''});
			var $in = $(input).val('').on('transitionend', function end() {
				$in.off('transitionend', end).prop('disabled', true).add('.page-coll-sizer').hide().css('width', '');
				$btn.show();
			}).layout().css('width', width);
			$('.page-coll-opts').slideUp(120, function () {
				$(this).empty();
			});
		}
	}).on('focus', '.page-coll-input', function (e) {
		clearTimeout(hideAddCollTimeout);
		hideAddCollTimeout = null;
	}).on('keydown', '.page-coll-input', function (e) {
		switch (e.which) {
		case 13: // Enter
			var $opt = $('.page-coll-opt.current');
			if ($opt.length) {
				$opt.mousedown();
			} else {
				this.blur();
			}
			break;
		case 27: // Esc
			this.blur();
			break;
		case 38: // Up
		case 40: // Down
			e.preventDefault();
			var $old = $('.page-coll-opt.current'),
				$new = $old[e.which === 38 ? 'prev' : 'next']('.page-coll-opt');
			if ($new.length) {
				$old.removeClass('current');
				$new.addClass('current');
			}
			break;
		}
	}).on('input', '.page-coll-input', function (e) {
		var width = $(this.previousElementSibling).text(this.value).outerWidth();
		$(this).css('width', Math.min(Math.max(100, width) + 34, $('.page-colls').outerWidth()));
		var allColls = $.map(collections, identity), colls;
		var val = $.trim(this.value);
		if (val) {
			var re = val.split(/\s+/).map(function (p) {return new RegExp('\\b' + p, 'i'); });
			var scores = {};
			colls = allColls.filter(function (c) {
				var arr = re.map(function (re) {return re.exec(c.name); });
				if (arr.every(identity)) {
					scores[c.id] = arr.reduce(function (score, m) {
						score.min = Math.min(score.min, m.index);
						score.sum += m.index;
						return score;
					}, {min: Infinity, sum: 0});
					return true;
				}
			}).sort(function (c1, c2) {
				var s1 = scores[c1.id];
				var s2 = scores[c2.id];
				return (s1.min - s2.min) || (s1.sum - s2.sum) || c1.name.localeCompare(c2.name, undefined, compareSort);
			}).splice(0, 4).map(function (c) {
				for (var name = escapeHTMLContent(c.name), i = re.length; i--;) {
					name = name.replace(new RegExp('^((?:[^&<]|&[^;]*;|<[^>]*>)*)\\b(' + re[i].source + ')', 'gi'), '$1<b>$2</b>');
				}
				return {id: c.id, name: name};
			});
			if (!allColls.some(function (c) {return c.name.localeCompare(val, undefined, compareSearch) === 0; })) {
				colls.push({id: '', name: val});
			}
		} else {
			colls = allColls.sort(function (c1, c2) {
				return c2.keeps - c1.keeps || c1.name.localeCompare(c2.name, undefined, compareSort);
			}).splice(0, 4).map(function (c) {
				return {id: c.id, name: escapeHTMLContent(c.name)};
			});
		}
		var $opts = $('.page-coll-opts').hide();
		collOptsTmpl.into($opts).render(colls);
		if (e.isTrigger) {
			$opts.slideDown(120);
		} else {
			$opts.show();
		}
		$('.page-coll-opt:first-child').addClass('current');
	}).on('mousemove', '.page-coll-opt', function () {
		if (this.className.indexOf('current') < 0) {
			$(this).siblings('.current').removeClass('current').end().addClass('current');
		}
	}).on('mousedown', '.page-coll-opt', function (e) {
		e.preventDefault();  // selection start

		if (e.which > 1) {
			return;
		}

		var collId = $(this).data('id'),
			$in = $('.page-coll-input');

		if (collId) {
			withCollId(collId);
		}
		else {
			createCollection($.trim($in.val()), withCollId);
		}

		function withCollId(collId) {
			if (collId) {
				$in.val('').trigger('input');
				addKeepsToCollection(collId, $main.find('.keep.detailed'));
			}
		}
	});

	// Removes keeps from current view using animation, detaches them from DOM, and remembers their positions.
	// Also removes (and returns) any keep group titles that no longer have any keeps beneath them.
	function obliviate($keeps) {
		$keeps.each(function () {
			$(this).each(notePosition).css('height', this.offsetHeight);
		}).layout().addClass('toggling').on('transitionend', detachAndOff).addClass('unkept');
		return searchResponse ? $() :
			$myKeeps.find('.keep-group-title').filter(function () {
				for (var $li = $(this); ($li = $li.next()).hasClass('keep');) {
					if (!$li.hasClass('detailed')) { return; }
				}
				return true;
			}).each(notePosition).on('transitionend', detachAndOff).css('height', 0);

		function notePosition() {
			$(this).data({par: this.parentNode, prev: this.previousElementSibling});
		}
	}

	// Uses animation to bring back keeps and titles removed using obliviate.
	function rennervate($keeps, $titles) {
		$titles.each(reattach).layout().css('height', '');
		$keeps.each(reattach).layout().one('transitionend', function () {
			$(this).removeClass('toggling').css('height', '');
		}).removeClass('unkept');

		function reattach() {
			var $t = $(this), data = $t.data();
			if (data.prev) {
				$t.insertAfter(data.prev);
			} else {
				$t.prependTo(data.par);
			}
			$t.removeData('par prev');
		}
	}

	function undoUnkeep($keeps, $titles) {
		$.postJson(xhrBase + '/keeps/add', {
				keeps: $keeps.map(function () {
					var a = this.querySelector('.keep-title>a'), data = $(this).data();
					return {title: a.title, url: a.href, isPrivate: 'priv' in data ? data.priv : !!this.querySelector('.keep-private.on')};
				}).get()
			}, function (data) {
				var $keepsRemoved = $keeps.filter(function () {return 'prev' in $(this).data(); });
				rennervate($keepsRemoved, $titles);
				$keeps.not($keepsRemoved).each(function () {
					var $k = $(this), data = $k.data();
					$k.addClass('mine detailed').toggleClass('selected', data.sel);
					$k.find('.keep-private').toggleClass('on', data.priv);
					$k.find('.keep-colls').append(data.$coll);
				}).removeData('sel priv $coll');
				updateKeepDetails();
				var collCounts = $keeps.find('.keep-coll').map(getDataId).get()
					.reduce(function (o, id) {o[id] = (o[id] || 0) + 1; return o; }, {});
				for (var collId in collCounts) {
					addTagCountAndDOM(collId, collCounts[collId]);
				}
			});
	}

	var $undo = $('.undo').on('click', '.undo-link', function () {
		var d = $undo.data();
		d.undo && d.undo();
		delete d.commit;
		hideUndo();
	});
	function showUndo(msg, undo, commit) {
		hideUndo();
		$undo.find('.undo-message').text(msg);
		$undo.show().data({undo: undo, commit: commit, timeout: setTimeout(hideUndo.bind(this, 'slow'), 30000)});
	}
	function hideUndo(duration) {
		var d = $undo.data();
		if (d.timeout) {
			clearTimeout(d.timeout);
			delete d.timeout;
			if (duration) {
				$undo.fadeOut(duration, expireUndo);
			} else {
				$undo.hide();
				expireUndo();
			}
		}
	}
	function expireUndo() {
		var d = $undo.data();
		d.commit && d.commit();
		delete d.undo;
		delete d.commit;
	}

	var emailTmpl = Handlebars.compile($('#email-address').html());

	function updateMe(data) {
		log('[updateMe]', data);
		me = data;
		mixpanel.alias(me.id);
		$('.my-pic').css('background-image', 'url(' + formatPicUrl(data.id, data.pictureName, 200) + ')');
		$('.profile-image').css('background-image', 'url(' + formatPicUrl(data.id, data.pictureName, 200) + ')');
		$('.my-name').text(data.firstName + ' ' + data.lastName);
		$('.my-description').text(data.description || '\u00A0'); // nbsp

		var $firstNamePlace = $('.profile-placeholder-first-name').text(data.firstName);
		var $lastNamePlace = $('.profile-placeholder-last-name').text(data.lastName);

		$('.profile-first-name')
			.val(data.firstName)
			.outerWidth($firstNamePlace.outerWidth());

		$('.profile-last-name')
			.val(data.lastName)
			.outerWidth($lastNamePlace.outerWidth());

		var primary = getPrimaryEmail();
		var pendingPrimary = getPendingPrimaryEmail();

		var $unverified = $('.profile-email-address-unverified');
		$unverified.toggle(!pendingPrimary && primary && !primary.isVerified);

		$('.profile-email input').val(primary && primary.address || '');

		var $emails = $('.profile-email-address-list').empty();
		(me.emails || []).forEach(function (info, i, list) {
			$emails.append(emailTmpl({
				email: info.address,
				primary: i === 0 || list.length <= 1 || !!info.isPrimary,
				verified: !!info.isVerified,
				pendingPrimary: !!info.isPendingPrimary
			}));
		});

		var $pending = $('.profile-email-address-pending');
		if (pendingPrimary) {
			$('.profile-email-address-pending-email').text(pendingPrimary.address);
		}
		$pending.toggle(!!pendingPrimary);

	}

	function updateFriendRequests(n) {
		var $a = $('h3.my-friends>a'), $count = $a.find('.nav-count');
		if (n < 0) {
			n = Math.max(Number($count.text() || 0) + n, 0);
		}
		$count.add('.friend-req-count').text(n || '');
		$a[0].href = n ? 'friends/requests' : 'friends';
	}

	function hasExperiment(me, name, noAdmin) {
		var exp = me.experiments;
		if (exp) {
			return exp.indexOf(name) !== -1 || (!noAdmin && exp.indexOf('admin') !== -1);
		}
		return false;
	}

	// load data for persistent (view-independent) page UI
	var hasGmailInvite = false;
	var promise = {
		me: refreshMe().promise().done(function (me) {
			if (hasExperiment(me, 'gmail_invite', true)) {
				hasGmailInvite = true;
			}
			me.fullname = me.fullname || (me.firstName ? (me.lastName ? me.firstName + ' ' + me.lastName : me.firstName) : (me.lastName || ''));
			return me;
		}),
		myNetworks: $.getJSON(xhrBase + '/user/networks', function (data) {
			myNetworks = data;
		}).promise(),
		myPrefs: $.getJSON(xhrBase + '/user/prefs', function (data) {
			myPrefs = data;
			if (myPrefs.site_left_col_width) {
				$('.left-col').animate({width: +myPrefs.site_left_col_width}, 120);
			}
		}).promise()
	};
	updateCollections();
	$.getJSON(xhrBase + '/user/friends/count', function (data) {
		updateFriendRequests(data.requests);
	});

	function getUriParam(name) {
		return decodeURI(((new RegExp(name + '=(.+?)(&|$)')).exec(location.search) || [,null])[1]);
	}

	var messages = {
		0: 'Welcome back!',
		1: 'Thank you for verifying your email address.',
		2: 'Bookmark import in progress. Reload the page to update.'
	};

	function showNotification(messageId) {
		var msg = messages[messageId];
		if (msg) {
			$('<div>').addClass('notification')
				.append($('<span>').addClass('notification-box').text(msg))
				.appendTo('.query-wrap')
				.show()
				.delay(5000)
				.fadeOut('slow');
		}
	}

	// render initial view
	$(window).trigger('statechange');

	// bind hover behavior later to avoid slowing down page load
	var friendCardTmpl = Tempo.prepare('fr-card-template');
	$('#fr-card-template').remove();
	$.getScript('assets/js/jquery-hoverfu.min.js').done(function () {
		$(document).hoverfu('.pic:not(.me)', function (configureHover) {
			var $a = $(this), id = $a.data('id'), $temp = $('<div>');
			friendCardTmpl.into($temp).append({
				name: $a.data('name'),
				picUri: formatPicUrl(id, $a.css('background-image').match(/\/([^\/]*)['"]?\)$/)[1], 200)
			});
			var $el = $temp.children().detach();
			configureHover($el, {
				position: {my: 'left-33 bottom-13', at: 'center top', of: $a, collision: 'flipfit flip', using: show},
				mustHoverFor: 400,
				canLeaveFor: 600,
				hideAfter: 4000,
				click: 'toggle'
			});
			$.getJSON(xhrBase + '/user/' + id + '/networks', function (networks) {
				for (var nw in networks) {
					log('[networks]', nw, networks[nw]);
					$el.find('.friend-nw-' + nw)
						.attr('href', networks[nw].connected || null);
				}
			});
		});
		function show(pos, o) {
			o.element.element.css(pos).addClass(o.horizontal + ' ' + o.vertical)
				.find('.fr-card-tri').css('left', Math.round(o.target.left - o.element.left + 0.5 * o.target.width));
		}
	});

	/* Email Verified */
	var emailVerifiedPending = false;
	var emailVerifiedView = false;
<<<<<<< HEAD
=======
	var emailVerifiedViewDone = false;
>>>>>>> 9a4a8e68
	function checkEmailVerified() {
		if (emailVerifiedView) {
			return;
		}
		emailVerifiedView = true;

		var params = util.deparam((location.search || '').substring(1));
		if (params.m === '3' && params.email) {
			emailVerifiedPending = true;
			promise.me.done(function() {
				emailVerifiedPending = false;
				if (emailVerifiedViewDone) {
					return;
				}
				emailVerifiedViewDone = true;
				showEmailVerfied(me.firstName || me.lastName || '', params.email, function () {
					if (!$('html').data('kifi-ext')) {
						// no extension installed
						window.location = '/install';
					}
					else {
						initOnboarding();
					}
				});
			});
		}
		else {
			initOnboarding();
		}
	}

	function showEmailVerfied(name, email, callback) {
		var $dialog = $('.email-verified-dialog')
			.remove()
			.show()
			.find('.email-verified-user-name').text(name).end()
			.find('.email-verified-user-email').text(email).end()
			.dialog('show')
			.on('click', 'button', function () {
				$dialog.dialog('hide');
				$dialog = null;
			})
			.on('dialog.hide', function () {
				if (callback) {
					callback();
				}
			});
	}

	/* Onboarding */
	var onboardingViewed = false;
	function initOnboarding() {
		if (emailVerifiedPending) {
			return;
		}
		if (onboardingViewed) {
			return;
		}
<<<<<<< HEAD
		onboardingViewed = true;
=======
>>>>>>> 9a4a8e68
		promise.myPrefs.done(function () {
			if (onboardingViewed) {
				return;
			}
			onboardingViewed = true;
			if (!myPrefs.onboarding_seen || myPrefs.onboarding_seen === 'false') {
				$('body').append('<iframe class="kifi-onboarding-iframe" src="/assets/onboarding.html" frameborder="0"></iframe>');
			}
			else {
				initBookmarkImport();
			}
		});
	}

	// onboarding.js is using this function
	window.getMe = function() {
		return promise.me.done(function (me) {
			me.pic200 = formatPicUrl(me.id, me.pictureName, 200);
			return me;
		});
	};

	// onboarding.js is using this function
	window.exitOnboarding = function () {
		$('.kifi-onboarding-iframe').remove();
		$.postJson(xhrBase + '/user/prefs', {
			onboarding_seen: 'true'
		}, function (data) {
			log('[prefs]', data);
		});
		initBookmarkImport();
	};

	/* Bookmark Import */
	var bookmarkImported = false;
	function initBookmarkImport() {
		if (bookmarkImported) {
			return;
		}
		bookmarkImported = true;
		log('[initBookmarkImport]');
		window.addEventListener('message', function (event) {
			if (event.origin === location.origin && event.data && event.data.bookmarkCount > 0) {
				showBookmarkImportDialog(event);
			}
		});
		window.postMessage('get_bookmark_count_if_should_import', '*'); // may get {bookmarkCount: N} reply message

		var $bookmarkImportDialog = $('.import-dialog').remove().show();

		//if (KF.dev) { showBookmarkImportDialog({ data: { bookmarkCount: 2 } }); }

		function showBookmarkImportDialog(event) {
			$bookmarkImportDialog.find('.import-bookmark-count').text(event.data.bookmarkCount);
			$bookmarkImportDialog.dialog('show').on('click', '.cancel-import,.import-dialog-x', function () {
				$bookmarkImportDialog.dialog('hide');
				$bookmarkImportDialog = null;
				// don't open again!
				event.source.postMessage('import_bookmarks_declined', event.origin);
			}).on('click', 'button.do-import', function () {
				$bookmarkImportDialog.find('.import-step-1').hide();
				$bookmarkImportDialog.find('.import-step-2').show();
				$bookmarkImportDialog.on('click', 'button', function () {
					$bookmarkImportDialog.dialog('hide');
					$bookmarkImportDialog = null;
					window.location = "https://www.kifi.com/?m=2";
				});
				event.source.postMessage('import_bookmarks', event.origin);
			}).find('button').focus();
		}
	}
});<|MERGE_RESOLUTION|>--- conflicted
+++ resolved
@@ -4167,10 +4167,7 @@
 	/* Email Verified */
 	var emailVerifiedPending = false;
 	var emailVerifiedView = false;
-<<<<<<< HEAD
-=======
 	var emailVerifiedViewDone = false;
->>>>>>> 9a4a8e68
 	function checkEmailVerified() {
 		if (emailVerifiedView) {
 			return;
@@ -4229,10 +4226,6 @@
 		if (onboardingViewed) {
 			return;
 		}
-<<<<<<< HEAD
-		onboardingViewed = true;
-=======
->>>>>>> 9a4a8e68
 		promise.myPrefs.done(function () {
 			if (onboardingViewed) {
 				return;
