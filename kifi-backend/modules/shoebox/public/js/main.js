--- conflicted
+++ resolved
@@ -3811,7 +3811,7 @@
 				setTimeout($.fn.hoverfu.bind($sendFeedback, 'show'), 1000);
 			}).find('button').focus();
 			$.postJson(xhrBase + '/user/prefs', {'site_welcomed': 'true'}, function (data) {
-				console.log('[prefs]', data);
+				log('[prefs]', data);
 			});
 		}
 	}
@@ -3830,22 +3830,10 @@
 
 	var $welcomeDialog = $('.welcome-dialog').remove().show();
 	$.when(promise.myPrefs).done(function () {
-<<<<<<< HEAD
 		if (myPrefs.prompt_for_import) {
 			window.postMessage('get_bookmark_count', '*');
 		} else if (!myPrefs.site_welcomed || myPrefs.site_welcomed == "false") {
 			welcomeUser();
-=======
-		if (!myPrefs.site_welcomed) {
-			$welcomeDialog.dialog('show').on('click', 'button', function () {
-				$welcomeDialog.dialog('hide');
-				$welcomeDialog = null;
-				setTimeout($.fn.hoverfu.bind($sendFeedback, 'show'), 1000);
-			}).find('button').focus();
-			$.postJson(xhrBase + '/user/prefs', {'site_welcomed': 'true'}, function (data) {
-				log('[prefs]', data);
-			});
->>>>>>> 4c83b3d6
 		} else {
 			$welcomeDialog = null;
 		}
