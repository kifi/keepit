--- conflicted
+++ resolved
@@ -231,8 +231,10 @@
 						<div class="profile-container">
 							<div class="profile-image-wrapper">
 								<div class="profile-image" style="background-image: url(//djty7jcqog9qu.cloudfront.net/users/{{id}}/pics/200/{{pictureName}})"></div>
-<<<<<<< HEAD
-								<a class="profile-image-change" href="javascript:void(0)">Change photo</a>
+								<label class="profile-image-label">
+									<a class="profile-image-change" href="javascript:void(0)">Change photo</a>
+									<input class="profile-image-file" type="file" name="photo">
+								</label>
 							</div>
 							<div class="profile-input-wrapper" data-name="name">
 								<div class="profile-input-title">Name</div>
@@ -246,25 +248,6 @@
 									<a class="profile-input-save" href="javascript:void(0)">Save</a>
 								</div>
 							</div>
-=======
-								<label class="profile-image-label">
-									<a class="profile-image-change" href="javascript:void(0)">Change photo</a>
-									<input class="profile-image-file" type="file" name="photo">
-								</label>
-							</div>
-							<div class="profile-input-wrapper" data-name="name">
-								<div class="profile-input-title">Name</div>
-								<div class="profile-input-box profile-input-box-name">
-									<span class="profile-input-placeholder">
-										<span class="profile-placeholder-first-name">{{firstName}}</span> <span class="profile-placeholder-last-name">{{lastName}}</span>
-									</span>
-									<input class="profile-input-input profile-first-name" disabled="disabled" type="text" name="firstName" placeholder="First name" value="{{firstName}}" data-required="true">
-									<input class="profile-input-input profile-last-name" disabled="disabled" type="text" name="lastName" placeholder="Last name" value="{{lastName}}" data-required="true">
-									<a class="profile-input-edit" href="javascript:void(0)" style="display:none">Edit</a>
-									<a class="profile-input-save" href="javascript:void(0)">Save</a>
-								</div>
-							</div>
->>>>>>> d238e9bb
 							<div class="profile-input-wrapper" data-name="description">
 								<div class="profile-input-title">Description tagline <span class="profile-input-remaining-chars"></span></div>
 								<div class="profile-input-box">
@@ -308,8 +291,6 @@
 										<a class="profile-email-address-add-save" href="javascript:void(0)">Add</a>
 									</div>
 								</div>
-<<<<<<< HEAD
-=======
 							</div>
 							<div class="dialog email-delete-dialog" style="display:none">
 								<form method="POST" action="{{url}}" class="dialog-content" data-template>
@@ -327,7 +308,6 @@
 										</div>
 									</div>
 								</form>
->>>>>>> d238e9bb
 							</div>
 						</div>
 						<div class="profile-section">
@@ -356,25 +336,6 @@
 						<div class="profile-section">
 							<h3>Import your email contacts to Kifi</h3>
 							<h5>Message your email contact directly from Kifi</h5>
-<<<<<<< HEAD
-							<a class="profile-nw nw-email" href="javascript:void(0)">Import another Gmail account</a>
-							<div class="profile-email-accounts-title">
-								<span>Your imported accounts: </span>
-								<a class="profile-email-accounts-refresh" href="javascript:void(0)">Refresh all</a>
-							</div>
-							<table class="profile-email-accounts">
-								<tbody>
-									<tr class="profile-email-account" data-template>
-										<td class="profile-email-status"></td>
-										<td class="profile-email-address">joonho1101@gmail.com{{email}}</td>
-										<td class="profile-email-separator">|</td>
-										<td class="profile-email-contact-count">2,333 out of 12,000{{contactCount}} contacts imported</td>
-										<td class="profile-email-separator">|</td>
-										<td class="profile-email-remove">
-											<a href="javascript:void(0)">Remove</a>
-										</td>
-									</tr>
-=======
 							<a class="profile-nw nw-email import-gmail" href="javascript:void(0)">Import another Gmail account</a>
 							<div class="profile-email-accounts-title">
 								<span>Your imported accounts: </span>
@@ -382,7 +343,6 @@
 							</div>
 							<table class="profile-email-accounts">
 								<tbody>
->>>>>>> d238e9bb
 								</tbody>
 							</table>
 						</div>
@@ -752,28 +712,6 @@
 			<div class="friends-importing-progress">{{progress}} {{friends}} imported</div>
 			{{/if}}
 		</div>
-<<<<<<< HEAD
-	</script>
-
-	<script type="text/x-handlebars" id="email-address">
-		<li class="profile-email-address-item{{#if primary}} primary-email{{/if}}{{#if verified}} verified-email{{/if}}{{#if pendingPrimary}} pending-primary-email{{/if}}" data-email="{{email}}">
-			<span class="profile-email-address-item-email">{{email}}</span>
-			<span class="profile-email-address-item-primary">(primary)</span>
-			<span class="profile-email-address-item-pending-primary">(pending primary)</span>
-			<span class="profile-email-address-item-unverified">(<a href="javascript:void(0)">unverified</a>)</span>
-			<div class="profile-email-address-item-arrow" href="javascript:void(0)">
-				<ul class="profile-email-address-item-dropdown">
-					<li>
-						<a class="profile-email-address-item-make-primary" href="javascript:void(0)">Make primary</a>
-					</li>
-					<li>
-						<a class="profile-email-address-item-delete" href="javascript:void(0)">Delete</a>
-					</li>
-				</ul>
-			</div>
-		</li>
-=======
->>>>>>> d238e9bb
 	</script>
 
 	<script type="text/x-handlebars" id="email-address">
@@ -880,10 +818,7 @@
 	<script src="assets/js/util.js"></script>
 	<script src="assets/js/scorefilter.js"></script>
 	<script src="assets/js/form.js"></script>
-<<<<<<< HEAD
-=======
 	<script src="assets/js/jquery-ui-slider.min.js"></script>
->>>>>>> d238e9bb
 	<script src="assets/js/main.js"></script>
 	<script src="assets/js/track.js" async defer></script>
 	<script src="assets/js/fancybox/jquery.fancybox.pack.js" async defer></script>
