--- conflicted
+++ resolved
@@ -468,15 +468,10 @@
 							</div>
 							<div class="invite-friends" data-href="friends/invite">
 								<div class="antiscroll-inner">
-<<<<<<< HEAD
-									<div class="invite-email">
-										<a class="invite-email-link" href="javascript:"></a>
-=======
 									<div class="invite-email" style="display: none">
 										<a class="invite-email-link" href="javascript:">
 											Invite '<span class="invite-email-address"></span>' to kifi
 										</a>
->>>>>>> 61c5a6e4
 									</div>
 									<ul>
 										<li class="invite-friend {{status}}" data-template data-value="{{value}}" data-status="{{status}}">
