<!DOCTYPE html>
<html>
<head>
	<meta charset="utf-8">
<!--
   __  Made with_love by: _
  / _|         | |       | |
 | |_ ___  _ __| |_ _   _| |___      _____
 |  _/ _ \| '__| __| | | | __\ \ /\ / / _ \
 | || (_) | |  | |_| |_| | |_ \ V  V / (_) |
 |_| \___/|_|   \__|\__, |\__| \_/\_/ \___/
   We're hiring      __/ |    Join us:
   great engineers! |___/     42go.com
-->
	<meta http-equiv="X-UA-Compatible" content="IE=edge,chrome=1">
	<title>kifi.com</title>
	<meta name="viewport" content="width=device-width">
	<script>if (/^Mac/.test(navigator.platform)) document.documentElement.className = 'mac';</script>
	<base href="/">
	<link rel="stylesheet" href="assets/css/jquery-ui.min.css">
	<link rel="stylesheet" href="assets/js/fancybox/jquery.fancybox.css">
	<link rel="stylesheet" href="assets/css/main.css">
	<link rel="shortcut icon" type="image/png" href="assets/images/kifi-favi-50.png">
</head>
<body>
	<!--[if lt IE 9]>
		<p class="chromeframe">
			You’re using an <strong>outdated</strong> browser. Please <a href="http://browsehappy.com">update your browser</a>
			or <a href="http://www.google.com/chromeframe/">activate Google Chrome Frame</a> to improve your experience.
		</p>
	<![endif]-->

	<div class="page-cols">

	<aside class="left-col">
	<div class="page-col-inner">
		<div class="header-left">
			<a class="header-logo" href=""></a>
		</div>
		<div class="my-identity">
			<a class="my-pic" href="profile"></a>
			<div class="my-name">&nbsp;</div>
			<div class="my-description">&nbsp;</div>
		</div>
		<h2>You</h2>
		<h3 class="my-keeps">
			<a href="">
				<div class="nav-count"></div>
				<div class="view-name">Your Keeps</div>
			</a>
		</h3>
		<h3 class="my-friends">
			<a href="friends">
				<div class="nav-count"></div>
				<div class="view-name">Your Friends</div>
			</a>
		</h3>
		<div id="collections">
			<h2>Tags</h2>
      <h3 class="collection-new" data-before-template>
        <a>
<<<<<<< HEAD
          <span class="tag-icon"></span>
=======
>>>>>>> 896cde12
          <input placeholder="Add a tag">
        </a>
      </h3>
			<div id="collections-list">
				<div class="antiscroll-inner">
					<h3 class="collection" data-template data-id="{{id}}" style="display:none">
						<a href="tag/{{id}}">
              <span class="tag-icon"></span>
							<span class="view-name">{{name}}</span>
							<span class="tag-count">{{keeps}}</span>
						</a>
						<div class="coll-tri"></div>
					</h3>
				</div>
			</div>
			<menu id="coll-menu">
				<li><a class="coll-rename" href="javascript:">Rename</a></li>
				<li><a class="coll-remove" href="javascript:">Remove</a></li>
			</menu>
		</div>
	</div>
	</aside>

	<section class="main" data-view="mine">
	<div class="page-col-inner">
		<div class="query-wrap empty">
			<input class="query" type="text" placeholder="Find anything...">
			<span class="query-icon"><b class="query-mag"></b><a class="query-x" href="javascript:" tabindex="-1"></a></span>
		</div>
		<div class="main-head">
			<h1></h1>
			<div class="subtitle">
				<span class="check-all"></span>
				<span class="subtitle-text" data-template data-has="query" data-n="{{numShown}}" style="display:none">
					{% if numShown == 0 %}
						Sorry, no results match
					{% endif %}{% if numShown == 1 %}
						Showing the only result for
					{% endif %}{% if numShown > 1 %}
						Showing top {{numShown}} results for
					{% endif %}
				 <span class="result-query">{{query}}</span>
				</span>
				<span class="subtitle-text" data-template data-has="collId" data-n="{{numShown}}" style="display:none">
					{% if numShown == 0 %}
						No Keeps in this tag
					{% endif %}{% if numShown == 1 %}
						Showing the only Keep in this tag
					{% endif %}{% if numShown == 2 %}
						Showing both Keeps in this tag
					{% endif %}{% if numShown > 2 && numShown < numTotal %}
						Showing the {{numShown}} latest Keeps in this tag
					{% endif %}{% if numShown > 2 && numShown == numTotal %}
						Showing all {{numShown}} Keeps in this tag
					{% endif %}
				</span>
				<span class="subtitle-text" data-template data-has="numShown" data-n="{{numShown}}" style="display:none">
					{% if numShown == 0 %}
						You have no Keeps
					{% endif %}{% if numShown == 1 %}
						Showing your only Keep
					{% endif %}{% if numShown == 2 %}
						Showing both of your Keeps
					{% endif %}{% if numShown > 2 && numShown < numTotal %}
						Showing your {{numShown}} latest Keeps
					{% endif %}{% if numShown > 2 && numShown == numTotal %}
						Showing all {{numShown}} of your Keeps
					{% endif %}
				</span>
				<span class="subtitle-text" data-template data-has="searching" style="display:none">Searching...</span>
				<span class="subtitle-text" data-template>Loading...</span>
			</div>
			<div class="undo"><span class="undo-box"><span class="undo-message"></span> <a class="undo-link" href="javascript:">Undo</a><span></div>
		</div>
		<div class="main-keeps">
			<div class="antiscroll-inner">
				<ol id="search-results"></ol>
				<ol id="my-keeps">
					<li class="keep{% if isMyBookmark %} mine{% endif %}" data-template data-id="{{id}}" style="display:none">
						{% if typeof createdAt !== "undefined" %}
							<time datetime="{{createdAt}}">{{createdAt}}</time>
						{% endif %}
						<div class="handle">
							<div class="keep-checkbox"></div>
						</div>
						<div class="keep-title long-text">
							<a href="{{url}}" target="_blank" title="{{title}}">{{title}}</a>
						</div>
						<div class="keep-url long-text" title="{{url}}">{{url | replace '^http://', '' | replace '^([^/]*)/$', '$1'}}</div>
						<div class="keep-colls">
							<span class="keep-coll" data-template-for="collections" data-id="{{id}}">
								<a class="keep-coll-a" href="tag/{{id}}">{{name}}</a>
							</span>
						</div>
						<div class="keep-who">
							<a class="pic me" title="You! You look great!"
								data-pic="//djty7jcqog9qu.cloudfront.net/users/{{me.id}}/pics/100/{{me.pictureName}}"></a>
							<a class="pic" data-template-for="keepers" href="javascript:" data-name="{{firstName}} {{lastName}}" data-id="{{id}}"
								data-pic="//djty7jcqog9qu.cloudfront.net/users/{{id}}/pics/100/{{pictureName}}"></a>
							{% if !keepers.length && others %}
								<span class="others"></span>
							{% endif %}
							<span class="keep-who-text" data-after-template>
								<span class="keep-you">
									You
									{% if (keepers.length || others) && isPrivate %}
										<span class="keep-private on">Private</span>
									{% endif %}{% if (keepers.length || others) && !isPrivate %}
										<span class="keep-private">Private</span>
									{% endif %}
								</span>
								{% if keepers.length > 1 %}
									<span class="keep-friends">{{keepers.length}} friends</span>
								{% endif %}{% if keepers.length == 1 %}
									<span class="keep-friends">1 friend</span>
								{% endif %}
								{% if others > 1 %}
									<span class="keep-others">{{others}} others</span>
								{% endif %}{% if others == 1 %}
									<span class="keep-others">1 other</span>
								{% endif %}
								<span class="keep-kept-this">kept this</span>
								{% if !keepers.length && !others && isPrivate %}
									<span class="keep-private on">Private</span>
								{% endif %}{% if !keepers.length && !others && !isPrivate %}
									<span class="keep-private">Private</span>
								{% endif %}
							</span>
						</div>
						<div class="keep-arrow-1"><div class="keep-arrow-2"><div class="keep-arrow-3"><div class="keep-arrow-4"></div></div></div></div>
					</li>
				</ol>
				<div class="keep-group-title-fixed"></div>
				<img class="keeps-loading" src="assets/img/wait.gif">
				<a class="keeps-load-more hidden" href="javascript:">Show more</a>
			</div>
		</div>
		<div id="profile-template">
			<div class="profile" data-template>
				<div class="profile-image" style="background-image: url(//djty7jcqog9qu.cloudfront.net/users/{{id}}/pics/200/{{pictureName}})"></div>
				<div class="profile-details">
					<div class="profile-name"><!-- TODO: edit-container -->
						<span data-prop="firstName" data-placeholder="First Name" class="profile-firstname editable">{{firstName}}</span>
						<span data-prop="lastName" data-placeholder="Last Name" class="profile-lastName editable">{{lastName}}</span>
						<span class="edit">Edit</span>
						<span class="save">Save</span>
					</div>
					<div class="profile-description edit-container">
						<span data-prop="description" data-placeholder="Add a short description" data-maxlength="50" class="editable">{{description}}</span>
						<span class="edit">Edit</span>
						<span class="save">Save</span>
					</div>
				</div>
				<h2>Contact email</h2>
				<div class="edit-container contact-email">
					<span data-prop="email" class="editable">{{emails[0]}}</span>
					<span class="edit">Edit</span>
					<span class="save">Save</span>
				</div>
				<h2>Social networks connected to your Kifi&nbsp;account</h2>
				<div class="networks">
					<div class="kifi-k"></div>
					<ul>
						<li data-network="facebook"><a class="profile-nw nw-facebook">Facebook</a></li>
						<li data-network="linkedin"><a class="profile-nw nw-linkedin">LinkedIn</a></li>
						<li><a class="profile-nw nw-twitter not-connected">Twitter</a></li>
						<li><a class="profile-nw nw-google not-connected">Google</a></li>
					</ul>
				</div>
			</div>
		</div>

		<div class="friends">
			<h1>Your Friends</h1>
			<nav class="friends-tabs">
				<a data-href="friends">Friends</a>
				<a data-href="friends/invite">Invite Friends</a>
				<a data-href="friends/requests">Requests <span class="friend-req-count"><span></a>
			</nav>
			<div class="friends-page" data-href="friends">
				<div class="above-friends-list">
					<input class="friends-filter" type="text" placeholder="Start typing a friend’s name">
				</div>
				<div id="friends-list">
					<ul class="antiscroll-inner">
						<li class="friend" data-template>
							<div class="friend-pic">
								<img src="data:image/gif;base64,R0lGODlhAQABAID/AP///wAAACwAAAAAAQABAAACAkQBADs=" data-src="{{picUri}}">
							</div>
							<div class="friend-info">
								<div class="friend-name">{{firstName}} {{lastName}}</div>
								<div class="friend-label">Connected to you through:</div>
								<div class="friend-networks">
									<a class="friend-nw friend-nw-kifi"></a>
									<a class="friend-nw friend-nw-facebook" target="_blank"></a>
									<a class="friend-nw friend-nw-linkedin" target="_blank"></a>
									<a class="friend-nw friend-nw-twitter"></a>
									<a class="friend-nw friend-nw-google"></a>
								</div>
							</div>
							<div class="friend-actions {{state}}">
								<div style="position:relative">
									<a class="friend-mute{% if searchFriend === false %} muted{% endif %}" href="javascript:"></a>
									<a class="friend-status" href="javascript:"></a>
									<div class="friend-action-desc"></div>
								</div>
							</div>
						</li>
					</ul>
					<img class="friends-loading" src="assets/img/wait.gif">
				</div>
			</div>
			<div class="friends-page" data-href="friends/invite">
				<div class="invites-left">Invites Left <span class="num-invites"></span></div>
				<nav class="invite-filters">
					<a href="javascript:">All</a>
					<a href="javascript:" data-nw="facebook"></a>
					<a href="javascript:" data-nw="linkedin"></a>
				</nav>
				<div class="above-invite-friends">
					<input class="invite-filter" type="text" placeholder="Start typing a friend’s name">
				</div>
				<div class="dialog no-invites-dialog" style="display:none">
					<div class="dialog-content">
						<h2>You have no invites left</h2>
						<p>We are limiting the number of users we accept to Kifi.</p>
						<p>Need more invites? Tell us.</p>
						<button class="more-invites">I need more invites</button>
					</div>
				</div>
				<div class="dialog invite-message-dialog" style="display:none">
					<form method="POST" action="/invite" class="dialog-content" data-template>
						<div class="invite-message-header">Your Kifi invite to {{label}}</div>
						<a href="javascript:" class="invite-cancel">×</a>
						<input type="hidden" name="fullSocialId" value="{{fullSocialId}}">
						<input class="invite-subject" type="text" name="subject" value="Join me on the Kifi.com Private Beta">
						<textarea class="invite-message" name="message">Hi {{label | replace ' .*', '' }},

I would like to invite you to the private beta of kifi.com. Click this link to accept the invitation:
</textarea>
						<p>A link for the invite will be attached to your message.</p>
						<button class="invite-send" type="submit">Invite {{label | replace ' .*', '' }}</button>
					</form>
				</div>
				<div class="invite-friends">
					<div class="antiscroll-inner">
						<ul>
							<li class="invite-friend" data-template data-value="{{value}}" data-status="{{status}}">
								<img class="invite-pic" src="data:image/gif;base64,R0lGODlhAQABAID/AP///wAAACwAAAAAAQABAAACAkQBADs=" data-src="{% if image %}{{image}}{% endif %}{% if !image && /^linkedin/.test(value) %}assets/img/ghost-linkedin.100.png{% endif %}">
								<div class="invite-name">{{label}}</div>
								<div class="invite-status">
									{% if status == "joined" %} Joined Kifi {% endif %}
									{% if status == "invited" %} Invited {% endif %}
									{% if !status %} Invite through {{value | replace '/.*', ''}} {% endif %}
								</div>
								{% if !status %}
									<a class="invite-button" href="javascript:"></a>
								{% endif %}
							</li>
						</ul>
						<img class="invite-friends-loading" src="assets/img/wait.gif">
						<div class="no-results"></div>
					</div>
				</div>
			</div>
			<div class="friends-page" data-href="friends/requests">
				<div class="friend-reqs-status"></div>
				<div class="friend-reqs">
					<ul class="antiscroll-inner">
						<li class="friend-req" data-template data-id="{{id}}">
							<img class="friend-req-pic" src="data:image/gif;base64,R0lGODlhAQABAID/AP///wAAACwAAAAAAQABAAACAkQBADs=" data-src="{{picUri}}">
							<div class="friend-req-name">{{firstName}} {{lastName}}</div>
							<div class="friend-req-q">Accept as your kifi friend?</div>
							<div class="friend-req-act">
								<a class="friend-req-y" href="javascript:">Yes</a>
								<a class="friend-req-n" href="javascript:">Ignore</a>
							</div>
						</li>
					</ul>
				</div>
				<img class="friend-reqs-loading" src="assets/img/wait.gif">
			</div>
		</div>

		<div class="blog-outer">
			<div class="antiscroll-inner">
				<div class="blog" data-template>
					<header>
						<h1>{{title}}</h1>
						<h2>{{description | replace '(for|Beta) ', '$1&nbsp;'}}</h2>
					</header>
					<article data-template-for="entries">
						<h3>{{title}}</h3>
						<time title="{{publishedDate}}">{{shortPublishedDate}}</time>
						{{content}}
					</article>
				</div>
				<img class="blog-loading" src="assets/img/wait.gif">
			</div>
		</div>
	</div>
	</section>

	<aside class="right-col">
	<div class="page-col-inner">
		<nav class="top-right-nav">
			<a href="javascript:" class="send-feedback" data-tip-html="Your feedback makes Kifi better!" data-tip-class="tip tip-below">Send us your feedback</a>
			<a href="/logout">Log out</a>
		</nav>

	<div class="splash">
	<div class="antiscroll-inner">
		<h2>Kifi Beta - News & Tools</h2>
		<ul class="about-kifi">
			<li><a href="blog" class="updates-features">Kifi Updates</a>
			<li><a href="/install">Install Kifi on this computer</a>
			<li><a href="friends/invite" id="invite-friends-link" style="display:none">Invite your friends</a>
			<li><a href="https://fast.wistia.net/embed/iframe/b7qisfubnv?popover=true" class="wistia-popover[height=394,playerColor=7b796a,width=700]">How to use Kifi</a><script charset="ISO-8859-1" src="https://fast.wistia.com/static/popover-v1.js"></script>
			<li><a href="javascript:" class="send-feedback">Send feedback</a>
		</ul>
		<h2>Get to Know Us</h2>
		<ul class="about-us">
			<li><a href="http://www.42go.com/team.html">The Team</a>
			<li><a href="http://eng.42go.com">Engineering Blog</a>
			<li><a href="mailto:towel@42go.com">Contact Us</a>
			<li><a href="http://www.42go.com/join_us.html">Jobs</a>
		</ul>
	</div>
	</div>

	<div class="detail"><div data-template data-kept="{{howKept}}">
		<a class="page-x" href="javascript:"></a>
		<div class="page-meta" data-n="{{numKeeps}}">
			<h2 class="page-title long-text">{% if numKeeps == 1 %}{{title}}{% else %}{{numKeeps}} Keeps selected{% endif %}</h2>
			{% if numKeeps == 1 %}
			<a class="page-url long-text" href="{{url}}" target="_blank">{{url}}</a>
			<div class="page-pic-wrap">
				<a class="page-pic" href="{{url}}" target="_blank">
					<div class="page-pic-1">
						<div class="page-pic-2">
							<div class="page-pic-3">
								<div class="page-pic-soon">Preview of this page<br>not yet available</div>
								<span class="page-pic-tip">Visit page</span>
							</div>
						</div>
					</div>
				</a>
				<div class="page-how {{howKept}}">
					<div class="page-how-0">
						<div class="page-how-pub">
							<div class="page-how-1">
								<div class="page-how-2">
									<div class="page-how-3">Public</div>
								</div>
							</div>
						</div>
						<div class="page-how-pri">
							<div class="page-how-1">
								<div class="page-how-2">
									<div class="page-how-3">Private</div>
								</div>
							</div>
						</div>
					</div>
				</div>
			</div>
			{% endif %}
			<a class="page-keep" href="javascript:"></a>
			<a class="page-priv" href="javascript:"></a>
		</div>
		{% if numKeeps == 1 %}
		<div class="page-who">
			<h2>Who kept this:</h2>
			<div class="page-who-pics"></div>
			<div class="page-who-text"></div>
		</div>
		<div class="page-chatter">
			<h2>Talking about this Keep:</h2>
			<a class="page-chatter-messages" href="{{url}}" target="_blank" data-n="0" data-locator="/messages">Private Conversation</a>
		</div>
		{% endif %}
		<div class="page-colls{% if collections.length %} some{% endif %}">
			<h2>Tags:</h2>
			<ul class="page-coll-list">
				<li class="page-coll" data-template data-id="{{id}}">
					<a class="page-coll-a long-text" href="tag/{{id}}">{{name}}</a><a class="page-coll-x" href="javascript:"></a>
				</li>
				<li class="page-coll-new" data-after-template>
					<a class="page-coll-add" href="javascript:"></a>
					<span class="page-coll-sizer" style="display:none"></span>
					<input class="page-coll-input" style="display:none" type="text" placeholder="tag name">
					<ul class="page-coll-opts" style="display:none">
						<li class="page-coll-opt long-text" data-template data-id="{{id}}">{{name}}</li>
					</ul>
				</li>
			</ul>
		</div>
	</div></div>

	</div>
	</aside>
	</div>

	<div id="fr-card-template">
		<div class="fr-card" data-template style="display:none">
			<div class="fr-card-top">
				<img class="fr-card-pic" src="data:image/gif;base64,R0lGODlhAQABAID/AP///wAAACwAAAAAAQABAAACAkQBADs=" data-src="{{picUri}}">
				<div class="fr-card-info">
					<div class="fr-card-name">{{name}}</div>
					<div class="fr-card-label">Relevant interests:</div>
					<div class="fr-card-interests">Coming soon</div>
					<div class="fr-card-label">Connected to you through:</div>
					<div class="friend-networks">
						<a class="friend-nw friend-nw-kifi"></a>
						<a class="friend-nw friend-nw-facebook" target="_blank"></a>
						<a class="friend-nw friend-nw-linkedin" target="_blank"></a>
						<a class="friend-nw friend-nw-twitter"></a>
						<a class="friend-nw friend-nw-google"></a>
					</div>
				</div>
			</div>
			<div class="fr-card-tri"></div>
		</div>
	</div>

	<div class="dialog welcome-dialog" style="display:none">
		<div class="dialog-content">
			<h2>Welcome to the new kifi.com</h2>
			Here you can:
			<ul>
				<li>Browse and search your keeps
				<li>Create personal tags of keeps
				<li>Invite new friends to Kifi
				<li>Change settings
			</ul>
			<button>Let’s go</button>
		</div>
	</div>

	<script type="text/x-handlebars" id="no-results-template">
		<h2>We couldn’t find any friends matching ‘{{filter}}’</h2>
		<h3>Why did this happen?</h3>
		<ol>
			<li>Your friends list might not be up to date. <a href="javascript:" class="refresh-friends">Try refreshing your friends list.</a>
			<li>Some of your friends might have privacy settings that prevent us from showing them.
				You can still tell them to visit <a href="https://www.kifi.com/">kifi.com</a> and sign up.
			<li>If you tried the above and think this might be our mistake, please <a href="javascript:" class="tell-us">tell us</a>.
		</ol>
	</script>

	<script src="//ajax.googleapis.com/ajax/libs/jquery/2.0.3/jquery.min.js"></script>
	<script>window.$||document.write('<script src=assets/js/jquery.min.js><\/script>');if(location.port&&location.port!=9000)window.History={options:{html4Mode:true}};</script>
	<script src="assets/js/handlebars.min.js"></script>
	<script src="assets/js/jquery.history.min.js"></script>
	<script src="assets/js/jquery.timeago.min.js"></script>
	<script src="assets/js/jquery-ui.min.js"></script>
	<script src="assets/js/jquery.mousewheel.min.js"></script>
	<script src="assets/js/antiscroll.min.js"></script>
	<script src="assets/js/tempo.min.js"></script>
	<script src="assets/js/main.js"></script>
	<script src="assets/js/fancybox/jquery.fancybox.pack.js" async defer></script>
	<script>
		var _gaq = [['_setAccount', 'UA-39789396-1'], ['_setDomainName', 'kifi.com'], ['_trackPageview']];
		!function(d, t) {
			var g = d.createElement(t), s = d.getElementsByTagName(t)[0];
			g.async = true;
			g.src = ('https:' == location.protocol ? '//ssl' : '//www') + '.google-analytics.com/ga.js';
			s.parentNode.insertBefore(g, s);
		}(document, 'script');
	</script>
</body>
</html><|MERGE_RESOLUTION|>--- conflicted
+++ resolved
@@ -59,10 +59,6 @@
 			<h2>Tags</h2>
       <h3 class="collection-new" data-before-template>
         <a>
-<<<<<<< HEAD
-          <span class="tag-icon"></span>
-=======
->>>>>>> 896cde12
           <input placeholder="Add a tag">
         </a>
       </h3>
