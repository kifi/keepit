--- conflicted
+++ resolved
@@ -186,17 +186,11 @@
 
 .kf-keep-private
   float: right
-<<<<<<< HEAD
-  padding-right: 21px
-  margin: 0 2px
-  background: url(../img/private.png) right center/17px no-repeat
-=======
   padding-right: 14px
   margin: 0 2px
 
   .kf-keep-private-label
     padding-left: 4px
->>>>>>> 90393d72
 
 // preview button
 .kf-keep-hover-button-wrapper
