--- conflicted
+++ resolved
@@ -51,18 +51,12 @@
   a:active
     color: #92add3
 
-<<<<<<< HEAD
-.kf-keep-footer-link a
-  cursor: pointer
-    
-=======
 .kf-keep-tags
   padding: 7px 0
   border-top: separatorBorder
 
 .kf-keep-footer-link a
   cursor: pointer
->>>>>>> 14a5b092
 
 .kf-keep-footer-link + .kf-keep-footer-link:before
     content: "·"
@@ -144,10 +138,6 @@
 
 // tag
 .kf-keep-tags
-<<<<<<< HEAD
-  font-size: 12px
-=======
->>>>>>> 14a5b092
 
   &:empty
     border-bottom-width: 0
@@ -187,30 +177,12 @@
     text-decoration: underline
     font-smoothing: antialiased
 
-<<<<<<< HEAD
-.kf-example-tag
-  display: none
-  position: relative
-  top: -1px
-  font-size: 12px
-  font-weight: 500
-  line-height: 22px
-  padding: 0 10px
-  border-radius: 2px
-  margin-right: 4px
-  color: white
-  background-color: #c3dba8
-
-  .kf-keep.example &
-    display: inline-block
-=======
 .kf-keep-add-tag
   display: inline-block
   vertical-align: middle
   height: 17px
   width: 17px
   background: url(../img/placeholder-icon.png) left center / 17px no-repeat
->>>>>>> 14a5b092
 
 .kf-keep-private
   float: right
