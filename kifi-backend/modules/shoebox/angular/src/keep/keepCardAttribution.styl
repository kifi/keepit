.kf-keep-card-attribution-message-tooltip-target
  position: relative

  > .kf-utt
    left: calc(50% - 40px)

  > .kf-ult
    left: calc(50% - 105px)

.kf-keep-card-attribution
  display: flex
  flex-direction: row
  flex-grow: 1
  align-items: center
  font-size: 14px
  color: textGreyColor

  .kf-privacy-icon
    display: inline-block
    width: 18px
    height: 18px
    margin-top: -2px
    margin-left: -2px
    margin-right: -2px
    fill: none
    stroke: black
    stroke-width: 10px

  .kf-privacy-container
    display: inline-block

.kf-keep-card-attribution.kf-keep-card-attribution-compact
  font-size: 13px

.kf-keep-card-attribution-message
  display: block

.kf-keep-card-attribution-keeper-pic
  display: inline-block
  height: 34px
  width: 34px
  border-radius: 50%
  background-size: cover
  margin-right: 8px
  margin-top: auto
  margin-bottom: auto

  &:focus
    outline-color: #ccc

.kf-keep-card-attribution-compact
  .kf-keep-card-attribution-keeper-pic
    height: 24px
    width: 24px
    margin-right: 6px

.kf-keep-card-attribution-keeper-name
  color: accentGreen
  font-weight: bold

  @media (max-width: maxWidthForNarrowKeep)
    font-size: 14px

  &:hover
    text-decoration: underline

  &:focus
    outline-color: tint(accentGreen, 50%)

<<<<<<< HEAD
.kf-keep-card-attribution-slack-icon
  width: 20px
  height: 20px
  display: inline-block
  margin-right: 3px
=======
.kf-keep-card-attribution-page-link
  color: grey
>>>>>>> 0fffdd8d
<|MERGE_RESOLUTION|>--- conflicted
+++ resolved
@@ -67,13 +67,11 @@
   &:focus
     outline-color: tint(accentGreen, 50%)
 
-<<<<<<< HEAD
 .kf-keep-card-attribution-slack-icon
   width: 20px
   height: 20px
   display: inline-block
   margin-right: 3px
-=======
+
 .kf-keep-card-attribution-page-link
-  color: grey
->>>>>>> 0fffdd8d
+  color: grey