<li class="kf-keep" ng-click="clickAction({keep: keep, event: $event})"
  ng-hide="keep.unkept"
  ui-draggable="true" drag-channel="keepDragChannel" ui-on-drop="onTagDrop($data)" drop-channel="tagDragChannel" drag-enter-class="kf-candidate-drag-target"
  ng-class="{ 'kf-dragged': isDragging, 'kf-drag-target': isDragTarget }">
  <div class="kf-keep-body">
    <div class="kf-keep-description">
      <time class="kf-keep-time" ng-attr-datetime="{{keep.createdAt}}" ng-show="keep.createdAt" am-time-ago="keep.createdAt"></time>
      <div class="kf-keep-handle">
        <div class="kf-keep-checkbox" ng-click="onCheck($event)"></div>
      </div>
      <div class="kf-keep-title">
<<<<<<< HEAD
        <span class="kf-example-tag">Example keep</span>
=======
>>>>>>> 14a5b092
        <a class="kf-keep-title-link" ng-href="{{keep.url}}" target="_blank" ng-attr-title="{{getTitle()}}" ng-bind-html="keep.titleHtml">
        </a>
      </div>
      <div class="kf-keep-url" ng-attr-title="{{keep.url}}" ng-bind-html="keep.descHtml"></div>
<<<<<<< HEAD
    </div>

    <!-- I'm working on this <div kf-tag-list></div> -->
    <div class="kf-horizontal-separator"></div>
    <div class="kf-keep-who">
      <span kf-keep-who-pics me="me" keepers="keep.keepers" keep="keep"></span>
      <span class="kf-keep-who-others" ng-if="showOthers()"></span>
      <span kf-keep-who-text keep="keep"></span>
=======
    </div>
    <!-- I'm working on this <div kf-tag-list></div> -->
    <div class="kf-keep-who">
      <span kf-keep-who-pics me="me" keepers="keep.keepers" keep="keep"></span>
      <span class="kf-keep-who-others" ng-if="showOthers()"></span>
      <span kf-keep-who-text keep="keep"></span>
    </div>
    <div class="kf-keep-tags" ng-if="hasTag()">
      <div class="kf-keep-tag" ng-repeat="tag in getTags()">{{tag.name}}</div>
      <div class="kf-keep-add-tag"></div>
>>>>>>> 14a5b092
    </div>
  </div>
  <div class="kf-keep-footer">
    <span class="kf-keep-footer-link"><a>Send</a></span>
<<<<<<< HEAD
    <span class="kf-keep-footer-link" ng-show="!hasTag()"><a>Tag</a></span>
    <span class="kf-keep-footer-link" ng-click="togglePrivate()" ng-show="!isPrivate()"><a>Make Private</a></span>
    <span class="kf-keep-footer-link" ng-click="togglePrivate()" ng-show="isPrivate()"><a>Make Public</a></span>
=======
    <span class="kf-keep-footer-link" ng-if="!hasTag()"><a>Tag</a></span>
    <span class="kf-keep-footer-link" ng-click="togglePrivate()" ng-if="!isPrivate()"><a>Make Private</a></span>
    <span class="kf-keep-footer-link" ng-click="togglePrivate()" ng-if="isPrivate()"><a>Make Public</a></span>
>>>>>>> 14a5b092
    <span class="kf-keep-footer-link" ng-click="unkeep()"><a>Unkeep</a></span>
    <div class="kf-keep-private">Private</div>
  </div>
  <div class="kf-drag-mask"></div>
</li><|MERGE_RESOLUTION|>--- conflicted
+++ resolved
@@ -9,24 +9,10 @@
         <div class="kf-keep-checkbox" ng-click="onCheck($event)"></div>
       </div>
       <div class="kf-keep-title">
-<<<<<<< HEAD
-        <span class="kf-example-tag">Example keep</span>
-=======
->>>>>>> 14a5b092
         <a class="kf-keep-title-link" ng-href="{{keep.url}}" target="_blank" ng-attr-title="{{getTitle()}}" ng-bind-html="keep.titleHtml">
         </a>
       </div>
       <div class="kf-keep-url" ng-attr-title="{{keep.url}}" ng-bind-html="keep.descHtml"></div>
-<<<<<<< HEAD
-    </div>
-
-    <!-- I'm working on this <div kf-tag-list></div> -->
-    <div class="kf-horizontal-separator"></div>
-    <div class="kf-keep-who">
-      <span kf-keep-who-pics me="me" keepers="keep.keepers" keep="keep"></span>
-      <span class="kf-keep-who-others" ng-if="showOthers()"></span>
-      <span kf-keep-who-text keep="keep"></span>
-=======
     </div>
     <!-- I'm working on this <div kf-tag-list></div> -->
     <div class="kf-keep-who">
@@ -37,20 +23,13 @@
     <div class="kf-keep-tags" ng-if="hasTag()">
       <div class="kf-keep-tag" ng-repeat="tag in getTags()">{{tag.name}}</div>
       <div class="kf-keep-add-tag"></div>
->>>>>>> 14a5b092
     </div>
   </div>
   <div class="kf-keep-footer">
     <span class="kf-keep-footer-link"><a>Send</a></span>
-<<<<<<< HEAD
-    <span class="kf-keep-footer-link" ng-show="!hasTag()"><a>Tag</a></span>
-    <span class="kf-keep-footer-link" ng-click="togglePrivate()" ng-show="!isPrivate()"><a>Make Private</a></span>
-    <span class="kf-keep-footer-link" ng-click="togglePrivate()" ng-show="isPrivate()"><a>Make Public</a></span>
-=======
     <span class="kf-keep-footer-link" ng-if="!hasTag()"><a>Tag</a></span>
     <span class="kf-keep-footer-link" ng-click="togglePrivate()" ng-if="!isPrivate()"><a>Make Private</a></span>
     <span class="kf-keep-footer-link" ng-click="togglePrivate()" ng-if="isPrivate()"><a>Make Public</a></span>
->>>>>>> 14a5b092
     <span class="kf-keep-footer-link" ng-click="unkeep()"><a>Unkeep</a></span>
     <div class="kf-keep-private">Private</div>
   </div>
