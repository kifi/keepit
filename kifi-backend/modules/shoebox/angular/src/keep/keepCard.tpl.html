<div class="kf-keep" ng-hide="keep.unkept"
     ng-class="{'editing': $parent.edit.enabled, 'compact': !galleryView, 'mine': (keep.user.id === me.id) }">
  <!-- Gallery card -->
  <div class="kf-gallery-card" ng-if="galleryView">
    <div class="kf-keep-top" ng-if="keep.user">
<<<<<<< HEAD
      <section>
        <div kf-keep-card-attribution
             keep="keep"
             show-library-attribution="::currentPageOrigin !== 'libraryPage'"
             is-first-item="::isFirstItem"></div>
=======
      <section class="kf-keep-top-l">
        <a class="kf-keep-keeper-pic" ng-if="::keep.user" ng-href="{{::keep.user|profileUrl}}" ng-attr-style="background-image:url({{::keep.user|pic:100}})"></a>
        <a class="kf-keep-keeper-name" ng-if="::keep.user" ng-href="{{::keep.user|profileUrl}}">{{::keep.user|name}}</a>
      </section>
      <section class="kf-keep-top-r">
        <a class="kf-keep-keeper-name" ng-if="::keep.user" ng-href="{{::keep.user|profileUrl}}">{{::keep.user|name}}</a>
        <div class="kf-keep-time" ng-if="::keep.user">
          <time ng-attr-datetime="{{::keep.createdAt}}" am-time-ago="::keep.createdAt" title="{{::keep.createdAt|localTime}}" ng-if="::keep.createdAt"></time>
          <span ng-if="::!keep.createdAt">kept this</span>
          <span ng-if="::showOriginLibrary">
            in <a class="kf-keep-lib-name" href="{{::keep.library.path}}">{{::keep.library.name}}</a>
          </span>
          <span ng-if="::showSaved && (showOriginLibrary || keep.user)">&mdash;</span>
          <span ng-if="showSaved"><a ng-href="https://www.kifi.com/k/cached?id={{keep.id}}">Saved</a></span>
        </div>
        <span ng-if="::keep.sourceAttribution.twitter.screenName">
          <a class="kf-keep-tweet-link" href="https://www.twitter.com/{{::keep.sourceAttribution.twitter.screenName}}/status/{{::keep.sourceAttribution.twitter.idString}}" target="_blank" ng-click="trackTweet()">
            <span class="kf-keep-twitter-logo svg-twitter-blue"></span>View the tweet
          </a>
        </span>
>>>>>>> 527171bf
      </section>
      <div class="kf-keep-top-menu-container" kf-click-menu
           ng-if="menuItems.length > 0">
        <!-- This controls who gets the controls -->
        <button class="kf-keep-top-menu-btn"></button>
        <menu class="kf-dropdown-menu">
          <button class="kf-dropdown-menu-item"
                  ng-click="item.action($event, keep)"
                  ng-repeat="item in menuItems"
                  ng-bind="item.title">
          </button>
        </menu>
      </div>
    </div>

    <div class="kf-keep-note" ng-bind-html="::keep.note|noteHtml"
         ng-if="::keep.note || (keep.user.id === me.id && keep.library.permissions.indexOf('edit_own_keeps') !== -1)"></div>
    <div class="kf-keep-add-note"
         ng-if="::(keep.user.id === me.id && keep.library.permissions.indexOf('edit_own_keeps') !== -1)">
      <!-- wrapping button in div to reduce watch count on read-only libraries -->
      <button class="kf-keep-add-note-btn" ng-click="editKeepNote($event, keep)" ng-if="!keep.note">Add a note
        (type # to add a tag)
      </button>
    </div>

    <div class="kf-keep-body"
         ng-class="::{'kf-boxed': boxed != null, 'kf-side-by-side': image.w, 'kf-text-only': !image && !youtubeId}">

      <div class="kf-keep-video" ng-if="::youtubeId" ng-click="clickCallback({keep: keep, event: $event})">
        <div kf-youtube video-id="youtubeId"></div>
        <div class="kf-youtube-bottom-overlay"></div>
      </div>
      <a class="kf-keep-image" ng-if="::image" ng-class="::{'kf-bottom-clip': image.clipBottom}"
         ng-style="{'background': '#f7f7f7 url(\'' + image.url + '\') center / cover no-repeat', width: image.w ? image.w + 'px' : '', 'padding-top': image.h ? image.h + 'px' : ''}"
         ng-href="{{::keep.url}}" target="_blank" rel="nofollow" tabindex="-1"
         ng-click="clickCallback({keep: keep, event: $event})" click-action="clickedArticleImage">
      </a>

      <div class="kf-keep-content">
        <div class="kf-keep-meta">
          <span class="kf-keep-source">{{::keepSource}}</span>
          <span class="kf-keep-length" ng-if="::keep.summary.wordCount > 0 && !youtubeId">{{::keep.summary.wordCount|timeToRead}} read</span>
        </div>
        <div class="kf-keep-title">
          <a class="kf-keep-title-link" ng-href="{{::keep.url}}" target="_blank"
             ng-click="clickCallback({keep: keep, event: $event})" rel="nofollow"
             click-action="clickedArticleTitle" kf-ellipsis full-text="displayTitle"
             ng-bind="displayTitle" max-num-lines="2"></a>
        </div>
        <div class="kf-keep-description" kf-ellipsis ng-bind="keep.summary.description"
             full-text="keep.summary.description"
             max-num-lines="image.maxDescLines || defaultDescLines"></div>
      </div>

      <div class="clearfix"></div>

      <div class="kf-keep-footer">
        <div class="kf-keep-actions" ng-if="$root.userLoggedIn">
          <button ng-attr-class="kf-keep-keep-btn {{howKept ? 'state-kept-' + howKept : 'state-not-kept'}}"
                  kf-keep-to-library-widget widget-action-text="Keep"
                  library-click-action="onWidgetLibraryClicked(clickedLibrary)"
                  kept-to-library-ids="keptToLibraryIds" lib-select-down-offset="180"
                  lib-select-left-offset="20" ng-click="clickCallback({keep: keep, event: $event})"
                  click-action="clickedKeep">
            <span ng-attr-class="{{howKept ? howKept === 'private' ? 'svg-small-lock' : 'svg-hearts-green' : 'svg-hearts-green-empty'}}"></span>
            <span>{{howKept ? 'Kept' : 'Keep'}}</span>
          </button>
          <button class="kf-keep-share-btn"
                  ng-click="clickCallback({keep: keep, event: $event}); shareAction()"
                  click-action="clickedShareArticle">
            <span class="svg-share-arrow-green"></span>
            <span>Share</span>
          </button>
        </div>
<<<<<<< HEAD
        <div class="kf-keep-who" ng-if="keep.keepersTotal > 1 || keep.keepers.length">
          <span class="kf-keep-who-pic-box" ng-repeat="keeper in keep.keepers | limitTo:6" kf-user-tooltip="::keeper"
                library="::keeper.library" desc="Your Kifi connection">
            <a class="kf-keep-who-pic" ng-attr-style="background-image:url({{::keeper|pic:100}})"
               ng-href="{{::keeper.library.path || '/' + keeper.username}}"
               kf-track-origin="{{::currentPageOrigin}}/alsoKeptBy"
               ng-click="clickCallback({keep: keep, event: $event})" click-action="clickedOtherKeeper"></a>
=======
        <div class="kf-keep-who" ng-if="keep.keepers.length > 1 || (keep.keepers[0] && keep.keepers[0].id !== keep.user.id)">
          <span class="kf-keep-who-pic-box" ng-repeat="keeper in keep.keepers | limitTo:6" kf-user-tooltip="::keeper" library="::keeper.library" desc="Your Kifi connection">
            <a class="kf-keep-who-pic" ng-attr-style="background-image:url({{::keeper|pic:100}})" ng-href="{{::keeper.library.path || '/' + keeper.username}}" kf-track-origin="{{::currentPageOrigin}}/alsoKeptBy" ng-click="clickCallback({keep: keep, event: $event})" click-action="clickedOtherKeeper"></a>
>>>>>>> 527171bf
          </span>
          <span class="kf-keep-who-num" ng-if="keep.keepersTotal - 1 > (keep.keepers.length || 0)">
            {{keep.keepersTotal - (keep.keepers.length || 0) | num}}
          </span>
        </div>
      </div>
    </div>
  </div>
  <!-- end Gallery card -->


  <!-- Compact card -->
  <div class="kf-compact-card kf-flex-column" ng-if="!galleryView">
    <div class="kf-keep-card-attribution-container">
      <div kf-keep-card-attribution
           keep="keep"
           class="kf-keep-card-attribution-compact"
           show-library-attribution="::currentPageOrigin !== 'libraryPage'"></div>
      <div class="kf-keep-card-menu-container" kf-click-menu ng-if="menuItems.length > 0">
        <!-- This controls who gets the controls -->
        <button class="kf-keep-top-menu-btn"></button>
        <menu class="kf-dropdown-menu">
          <button class="kf-dropdown-menu-item"
                  ng-click="item.action($event, keep)"
                  ng-repeat="item in menuItems"
                  ng-bind="item.title">
          </button>
        </menu>
      </div>
    </div>
    <div class="kf-keep-card-flex-row">
      <div class="kf-flex-column kf-flex-grow">
        <div class="kf-keep-card-content kf-flex-grow">
          <div class="kf-keep-card-note" ng-bind-html="::keep.note|noteHtml"
               ng-if="::keep.note || keep.user.id === me.id"></div>
          <div class="kf-keep-card-title">
            <a class="kf-keep-title-link" ng-href="{{::keep.url}}" target="_blank"
               ng-click="clickCallback({keep: keep, event: $event})" rel="nofollow"
               click-action="clickedArticleTitle" full-text="displayTitle"
               ng-bind="displayTitle" max-num-lines="1"></a>
          </div>
        </div>
        <div class="kf-keep-card-flex-row">
          <button ng-attr-class="kf-keep-keep-btn {{howKept ? 'state-kept-' + howKept : 'state-not-kept'}}"
                  kf-keep-to-library-widget widget-action-text="Keep"
                  library-click-action="onWidgetLibraryClicked(clickedLibrary)"
                  kept-to-library-ids="keptToLibraryIds" lib-select-down-offset="180"
                  lib-select-left-offset="20" ng-click="clickCallback({keep: keep, event: $event})"
                  click-action="clickedKeep">
            <span ng-attr-class="{{howKept ? howKept === 'private' ? 'svg-small-lock' : 'svg-hearts-green' : 'svg-hearts-green-empty'}}"></span>
            <span>{{howKept ? 'Kept' : 'Keep'}}</span>
          </button>
          <button class="kf-keep-share-btn"
                  ng-click="clickCallback({keep: keep, event: $event}); shareAction()"
                  click-action="clickedShareArticle">
            <span class="svg-share-arrow-green"></span>
            <span>Share</span>
          </button>
        </div>
      </div>
      <div>
        <a class="kf-keep-card-image" ng-if="::image"
           ng-style="{'background-image': 'url(\'' + image.url + '\')'}"
           ng-href="{{::keep.url}}" target="_blank" rel="nofollow" tabindex="-1"
           ng-click="clickCallback({keep: keep, event: $event})" click-action="clickedArticleImage">
        </a>
      </div>
    </div>
  </div>

  <!-- end Compact card -->

  <div class="kf-keep-checkbox-wrap">
    <div class="kf-keep-checkbox-icon sprite sprite-checkbox-icon" ng-if="!$parent.selection.isSelected(keep)"
         ng-click="$parent.$parent.selection.toggleSelect(keep)"></div>
    <div class="kf-keep-checkbox-icon sprite sprite-checkbox-icon-active" ng-if="$parent.selection.isSelected(keep)"
         ng-click="$parent.$parent.selection.toggleSelect(keep)"></div>
  </div>

</div>
<|MERGE_RESOLUTION|>--- conflicted
+++ resolved
@@ -3,34 +3,11 @@
   <!-- Gallery card -->
   <div class="kf-gallery-card" ng-if="galleryView">
     <div class="kf-keep-top" ng-if="keep.user">
-<<<<<<< HEAD
       <section>
         <div kf-keep-card-attribution
              keep="keep"
-             show-library-attribution="::currentPageOrigin !== 'libraryPage'"
+             show-library-attribution="::(currentPageOrigin !== 'libraryPage' || showOriginLibrary)"
              is-first-item="::isFirstItem"></div>
-=======
-      <section class="kf-keep-top-l">
-        <a class="kf-keep-keeper-pic" ng-if="::keep.user" ng-href="{{::keep.user|profileUrl}}" ng-attr-style="background-image:url({{::keep.user|pic:100}})"></a>
-        <a class="kf-keep-keeper-name" ng-if="::keep.user" ng-href="{{::keep.user|profileUrl}}">{{::keep.user|name}}</a>
-      </section>
-      <section class="kf-keep-top-r">
-        <a class="kf-keep-keeper-name" ng-if="::keep.user" ng-href="{{::keep.user|profileUrl}}">{{::keep.user|name}}</a>
-        <div class="kf-keep-time" ng-if="::keep.user">
-          <time ng-attr-datetime="{{::keep.createdAt}}" am-time-ago="::keep.createdAt" title="{{::keep.createdAt|localTime}}" ng-if="::keep.createdAt"></time>
-          <span ng-if="::!keep.createdAt">kept this</span>
-          <span ng-if="::showOriginLibrary">
-            in <a class="kf-keep-lib-name" href="{{::keep.library.path}}">{{::keep.library.name}}</a>
-          </span>
-          <span ng-if="::showSaved && (showOriginLibrary || keep.user)">&mdash;</span>
-          <span ng-if="showSaved"><a ng-href="https://www.kifi.com/k/cached?id={{keep.id}}">Saved</a></span>
-        </div>
-        <span ng-if="::keep.sourceAttribution.twitter.screenName">
-          <a class="kf-keep-tweet-link" href="https://www.twitter.com/{{::keep.sourceAttribution.twitter.screenName}}/status/{{::keep.sourceAttribution.twitter.idString}}" target="_blank" ng-click="trackTweet()">
-            <span class="kf-keep-twitter-logo svg-twitter-blue"></span>View the tweet
-          </a>
-        </span>
->>>>>>> 527171bf
       </section>
       <div class="kf-keep-top-menu-container" kf-click-menu
            ng-if="menuItems.length > 0">
@@ -105,19 +82,13 @@
             <span>Share</span>
           </button>
         </div>
-<<<<<<< HEAD
-        <div class="kf-keep-who" ng-if="keep.keepersTotal > 1 || keep.keepers.length">
+        <div class="kf-keep-who" ng-if="keep.keepers.length > 1 || (keep.keepers[0] && keep.keepers[0].id !== keep.user.id)">
           <span class="kf-keep-who-pic-box" ng-repeat="keeper in keep.keepers | limitTo:6" kf-user-tooltip="::keeper"
                 library="::keeper.library" desc="Your Kifi connection">
             <a class="kf-keep-who-pic" ng-attr-style="background-image:url({{::keeper|pic:100}})"
                ng-href="{{::keeper.library.path || '/' + keeper.username}}"
                kf-track-origin="{{::currentPageOrigin}}/alsoKeptBy"
                ng-click="clickCallback({keep: keep, event: $event})" click-action="clickedOtherKeeper"></a>
-=======
-        <div class="kf-keep-who" ng-if="keep.keepers.length > 1 || (keep.keepers[0] && keep.keepers[0].id !== keep.user.id)">
-          <span class="kf-keep-who-pic-box" ng-repeat="keeper in keep.keepers | limitTo:6" kf-user-tooltip="::keeper" library="::keeper.library" desc="Your Kifi connection">
-            <a class="kf-keep-who-pic" ng-attr-style="background-image:url({{::keeper|pic:100}})" ng-href="{{::keeper.library.path || '/' + keeper.username}}" kf-track-origin="{{::currentPageOrigin}}/alsoKeptBy" ng-click="clickCallback({keep: keep, event: $event})" click-action="clickedOtherKeeper"></a>
->>>>>>> 527171bf
           </span>
           <span class="kf-keep-who-num" ng-if="keep.keepersTotal - 1 > (keep.keepers.length || 0)">
             {{keep.keepersTotal - (keep.keepers.length || 0) | num}}
