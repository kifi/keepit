'use strict';

angular.module('kifi')

.directive('kfSendKeepWidget', [
  '$compile', '$templateCache', '$document', '$window', '$rootElement', '$state', '$timeout', '$analytics',
  'keepService', 'profileService', 'modalService', 'KEY', 'Paginator', 'util',
  function($compile, $templateCache, $document, $window, $rootElement, $state, $timeout,  $analytics,
    keepService, profileService, modalService, KEY, Paginator, util) {

    var numSuggestions = 5;
    var maxSuggestionsToShowEmail = 2;
    var desiredMarginTop = 45;
    var initialRight = -20;

    return {
      restrict: 'A',
      scope : {
        keep: '='
      },
      link: function(scope, element) {
        var widget;
        var highlightedIndex = 0;
        var suggestionPaginator;
        var justScrolled;
        var keepCardElement;
        var donePaging;

        var canAddParticipants = scope.keep.permissions && scope.keep.permissions.indexOf('add_participants') !== -1;
        var canAddLibraries = scope.keep.permissions && scope.keep.permissions.indexOf('add_libraries') !== -1;
        var typeaheadFilter = (canAddParticipants ? ['user', 'email'] : []).concat(canAddLibraries ? ['library'] : []).join(',');

        scope.maxSuggestionsToShowEmail = maxSuggestionsToShowEmail;

        function listenForInit() {
          element.on('click', function () {
            initWidget();
            clickTrack('open');
          });

          scope.$on('$destroy', scope.removeWidget);
        }

        function initWidget() {
          scope.success = false;
          scope.sending = false;
          scope.justScrolled = false;
          scope.showCreateLibrary = false;
          donePaging = false;
          scope.init = false; // set to true once widget is ready to be shown

          scope.suggestions = [];
          scope.selections = [];

          suggestionPaginator = new Paginator(suggestionSource, numSuggestions, Paginator.DONE_WHEN_RESPONSE_IS_EMPTY);

          scope.typeahead = '';
          scope.validEmail = false;

          widget = angular.element($templateCache.get('keep/sendKeepWidget.tpl.html'));
          keepCardElement = element.parents('.kf-keep');
          keepCardElement.append(widget);
          $compile(widget)(scope);
          widget.hide();
          setInitialPosition();
          scope.$watch('init', function () {
            if (scope.init) {
              $timeout(function () {
                widget.show();
                adjustWidgetPosition();
                if (scope.suggestions.length) {
                  scope.suggestions[0].isHighlighted = true;
                }
                resetInput();
              }, 0);
              $analytics.eventTrack('user_viewed_page', { type: 'addParticipantsWidget' });
            }
          });

          $document.on('mousedown', onClick);
        }


        function setInitialPosition() {
          var elementOffset = element.offset();
          var keepCardElementOffset = keepCardElement.offset();
          var keepCardHeight = keepCardElement.height();

          widget.css({ bottom: keepCardHeight - (elementOffset.top - keepCardElementOffset.top) + 'px', right: initialRight  + 'px' });
        }

        function adjustWidgetPosition() {
          // shift widget down to avoid top-overflow

          var widgetOffsetTop = widget.offset().top;

          if (widgetOffsetTop < desiredMarginTop) {
            var shiftDown = (desiredMarginTop - widgetOffsetTop);
            var bottom = parseInt(widget.css('bottom').slice(0,-2), 10);
            widget.css({ bottom: (bottom - shiftDown) + 'px' });
          }
        }

        function onClick(event) {
          if (!angular.element(event.target).closest('.kf-send-keep-widget').length) {
            scope.$apply(scope.removeWidget);
          }
        }

        function resetInput() {
          scope.typeahead = '';
          scope.validEmail = false;
          $timeout(function() {
            resizeInput();
          }, 0);
          $timeout(function() {
            widget.find('.kf-skw-input').focus();
          }, 500);
        }

        function resizeInput() {
          var input = widget.find('.kf-skw-input');
          if (scope.selections.length === 0) {
            input.css('width', ''); // reset to fit the placeholder text
          } else {
            var shadowInput = widget.find('.kf-skw-input-shadow');
            shadowInput[0].innerHTML = input[0].value;
            input.css('width', shadowInput.width() + 10);
          }
        }

        function updateKeepMembers() {
          scope.selections.forEach(function(selection) {
            if (selection.kind === 'user') {
              scope.keep.members.users.push({ 'user': selection });
            } else if (selection.kind === 'library') {
              scope.keep.members.libraries.push({ 'library': selection });
            } else if (selection.kind === 'email') {
              scope.keep.members.emails.push(selection);
            }
          });
        }

        function suggestionSource(pageNumber, pageSize) {
          return keepService.suggestRecipientsForKeep(scope.typeahead, pageSize, pageNumber * pageSize, typeaheadFilter, scope.keep.pubId).then(function(res) {
            donePaging = !res.mayHaveMore;
            return res.results.filter(function (suggestion) {
              var suggId = suggestion.id || suggestion.email;
              return !scope.selections.find(function (selection) {
                return suggId === (selection.id || selection.email);
              });
            });
          });
        }

        function clearHighlights() {
          if (scope.suggestions) {
            scope.suggestions.forEach(function(suggestion) {
              suggestion.isHighlighted = false;
            });
          }
        }

        function adjustScroll(selectedIndex) {
          var suggestionListElement = widget.find('.kf-skw-suggestions');
          var suggestionElementHeight = widget.find('.kf-skw-suggestion').height();
          var suggestionListElementHeight = suggestionListElement.height();
          var numSuggestionsVisible = suggestionListElementHeight / suggestionElementHeight;

          var selectionTop = selectedIndex * suggestionElementHeight;
          var visibleTop = suggestionListElement.scrollTop();
          var visibleBottom = visibleTop + suggestionListElementHeight;

          if (selectionTop < visibleTop) {
            suggestionListElement.scrollTop(selectionTop);
          } else if (selectionTop > visibleBottom) {
            suggestionListElement.scrollTop(selectionTop - (numSuggestionsVisible * suggestionElementHeight));
          }

          justScrolled = true;
          $timeout(function() {
            justScrolled = false;
          }, 500);
        }

        function clickTrack(action, props) {
          $analytics.eventTrack('user_clicked_page', _.extend({ type: $state.$current.name, action: 'clickedAddParticipants:' + action }, props || {}));
        }

        scope.removeWidget = function() {
          if (widget) {
            widget.remove();
            clickTrack('close');
          }

          $document.off('mousedown', onClick);
        };

        scope.onHoverSuggestion = function(suggestion) {
          if (!justScrolled) {
            clearHighlights();
            highlightedIndex = _.indexOf(scope.suggestions, suggestion);
            suggestion.isHighlighted = true;
          }
        };

        scope.onUnhoverSuggestion = function(suggestion) {
          if (!justScrolled) {
            suggestion.isHighlighted = false;
          }
        };

<<<<<<< HEAD
        scope.fetchSuggestions = function (refresh) {
=======
        function fetchSuggestions(refresh) {
>>>>>>> c7ef0b49
          refresh = refresh || false;
          return suggestionPaginator.fetch(null, null, null, refresh).then(function(suggestions) {
            suggestionPaginator.hasMoreItems = refresh || !donePaging;
            scope.suggestions = suggestions;
            if (widget && !scope.init) {
              scope.init = true;
            }
          });
        }

        scope.pageSuggestions = function() {
          if (suggestionPaginator.hasMoreItems) {
            fetchSuggestions(false);
          }
        };

        scope.selectSuggestion = function(suggestion) {
          scope.selections.push(suggestion);
          resetInput();
          suggestionPaginator.reset();
          fetchSuggestions(true).then(function() {
            suggestionPaginator.items = suggestionPaginator.items.filter(function (s) {
              return (s.id || s.email) !== (suggestion.id || suggestion.email);
            });
            scope.suggestions = scope.suggestions.filter(function (s) {
              return (s.id || s.email) !== (suggestion.id || suggestion.email);
            });
            highlightedIndex = 0;
            scope.suggestions[highlightedIndex].isHighlighted = true;
            adjustScroll(highlightedIndex);
          });
          clickTrack('selectedParticipant');
        };

        scope.removeSelection = function(selection) {
          scope.selections = scope.selections.filter(function(s) {
            return s !== selection;
          });
          scope.suggestions = [selection].concat(scope.suggestions);
          resetInput();
          clickTrack('unselectedParticipant');
        };

        scope.onClickCreateLibrary = function() {
          scope.showCreateLibrary = true;

          $timeout(function() {
            adjustWidgetPosition();
          }, 100);

          clickTrack('createLibrary');
        };

        scope.exitCreateLibrary = function() {
          scope.showCreateLibrary = false;
          setInitialPosition();
          $timeout(adjustWidgetPosition, 0);
          resetInput();
        };

        scope.onceLibraryCreated = function(library) {
          var suggestion = convertLibraryToSuggestion(library);
          scope.selectSuggestion(suggestion);
          scope.showCreateLibrary = false;
          setInitialPosition();
          $timeout(adjustWidgetPosition, 0);
          resetInput();
        };

        function convertLibraryToSuggestion(library) {
          var me = profileService.me;
          return {
            collaborators: [],
            color: library.color,
            hasCollaborators: false,
            id: library.id,
            kind: 'library',
            membership: library.membership,
            name: library.name,
            path: library.path,
            spaceName: me.firstName + (me.lastName ? ' ' + me.lastName : ''),
            visibility: library.visibility
          };
        }

        scope.processKeyEvent = function (event) {
          switch (event.keyCode) {
            case KEY.BSPACE:
              if (scope.selections.length && scope.typeahead === '') {
                event.preventDefault();
                scope.removeSelection(scope.selections[scope.selections.length-1]);
                clearHighlights();
                highlightedIndex++;
                scope.suggestions[highlightedIndex].isHighlighted = true;
              } else if (scope.typeahead !== '') {
                scope.onTypeaheadInputChanged();
              }
              break;
            case KEY.ENTER:
              event.preventDefault();
              var highlightedSuggestion = scope.suggestions.find(function (sugg) {
                return sugg.isHighlighted;
              });
              if (highlightedSuggestion) {
                scope.selectSuggestion(highlightedSuggestion);
                if (scope.suggestions.length) {
                  clearHighlights();
                  highlightedIndex = highlightedIndex < scope.suggestions.length ? highlightedIndex : scope.suggestions.length - 1;
                  scope.suggestions[highlightedIndex].isHighlighted = true;
                }
              }
              break;
            case KEY.DOWN:
            case KEY.UP:
              event.preventDefault();
              clearHighlights();
              if (event.keyCode === KEY.DOWN) {
                if (highlightedIndex === scope.suggestions.length-1) {
                  scope.pageSuggestions();
                }
                highlightedIndex = highlightedIndex === scope.suggestions.length-1 ? highlightedIndex : highlightedIndex + 1;
                scope.suggestions[highlightedIndex].isHighlighted = true;
                adjustScroll(highlightedIndex+2);
              } else {
                highlightedIndex = highlightedIndex === 0 ? 0 : highlightedIndex - 1;
                scope.suggestions[highlightedIndex].isHighlighted = true;
                adjustScroll(highlightedIndex);
              }
              break;
            case KEY.ESC:
              event.preventDefault();
              scope.removeWidget();
              break;
          }

        };

        scope.onSend = function() {
          scope.sending = true;
          var userIds = [];
          var libraryIds = [];
          var emails = [];

          scope.selections.forEach(function(selection) {
            if (selection.kind === 'user') {
              userIds.push(selection.id);
            } else if (selection.kind === 'library') {
              libraryIds.push(selection.id);
            } else if (selection.kind === 'email') {
              emails.push(selection.email);
            }
          });

          keepService.modifyKeepRecipients(scope.keep.pubId, userIds, libraryIds, emails)
            .then(function() {
              scope.sending = false;
              scope.success = true;
              updateKeepMembers();
              $timeout(scope.removeWidget, 1000);
            })
            ['catch'](function() {
              scope.sending = false;
              scope.success = false;
              modalService.open({
                template: 'common/modal/genericErrorModal.tpl.html',
                modalData: {
                  genericErrorMessage: 'Something went wrong. Please try again later.'
                }
              });
              $timeout(scope.removeWidget, 1000);
            });

          clickTrack('send', {
            numUserParticipants: userIds.length,
            numLibraryParticipants: libraryIds.length,
            numEmailParticipants: emails.length,
            numTotalParticipants: userIds.length + libraryIds.length + emails.length
          });
        };


        scope.onTypeaheadInputChanged = function() {
          suggestionPaginator.reset();
          fetchSuggestions(true).then(function () {
            clearHighlights();
            highlightedIndex = 0;
            if (scope.suggestions.length) {
              clearHighlights();
              scope.suggestions[highlightedIndex].isHighlighted = true;
            }
            adjustScroll(highlightedIndex);
          });
          resizeInput();
          scope.validEmail = util.validateEmail(scope.typeahead);
        };

        listenForInit();
      }
    };
  }
]);<|MERGE_RESOLUTION|>--- conflicted
+++ resolved
@@ -210,11 +210,7 @@
           }
         };
 
-<<<<<<< HEAD
-        scope.fetchSuggestions = function (refresh) {
-=======
         function fetchSuggestions(refresh) {
->>>>>>> c7ef0b49
           refresh = refresh || false;
           return suggestionPaginator.fetch(null, null, null, refresh).then(function(suggestions) {
             suggestionPaginator.hasMoreItems = refresh || !donePaging;
