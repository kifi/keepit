--- conflicted
+++ resolved
@@ -208,10 +208,7 @@
         };
 
         scope.fetchSuggestions = function (refresh) {
-<<<<<<< HEAD
           refresh = refresh || false;
-=======
->>>>>>> 916a59aa
           return suggestionPaginator.fetch(null, null, null, refresh).then(function(suggestions) {
             scope.suggestions = suggestions;
             if (widget && !scope.init) {
@@ -386,11 +383,6 @@
 
 
         scope.onTypeaheadInputChanged = function() {
-<<<<<<< HEAD
-          currPage = 0;
-
-=======
->>>>>>> 916a59aa
           suggestionPaginator.reset();
           scope.fetchSuggestions(true).then(function () {
             clearHighlights();
