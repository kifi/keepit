--- conflicted
+++ resolved
@@ -97,63 +97,6 @@
         }
 
         //
-<<<<<<< HEAD
-=======
-        // Scope data.
-        //
-
-        (function (keep) {
-          scope.youtubeId = util.getYoutubeIdFromUrl(keep.url);
-          scope.keepSource = keep.siteName || keep.url.replace(/^(?:[a-z]*:\/\/)?(?:www\.)?([^\/]*).*$/, '$1');
-          scope.displayTitle = keep.title || keep.summary && keep.summary.title || util.formatTitleFromUrl(keep.url);
-          scope.defaultDescLines = 4;
-          scope.me = profileService.me;
-          // Don't change until the link is updated to be a bit more secure:
-          scope.showSaved = (profileService.me.experiments || []).indexOf('admin') !== -1 && keep.summary.hasContent;
-          scope.showOriginLibrary = scope.currentPageOrigin !== 'libraryPage' &&
-            keep.library && keep.library.visibility !== 'discoverable' && keep.library.kind === 'system_secret';
-
-          var setImage = function(galleryView) {
-            scope.image = scope.youtubeId ? null : calcImageSize(keep.summary, scope.displayTitle, galleryView);
-            scope.defaultDescLines = galleryView ? 4 : 2;
-          };
-          setImage(scope.galleryView);
-          scope.$watch('galleryView', setImage);
-
-          if (keep.user) {
-            // don't repeat the user at the top of the keep card in the keeper list
-            _.remove(keep.keepers, {id: keep.user.id});
-          }
-          if (keep.libraryId && $state.includes('libraries')) {
-            // if on a library page, don't show the library
-            // TODO: The controller should not decide what data is SHOWN, that's
-            // the template's responsibility...
-            _.remove(keep.libraries, function (pair) {
-              return pair[0].id === keep.libraryId;
-            });
-          }
-          if (keep.libraries) {
-            // associate libraries with connected keepers
-            var libsByUserId = _(keep.libraries).reverse().indexBy(function (pair) { return pair[1].id; }).mapValues(0).value();
-            _.each(keep.keepers, function (keeper) {
-              keeper.library = libsByUserId[keeper.id];
-            });
-            // show additional libraries after connected keepers
-            var keepersById = _.indexBy(keep.keepers, 'id');
-            _.each(keep.libraries, function (pair) {
-              var user = pair[1];
-              if (!keepersById[user.id]) {
-                keepersById[user.id] = user;
-                user.library = pair[0];
-                keep.keepers.push(user);
-              }
-            });
-          }
-          _.remove(keep.keepers, {pictureName: '0.jpg'});
-        }(scope.keep));
-
-        //
->>>>>>> 527171bf
         // Internal methods.
         //
 
@@ -304,6 +247,8 @@
           scope.displayTitle = keep.title || keep.summary && keep.summary.title || util.formatTitleFromUrl(keep.url);
           scope.defaultDescLines = 4;
           scope.me = profileService.me;
+          scope.showOriginLibrary = scope.currentPageOrigin !== 'libraryPage' &&
+            keep.library && keep.library.visibility !== 'discoverable' && keep.library.kind === 'system_secret';
           // Don't change until the link is updated to be a bit more secure:
           scope.showSaved = (profileService.me.experiments || []).indexOf('admin') !== -1;
           scope.galleryView = !profileService.prefs.use_minimal_keep_card;
