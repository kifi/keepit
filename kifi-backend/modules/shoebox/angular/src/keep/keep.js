--- conflicted
+++ resolved
@@ -64,19 +64,11 @@
 
         scope.hasTag = function () {
           return !!scope.getTags().length;
-<<<<<<< HEAD
-        }
+        };
 
         scope.unkeep = function () {
           keepService.unkeep([scope.keep]);
-        }
-=======
-        };
-
-        scope.unkeep = function () {
-          keepService.unkeep([scope.keep]);
-        };
->>>>>>> 90393d72
+        };
 
         scope.isPrivate = function () {
           return scope.keep.isPrivate || false;
@@ -84,11 +76,7 @@
 
         scope.togglePrivate = function () {
           keepService.togglePrivate([scope.keep]);
-<<<<<<< HEAD
-        }
-=======
-        };
->>>>>>> 90393d72
+        };
 
         function formatTitleFromUrl(url, matches) {
           aUrlParser.href = url;
