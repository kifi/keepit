html
  height: 100%
  text-align: center
  overflow: visible

body
  position: relative
  overflow: visible
  min-height: calc(100% - 62px)
  width: 100%
  padding: 0
  margin: 62px 0 0;
  background: appBackgroundColor
  font-family: Arial, sans-serif

*, :after, :before
  box-sizing: content-box

h1, h2, h3, h4, h5, label
  margin: 0
  font-weight: normal

h1, h2
  font-family: "Georgia", Arial, sans-serif
  font-style: italic
  font-smoothing: antialiased
  color: textDarkColor

input[type="text"]
  padding: 0
  border: none
  margin: 0
  background: #fff

img
  border: none
  vertical-align: middle

menu, ol, ul
  list-style: none
  padding: 0
  margin: 0

a[href]
  color: linkColor
  text-decoration: none

::-webkit-input-placeholder
  color: #b6c3cc

:-moz-placeholder
  color: #b6c3cc

::-moz-placeholder
  color: #b6c3cc

:-ms-input-placeholder
  color: #b6c3cc

:focus
  outline: none

.clearfix
  &::before
  &::after
    content: ""
    display: table

  &::after
    clear: both

  zoom: 1

.kf-cols
  min-width: 100%
  height: 100%
  overflow: hidden
  text-align: left
  text-align: start

.kf-col
  display: inline-block
  vertical-align: top
  background: appBackgroundColor
  margin-top: 15px
  box-sizing: border-box

.kf-col-inner
  height: 100%
  width: 100%

.kf-horizontal-separator
  width: 100%
  padding: 2px 0 0
<<<<<<< HEAD
  border-bottom: 1px solid separatorColor
=======
  border-bottom: separatorBorder
>>>>>>> 14a5b092
<|MERGE_RESOLUTION|>--- conflicted
+++ resolved
@@ -92,8 +92,4 @@
 .kf-horizontal-separator
   width: 100%
   padding: 2px 0 0
-<<<<<<< HEAD
-  border-bottom: 1px solid separatorColor
-=======
-  border-bottom: separatorBorder
->>>>>>> 14a5b092
+  border-bottom: separatorBorder