--- conflicted
+++ resolved
@@ -232,21 +232,13 @@
           return angular.element('.kf-keep-card').length > 0;
         };
 
-<<<<<<< HEAD
-        scope.triggerHighlightKeepButton = triggerHighlightElement.bind(null, '.kf-keep-keep-btn','.kf-keep');
-=======
         scope.triggerHighlightKeepButton = triggerHighlightElement.bind(null, '.kf-keep-keep-btn','.kf-feed-item');
->>>>>>> 25929acf
 
         scope.followCardExists = function () {
           return angular.element('.kf-rcl-card').length > 0;
         };
 
-<<<<<<< HEAD
-        scope.triggerHighlightFollowButton = triggerHighlightElement.bind(null, '.kf-rcl-follow-btn', '.kf-keep');
-=======
         scope.triggerHighlightFollowButton = triggerHighlightElement.bind(null, '.kf-rcl-follow-btn', '.kf-feed-item');
->>>>>>> 25929acf
 
         function allItemsComplete(items) {
           for (var i = 0; i < items.length; i++) {
