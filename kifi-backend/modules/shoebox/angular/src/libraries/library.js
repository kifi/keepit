--- conflicted
+++ resolved
@@ -3,41 +3,15 @@
 angular.module('kifi')
 
 .controller('LibraryCtrl', [
-<<<<<<< HEAD
-  '$scope', '$rootScope', 'keepDecoratorService', '$routeParams', 'libraryService', 'util',
-  function ($scope, $rootScope, keepDecoratorService, $routeParams, libraryService, util) {
+  '$scope', '$rootScope', 'keepDecoratorService','$routeParams', 'libraryService', 'util', '$location',
+  function ($scope, $rootScope, keepDecoratorService, $routeParams, libraryService, util, $location) {
     //
     // Internal data.
     //
-=======
-  '$scope', 'keepService', '$routeParams', 'libraryService', 'util', '$rootScope', '$location',
-  function ($scope, keepService, $routeParams, libraryService, util, $rootScope, $location) {
-    $scope.keeps = [];
-    $scope.library = {};
->>>>>>> c939b355
     var username = $routeParams.username;
     var librarySlug = $routeParams.librarySlug;
     var selectedCount = 0;
-
-<<<<<<< HEAD
-=======
-    $scope.manageLibrary = function () {
-      libraryService.libraryState = {
-        library: $scope.library,
-        returnAction: function () {
-          libraryService.getLibraryById($scope.library.id, true).then(function (data) {
-            libraryService.getLibraryByUserSlug(username, data.library.slug, true);
-            if (data.library.slug !== librarySlug) {
-              $location.path('/' + username + '/' + data.library.slug);
-            }
-          });
-        }
-      };
-      $rootScope.$emit('showGlobalModal', 'manageLibrary');
-    };
-
-    var libraryP = libraryService.getLibraryByUserSlug(username, librarySlug);
->>>>>>> c939b355
+    
 
     //
     // Scope data.
@@ -57,7 +31,6 @@
         return;
       }
 
-<<<<<<< HEAD
       $scope.loading = true;
       return libraryService.getKeepsInLibrary($scope.library.id, $scope.keeps.length).then(function (res) {
         var rawKeeps = res.keeps;
@@ -72,18 +45,24 @@
 
         $scope.hasMore = $scope.keeps.length < $scope.library.numKeeps;
         $scope.loading = false;
-=======
-    $scope.loading = true;
-    libraryP.then(function (library) {
-      _.forEach(library.keeps, keepService.buildKeep);
-      $scope.library = library;
-      $scope.keeps.push.apply($scope.keeps, library.keeps);
-      $scope.loading = false;
-    });
->>>>>>> c939b355
 
         return $scope.keeps;
       });
+    };
+
+    $scope.manageLibrary = function () {
+      libraryService.libraryState = {
+        library: $scope.library,
+        returnAction: function () {
+          libraryService.getLibraryById($scope.library.id, true).then(function (data) {
+            libraryService.getLibraryByUserSlug(username, data.library.slug, true);
+            if (data.library.slug !== librarySlug) {
+              $location.path('/' + username + '/' + data.library.slug);
+            }
+          });
+        }
+      };
+      $rootScope.$emit('showGlobalModal', 'manageLibrary');
     };
 
     $scope.getSubtitle = function () {
