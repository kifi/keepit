--- conflicted
+++ resolved
@@ -325,16 +325,7 @@
 .manage-lib-owner
 .manage-lib-member-user
   display: block
-<<<<<<< HEAD
-
-  &:link
-  &:visited
-  &:hover
-  &:active
-    color: #333
-=======
   color: #333
->>>>>>> 01ffc092
 
 .manage-lib-member-image
   display: inline-block
