<div class="kf-lh" itemscope itemtype="http://schema.org/CollectionPage">
  <div class="kf-lh-cover" ng-class="{'kf-system-main': library.kind === 'system_main', 'kf-system-secret': library.kind === 'system_secret'}" ng-style="{'background-color': library.color}">
    <meta itemtype="image" content="{{library.image|libImageUrl}}" ng-if="library.image"/>
    <meta itemtype="url" content="{{library.absUrl}}"/>

    <div class="kf-lh-cover-image" ng-class="{'kf-fade-in': !settingImage}" ng-attr-style="{{library.image|shadedBackgroundImage:.2:.6}}" ng-if="library.image && imageLoaded"></div>

    <div class="kf-lh-top">
      <div class="kf-lh-private svg-card-lock" ng-if="library.visibility === 'secret'"></div>

      <button class="kf-lh-manage-btn svg-settings-gear-filled" ng-click="manageLibrary()" ng-if="isOwner() && !library.isSystem"></button>

      <div class="kf-lh-cover-menu-parent" kf-hover-menu ng-if="isOwner() && !library.isSystem">
        <button class="kf-lh-cover-menu-btn svg-camera-filled"></button>
        <menu class="kf-dropdown-menu kf-lh-cover-menu">
          <button class="kf-dropdown-menu-item kf-lh-cover-add" ng-if="!library.image" kf-hover ng-mouseup="onAddCoverImageMouseUp($event)">Add a cover image</button>
          <button class="kf-dropdown-menu-item kf-lh-cover-move" ng-if="library.image" kf-hover ng-mouseup="onMoveCoverImageMouseUp($event)">Reposition cover image</button>
          <button class="kf-dropdown-menu-item kf-lh-cover-change" ng-if="library.image" kf-hover ng-mouseup="onChangeCoverImageMouseUp($event)" onmouseup="event.button?null:angular.element('.kf-lh-cover-file').click()">Change cover image</button>
          <button class="kf-dropdown-menu-item kf-lh-cover-remove" ng-if="library.image" kf-hover ng-mouseup="onRemoveCoverImageMouseUp($event)">Remove cover image</button>
        </menu>
      </div>
      <input class="kf-lh-cover-file" type="file" accept="image/jpeg,image/png,image/gif" kf-file-change="onCoverImageFileChosen" ng-if="isOwner() && !library.isSystem">
      <div class="kf-lh-subscribe-btn-wrap" ng-if="!isOwner() || library.numCollaborators > 0" ng-class="{'for-owner': isOwner()}">
        <button ng-attr-class="kf-lh-subscribe-btn {{library.membership.subscribed ? 'svg-notification-on-white' : 'svg-notification-off-white'}}" ng-click="changeSubscription()"></button>
        <div class="kf-lh-subscribe-msg">Notifications {{library.membership.subscribed ? 'enabled' : 'disabled'}}</div>
      </div>

      <div class="kf-lh-followers" ng-if="!onCollabExperiment">
        <a class="kf-lh-followers-a" ng-repeat="follower in followersToShow" href="{{follower|profileUrl}}" kf-track-origin="libraryPage/follower">
          <img class="kf-lh-followers-pic" ng-src="{{follower|pic:100}}" alt="{{follower|name}}">
          <span class="kf-lh-followers-name">{{follower.firstName}}</span>
        </a>
        <button class="kf-lh-followers-more" ng-if="numMoreFollowersText" ng-click="showFollowers()">
          <span class="kf-lh-followers-more-text kf-{{numMoreFollowersText.length}}">{{numMoreFollowersText}}</span>
        </button>
      </div>

      <div class="kf-lh-members-wrapper" ng-if="onCollabExperiment && (library.numCollaborators > 0 || library.numFollowers > 0)">
        <div class="kf-lh-followers collab">
          <a class="kf-lh-followers-a" ng-repeat="follower in followersToShow" href="{{follower|profileUrl}}" kf-track-origin="libraryPage/follower">
            <img class="kf-lh-followers-pic" ng-src="{{follower|pic:100}}" alt="{{follower|name}}">
            <span class="kf-lh-followers-name">{{follower.firstName}}</span>
          </a>
        </div>
        <button class="kf-lh-view-members" ng-click="openMembersModal()">
          {{(isOwner() || (isCollaborating() && collabsCanInvite)) ? 'Manage ' : 'View '}}
          {{(library.numFollowers + library.numCollaborators)|num}}
          <ng-pluralize count="library.numFollowers + library.numCollaborators" when="{'one': ' member', 'other': ' members'}"></ng-pluralize>
        </button>
      </div>

    </div>

    <div class="kf-lh-cover-preview" ng-attr-style="{{imagePreview|shadedBackgroundImage:.2:.6}}" ng-if="imagePreview"></div>
    <div class="kf-lh-cover-glass" ng-class="{'kf-ew': imagePreview.progress === undefined && imagePreview.w / imagePreview.natural.w < imagePreview.h / imagePreview.natural.h, 'kf-ns': imagePreview.progress === undefined && imagePreview.w / imagePreview.natural.w >= imagePreview.h / imagePreview.natural.h}" ng-mouseover="onImagePreviewMouseOver($event)" ng-mousedown="onImagePreviewMouseDown($event)" ng-if="imagePreview">
      <span class="kf-lh-cover-prompt">Drag to position image</span>
      <button class="kf-lh-cover-apply" ng-click="applyCoverImageChange()">Apply</button>
      <button class="kf-lh-cover-cancel" ng-click="cancelCoverImageChange()">Cancel</button>
      <div class="kf-lh-cover-progress" ng-style="{width: imagePreview.progress + '%', 'background-color': imagePreview.progress === 0 ? '#b00' : null, 'transition-timing-function': imagePreview.progress % 100 ? null : 'ease-in', 'transition-duration': imagePreview.progress === 0 ? '.6s' : null}" ng-if="imagePreview.progress >= 0"></div>
    </div>

    <div class="kf-lh-mid">
      <div class="kf-lh-icon" ng-class="{'svg-card-star': library.kind === 'system_main', 'svg-card-lock': library.kind === 'system_secret'}"></div>
      <h1 class="kf-lh-name" ng-class="{'kf-long-1': library.name.length > 24, 'kf-long-2': library.name.length > 36}" itemtype="name">{{library.name|preventOrphans:16:0.6}}</h1>

      <div class="kf-lh-stats">
        <span class="kf-lh-stat" ng-pluralize count="library.numKeeps" when="{'one': '1 keep', 'other': '{{library.numKeeps|number}} keeps'}" ng-if="library.numKeeps"></span>
        <button class="kf-lh-stat" ng-pluralize count="library.numFollowers" when="{'one': '1 follower', 'other': '{{library.numFollowers|num}} followers'}" ng-if="library.numFollowers && onCollabExperiment" ng-click="openMembersModal()"></button>
        <button class="kf-lh-stat" ng-pluralize count="library.numFollowers" when="{one:'1 follower',other:'{{library.numFollowers|num}} followers'}" ng-click="showFollowers()" ng-if="library.numFollowers && !onCollabExperiment"></button>
      </div>

      <!-- owner only -->
      <div class="kf-lh-owner" itemprop="creator" itemscope itemtype="http://schema.org/Person" ng-if="library.numCollaborators === 0">
        <div class="kf-lh-owner-image-wrap">
          <a class="kf-lh-owner-image-a" href="{{library.owner|profileUrl}}" itemprop="url" kf-track-origin="libraryPage/curator">
            <img class="kf-lh-owner-image" ng-src="{{library.owner|pic:200}}" itemprop="image" alt="{{library.owner|name}}">
          </a>
          <button class="kf-lh-add-collab-button next-to-owner" ng-if="!library.attr.twitter.screenName && isOwner() && onCollabExperiment" ng-click="openInviteModal('collaborate')" ng-style="{'background-color': library.color}">
            <div class="kf-lh-add-collab-icon svg-collaborate-white"></div>
            <span class="kf-lh-add-collab-msg">Invite a collaborator</span>
          </button>
        </div>
        <div class="kf-lh-owner-name-wrap">
          <a class="kf-lh-owner-name" href="{{library.owner|profileUrl}}" itemprop="name" kf-track-origin="libraryPage/curator">{{library.owner|name}}</a>
          <a class="kf-lh-owner-twitter-a svg-twitter-blue" href="https://www.twitter.com/{{library.attr.twitter.screenName}}" target="_blank" title="@{{library.attr.twitter.screenName}}" ng-if="library.attr.twitter.screenName" ng-click="trackTwitterProfile()"></a>
        </div>
      </div>

      <!--  owner with collaborators -->
      <div class="kf-lh-collabs" ng-if="library.numCollaborators > 0">
        <div class="kf-lh-collab-image-wrap" itemprop="creator" itemscope itemtype="http://schema.org/Person">
          <a class="kf-lh-collab-image-a" href="{{library.owner|profileUrl}}" itemprop="url" kf-track-origin="libraryPage/collaborator">
            <img class="kf-lh-collab-image" ng-src="{{library.owner|pic:200}}" itemprop="image" alt="{{library.owner.firstName}}">
          </a>
          <a class="kf-lh-collab-name" href="{{library.owner|profileUrl}}" itemprop="name" kf-track-origin="libraryPage/collaborator">{{library.owner.firstName}}</a>
        </div>
<<<<<<< HEAD
        <div class="kf-lh-collab-image-wrap" ng-repeat="collab in collaboratorsToShow">
=======
        <div class="kf-lh-collab-image-wrap" itemprop="contributor" itemscope itemtype="http://schema.org/Person" ng-repeat="collab in library.collaborators">
>>>>>>> 81f246ac
          <a class="kf-lh-collab-image-a" href="{{collab|profileUrl}}" itemprop="url" kf-track-origin="libraryPage/collaborator">
            <img class="kf-lh-collab-image" ng-src="{{collab|pic:200}}" itemprop="image" alt="{{collab|name}}">
          </a>
          <a class="kf-lh-collab-name" href="{{collab|profileUrl}}" itemprop="name" kf-track-origin="libraryPage/collaborator">{{collab.firstName}}</a>
        </div>
        <button class="kf-lh-more-collab" ng-click="openMembersModal()" ng-if="numMoreCollaboratorsText" ng-style="{'background-color': library.color}">
          + {{numMoreCollaboratorsText}}
        </button>
        <button class="kf-lh-add-collab-button" ng-if="(isOwner() || (isCollaborating() && library.whoCanInvite == 'collaborator')) && onCollabExperiment" ng-click="openInviteModal('collaborate')" ng-style="{'background-color': library.color}">
          <div class="kf-lh-add-collab-icon svg-collaborate-white"></div>
          <span class="kf-lh-add-collab-msg">Invite a collaborator</span>
        </button>
      </div>

    </div>
  </div>

  <div class="kf-lh-desc-wrap-2" ng-class="{'kf-long': descFits === false}" ng-attr-style="border-color:{{library.color}}">
    <div class="kf-lh-desc-wrap" kf-wheel-stop="{{descScrollable}}">
      <div class="kf-lh-desc" ng-bind-html="library.descriptionHtml" itemtype="description" kf-wheel-allow></div>
    </div>
    <button class="kf-lh-desc-toggle" ng-click="descExpanded === false ? expandDescription() : descExpanded === true ? collapseDescription() : null">
      {{descExpanded === false ? 'Continue reading…' : descExpanded === true ? 'Show less' : ''}}
    </button>
    <button class="kf-lh-desc-add" ng-click="manageLibrary()" ng-if="!library.description && isOwner() && !library.isSystem">Add a description</button>
  </div>

  <div class="kf-lh-buttons" ng-if="!isOwner()">

    <div class="kf-lh-invite-banner" ng-style="{'background-color': library.color}" ng-if="library.invite">
      <img class="kf-lh-invite-pic" ng-src="{{library.invite.inviter|pic:100}}" alt="{{library.invite.inviter|name}}">
      <div class="kf-lh-invite-banner-text">{{library.invite.inviter|name}} {{library.invite.access === 'read_only' ? ' has invited you' : 'would like to'}}<span></span> {{ library.invite.access === 'read_only' ? ' to follow' : ' collaborate with you on'}} this library</div>
      <button class="kf-lh-invite-banner-button kf-ignore" ng-click="ignoreInvitation()">Ignore</button>
      <button class="kf-lh-invite-banner-button kf-accept" ng-click="acceptInvitation()" ng-style="{'color': library.color}">Accept</button>
    </div>

    <div class="kf-lh-follow-btn-wrap" ng-if="!isMember()">
      <div kf-library-header-follow-button-cta library="library" ng-if="!isMobile && !$root.userLoggedIn"></div>
      <button class="kf-lh-follow-btn" ng-click="followLibrary({via: 'followBtn'})">Follow</button>
    </div>
    <div class="kf-lh-unfollow-btn-wrap" ng-class="{'kf-no-unfollow': followBtnJustClicked, 'kf-overflowing': overSubsBtn}" ng-if="isFollowing()">
      <button class="kf-lh-unfollow-btn" ng-click="unfollowLibrary()" ng-mouseleave="followBtnJustClicked = false"></button>
      <button ng-attr-class="kf-lh-subs-btn {{library.membership.subscribed ? 'svg-notification-on-white' : 'svg-notification-off-white'}}" ng-click="changeSubscription()" ng-mouseenter="overSubsBtn = true" ng-mouseleave="overSubsBtn = false"></button>
      <div class="kf-lh-subs-msg">Notifications {{library.membership.subscribed ? 'enabled' : 'disabled'}}</div>
    </div>

    <div kf-library-share-search library="library" current-page-origin="libraryPage" btn-icon-class="svg-share-arrow-green" ng-if="$root.userLoggedIn && library.visibility === 'published' && !onCollabExperiment"></div>
    <button class="kf-lh-invite-search-button" ng-click="openInviteModal('follow')" ng-if="$root.userLoggedIn && (library.visibility === 'published' || (library.visibility === 'secret' && isCollaborating() && collabsCanInvite)) && onCollabExperiment">
      <div class="svg-share-arrow-green"></div>
      Share
    </button>

  </div>
  <div class="kf-lh-buttons kf-my-lib clearfix" ng-if="isOwner()">
    <button class="kf-lh-edit-keeps svg-bullet-list-green" ng-click="toggleEditKeeps()" ng-if="library.numKeeps > 0 && !librarySearch">{{editMode ? 'Done editing' : 'Edit keeps'}}</button>
    <div kf-library-share-search library="library" current-page-origin="libraryPage" btn-icon-class="svg-share-arrow-green" ng-if="!library.isSystem && !onCollabExperiment"></div>
    <button class="kf-lh-invite-search-button" ng-click="openInviteModal('follow')" ng-if="!library.isSystem && onCollabExperiment">
      <div class="svg-share-arrow-green"></div>
      Invite followers
    </button>
  </div>
</div><|MERGE_RESOLUTION|>--- conflicted
+++ resolved
@@ -94,11 +94,8 @@
           </a>
           <a class="kf-lh-collab-name" href="{{library.owner|profileUrl}}" itemprop="name" kf-track-origin="libraryPage/collaborator">{{library.owner.firstName}}</a>
         </div>
-<<<<<<< HEAD
-        <div class="kf-lh-collab-image-wrap" ng-repeat="collab in collaboratorsToShow">
-=======
-        <div class="kf-lh-collab-image-wrap" itemprop="contributor" itemscope itemtype="http://schema.org/Person" ng-repeat="collab in library.collaborators">
->>>>>>> 81f246ac
+
+        <div class="kf-lh-collab-image-wrap" itemprop="contributor" itemscope itemtype="http://schema.org/Person" ng-repeat="collab in library.collaboratorsToShow">
           <a class="kf-lh-collab-image-a" href="{{collab|profileUrl}}" itemprop="url" kf-track-origin="libraryPage/collaborator">
             <img class="kf-lh-collab-image" ng-src="{{collab|pic:200}}" itemprop="image" alt="{{collab|name}}">
           </a>
