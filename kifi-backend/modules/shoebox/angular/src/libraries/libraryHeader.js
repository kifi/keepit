--- conflicted
+++ resolved
@@ -634,7 +634,6 @@
           }),
           $rootScope.$on('libraryJoined', function (e, libraryId) {
             var lib = scope.library;
-<<<<<<< HEAD
             if (lib && libraryId === lib.id && !lib.membership) {
               (lib.invite || {}).actedOn = true;
               lib.membership = {
@@ -642,11 +641,7 @@
                 listed: true,
                 subscribed: false
               };
-=======
-            if (lib && libraryId === lib.id && lib.access === 'none') {
               scope.inviter = null;
-              lib.access = 'read_only';
->>>>>>> ea74cba4
               lib.numFollowers++;
               var me = profileService.me;
               if (!_.contains(lib.followers, {id: me.id})) {
