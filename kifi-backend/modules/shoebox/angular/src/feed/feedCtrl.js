'use strict';

angular.module('kifi')

.controller('FeedCtrl', [
<<<<<<< HEAD
  '$rootScope', '$scope', '$analytics', 'feedService', 'Paginator', 'routeService', 'modalService',
  function($rootScope, $scope, $analytics, feedService, Paginator, routeService, modalService) {
=======
  '$rootScope', '$scope', '$q', 'feedService', 'Paginator', 'routeService', 'modalService',
  function($rootScope, $scope, $q, feedService, Paginator, routeService, modalService) {
>>>>>>> 25929acf
    function feedSource(pageNumber, pageSize) {
      var lastKeep = $scope.feed[$scope.feed.length - 1];

      function tryGetFullPage(limit, streamEnd, deferred, results) {
        deferred = deferred || $q.defer();
        results = results || [];

        feedService.getFeed(limit, streamEnd && streamEnd.id).then(function (keepData) {
          results = results.concat(keepData.keeps);

          if (keepData.keeps.length === 0 || results.length >= limit) {
            deferred.resolve(results.slice(0, limit));
          } else { // keepData.length !== 0 && results.length < pageSize
            tryGetFullPage(limit, results[results.length - 1], deferred, results);
          }
        })
        ['catch'](deferred.reject);

        return deferred.promise;
      }

      return tryGetFullPage(pageSize, lastKeep);
    }

    var feedLazyLoader = new Paginator(feedSource, 10, Paginator.DONE_WHEN_RESPONSE_IS_EMPTY);

    $scope.feed = [];

    $scope.scrollDistance = '0';
    $scope.hasMoreKeeps = function () {
      return feedLazyLoader.hasMore();
    };
    $scope.isLoading = function () {
      return !feedLazyLoader.hasLoaded();
    };
    $scope.fetchKeeps = function () {
      feedLazyLoader
      .fetch()
      .then(function (keeps) {
        $scope.feed = keeps;
      })
      ['catch'](modalService.openGenericErrorModal);
    };

    $scope.addKeeps = function () {
      modalService.open({
        template: 'keeps/addKeepModal.tpl.html',
        modalData: {}
      });
    };

    $scope.keepClick = function(keep, $event) {
      $analytics.eventTrack('user_viewed_content', { source: 'feed', contentType: 'keep', contentId: keep.id });
    };

    $scope.$on('keepRemoved', function (e, keepData) {
      var url = keepData.url;

      var matches = $scope.feed.filter(function (f) {
        return f.url === url;
      });
      var removedFeedItem = matches && matches[0];
      var removedIndex = $scope.feed.indexOf(removedFeedItem);

      if (removedIndex !== -1) {
        $scope.feed.splice(removedIndex, 1);
      }
    });

    [
      $rootScope.$on('keepAdded', function (e, keeps) {
        $scope.feed.unshift(keeps[0]);
      })
    ].forEach(function (deregister) {
      $scope.$on('$destroy', deregister);
    });

    $scope.suggestedSearches = [
      { title: 'Startups', query: 'startups' },
      { title: 'Productivity', query: 'productivity' },
      { title: 'Developer', query: 'developer' },
      { title: 'Collaboration', query: 'collaboration' },
      { title: 'Creativity', query: 'creativity' },
      { title: 'Coffee', query: 'coffee' },
      { title: 'Recruiting', query: 'recruiting' },
      { title: 'Data Science', query: 'data%20science' },
      { title: 'Brain Development', query: '%22brain%20development%22' },
      { title: 'Apps', query: 'apps' }
    ];

    $scope.featuredLibrariesRoute = routeService.featuredLibraries();

    // Initialize
    $scope.fetchKeeps();
  }
]);<|MERGE_RESOLUTION|>--- conflicted
+++ resolved
@@ -3,13 +3,8 @@
 angular.module('kifi')
 
 .controller('FeedCtrl', [
-<<<<<<< HEAD
-  '$rootScope', '$scope', '$analytics', 'feedService', 'Paginator', 'routeService', 'modalService',
-  function($rootScope, $scope, $analytics, feedService, Paginator, routeService, modalService) {
-=======
-  '$rootScope', '$scope', '$q', 'feedService', 'Paginator', 'routeService', 'modalService',
-  function($rootScope, $scope, $q, feedService, Paginator, routeService, modalService) {
->>>>>>> 25929acf
+  '$rootScope', '$scope', '$q', '$analytics', 'feedService', 'Paginator', 'routeService', 'modalService',
+  function($rootScope, $scope, $q, $analytics, feedService, Paginator, routeService, modalService) {
     function feedSource(pageNumber, pageSize) {
       var lastKeep = $scope.feed[$scope.feed.length - 1];
 
