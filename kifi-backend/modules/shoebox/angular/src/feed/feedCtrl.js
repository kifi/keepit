--- conflicted
+++ resolved
@@ -45,10 +45,7 @@
     });
 
     var messageFilters = [
-<<<<<<< HEAD
-=======
       { value: 'all', text: 'All Discussions'},
->>>>>>> 959848f0
       { value: 'unread', text: 'Unread' },
       { value: 'sent', text: 'Sent' }
     ];
