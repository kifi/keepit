--- conflicted
+++ resolved
@@ -56,21 +56,14 @@
       });
     };
 
-<<<<<<< HEAD
-    $scope.keepClick = function(keep) {
-      var eventType = profileService.userLoggedIn() ? 'user_viewed_content' : 'visitor_viewed_content';
-      $analytics.eventTrack(eventType, { source: 'feed', contentType: 'keep', keepId: keep.id,
-        libraryId: keep.library && keep.library.id, orgId: keep.organization && keep.organization.id });
-=======
     $scope.keepClick = function(keep, event) {
       var eventAction = event.currentTarget.getAttribute('click-action');
       $analytics.eventTrack('user_clicked_page', { type: 'userFeed', action: eventAction });
 
-      if (eventAction === 'clickedArticleTitle' || eventAction === 'clickedArticleImage'){
+      if (eventAction === 'clickedArticleTitle' || eventAction === 'clickedArticleImage') {
         $analytics.eventTrack('user_viewed_content', { source: 'feed', contentType: 'keep', keep: keep.id,
           libraryId: keep.library && keep.library.id, orgId: keep.organization && keep.organization.id });
       }
->>>>>>> 3fda281d
     };
 
     $scope.$on('keepRemoved', function (e, keepData) {
