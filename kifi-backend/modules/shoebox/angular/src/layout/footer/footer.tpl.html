--- conflicted
+++ resolved
@@ -1,10 +1,3 @@
-<<<<<<< HEAD
-<div class="kf-footer" antiscroll="{ autoHide: false }">
-
-  <div class="kf-help-rank" ng-if="me.totalKeepsClicked > 0" ng-click="openHelpRankHelp()">
-    <div><span class="kf-heart">♥</span> Your Keeps helped friends {{me.totalKeepsClicked}} times </div>
-  </div>
-=======
 <div class="kf-footer">
 
   <h2 class="kf-footer-header"><img class="kf-footer-help-rank-icon" src="img/placeholder-icon.png"></img><span class="kf-footer-help-rank-header">Your help rank</span></h2>
@@ -15,7 +8,6 @@
       <td><div class="kf-footer-help-rank-description">You helped {{me.totalKeepsClicked}} people discover new things in the last week</div></td>
       </tr>
   </table>
->>>>>>> b362317e
   <div kf-modal ng-if="data.showHelpRankHelp" show="data.showHelpRankHelp">
     <div kf-basic-modal-content centered="true" single-action="false">
       <div class="kf-help-rank-help">
@@ -31,10 +23,6 @@
     </div>
   </div>
 
-<<<<<<< HEAD
-  <h2 class="kf-footer-header">Getting Started with Kifi</h2>
-  <ul class="kf-footer-list about-kifi">
-=======
   <div class="kf-footer-separator"></div>
 
   <h2 class="kf-footer-header">Friends on Kifi</h2>
@@ -43,7 +31,6 @@
 
   <h2 class="kf-footer-header">Essentials</h2>
   <ul class="kf-footer-essentials-list about-kifi">
->>>>>>> b362317e
     <li>
       <a class="kf-footer-item-link kifi-tutorial" href="#" ng-click="data.showGettingStarted = true">
         <span class="kf-footer-item-icon kf-footer-item-icon-tutorial"></span>
