.kf-col-right
<<<<<<< HEAD
  width: 310px
  min-width: 330px
  background: #fff
=======
  width: 310px
>>>>>>> b362317e
<|MERGE_RESOLUTION|>--- conflicted
+++ resolved
@@ -1,8 +1,2 @@
 .kf-col-right
-<<<<<<< HEAD
-  width: 310px
-  min-width: 330px
-  background: #fff
-=======
-  width: 310px
->>>>>>> b362317e
+  width: 310px