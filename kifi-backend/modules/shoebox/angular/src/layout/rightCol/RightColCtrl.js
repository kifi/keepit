'use strict';

angular.module('kifi.layout.rightCol', ['kifi.modal'])

.controller('RightColCtrl', [
<<<<<<< HEAD
  '$scope', '$element', '$window', 'profileService', '$q', '$http', 'env', '$timeout', 'installService', '$rootScope',
  function ($scope, $element, $window, profileService, $q, $http, env, $timeout, installService, $rootScope) {
=======
  '$scope', '$element', '$window', 'profileService', '$q', '$http', 'env', '$timeout', 'installService',
  function ($scope, $element, $window, profileService, $q, $http, env, $timeout, installService) {
>>>>>>> b0989662
    $scope.data = $scope.data || {};

    $scope.installInProgress = function () {
      return installService.installInProgress;
    };

<<<<<<< HEAD
    $scope.triggerInstall = function () {
      installService.triggerInstall();
    };

=======
    $scope.installed = function () {
      return installService.installed;
    };

    $scope.installError = function () {
      return installService.error;
    };

    $scope.triggerInstall = installService.triggerInstall;

>>>>>>> b0989662
    // onboarding.js is using these functions
    $window.getMe = function () {
      return (profileService.me ? $q.when(profileService.me) : profileService.fetchMe()).then(function (me) {
        me.pic200 = me.picUrl;
        return me;
      });
    };

    $window.exitOnboarding = function () {
      $scope.data.showGettingStarted = false;
      $http.post(env.xhrBase + '/user/prefs', {
        onboarding_seen: 'true'
      });
      $scope.$apply();
      //initBookmarkImport();
    };

    $scope.importBookmarks = function () {
      $rootScope.$emit('import.bookmarks');
    };



    $window.addEventListener('message', function (event) {
      if (event.data && event.data.bookmarkCount > 0) {
        $rootScope.$emit('import.bookmarks', event.data.bookmarkCount, event);
      }
    });
    $window.postMessage('get_bookmark_count_if_should_import', '*'); // may get {bookmarkCount: N} reply message



    var updateHeight = _.throttle(function () {
      $element.css('height', $window.innerHeight + 'px');
    }, 100);
    angular.element($window).resize(updateHeight);

    $timeout(updateHeight);
  }
]);<|MERGE_RESOLUTION|>--- conflicted
+++ resolved
@@ -3,25 +3,14 @@
 angular.module('kifi.layout.rightCol', ['kifi.modal'])
 
 .controller('RightColCtrl', [
-<<<<<<< HEAD
   '$scope', '$element', '$window', 'profileService', '$q', '$http', 'env', '$timeout', 'installService', '$rootScope',
   function ($scope, $element, $window, profileService, $q, $http, env, $timeout, installService, $rootScope) {
-=======
-  '$scope', '$element', '$window', 'profileService', '$q', '$http', 'env', '$timeout', 'installService',
-  function ($scope, $element, $window, profileService, $q, $http, env, $timeout, installService) {
->>>>>>> b0989662
     $scope.data = $scope.data || {};
 
     $scope.installInProgress = function () {
       return installService.installInProgress;
     };
 
-<<<<<<< HEAD
-    $scope.triggerInstall = function () {
-      installService.triggerInstall();
-    };
-
-=======
     $scope.installed = function () {
       return installService.installed;
     };
@@ -32,7 +21,6 @@
 
     $scope.triggerInstall = installService.triggerInstall;
 
->>>>>>> b0989662
     // onboarding.js is using these functions
     $window.getMe = function () {
       return (profileService.me ? $q.when(profileService.me) : profileService.fetchMe()).then(function (me) {
