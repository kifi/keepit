--- conflicted
+++ resolved
@@ -12,9 +12,5 @@
       <span>
     </div>
   </div>
-<<<<<<< HEAD
-  <div ng-view></div>
-=======
   <div kf-keeps></div>
->>>>>>> 4f3d2293
 </div>