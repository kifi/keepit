.kf-main
  min-width: 454px
  width: calc(100% - 310px)
<<<<<<< HEAD
  background: #fff

  &>.kf-col-inner
    border-left: 1px solid #dbdee3
=======

@media only screen and (max-width: 900px)
  .kf-main
    -webkit-transition: width sidebarTransitionDuration;
    transition: width sidebarTransitionDuration;

  .kf-sidebar-active .kf-main
    width: calc(100% - 270px)

.kf-main
  
  &>.kf-col-inner
    border-left: 1px solid #dbdee3
    border-right: 1px solid #dbdee3
>>>>>>> b362317e
    box-sizing: border-box

.kf-main-head
  position: relative
  height: 73px
  padding: 13px 20px 0
  box-sizing: border-box

  .kf-main-search &
    padding-top: 10px
    height: 38px

.kf-main-title
  margin: 0 0 8px
  font-size: 27px
  line-height: 32px
  font-weight: 300

.kf-subtitle
  position: relative
  padding-left: 30px
  font-size: 13px
  font-weight: 300
  line-height: 20px
  color: #5b6670

  .kf-subtitle-text
    min-width: 80px
    display: inline-block

.kf-main-keeps
  overflow: hidden

  .kf-main-search &
    top: 108px

  & > .antiscroll-inner
    padding: 0 19px 0 18px
    box-sizing: border-box
    overflow-x: hidden

  & > .antiscroll-scrollbar
    z-index: 1

.kf-check-all
  position: absolute
  top: 1px
  left: 0
  width: 17px
  height: 17px
  border: 1px solid #e3e6ee
  background: url(../img/check.png) 99px/12px 8px no-repeat #fff
  box-sizing: border-box

  &.enabled
    cursor: pointer

    &:hover
      border-color: #b8c5d2

  &.checked
    background-position: 2px 4px

  &.multi-checked
    background: url(../img/multi-check.png) 99px/12px 8px no-repeat #fff
    background-position: 2px 4px

.kf-query-wrap
  position: relative
<<<<<<< HEAD
  padding: 10px 0 12px 20px
=======
  padding: 10px 20px 12px
>>>>>>> b362317e
  white-space: nowrap
  z-index: 1

.kf-query.kf-query
  width: 100%
  height: 48px
  padding: 9px 48px 9px 20px
  border: 1px solid #c7c7c7
  border-radius: 3px
  font-size: 25px
  font-family: inherit
  font-weight: 300
  line-height: 30px
  font-smoothing: antialiased
  box-sizing: border-box

  &::-webkit-input-placeholder
    color: #99a3b3

  &::-moz-placeholder
    color: #99a3b3

  &::placeholder
    color: #99a3b3

  &::-ms-clear
    display: none

.kf-query-icon
  position: relative
  display: inline-block
  right: 48px
  height: 48px
  width: 48px
  vertical-align: bottom
  overflow: hidden

.kf-query-mag
.kf-query-x
  position: absolute
  top: 0
  bottom: 0
  left: 0
  width: 100%
  padding-top: 13px
  text-align: center
  box-sizing: border-box
  transition: left .15s .07s

  &:before
    content: " "
    display: inline-block
    vertical-align: bottom
    height: 23px
    background-image: url(../img/search.png)
    background-size: auto 23px

.kf-query-mag
  cursor: text

  &:before
    width: 26px

    .focus &
      background-position: -26px

.kf-query-x:before
  width: 23px
  background-position: -52px

.kf-query-x:hover:before
  background-position: -75px

.kf-query-x:active:before
  background-position: -98px

.kf-query-wrap.empty .kf-query-x
.kf-query-wrap:not(.empty) .kf-query-mag
  left: 100%
  transition-delay: 0

.kf-small-tooltip
  position: absolute
  left: 0
  right: 0
  bottom: -12px
  text-align: center
  z-index: 1

.kf-small-tooltip-box
  display: inline-block
  height: 18px
  padding: 0 12px
  border: 1px solid #f8f4e8
  border-radius: 2px
  font-size: 13px
  font-weight: 300
  line-height: 17px
  background-color: #ffc
  white-space: nowrap

.kf-small-tooltip-link
  font-weight: 500
  margin-left: 4px

  &:hover
    text-decoration: underline

.kf-search-filters
  display: inline

  &:before
    content: ' | '
    color: #cccccc
    margin-left: 11px
    margin-right: 17px

.kf-search-filter.kf-search-filter
  display: inline
  color: #cccccc
  text-decoration: none

  &:after
    content: '|'
    color: #cccccc
    font-size: 0.9em
    margin: 0 5px

  &:last-child:after
    display: none
    content: ''

  &.enabled
    color: linkColor

    &:hover
      text-decoration: underline

  &.selected
    color: #333333


.import-modal

  .import-star-to-kifi
    width: 127px
    height: 37px
    margin: 12px 168px 16px

  a.dialog-cancel
    position: absolute
    left: 50px
    margin-top: 27px
    color: #777
    text-decoration: underline

  button
    width: 170px

.import-file-modal

  .import-file-link
    cursor: pointer
    margin-bottom: 12px

  .import-file-status
    text-align: center
    cursor: pointer

  .import-kippt-to-kifi
    width: 127px
    height: 37px
    margin: 0px 168px 30px

  .file-import-well
    background-color: #eff2f7
    border-radius: 10px
    padding: 10px 20px 15px 20px
    margin: 20px -20px

  .file-import-inner
    padding: 20px 20px 0

  .import-how-to
    font-weight: 800
    margin: 10px 0

  h3.pitch
    font-size: 14px
    font-weight: 800
    margin-bottom: 10px

  li.import-benefit
    list-style-type: disc
    margin-left: 15px

  .import-inset input
    opacity: 0
    visibility: hidden
    position: absolute
    top: -3000px

  .disabled
    background-color: #a6b5c8

  .disabled:hover
    background-color: #a6b5c8
    cursor: inherit

  button
    width: 240px<|MERGE_RESOLUTION|>--- conflicted
+++ resolved
@@ -1,12 +1,6 @@
 .kf-main
   min-width: 454px
   width: calc(100% - 310px)
-<<<<<<< HEAD
-  background: #fff
-
-  &>.kf-col-inner
-    border-left: 1px solid #dbdee3
-=======
 
 @media only screen and (max-width: 900px)
   .kf-main
@@ -21,7 +15,6 @@
   &>.kf-col-inner
     border-left: 1px solid #dbdee3
     border-right: 1px solid #dbdee3
->>>>>>> b362317e
     box-sizing: border-box
 
 .kf-main-head
@@ -91,11 +84,7 @@
 
 .kf-query-wrap
   position: relative
-<<<<<<< HEAD
-  padding: 10px 0 12px 20px
-=======
   padding: 10px 20px 12px
->>>>>>> b362317e
   white-space: nowrap
   z-index: 1
 
