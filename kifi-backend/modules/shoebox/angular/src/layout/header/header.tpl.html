--- conflicted
+++ resolved
@@ -48,11 +48,7 @@
         <menu class="kf-dropdown-menu">
           <a class="kf-dropdown-menu-item" href="{{userProfileUrl}}">Your Profile</a>
           <a class="kf-dropdown-menu-item" href="/profile">Settings</a>
-<<<<<<< HEAD
-          <a class="kf-dropdown-menu-item" href="{{logoutUrl}}">Log out</a>
-=======
           <a class="kf-dropdown-menu-item" href="{{logoutUrl}}" target="_top">Log out</a>
->>>>>>> 1d0287d5
         </menu>
       </div>
 
