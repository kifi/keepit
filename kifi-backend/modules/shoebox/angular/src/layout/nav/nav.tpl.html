--- conflicted
+++ resolved
@@ -1,15 +1,9 @@
 <ul class="kf-nav-group">
   <li class="kf-nav-item kf-nav-keeps" ng-class="{ active: isActive('/') }">
     <a class="kf-nav-link" href="/">
-<<<<<<< HEAD
-      <img class="kf-nav-icon-library" ng-src="../img/placeholder-icon.png"></img>
-      <div class="kf-nav-name">KEEPS LIBRARY</div>
-      <div class="kf-nav-count" ng-class="{ empty: !counts.keepCount }">{{counts.keepCount}}</div>
-=======
       <span class="kf-nav-icon-library"></span>
       <span class="kf-nav-name">KEEPS LIBRARY</span>
       <span class="kf-nav-count" ng-class="{ empty: !counts.keepCount }">{{counts.keepCount}}</span>
->>>>>>> 14a5b092
     </a>
   </li>
 </ul>