<ul class="kf-nav-group">
  <li class="kf-nav-item kf-nav-keeps" ng-class="{ active: isActive('/') }">
    <a class="kf-nav-link" href="/">
      <span class="kf-nav-icon-library"></span>
<<<<<<< HEAD
      <span class="kf-nav-name">KEEPS LIBRARY</span>
=======
      <span class="kf-nav-name">Keeps Library</span>
>>>>>>> 90393d72
      <span class="kf-nav-count" ng-class="{ empty: !counts.keepCount }">{{counts.keepCount}}</span>
    </a>
  </li>
</ul><|MERGE_RESOLUTION|>--- conflicted
+++ resolved
@@ -2,11 +2,7 @@
   <li class="kf-nav-item kf-nav-keeps" ng-class="{ active: isActive('/') }">
     <a class="kf-nav-link" href="/">
       <span class="kf-nav-icon-library"></span>
-<<<<<<< HEAD
-      <span class="kf-nav-name">KEEPS LIBRARY</span>
-=======
       <span class="kf-nav-name">Keeps Library</span>
->>>>>>> 90393d72
       <span class="kf-nav-count" ng-class="{ empty: !counts.keepCount }">{{counts.keepCount}}</span>
     </a>
   </li>
