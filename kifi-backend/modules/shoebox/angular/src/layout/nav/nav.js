'use strict';

angular.module('kifi')

.directive('kfNav', [
  '$location', '$window', '$rootScope', '$timeout', '$document', 'util',
    'friendService', 'modalService', 'tagService', 'profileService', 'libraryService', '$interval',
  function ($location, $window, $rootScope, $timeout, $document, util,
    friendService, modalService, tagService, profileService, libraryService, $interval) {
    return {
      //replace: true,
      restrict: 'A',
      templateUrl: 'layout/nav/nav.tpl.html',
      link: function (scope , element /*, attrs*/) {
        //
        // Internal data.
        //
        var allUserLibs = [];
        var w = angular.element($window);
        var scrollableLibList = element.find('.kf-scrollable-libs');

        //
        // Scope data.
        //
        scope.librariesEnabled = false;
        scope.mainLib = {};
        scope.secretLib = {};
        scope.userLibsToShow = [];
        scope.invitedLibsToShow = [];
        scope.sortingMenu = { show : false, option : '' };

        scope.counts = {
          friendsCount: friendService.totalFriends(),
          friendsNotifCount: friendService.requests.length
        };

        //
        // Internal methods.
        //
        function setLibListHeight() {
          if (scrollableLibList.offset()) {
            scrollableLibList.height(w.height() - (scrollableLibList.offset().top - w[0].pageYOffset));
          }
          if (scope.refreshScroll) {
            scope.refreshScroll();
          }
        }

        function updateNavLibs() {
          scope.mainLib = _.find(libraryService.librarySummaries, { 'kind' : 'system_main' });
          scope.secretLib = _.find(libraryService.librarySummaries, { 'kind' : 'system_secret' });
          allUserLibs = _.filter(libraryService.librarySummaries, { 'kind' : 'user_created' });

<<<<<<< HEAD
          if (typeof(scope.sortingMenu.option) === 'undefined') {
            scope.userLibsToShow = [];
            scope.invitedLibsToShow  = [];
          } else {
            var newList = sortLibraries(allUserLibs, libraryService.invitedSummaries);
            scope.userLibsToShow = newList[0];
            scope.invitedLibsToShow  = newList[1];
            librarySummarySearch = new Fuse(allUserLibs, fuseOptions);
            invitedSummarySearch = new Fuse(libraryService.invitedSummaries, fuseOptions);
          }
=======
          var newList = sortLibraries(allUserLibs, libraryService.invitedSummaries);
          scope.userLibsToShow = newList[0];
          scope.invitedLibsToShow  = newList[1];
          librarySummarySearch = new Fuse(allUserLibs, fuseOptions);
          invitedSummarySearch = new Fuse(libraryService.invitedSummaries, fuseOptions);
>>>>>>> 485f83ae

          scope.$broadcast('refreshScroll');
        }


        //
        // Scope methods.
        //
        scope.addLibrary = function () {
          modalService.open({
            template: 'libraries/manageLibraryModal.tpl.html'
          });
        };

        scope.isActive = function (path) {
          var loc = $location.path();
          return loc === path || util.startsWith(loc, path + '/');
        };

        //
        // Watches and listeners.
        //
        scope.$watch(function () {
          return libraryService.isAllowed();
        }, function (newVal) {
          scope.librariesEnabled = newVal;
          if (scope.librariesEnabled) {
            libraryService.fetchLibrarySummaries().then(updateNavLibs);
          }
        });

        $rootScope.$on('librarySummariesChanged', updateNavLibs);

        $rootScope.$on('changedLibrarySorting', function() {
<<<<<<< HEAD
          scope.sortingMenu.option = profileService.prefs.library_sorting_pref.replace(/[\\\"]/g, '');
=======
          scope.sortingMenu.option = profileService.prefs.library_sorting_pref;
          if (!scope.sortingMenu.option) {
            scope.sortingMenu.option = 'last_kept';
          }
>>>>>>> 485f83ae
          updateNavLibs();
        });

        scope.$watch(function () {
          return friendService.requests.length;
        }, function (value) {
          scope.counts.friendsNotifCount = value;
        });

        scope.$watch(friendService.totalFriends, function (value) {
          scope.counts.friendsCount = value;
        });

        scope.$watch(tagService.getTotalKeepCount, function (val) {
          scope.counts.keepCount = val;
        });

        scope.$watch(function () {
            return scope.sortingMenu.option;
          }, function () {
<<<<<<< HEAD
          if (scope.sortingMenu.option !== '' && typeof(scope.sortingMenu.option) !== 'undefined') {
            scope.changeList();
            scope.turnDropdownOff();
            profileService.savePrefs( { library_sorting_pref: scope.sortingMenu.option.replace(/[\\\"]/g, '') });
=======
          if (scope.sortingMenu.option) {
            scope.changeList();
            scope.turnDropdownOff();
            profileService.savePrefs( { library_sorting_pref: scope.sortingMenu.option });
>>>>>>> 485f83ae
          }
        });

        // on resizing window -> trigger new turn -> reset library list height
        w.bind('resize', function () {
          scope.$apply(function () {
            setLibListHeight();
          });
        });


        //
        // Scrolling.
        //

        // we thought about putting this check into the watch function above,
        // but even when libraries are enabled, the element is found but the offset is 0
        // in setLibListHeight(), if the offset is 0, the height of scrollableLibList == window height
        // and thus no scrolly-bar =[
        // once the offset is not 0, we know it's in the correct position and we can cancel this interval
        var lastHeight = 0;
        var promiseLibList = $interval(function() {
          scrollableLibList = element.find('.kf-scrollable-libs');
          if (scrollableLibList.offset() && scrollableLibList.offset().top > 0) {
            setLibListHeight();
            if (lastHeight === scrollableLibList.height()) {
              $interval.cancel(promiseLibList);
            }
            lastHeight = scrollableLibList.height(); // probably a better way to do this - sometimes scrollbar is buggy but this secures the height
          }
        }, 100);


        //
        // Filtering.
        //
        var fuseOptions = {
           keys: ['name'],
           threshold: 0.3 // 0 means exact match, 1 means match with anything
        };
        var librarySummarySearch = {};
        var invitedSummarySearch = {};

        scope.filter = {};
        scope.isFilterFocused = false;
        scope.filter.name = '';

        scope.focusFilter = function () {
          scope.isFilterFocused = true;
        };

        scope.blurFilter = function () {
          if (scope.filter.name === '') {
            scope.isFilterFocused = false;
          }
        };

        scope.clearFilter = function () {
          scope.filter.name = '';
          scope.onFilterChange();
          scope.blurFilter();
        };

        scope.onFilterChange = function () {
          return scope.changeList();
        };


        scope.changeList = function () {
          var term = scope.filter.name;
          var newLibs = allUserLibs;
          var newInvited = libraryService.invitedSummaries;
          if (term.length) {
            newLibs = librarySummarySearch.search(term);
            newInvited = invitedSummarySearch.search(term);
          }
          var newList = sortLibraries(newLibs, newInvited);
          newLibs = newList[0];
          newInvited = newList[1];

          scope.userLibsToShow = newLibs;
          scope.invitedLibsToShow = newInvited;
          return scope.userLibsToShow.concat(scope.invitedLibsToShow);
        };

        function sortLibraries(userLibs, invitedLibs) {
          var newLibs = userLibs;
          var newInvited = invitedLibs;
          switch (scope.sortingMenu.option) {
            case 'name':
              var sortByNameFunc = function(a) {return a.name.toLowerCase(); };
              newLibs = _.sortBy(newLibs, sortByNameFunc);
              newInvited = _.sortBy(newInvited, sortByNameFunc);
              break;

            case 'num_keeps':
              newLibs = _.sortBy(newLibs, 'numKeeps').reverse();
              newInvited = _.sortBy(newInvited, 'numKeeps').reverse();
              break;

            case 'num_followers':
              newLibs = _.sortBy(newLibs, 'numFollowers').reverse();
              newInvited = _.sortBy(newInvited, 'numFollowers').reverse();
              break;

            case 'last_viewed':
              newLibs = sortByViewed(newLibs);
              newInvited = sortByViewed(newInvited);
              break;

            case 'last_kept':
              newLibs = sortByKept(newLibs);
              newInvited = sortByKept(newInvited);
              break;
          }
          return [newLibs, newInvited];
        }

        function sortByKept(libs) {
          var partition = _.groupBy(libs, function(lib) {
                              return (lib.lastKept === undefined) ? 'undefinedTimes' : 'definedTimes';
                            });
          var libsUndefinedTimes = partition.undefinedTimes;
          if (!libsUndefinedTimes) {
            libsUndefinedTimes = [];
          }
          var libsRealTimes = partition.definedTimes;
          return _.sortBy(libsRealTimes, 'lastKept').reverse().concat(libsUndefinedTimes);
        }

        function sortByViewed(libs) {
          var partition = _.groupBy(libs, function(lib) {
                              return (lib.lastViewed === undefined) ? 'undefinedTimes' : 'definedTimes';
                            });
          var libsUndefinedTimes = partition.undefinedTimes;
          if (!libsUndefinedTimes) {
            libsUndefinedTimes = [];
          }
          var libsRealTimes = partition.definedTimes;
          return _.sortBy(libsRealTimes, 'lastViewed').reverse().concat(libsUndefinedTimes);
        }

        //
        // Sorting.
        //
        scope.toggleDropdown = function () {
          if (scope.sortingMenu.show === true) {
            scope.turnDropdownOff();
          } else {
            scope.turnDropdownOn();
          }
        };
        scope.turnDropdownOn = function () {
          scope.sortingMenu.show = true;
        };
        scope.turnDropdownOff = function () {
          scope.sortingMenu.show = false;
        };

        function onClick(event) {
          if (angular.element(event.target).closest('.kf-sort-libs-button').length) {
            scope.$apply( function() {
              scope.toggleDropdown();
            });
            return;
          }

          // click anywhere else that's not dropdown menu
          if (!angular.element(event.target).closest('.dropdown-menu-content').length) {
            scope.$apply( function() {
              scope.turnDropdownOff();
            });
            return;
          }
        }
        $document.on('mousedown', onClick);

        // Cleaner upper
        scope.$on('$destroy', function() {
          $document.off('mousedown', onClick);
        });

      }
    };
  }
]);<|MERGE_RESOLUTION|>--- conflicted
+++ resolved
@@ -51,24 +51,11 @@
           scope.secretLib = _.find(libraryService.librarySummaries, { 'kind' : 'system_secret' });
           allUserLibs = _.filter(libraryService.librarySummaries, { 'kind' : 'user_created' });
 
-<<<<<<< HEAD
-          if (typeof(scope.sortingMenu.option) === 'undefined') {
-            scope.userLibsToShow = [];
-            scope.invitedLibsToShow  = [];
-          } else {
-            var newList = sortLibraries(allUserLibs, libraryService.invitedSummaries);
-            scope.userLibsToShow = newList[0];
-            scope.invitedLibsToShow  = newList[1];
-            librarySummarySearch = new Fuse(allUserLibs, fuseOptions);
-            invitedSummarySearch = new Fuse(libraryService.invitedSummaries, fuseOptions);
-          }
-=======
           var newList = sortLibraries(allUserLibs, libraryService.invitedSummaries);
           scope.userLibsToShow = newList[0];
           scope.invitedLibsToShow  = newList[1];
           librarySummarySearch = new Fuse(allUserLibs, fuseOptions);
           invitedSummarySearch = new Fuse(libraryService.invitedSummaries, fuseOptions);
->>>>>>> 485f83ae
 
           scope.$broadcast('refreshScroll');
         }
@@ -103,14 +90,10 @@
         $rootScope.$on('librarySummariesChanged', updateNavLibs);
 
         $rootScope.$on('changedLibrarySorting', function() {
-<<<<<<< HEAD
-          scope.sortingMenu.option = profileService.prefs.library_sorting_pref.replace(/[\\\"]/g, '');
-=======
           scope.sortingMenu.option = profileService.prefs.library_sorting_pref;
           if (!scope.sortingMenu.option) {
             scope.sortingMenu.option = 'last_kept';
           }
->>>>>>> 485f83ae
           updateNavLibs();
         });
 
@@ -131,17 +114,10 @@
         scope.$watch(function () {
             return scope.sortingMenu.option;
           }, function () {
-<<<<<<< HEAD
-          if (scope.sortingMenu.option !== '' && typeof(scope.sortingMenu.option) !== 'undefined') {
-            scope.changeList();
-            scope.turnDropdownOff();
-            profileService.savePrefs( { library_sorting_pref: scope.sortingMenu.option.replace(/[\\\"]/g, '') });
-=======
           if (scope.sortingMenu.option) {
             scope.changeList();
             scope.turnDropdownOff();
             profileService.savePrefs( { library_sorting_pref: scope.sortingMenu.option });
->>>>>>> 485f83ae
           }
         });
 
