'use strict';

angular.module('kifi')

.directive('kfNav', [
  '$location', '$window', '$rootScope', '$timeout', '$document', 'util',
    'friendService', 'modalService', 'tagService', 'profileService', 'libraryService', '$interval',
  function ($location, $window, $rootScope, $timeout, $document, util,
    friendService, modalService, tagService, profileService, libraryService, $interval) {
    return {
      //replace: true,
      restrict: 'A',
      templateUrl: 'layout/nav/nav.tpl.html',
      link: function (scope , element /*, attrs*/) {
        //
        // Internal data.
        //
        var allUserLibs = [];
        var w = angular.element($window);
        var scrollableLibList = element.find('.kf-scrollable-libs');

        //
        // Scope data.
        //
        scope.librariesEnabled = false;
        scope.mainLib = {};
        scope.secretLib = {};
        scope.userLibsToShow = [];
        scope.invitedLibsToShow = [];

        scope.counts = {
          friendsCount: friendService.totalFriends(),
          friendsNotifCount: friendService.requests.length
        };


        //
        // Internal methods.
        //
        function setLibListHeight() {
          if (scrollableLibList.offset()) {
            scrollableLibList.height(w.height() - (scrollableLibList.offset().top - w[0].pageYOffset));
          }
          if (scope.refreshScroll) {
            scope.refreshScroll();
          }
        }

        function updateNavLibs() {
          scope.mainLib = _.find(libraryService.librarySummaries, { 'kind' : 'system_main' });
          scope.secretLib = _.find(libraryService.librarySummaries, { 'kind' : 'system_secret' });
          allUserLibs = _.filter(libraryService.librarySummaries, { 'kind' : 'user_created' });
<<<<<<< HEAD
          scope.userLibsToShow = sortByKept(allUserLibs);
          scope.invitedLibsToShow = sortByKept(libraryService.invitedSummaries);
=======

          util.replaceArrayInPlace(scope.userLibsToShow, allUserLibs);
          util.replaceArrayInPlace(scope.invitedLibsToShow, libraryService.invitedSummaries);
          scope.$broadcast('refreshScroll');
>>>>>>> 940d7dc2
        }


        //
        // Scope methods.
        //
        scope.addLibrary = function () {
          modalService.open({
            template: 'libraries/manageLibraryModal.tpl.html'
          });
        };

        scope.isActive = function (path) {
          var loc = $location.path();
          return loc === path || util.startsWith(loc, path + '/');
        };


        //
        // Watches and listeners.
        //
        scope.$watch(function () {
          return libraryService.isAllowed();
        }, function (newVal) {
          scope.librariesEnabled = newVal;
          if (scope.librariesEnabled) {
            libraryService.fetchLibrarySummaries().then(updateNavLibs);
          }
        });

        $rootScope.$on('librarySummariesChanged', updateNavLibs);

        $rootScope.$on('changedLibrary', function () {
          if (scope.librariesEnabled) {
            allUserLibs = _.filter(libraryService.librarySummaries, { 'kind' : 'user_created' });
            util.replaceArrayInPlace(scope.userLibsToShow, allUserLibs);
          }
        });

        scope.$watch(function () {
          return friendService.requests.length;
        }, function (value) {
          scope.counts.friendsNotifCount = value;
        });

        scope.$watch(friendService.totalFriends, function (value) {
          scope.counts.friendsCount = value;
        });

        scope.$watch(tagService.getTotalKeepCount, function (val) {
          scope.counts.keepCount = val;
        });

        // on resizing window -> trigger new turn -> reset library list height
        w.bind('resize', function () {
          scope.$apply(function () {
            setLibListHeight();
          });
        });


        //
        // Scrolling.
        //

        // we thought about putting this check into the watch function above,
        // but even when libraries are enabled, the element is found but the offset is 0
        // in setLibListHeight(), if the offset is 0, the height of scrollableLibList == window height
        // and thus no scrolly-bar =[
        // once the offset is not 0, we know it's in the correct position and we can cancel this interval
        var lastHeight = 0;
        var promiseLibList = $interval(function() {
          scrollableLibList = element.find('.kf-scrollable-libs');
          if (scrollableLibList.offset() && scrollableLibList.offset().top > 0) {
            setLibListHeight();
            if (lastHeight === scrollableLibList.height()) {
              $interval.cancel(promiseLibList);
            }
            lastHeight = scrollableLibList.height(); // probably a better way to do this - sometimes scrollbar is buggy but this secures the height
          }
        }, 100);


        //
        // Filtering.
        //
        var fuseOptions = {
           keys: ['name'],
           threshold: 0.3 // 0 means exact match, 1 means match with anything
        };
        var librarySummarySearch = {};
        var invitedSummarySearch = {};

        scope.filter = {};
        scope.isFilterFocused = false;
        scope.filter.name = '';

        scope.focusFilter = function () {
          scope.isFilterFocused = true;
        };

        scope.blurFilter = function () {
          scope.isFilterFocused = false;
        };

        scope.clearFilter = function () {
          scope.filter.name = '';
          scope.onFilterChange();
        };

        scope.onFilterChange = function () {
          return scope.changeList();
        };


        scope.changeList = function () {
          librarySummarySearch = new Fuse(allUserLibs, fuseOptions);
          invitedSummarySearch = new Fuse(libraryService.invitedSummaries, fuseOptions);

          var term = scope.filter.name;
          var newLibs = allUserLibs;
          var newInvited = libraryService.invitedSummaries;
          if (term.length) {
            newLibs = librarySummarySearch.search(term);
            newInvited = invitedSummarySearch.search(term);
          }

          switch (scope.sortingMenu.option) {
            case 'name':
              var sortByNameFunc = function(a) {return a.name.toLowerCase(); };
              newLibs = _.sortBy(newLibs, sortByNameFunc);
              newInvited = _.sortBy(newInvited, sortByNameFunc);
              break;

            case 'numKeeps':
              newLibs = _.sortBy(newLibs, 'numKeeps').reverse();
              newInvited = _.sortBy(newInvited, 'numKeeps').reverse();
              break;

            case 'numFollowers':
              newLibs = _.sortBy(newLibs, 'numFollowers').reverse();
              newInvited = _.sortBy(newInvited, 'numFollowers').reverse();
              break;

            case 'lastViewed':
              newLibs = sortByViewed(newLibs);
              newInvited = sortByViewed(newInvited);
              break;
            case 'lastKept':
              newLibs = sortByKept(newLibs);
              newInvited = sortByKept(newInvited);
              break;
          }
          scope.userLibsToShow = newLibs;
          scope.invitedLibsToShow = newInvited;
          return scope.userLibsToShow.concat(scope.invitedLibsToShow);
        };

        function sortByKept(libs) {
          var partition = _.groupBy(libs, function(lib) {
                              return (lib.lastKept === undefined) ? 'undefinedTimes' : 'definedTimes';
                            });
          var libsUndefinedTimes = partition.undefinedTimes;
          if (!libsUndefinedTimes) {
            libsUndefinedTimes = [];
          }
          var libsRealTimes = partition.definedTimes;
          return _.sortBy(libsRealTimes, 'lastKept').reverse().concat(libsUndefinedTimes);
        }

        function sortByViewed(libs) {
          var partition = _.groupBy(libs, function(lib) {
                              return (lib.lastViewed === undefined) ? 'undefinedTimes' : 'definedTimes';
                            });
          var libsUndefinedTimes = partition.undefinedTimes;
          if (!libsUndefinedTimes) {
            libsUndefinedTimes = [];
          }
          var libsRealTimes = partition.definedTimes;
          return _.sortBy(libsRealTimes, 'lastViewed').reverse().concat(libsUndefinedTimes);
        }

        //
        // Sorting.
        //
        scope.sortingMenu = { show : false, option : 'lastKept' };

        scope.toggleDropdown = function () {
          scope.sortingMenu.show = !scope.sortingMenu.show;
        };


        function onClick(event) {
          // click on sort button
          if (angular.element(event.target).closest('.kf-sort-libs-button').length) {
            scope.$apply(scope.toggleDropdown);
            return;
          }
          // click on any dropdown sorting option, have a delay before removing menu
          if (angular.element(event.target).closest('.dropdown-option').length) {
            $timeout( function() {
              scope.sortingMenu.show = false;
            }, 300);
            return;
          }
          // click anywhere else that's not dropdown menu
          if (!angular.element(event.target).closest('.dropdown-menu-content').length) {
            scope.$apply( function() {
              scope.sortingMenu.show = false;
            });
            return;
          }
        }
        $document.on('mousedown', onClick);

        scope.sortByName = function () {
          scope.sortingMenu.option = 'name';
          scope.changeList();
        };

        scope.sortByNumKeeps = function () {
          scope.sortingMenu.option = 'numKeeps';
          scope.changeList();
        };

        scope.sortByNumFollowers = function () {
          scope.sortingMenu.option = 'numFollowers';
          scope.changeList();
        };

        scope.sortByLastViewed = function () {
          scope.sortingMenu.option = 'lastViewed';
          scope.changeList();
        };

        scope.sortByLastKept = function () {
          scope.sortingMenu.option = 'lastKept';
          scope.changeList();
        };
      }
    };
  }
]);<|MERGE_RESOLUTION|>--- conflicted
+++ resolved
@@ -50,15 +50,11 @@
           scope.mainLib = _.find(libraryService.librarySummaries, { 'kind' : 'system_main' });
           scope.secretLib = _.find(libraryService.librarySummaries, { 'kind' : 'system_secret' });
           allUserLibs = _.filter(libraryService.librarySummaries, { 'kind' : 'user_created' });
-<<<<<<< HEAD
+
           scope.userLibsToShow = sortByKept(allUserLibs);
           scope.invitedLibsToShow = sortByKept(libraryService.invitedSummaries);
-=======
-
-          util.replaceArrayInPlace(scope.userLibsToShow, allUserLibs);
-          util.replaceArrayInPlace(scope.invitedLibsToShow, libraryService.invitedSummaries);
+
           scope.$broadcast('refreshScroll');
->>>>>>> 940d7dc2
         }
 
 
