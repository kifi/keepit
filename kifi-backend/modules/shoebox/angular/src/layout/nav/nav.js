--- conflicted
+++ resolved
@@ -213,16 +213,7 @@
           var invited = scope.allInvitedLibs.sort(sorting);
           util.replaceArrayInPlace(scope.userLibsToShow, libs);
           util.replaceArrayInPlace(scope.invitedLibsToShow, invited);
-<<<<<<< HEAD
-        };
-
-        // Scroll-Bar Stuff
-        scope.scrollAround = function() {
-          $anchorScroll();
-        };
-=======
-        }
->>>>>>> c479cd52
+        };
       }
     };
   }
