<div class="kf-user-profile-header-content"><!-- limit to 800px or so -->
  <div class="kf-user-profile-basic-info" itemscope itemtype="http://data-vocabulary.org/Person">
    <div class="kf-up-basic-info-main-content">
      <a href="{{userProfileRootUrl}}" itemprop="url">
        <img class="kf-user-profile-picture" ng-src="{{profile.picUrl || 'https://www.kifi.com/assets/img/ghost.200.png'}}" alt="{{profile.firstName}} {{profile.lastName}}" itemprop="photo">
      </a>

<<<<<<< HEAD
      <!-- [{{connectionWithUser}}] -->
      <div ng-switch="connectionWithUser" class="kf-user-profile-available-action">
        <div ng-switch-when="not_friends" class="kf-user-profile-connect svg-connect-to-user" ng-click="sendFriendRequest()">Connect</div>
        <div ng-switch-when="request_sent" class="kf-user-profile-connect svg-connect-to-user">Friend Request Pending</div>
        <div ng-switch-when="request_received" class="kf-user-profile-connect svg-connect-to-user" ng-click="acceptFriendRequest()">Accept Friend Request</div>
        <div ng-switch-when="friends" class="kf-user-profile-connect svg-connect-to-user">
          <div class="profile-friends">Friends</div>
          <div class="profile-unfriend-button" ng-click="unfriend()">Unfriend?</div>
        </div>
        <a ng-switch-when="self" class="kf-user-profile-settings-link" ui-sref="settings">
          <span class="kf-user-profile-settings-gear svg-settings-gear"></span>
          <span>Settings</span>
        </a>
      </div>
<!--  <div ng-switch="optionalAction" class="kf-user-profile-optional-action">
=======
      <div ng-if="!isKifiCurator" ng-switch="optionalAction" class="kf-user-profile-optional-action">
>>>>>>> aa68ca8e
        <a ng-switch-when="connect" class="kf-user-profile-connect svg-connect-to-user" ng-click="connect()">
          CONNECT
        </a>
        <a ng-switch-when="settings" class="kf-user-profile-user-settings svg-settings-gear" ui-sref="settings"></a>
      </div> -->

    </div>

    <div class="kf-user-profile-name" itemprop="name">{{profile.firstName}} {{profile.lastName}}</div>
  </div>

  <nav class="kf-user-profile-user-nav">
    <!-- For testing AngularUI routing, using <a> tags. However, will make into divs for V1 release. -->
    <!-- Switch back to <a> tags in V2. (use: ui-sref="{{userNavLink.routeState}}") -->
    <div class="kf-user-profile-user-nav-link" ng-repeat="userNavLink in userNavLinks">
      <span class="kf-user-profile-user-nav-item-count">{{userNavLink.count}}</span>
      <span class="kf-user-profile-user-nav-item-name">{{userNavLink.name}}</span>
    </div>
  </nav>
</div><|MERGE_RESOLUTION|>--- conflicted
+++ resolved
@@ -5,7 +5,6 @@
         <img class="kf-user-profile-picture" ng-src="{{profile.picUrl || 'https://www.kifi.com/assets/img/ghost.200.png'}}" alt="{{profile.firstName}} {{profile.lastName}}" itemprop="photo">
       </a>
 
-<<<<<<< HEAD
       <!-- [{{connectionWithUser}}] -->
       <div ng-switch="connectionWithUser" class="kf-user-profile-available-action">
         <div ng-switch-when="not_friends" class="kf-user-profile-connect svg-connect-to-user" ng-click="sendFriendRequest()">Connect</div>
@@ -21,9 +20,7 @@
         </a>
       </div>
 <!--  <div ng-switch="optionalAction" class="kf-user-profile-optional-action">
-=======
       <div ng-if="!isKifiCurator" ng-switch="optionalAction" class="kf-user-profile-optional-action">
->>>>>>> aa68ca8e
         <a ng-switch-when="connect" class="kf-user-profile-connect svg-connect-to-user" ng-click="connect()">
           CONNECT
         </a>
