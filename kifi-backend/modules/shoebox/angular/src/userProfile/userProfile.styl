--- conflicted
+++ resolved
@@ -49,19 +49,11 @@
   &.add-friend
     sprite2x($add-friend)
     width: 36px
-<<<<<<< HEAD
 
   &.already-friends
     sprite2x($add-friend-active)
     width: 36px
 
-=======
-
-  &.already-friends
-    sprite2x($add-friend-active)
-    width: 36px
-
->>>>>>> 01ffc092
     &.hidden
       opacity: 0
 
@@ -404,32 +396,6 @@
 
 .kf-upl-card-cover-image
   position: absolute
-<<<<<<< HEAD
-  top: 0
-  left: 0
-  right: 0
-  bottom: 0
-  background-color: #eee
-  background-size: cover
-
-.kf-upl-card-owner-pic-a
-  diameter = 60px
-  position: absolute
-  z-index: 1
-  width: diameter
-  height: diameter
-  top: 50%
-  left: 50%
-  margin-left: -(diameter / 2)
-  border-radius: 50%
-
-  &:hover
-    transform: scale(1.03)
-
-.kf-upl-card-owner-pic
-  position: absolute
-=======
->>>>>>> 01ffc092
   top: 0
   left: 0
   right: 0
