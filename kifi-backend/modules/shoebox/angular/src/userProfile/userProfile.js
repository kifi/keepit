--- conflicted
+++ resolved
@@ -6,11 +6,7 @@
   '$scope', '$analytics', '$location', '$rootScope', '$state', '$stateParams', '$timeout', '$window',
   'env', 'inviteService', 'keepWhoService', 'profileService', 'userProfileActionService',
   function ($scope, $analytics, $location, $rootScope, $state, $stateParams, $timeout, $window,
-<<<<<<< HEAD
-            env, inviteService, keepWhoService, profileService, userProfileActionService, modalService, libraryService) {
-=======
             env, inviteService, keepWhoService, profileService, userProfileActionService) {
->>>>>>> 01ffc092
 
     //
     // Internal data.
@@ -50,10 +46,7 @@
 
         setTitle(profile);
         initProfile(profile);
-<<<<<<< HEAD
-=======
         initViewingUserStatus();
->>>>>>> 01ffc092
 
         // This function should be called last because some of the attributes
         // that we're tracking are initialized by the above functions.
@@ -63,10 +56,6 @@
       });
     }
 
-<<<<<<< HEAD
-
-=======
->>>>>>> 01ffc092
     function setTitle(profile) {
       $window.document.title = profile.firstName + ' ' + profile.lastName + ' • Kifi' ;
     }
@@ -74,13 +63,10 @@
     function initProfile(profile) {
       $scope.profile = _.cloneDeep(profile);
       $scope.profile.picUrl = keepWhoService.getPicUrl($scope.profile, 200);
-<<<<<<< HEAD
-=======
     }
 
     function initViewingUserStatus() {
       $scope.viewingOwnProfile = $scope.profile.id === profileService.me.id;
->>>>>>> 01ffc092
     }
 
     function trackPageView() {
@@ -117,7 +103,123 @@
     //
     // Scope methods.
     //
-<<<<<<< HEAD
+    $scope.trackUplCardClick = function (lib) {
+      trackPageClick({
+        action: 'clickedLibrary',
+        libraryOwnerUserId: lib.owner.id,
+
+        // lib.owner.friendsWith needs backend support.
+        libraryOwnedBy: lib.owner.id === profileService.me.id ? 'viewer' : (lib.owner.friendsWith ? 'viewersFriend' : 'other')
+      });
+    };
+
+    $scope.trackProfileClick = function () {
+      trackPageClick({
+        action: 'clickedProfile'
+      });
+    };
+
+
+    //
+    // Watches and listeners.
+    //
+    var deregister$stateChangeSuccess = $rootScope.$on('$stateChangeSuccess', function (event, toState, toParams, fromState, fromParams) {
+      // When routing among the nested states, track page view again.
+      if ((/^userProfile/.test(toState.name)) && (/^userProfile/.test(fromState.name)) && (toParams.username === fromParams.username)) {
+        trackPageView();
+      }
+    });
+    $scope.$on('$destroy', deregister$stateChangeSuccess);
+
+
+    // Initialize controller.
+    init();
+  }
+])
+
+
+.controller('UserProfileLibrariesCtrl', [
+  '$scope', '$rootScope', '$state', '$stateParams',
+  'routeService', 'keepWhoService', 'profileService', 'userProfileActionService', 'libraryService', 'modalService',
+  function ($scope, $rootScope, $state, $stateParams,
+    routeService, keepWhoService, profileService, userProfileActionService, libraryService, modalService) {
+    var username = $stateParams.username;
+    var fetchPageSize = 12;
+    var fetchPageNumber = 0;
+    var hasMoreLibraries = true;
+    var loading = false;
+
+    $scope.libraryType = $state.current.data.libraryType;
+    $scope.libraries = null;
+
+    function refetchLibraries() {
+      resetFetchState();
+      $scope.fetchLibraries();
+    }
+
+    function augmentLibrary(owner, lib) {
+      owner = lib.owner || owner;
+      lib.path = '/' + owner.username + '/' + lib.slug;
+      lib.owner = owner;
+      lib.ownerPicUrl = keepWhoService.getPicUrl(owner, 200);
+      lib.ownerProfileUrl = routeService.getProfileUrl(owner.username);
+      lib.imageUrl = lib.image ? routeService.libraryImageUrl(lib.image.path) : null;
+      lib.followers.forEach(function (user) {
+        user.picUrl = keepWhoService.getPicUrl(user, 100);
+        user.profileUrl = routeService.getProfileUrl(user.username);
+      });
+      return lib;
+    }
+
+    function resetFetchState() {
+      $scope.libraries = null;
+      fetchPageNumber = 0;
+      hasMoreLibraries = true;
+      loading = false;
+    }
+
+    function removeDeletedLibrary(event, libraryId) {
+      _.remove($scope.libraries, { id: libraryId });
+    }
+
+    var deregister$stateChangeSuccess = $rootScope.$on('$stateChangeSuccess', function (event, toState) {
+      if (/^userProfile\.libraries\./.test(toState.name)) {
+        $scope.libraryType = toState.data.libraryType;
+        refetchLibraries();
+      }
+    });
+    $scope.$on('$destroy', deregister$stateChangeSuccess);
+
+    var deregisterLibraryDeleted = $rootScope.$on('libraryDeleted', removeDeletedLibrary);
+    $scope.$on('$destroy', deregisterLibraryDeleted);
+
+    $scope.fetchLibraries = function () {
+      if (loading) {
+        return;
+      }
+      loading = true;
+
+      var filter = $scope.libraryType;
+      userProfileActionService.getLibraries(username, filter, fetchPageNumber, fetchPageSize).then(function (data) {
+        if ($scope.libraryType === filter) {
+          hasMoreLibraries = data[filter].length === fetchPageSize;
+
+          var owner = filter === 'own' ? _.extend({username: username}, $scope.profile) : null;
+          $scope.libraries = ($scope.libraries || []).concat(data[filter].map(augmentLibrary.bind(null, owner)));
+
+          fetchPageNumber++;
+          loading = false;
+        }
+      });
+    };
+
+    $scope.hasMoreLibraries = function () {
+      return hasMoreLibraries;
+    };
+
+    $scope.showInvitedLibraries = function () {
+      return $scope.profile && $scope.profile.numInvitedLibraries && $scope.viewingOwnProfile;
+    };
 
     $scope.isMyLibrary = function(libraryOwnerId) {
       return $scope.profile && (libraryOwnerId === $scope.profile.id);
@@ -141,148 +243,6 @@
       });
     };
 
-=======
->>>>>>> 01ffc092
-    $scope.trackUplCardClick = function (lib) {
-      trackPageClick({
-        action: 'clickedLibrary',
-        libraryOwnerUserId: lib.owner.id,
-
-        // lib.owner.friendsWith needs backend support.
-        libraryOwnedBy: lib.owner.id === profileService.me.id ? 'viewer' : (lib.owner.friendsWith ? 'viewersFriend' : 'other')
-      });
-    };
-
-    $scope.trackProfileClick = function () {
-      trackPageClick({
-        action: 'clickedProfile'
-      });
-    };
-
-
-    //
-    // Watches and listeners.
-    //
-    var deregister$stateChangeSuccess = $rootScope.$on('$stateChangeSuccess', function (event, toState, toParams, fromState, fromParams) {
-      // When routing among the nested states, track page view again.
-      if ((/^userProfile/.test(toState.name)) && (/^userProfile/.test(fromState.name)) && (toParams.username === fromParams.username)) {
-        trackPageView();
-      }
-    });
-    $scope.$on('$destroy', deregister$stateChangeSuccess);
-
-
-    // Initialize controller.
-    init();
-  }
-])
-
-
-.controller('UserProfileLibrariesCtrl', [
-  '$scope', '$rootScope', '$state', '$stateParams',
-  'routeService', 'keepWhoService', 'profileService', 'userProfileActionService', 'libraryService', 'modalService',
-  function ($scope, $rootScope, $state, $stateParams,
-    routeService, keepWhoService, profileService, userProfileActionService, libraryService, modalService) {
-    var username = $stateParams.username;
-    var fetchPageSize = 12;
-    var fetchPageNumber = 0;
-    var hasMoreLibraries = true;
-    var loading = false;
-
-    $scope.libraryType = $state.current.data.libraryType;
-    $scope.libraries = null;
-
-    function refetchLibraries() {
-      resetFetchState();
-      $scope.fetchLibraries();
-    }
-
-    function augmentLibrary(owner, lib) {
-      owner = lib.owner || owner;
-      lib.path = '/' + owner.username + '/' + lib.slug;
-      lib.owner = owner;
-      lib.ownerPicUrl = keepWhoService.getPicUrl(owner, 200);
-      lib.ownerProfileUrl = routeService.getProfileUrl(owner.username);
-      lib.imageUrl = lib.image ? routeService.libraryImageUrl(lib.image.path) : null;
-      lib.followers.forEach(function (user) {
-        user.picUrl = keepWhoService.getPicUrl(user, 100);
-        user.profileUrl = routeService.getProfileUrl(user.username);
-      });
-      return lib;
-    }
-
-    function resetFetchState() {
-      $scope.libraries = null;
-      fetchPageNumber = 0;
-      hasMoreLibraries = true;
-      loading = false;
-    }
-
-    function removeDeletedLibrary(event, libraryId) {
-      _.remove($scope.libraries, { id: libraryId });
-    }
-
-    var deregister$stateChangeSuccess = $rootScope.$on('$stateChangeSuccess', function (event, toState) {
-      if (/^userProfile\.libraries\./.test(toState.name)) {
-        $scope.libraryType = toState.data.libraryType;
-        refetchLibraries();
-      }
-    });
-    $scope.$on('$destroy', deregister$stateChangeSuccess);
-
-    var deregisterLibraryDeleted = $rootScope.$on('libraryDeleted', removeDeletedLibrary);
-    $scope.$on('$destroy', deregisterLibraryDeleted);
-
-    $scope.fetchLibraries = function () {
-      if (loading) {
-        return;
-      }
-      loading = true;
-
-      var filter = $scope.libraryType;
-      userProfileActionService.getLibraries(username, filter, fetchPageNumber, fetchPageSize).then(function (data) {
-        if ($scope.libraryType === filter) {
-          hasMoreLibraries = data[filter].length === fetchPageSize;
-
-          var owner = filter === 'own' ? _.extend({username: username}, $scope.profile) : null;
-          $scope.libraries = ($scope.libraries || []).concat(data[filter].map(augmentLibrary.bind(null, owner)));
-
-          fetchPageNumber++;
-          loading = false;
-        }
-      });
-    };
-
-    $scope.hasMoreLibraries = function () {
-      return hasMoreLibraries;
-    };
-
-    $scope.showInvitedLibraries = function () {
-      return $scope.profile && $scope.profile.numInvitedLibraries && $scope.viewingOwnProfile;
-    };
-
-    $scope.isMyLibrary = function(libraryOwnerId) {
-      return $scope.profile && (libraryOwnerId === $scope.profile.id);
-    };
-
-    $scope.openModifyLibrary = function (library) {
-      modalService.open({
-        template: 'libraries/manageLibraryModal.tpl.html',
-        modalData: {
-          pane: 'manage',
-          library: library,
-          returnAction: function () {
-            libraryService.getLibraryById(library.id, true).then(function (data) {
-              var followersList = library.followers; // contains picUrl for each follower
-              _.assign(library, data.library, {followers: followersList}); // replaces all new data (but data.library.followers does not have picUrl)
-              library.listed = data.listed;
-              library.path = data.library.url;
-            })['catch'](modalService.openGenericErrorModal);
-          }
-        }
-      });
-    };
-
     $scope.openFollowersList = function (lib) {
       modalService.open({
         template: 'libraries/libraryFollowersModal.tpl.html',
