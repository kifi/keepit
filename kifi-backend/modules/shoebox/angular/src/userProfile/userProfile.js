'use strict';

angular.module('kifi')

.controller('UserProfileCtrl', [
  '$scope', '$analytics', '$location', '$rootScope', '$state', '$stateParams', '$timeout', '$window',
  'env', 'inviteService', 'keepWhoService', 'profileService', 'userProfileActionService', 'modalService', 'libraryService', 'friendService',
  function ($scope, $analytics, $location, $rootScope, $state, $stateParams, $timeout, $window,
            env, inviteService, keepWhoService, profileService, userProfileActionService, modalService, libraryService, friendService) {
    //
    // Configs.
    //
    var userNavLinksConfig = [
      { name: 'Libraries', /*routeState: 'userProfile.libraries.own',*/ countFieldName: 'numLibraries' },  // routeState is V2
      { name: 'Keeps', countFieldName: 'numKeeps' }  // V1 only

      /*
       * V2
       */
      // { name: 'Friends', routeState: 'userProfile.friends', countFieldName: 'numFriends' },
      // { name: 'Followers', routeState: 'userProfile.followers', countFieldName: 'numFollowers' },
      // { name: 'Helped', routeState: 'userProfile.helped', countFieldName: 'numRekeeps' }
    ];

    var kifiCuratorUsernames = [
      'kifi',
      'kifi-editorial',
      'kifi-eng'
    ];


    //
    // Internal data.
    //
    /*
    var ignoreClick = {
      'connect': true
    };

    var $connectEl = null;
    var connectElSelector = '.kf-user-profile-connect';
    var userConnectionActions = {
      'self' : 'Settings',
      'not_friends' : 'Connect',
      'request_sent' : 'Friend Request Sent',
      'request_received' : 'Accept Friend Request',
      'friends' : 'Friends'
    };
    */

    //
    // Scope data.
    //
    $scope.userProfileRootUrl = env.origin + '/' + $stateParams.username;
    $scope.profile = null;
    $scope.userLoggedIn = false;
    $scope.viewingOwnProfile = false;

    // for user connection, potential (states -> actions):
    //   'self' -> setting
    //   'not_friends' -> send request
    //   'request_sent' -> (nothing)
    //   'request_received' -> accept request
    //   'friends' -> defriend
    $scope.connectionWithUser = '';
    //$scope.availableAction = '';

    $scope.userNavLinks = [];
<<<<<<< HEAD
=======
    $scope.optionalAction = null;
>>>>>>> aa68ca8e
    $scope.isKifiCurator = false;


    //
    // Internal functions.
    //
    function init() {
      // Logged in users who are in the "profiles_beta" experiment and logged out users
      // who have the "upb" query parameter can see this page.
      // Otherwise, redirect to home.
      if ($rootScope.userLoggedIn &&
          !(profileService.me.experiments && profileService.me.experiments.indexOf('profiles_beta') > -1)) {
        $state.go('home');
      }
      if (!$rootScope.userLoggedIn && !$stateParams.upb) {
        $state.go('home');
        $window.location = '/';
      }
      $rootScope.$emit('libraryUrl', {});

      var username = $stateParams.username;
      $scope.isKifiCurator = isKifiCurator(username);

      userProfileActionService.getProfile(username).then(function (profile) {
        setTitle(profile);
        initProfile(profile);
        initViewingUserStatus();
        initUserNavLinks();

        // This function should be called last because some of the attributes
        // that we're tracking are initialized by the above functions.
        trackPageView();
      });
    }

    function isKifiCurator(username) {
      return kifiCuratorUsernames.indexOf(username) !== -1;
    }

    function setTitle(profile) {
      $window.document.title = profile.firstName + ' ' + profile.lastName + ' • Kifi' ;
    }

    function initProfile(profile) {
      $scope.profile = _.cloneDeep(profile);
      $scope.profile.picUrl = keepWhoService.getPicUrl($scope.profile, 200);

      // User id from profile is needed for connection.
      // Use timeout to wait until the connect element is added to the DOM with ng-if.
      //$timeout(enableConnectClick);
    }

    function initViewingUserStatus() {
      $scope.userLoggedIn = $rootScope.userLoggedIn;
      $scope.viewingOwnProfile = $scope.profile.id === profileService.me.id;

      if ($scope.userLoggedIn) {
        if ($scope.viewingOwnProfile) {
          $scope.connectionWithUser = 'self';
        } else {
          if ($scope.profile.isFriend) {
            $scope.connectionWithUser = 'friends';
          } else if ($scope.profile.friendRequestSentAt) {
            $scope.connectionWithUser = 'request_sent';
          } else if ($scope.profile.friendRequestReceivedAt) {
            $scope.connectionWithUser = 'request_received';
          } else {
            $scope.connectionWithUser = 'not_friends';
          }
        }
      }
    }

    function initUserNavLinks() {
      $scope.userNavLinks = _.map(userNavLinksConfig, function (config) {
        return {
          name: config.name,
          count: $scope.profile[config.countFieldName],
          routeState: config.routeState
        };
      });
    }

    function trackPageView() {
      return;

      /* TODO(yiping): Uncomment this after tracking review with product.
      var url = $analytics.settings.pageTracking.basePath + $location.url();

      var profilePageTrackAttributes = {
        type: 'profile',
        profileOwnerUserId: $scope.profile.id,
        profileOwnedBy: $scope.viewingOwnProfile ? 'viewer' : ($scope.profile.friendsWith ? 'viewersFriend' : 'other'),
        libraryCount: $scope.profile.numLibraries
      };

      $analytics.pageTrack(url, profilePageTrackAttributes);
      */
    }

    function trackPageClick(/* attributes */) {
      return;

      /* TODO(yiping): Uncomment this after tracking review with product.
      var profileEventTrackAttributes = _.extend(attributes || {}, {
        type: 'profile',
        profileOwnedBy: $scope.viewingOwnProfile ? 'viewer' : ($scope.profile.friendsWith ? 'viewersFriend' : 'other')
      });

      $analytics.eventTrack('user_clicked_page', profileEventTrackAttributes);
      */
    }

/*
    function enableConnectClick() {
      ignoreClick.connect = false;
      $connectEl = $connectEl || angular.element(connectElSelector);
      $connectEl.attr('href', 'javascript:');  // jshint ignore:line
    }

    function disableConnectClick() {
      ignoreClick.connect = true;
      $connectEl = $connectEl || angular.element(connectElSelector);
      $connectEl.removeAttr('href');
    }
    */

    //
    // Scope methods.
    //
    /*
    $scope.connect = function () {
      if (ignoreClick.connect) {
        return;
      }

      disableConnectClick();
      $connectEl = $connectEl || angular.element(connectElSelector);
      $connectEl.text('SENDING REQUEST...');

      inviteService.friendRequest($scope.profile.id).then(function () {
        $connectEl.text('SENT!');
      });
    };
    */
    $scope.sendFriendRequest = function() {
      inviteService.friendRequest($scope.profile.id).then(function(res) {
        if (res.sentRequest) {
          // show success!
        }
      });
    };

    $scope.acceptFriendRequest = function() {
      friendService.acceptRequest($scope.profile.id).then(function() {
        // success (no response)
      });
    };

    $scope.unfriend = function() {
      friendService.unfriend($scope.profile.id).then(function() {
        // success (no response)
      });
    };

    $scope.isMyLibrary = function(libraryOwnerId) {
      return $scope.profile && (libraryOwnerId === $scope.profile.id);
    };

    $scope.isHidden = function(library) {
      return library.visibility === 'published' && library.listed === false;
    };

    $scope.openModifyLibrary = function (library) {
      modalService.open({
        template: 'libraries/manageLibraryModal.tpl.html',
        modalData: {
          pane: 'manage',
          library: library,
          returnAction: function () {
            libraryService.getLibraryById(library.id, true).then(function (data) {
              _.assign(library, data.library);
              library.listed = data.listed;
              library.path = data.library.url;
            })['catch'](modalService.openGenericErrorModal);
          }
        }
      });
    };

    $scope.trackUplCardClick = function (lib) {
      trackPageClick({
        action: 'clickedLibrary',
        libraryOwnerUserId: lib.owner.id,

        // lib.owner.friendsWith needs backend support.
        libraryOwnedBy: lib.owner.id === profileService.me.id ? 'viewer' : (lib.owner.friendsWith ? 'viewersFriend' : 'other')
      });
    };

    $scope.trackProfileClick = function () {
      trackPageClick({
        action: 'clickedProfile'
      });
    };


    //
    // Watches and listeners.
    //
    var deregister$stateChangeSuccess = $rootScope.$on('$stateChangeSuccess', function (event, toState, toParams, fromState, fromParams) {
      // When routing among the nested states, track page view again.
      if ((/^userProfile/.test(toState.name)) && (/^userProfile/.test(fromState.name)) && (toParams.username === fromParams.username)) {
        trackPageView();
      }
    });
    $scope.$on('$destroy', deregister$stateChangeSuccess);

/*
    $scope.$watch('connectionWithUser', function(newState) {
      $scope.availableAction = userConnectionActions[newState];
    });
    */

    // Initialize controller.
    init();
  }
])


.controller('UserProfileLibrariesCtrl', [
  '$scope', '$rootScope', '$state', '$stateParams', 'routeService', 'keepWhoService', 'profileService', 'userProfileActionService',
  function ($scope, $rootScope, $state, $stateParams, routeService, keepWhoService, profileService, userProfileActionService) {
    var username = $stateParams.username;
    var fetchPageSize = 12;
    var fetchPageNumber = 0;
    var hasMoreLibraries = true;
    var loading = false;

    $scope.libraryType = $state.current.data.libraryType;
    $scope.libraries = null;

    var deregister$stateChangeSuccess = $rootScope.$on('$stateChangeSuccess', function (event, toState) {
      if (/^userProfile\.libraries\./.test(toState.name)) {
        $scope.libraryType = toState.data.libraryType;
        refetchLibraries();
      }
    });
    $scope.$on('$destroy', deregister$stateChangeSuccess);

    $scope.fetchLibraries = function () {
      if (loading) {
        return;
      }
      loading = true;

      var filter = $scope.libraryType;
      userProfileActionService.getLibraries(username, filter, fetchPageNumber, fetchPageSize).then(function (data) {
        if ($scope.libraryType === filter) {
          hasMoreLibraries = data[filter].length === fetchPageSize;

          var owner = filter === 'own' ? _.extend({username: username}, $scope.profile) : null;
          $scope.libraries = ($scope.libraries || []).concat(data[filter].map(augmentLibrary.bind(null, owner)));

          fetchPageNumber++;
          loading = false;
        }
      });
    };

    $scope.hasMoreLibraries = function () {
      return hasMoreLibraries;
    };

    $scope.showInvitedLibraries = function () {
      return $scope.profile && $scope.profile.numInvitedLibraries && $scope.viewingOwnProfile;
    };

    function resetFetchState() {
      $scope.libraries = null;
      fetchPageNumber = 0;
      hasMoreLibraries = true;
      loading = false;
    }

    function refetchLibraries() {
      resetFetchState();
      $scope.fetchLibraries();
    }

    function augmentLibrary(owner, lib) {
      owner = lib.owner || owner;
      lib.path = '/' + owner.username + '/' + lib.slug;
      lib.owner = owner;
      lib.ownerPicUrl = keepWhoService.getPicUrl(owner, 200);
      lib.ownerProfileUrl = routeService.getProfileUrl(owner.username);
      lib.system = /^system_/.test(lib.kind);
      lib.imageUrl = lib.image ? routeService.libraryImageUrl(lib.image.path) : null;
      lib.followers.forEach(function (user) {
        user.picUrl = keepWhoService.getPicUrl(user, 100);
        user.profileUrl = routeService.getProfileUrl(user.username);
      });
      return lib;
    }
  }
])


.controller('UserProfilePeopleCtrl', [
  '$scope', '$state',
  function ($scope, $state) {
    $scope.peopleType = $state.current.data.peopleType;
  }
])


.controller('UserProfileKeepsCtrl', [
  '$scope',
  function ($scope) {
    $scope.keepType = 'Helped Rekeep';
  }
]);<|MERGE_RESOLUTION|>--- conflicted
+++ resolved
@@ -66,10 +66,6 @@
     //$scope.availableAction = '';
 
     $scope.userNavLinks = [];
-<<<<<<< HEAD
-=======
-    $scope.optionalAction = null;
->>>>>>> aa68ca8e
     $scope.isKifiCurator = false;
 
 
@@ -218,20 +214,20 @@
     $scope.sendFriendRequest = function() {
       inviteService.friendRequest($scope.profile.id).then(function(res) {
         if (res.sentRequest) {
-          // show success!
+          $scope.connectionWithUser = 'request_sent';
         }
       });
     };
 
     $scope.acceptFriendRequest = function() {
       friendService.acceptRequest($scope.profile.id).then(function() {
-        // success (no response)
+        $scope.connectionWithUser = 'friends';
       });
     };
 
     $scope.unfriend = function() {
       friendService.unfriend($scope.profile.id).then(function() {
-        // success (no response)
+        $scope.connectionWithUser = 'not_friends';
       });
     };
 
