--- conflicted
+++ resolved
@@ -96,13 +96,8 @@
 ])
 
 .factory('injectedState', [
-<<<<<<< HEAD
-  '$location', 'util',
-  function ($location, util) {
-=======
   '$location',
   function ($location) {
->>>>>>> 784bed00
     var state = {};
 
     if (_.size($location.search()) > 0) {
@@ -111,13 +106,7 @@
         state[key] = value;
       });
 
-<<<<<<< HEAD
-      if ($location.path() == '/find') {
-        // leave parameters attached.
-      } else {
-=======
       if ($location.path() !== '/find') {
->>>>>>> 784bed00
         // For now, remove all URL parameters
         $location.search({});
       }
@@ -133,11 +122,7 @@
     return {
       state: state,
       pushState: pushState
-<<<<<<< HEAD
-    }
-=======
     };
->>>>>>> 784bed00
   }
 ])
 
