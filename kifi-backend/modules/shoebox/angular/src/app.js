--- conflicted
+++ resolved
@@ -40,14 +40,6 @@
     });
 
     $httpProvider.defaults.withCredentials = true;
-<<<<<<< HEAD
-
-    $routeProvider.when('/', {
-      templateUrl: 'home/home.tpl.html',
-      controller: 'HomeCtrl'
-    });
-=======
->>>>>>> 4f3d2293
   }
 ])
 
