'use strict';

angular.module('kifi.keepService', [])

.factory('keepService', [
	'$http', 'env', '$q', '$document',
	function ($http, env, $q, $document) {

		var list = [],
			selected = {},
			before = null,
			end = false,
			previewed = null,
			limit = 30,
			isDetailOpen = false,
			singleKeepBeingPreviewed = false,
			previewUrls = {};

		function getKeepId(keep) {
			if (keep) {
				if (typeof keep === 'string') {
					return keep;
				}
				return keep.id || null;
			}
			return null;
		}

		var api = {
			list: list,

			isDetailOpen: function () {
				return isDetailOpen;
			},

			isSingleKeep: function () {
				return singleKeepBeingPreviewed;
			},

			getPreviewed: function () {
				return previewed || null;
			},

			isPreviewed: function (keep) {
				return !!previewed && previewed === keep;
			},

			preview: function (keep) {
				if (keep == null) {
					singleKeepBeingPreviewed = false;
					isDetailOpen = false;
				}
				else {
					singleKeepBeingPreviewed = true;
					isDetailOpen = true;
				}
				previewed = keep;
				return keep;
			},

			togglePreview: function (keep) {
				if (api.isPreviewed(keep) && _.size(selected) > 1) {
					previewed = null;
					isDetailOpen = true;
					singleKeepBeingPreviewed = false;
					return null;
				} else if (api.isPreviewed(keep)) {
					return api.preview(null);
				}
				return api.preview(keep);
			},

			isSelected: function (keep) {
				var id = getKeepId(keep);
				if (id) {
					return selected.hasOwnProperty(id);
				}
				return false;
			},

			select: function (keep) {
				var id = getKeepId(keep);
				if (id) {
					isDetailOpen = true;
					selected[id] = true;
					if (_.size(selected) === 1) {
						api.preview(keep);
					}
					else {
						previewed = null;
						singleKeepBeingPreviewed = false;
					}
					return true;
				}
				return false;
			},

			unselect: function (keep) {
				var id = getKeepId(keep);
				if (id) {
					delete selected[id];
					var countSelected = _.size(selected);
					if (countSelected === 0 && isDetailOpen === true) {
						api.preview(keep);
					}
					else if (countSelected === 1 && isDetailOpen === true) {
						api.preview(_.keys(selected)[0]);
					}
					else {
						previewed = null;
						singleKeepBeingPreviewed = false;
					}
					return true;
				}
				return false;
			},

			toggleSelect: function (keep) {
				if (api.isSelected(keep)) {
					return api.unselect(keep);
				}
				return api.select(keep);
			},

			getFirstSelected: function () {
				var id = _.keys(selected)[0];
				if (!id) {
					return null;
				}

				for (var i = 0, l = list.length, keep; i < l; i++) {
					keep = list[i];
					if (keep.id === id) {
						return keep;
					}
				}

				return null;
			},

			getSelectedLength: function () {
				return _.keys(selected).length;
			},

			getSelected: function () {
				return list.filter(function (keep) {
					return keep.id in selected;
				});
			},

			selectAll: function () {
				selected = _.reduce(list, function (map, keep) {
					map[keep.id] = true;
					return map;
				}, {});
				if (list.length === 0) {
					api.clearState();
				}
				else if (list.length === 1) {
					api.preview(list[0]);
				}
				else {
					previewed = null;
					isDetailOpen = true;
					singleKeepBeingPreviewed = false;
				}
			},

			unselectAll: function () {
				selected = {};
				api.clearState();
			},

			clearState: function () {
				previewed = null;
				isDetailOpen = false;
				singleKeepBeingPreviewed = false;
			},

			isSelectedAll: function () {
				return list.length && list.length === api.getSelectedLength();
			},

			toggleSelectAll: function () {
				if (api.isSelectedAll()) {
					return api.unselectAll();
				}
				return api.selectAll();
			},

			resetList: function () {
				before = null;
				list.length = 0;
			},

			getList: function (params) {
				var url = env.xhrBase + '/keeps/all';
				params = params || {};
				params.count = params.count || limit;
				params.before = before || void 0;

				var config = {
					params: params
				};

				if (end) {
					return $q.when([]);
				}

				return $http.get(url, config).then(function (res) {
					var data = res.data,
						keeps = data.keeps || [];
					if (!keeps.length) {
						end = true;
					}

					if (!data.before) {
						list.length = 0;
					}

					list.push.apply(list, keeps);
					before = list.length ? list[list.length - 1].id : null;

					return keeps;
				}).then(function (list) {
					api.fetchScreenshotUrls(list).then(api.prefetchImages);
					return list;
				});
			},

			joinTags: function (keeps, tags) {
				var idMap = _.reduce(tags, function (map, tag) {
					map[tag.id] = tag;
					return map;
				}, {});

				_.forEach(keeps, function (keep) {
					keep.tagList = _.map(keep.collections || keep.tags, function (tagId) {
						return idMap[tagId] || null;
					});
				});
			},

<<<<<<< HEAD
			getChatter: function (keep) {
				var url = env.xhrBaseEliza + '/chatter';

				var config = {
					params: {
						url: keep.url
					}
				};

				return $http.get(url, config).then(function (res) {
					var data = res.data,
					console.log(res, data);
					return null;
				});
=======
			fetchScreenshotUrls: function (keeps) {
				if (keeps && keeps.length) {
					var url = env.xhrBase + '/keeps/screenshot';
					return $http.post(url, {
						urls: _.pluck(keeps, 'url')
					}).then(function (res) {
						return res.data.urls;
					});
				}
				return $q.when([]);
			},

			prefetchImages: function (urls) {
				for (var i = 0, l = urls.length, url; i < l; i++) {
					url = urls[i];
					if (previewUrls[url] !== true) {
						previewUrls[url] = true;
						$document.createElement('img').src = urls[i];
					}
				}
>>>>>>> 980a38c9
			}
		};

		return api;
	}
]);<|MERGE_RESOLUTION|>--- conflicted
+++ resolved
@@ -241,7 +241,6 @@
 				});
 			},
 
-<<<<<<< HEAD
 			getChatter: function (keep) {
 				var url = env.xhrBaseEliza + '/chatter';
 
@@ -256,7 +255,8 @@
 					console.log(res, data);
 					return null;
 				});
-=======
+			},
+
 			fetchScreenshotUrls: function (keeps) {
 				if (keeps && keeps.length) {
 					var url = env.xhrBase + '/keeps/screenshot';
@@ -277,7 +277,6 @@
 						$document.createElement('img').src = urls[i];
 					}
 				}
->>>>>>> 980a38c9
 			}
 		};
 
