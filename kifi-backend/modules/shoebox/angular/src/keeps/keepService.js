--- conflicted
+++ resolved
@@ -17,28 +17,6 @@
       previewUrls = {},
       doc = $document[0];
 
-<<<<<<< HEAD
-    function getKeepId(keep) {
-      if (keep) {
-        if (typeof keep === 'string') {
-          return keep;
-        }
-        return keep.id || null;
-      }
-      return null;
-    }
-
-    function indexById(id) {
-      for (var i = 0, l = list.length; i < l; i++) {
-        if (list[i].id === id) {
-          return i;
-        }
-      }
-      return -1;
-    }
-
-=======
->>>>>>> 2b132bd2
     $rootScope.$on('tags.remove', function (tagId) {
       _.forEach(list, function (keep) {
         if (keep.tagList) {
