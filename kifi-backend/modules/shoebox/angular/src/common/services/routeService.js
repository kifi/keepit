'use strict';

angular.module('kifi')

.factory('routeService', [
  'env', 'util',
  function (env, util) {
    function route(path, params) {
      return env.xhrBase + path + (params ? queryStr(params) : '');
    }

    function searchRoute(path) {
      return env.xhrBaseSearch + path;
    }

    function navRoute(path, params) {
      return env.navBase + path + (params ? queryStr(params) : '');
    }

    var queryStr = util.formatQueryString;

    return {
      disconnectNetwork: function (network) {
        return env.navBase + '/disconnect/' + network;
      },
      linkNetwork: function (network) {
        return env.navBase + '/link/' + network;
      },
      uploadBookmarkFileToLibrary: function (libraryId) {
        return route('/libraries/' + libraryId + '/import-file');
      },
      refreshNetworks: env.navBase + '/friends/invite/refresh', // would love to be more ajax-y
      importStatus: route('/user/import-status'),
      prefs: route('/user/prefs'),
      importGmail: function (returnPath) {
        return navRoute('/contacts/import', {redirectUrl: returnPath || []});
      },
      networks: route('/user/networks'),
      profileUrl: route('/user/me'),
      profileSettings: route('/user/settings'),
      emailInfoUrl: route('/user/email'),
      abooksUrl: route('/user/abooks'),
      resendVerificationUrl: route('/user/resend-verification'),
      userPasswordUrl: route('/user/password'),
      formatPicUrl: function (userId, pictureName, size) {
        return env.picBase + '/users/' + userId + '/pics/' + (size || 200) + '/' + pictureName;
      },
      libraryImageUrl: function (path) {
        return env.picBase + '/' + path;
      },
      getKeep: function (keepId) {
        return route('/keeps/' + keepId);
      },

      ////////////////////////////
      // Tags                   //
      ////////////////////////////
      tagOrdering: route('/collections/ordering'),
      reorderTag: route('/collections/reorderTag'),
      pageTags: route('/collections/page'),

      searchTags: function (query, limit) {
        return route('/collections/search', {query: query, limit: limit});
      },
      suggestTags: function (libraryId, keepId, query) {
        // TODO: stop using extension endpoint
        return env.navBase + '/ext/libraries/' + libraryId + '/keeps/' + keepId + '/tags/suggest' + queryStr({q: query});
      },
      tagKeep: function (libraryId, keepId, tag) {
        return route('/libraries/' + libraryId + '/keeps/' + keepId + '/tags/' + encodeURIComponent(tag));
      },
      tagKeeps: function (tag) {
        return route('/tags/' + encodeURIComponent(tag));
      },
      untagKeep: function (libraryId, keepId, tag) {
        return route('/libraries/' + libraryId + '/keeps/' + keepId + '/tags/' + encodeURIComponent(tag));
      },

      whoToInvite: route('/user/invite/recommended'),
      blockWtiConnection: route('/user/invite/hide'),
      friends: function (page, pageSize) {
        return route('/user/friends', {page: page, pageSize: pageSize});
      },
      friendRequest: function (id) {
        return env.xhrBase + '/user/' + id + '/friend';
      },
      libraryShareSuggest: function (libId, opt_query) {
        return route('/libraries/' + libId + '/members/suggest', {n: 30, q: opt_query || []});
      },
      incomingFriendRequests: route('/user/incomingFriendRequests'),
      invite: route('/user/invite'),
      peopleYouMayKnow: function (offset, limit) {
        return route('/user/friends/recommended', {offset: offset, limit: limit});
      },
      hideUserRecommendation: function (id) {
        return route('/user/' + id + '/hide');
      },
      search: searchRoute('/site/search2'),
      searchResultClicked: searchRoute('/site/search/events/resultClicked'),
      searchedAnalytics: searchRoute('/site/search/events/searched'),
      searchResultClickedAnalytics: searchRoute('/site/search/events/resultClicked'),
      socialSearch: function (name, limit) {
        return route('/user/connections/all/search', {
          query: name,
          limit: limit || 6,
          pictureUrl: 'true'
        });
      },
      exportKeeps: route('/keeps/export'),
      postDelightedAnswer: route('/user/delighted/answer'),
      cancelDelightedSurvey: route('/user/delighted/cancel'),
      userCloseAccount: route('/user/close'),
      adHocRecos: function (howMany) {
        return route('/recos/adHoc', {n: howMany});
      },
      recos: function (opts) {
        return route('/recos/topV2', {
          recency: opts.recency,
          uriContext: opts.uriContext || [],
          libContext: opts.libContext || [],
          trackLibDelivery: _.isBoolean(opts.trackLibDelivery) ? opts.trackLibDelivery : []
        });
      },
      recosPublic: function () {
        return route('/recos/public');
      },
      recoFeedback: function (urlId) {
        return route('/recos/feedback', {id: urlId});
      },
      libraryRecos: function () {
        return route('/libraries/recos/top');
      },
      libraryRecoFeedback: function (libraryId) {
        return route('/libraries/recos/feedback', {id: libraryId});
      },
      basicUserInfo: function (id, friendCount) {
        return route('/user/' + id, {friendCount: friendCount ? 1 : []});
      },
      addKeepsToLibrary: function (libraryId) {
        return route('/libraries/' + libraryId + '/keeps');
      },
      copyKeepsToLibrary: function () {
        return route('/libraries/copy');
      },
      moveKeepsToLibrary: function () {
        return route('/libraries/move');
      },
      removeKeepFromLibrary: function (libraryId, keepId) {
        return route('/libraries/' + libraryId + '/keeps/' + keepId);
      },
      removeManyKeepsFromLibrary: function (libraryId) {
        return route('/libraries/' + libraryId + '/keeps/delete');
      },

      ////////////////////////////
      // User registration      //
      ////////////////////////////
      socialSignup: function (provider, opts) {
        var params = {
          publicLibraryId : opts.libraryId || [],
          intent : opts.intent || []
        };
        return navRoute('/signup/' + provider, params);
      },

      socialSignupWithToken: function (provider) {
        return navRoute('/auth/token-signup/' + provider);
      },

      socialFinalize: env.navBase + '/auth/token-finalize',
      emailSignup: env.navBase + '/auth/email-signup',

      ////////////////////////////
      // Libraries              //
      ////////////////////////////
      getLibraryInfos: route('/libraries'),
      getLibraryByUserSlug: function (username, slug, authToken) {
        return route('/users/' + username + '/libraries/' + slug, {showPublishedLibraries: 1, authToken: authToken || []});
      },
      getLibraryById: function (libraryId) {
        return route('/libraries/' + libraryId);
      },
      getLibraryInfoById: function (libraryId) {
        return route('/libraries/' + libraryId + '/summary');
      },
      getKeepsInLibrary: function (libraryId, count, offset, authToken) {
        return route('/libraries/' + libraryId + '/keeps', {count: count, offset: offset, authToken: authToken || []});
      },
      createLibrary: route('/libraries/add'),
      modifyLibrary: function (libraryId) {
        return route('/libraries/' + libraryId + '/modify');
      },
      shareLibrary: function (libraryId) {
        return route('/libraries/' + libraryId + '/invite');
      },
      joinLibrary: function (libraryId) {
        return route('/libraries/' + libraryId + '/join');
      },
      leaveLibrary: function (libraryId) {
        return route('/libraries/' + libraryId + '/leave');
      },
      declineToJoinLibrary: function (libraryId) {
        return route('/libraries/' + libraryId + '/decline');
      },
      deleteLibrary: function (libraryId) {
        return route('/libraries/' + libraryId + '/delete');
      },
      uploadLibraryCoverImage: function (libraryId, x, y, idealSize) {
        return route('/libraries/' + libraryId + '/image/upload', {x: x, y: y, is: idealSize || []});
      },
      positionLibraryCoverImage: function (libraryId) {
        return route('/libraries/' + libraryId + '/image/position');
      },
      removeLibraryCoverImage: function (libraryId) {
        return route('/libraries/' + libraryId + '/image');
      },
      authIntoLibrary: function (username, slug, authToken) {
        return route('/users/' + username + '/libraries/' + slug + '/auth', {authToken: authToken || []});
      },
      copyKeepsFromTagToLibrary: function(libraryId, tagName) {
        return route('/libraries/' + libraryId + '/importTag', {tag: tagName});
      },
      moveKeepsFromTagToLibrary: function(libraryId, tagName) {
        return route('/libraries/' + libraryId + '/moveTag', {tag: tagName});
      },
      getMoreLibraryMembers: function(libraryId, pageSize, offset) {
        return route('/libraries/' + libraryId + '/members', {limit: pageSize, offset: offset * pageSize});
      },
      getRelatedLibraries: function (libraryId) {
        return route('/libraries/' + libraryId + '/related');
      },

      ////////////////////////////
      // User Profile           //
      ////////////////////////////
      getUserProfile: function (username) {
        return route('/user/' + username + '/profile');
      },
      getUserLibraries: function (username, filter, opt_page, opt_size) {
        return route('/user/' + username + '/libraries', {
          filter: filter,
          page: _.isUndefined(opt_page) ? [] : opt_page,
          size: _.isUndefined(opt_size) ? [] : opt_size
        });
      },

      getProfileConnections: function (username, limit) {
        return route('/users/' + username + '/connections', {n: limit || []});
      },
      getProfileFollowers: function (username, limit) {
        return route('/users/' + username + '/followers', {n: limit || []});
      },
      getProfileUsers: function (ids) {
        return route('/users/' + ids.join('.'));
      },
<<<<<<< HEAD

      /////////////////////////////
      // User Personas           //
      /////////////////////////////
      getPersonas: function () {
        return route('/user/personas');
      },
      addPersona: function (personaName) {
        return route('/user/personas/' + personaName);
      },
      removePersona: function (personaName) {
        return route('/user/personas/' + personaName);
=======
      getMutualConnections: function (userId) {
        return route('/users/' + userId + '/connections/mutual');
>>>>>>> d05bb0ba
      }
    };
  }
]);<|MERGE_RESOLUTION|>--- conflicted
+++ resolved
@@ -253,7 +253,9 @@
       getProfileUsers: function (ids) {
         return route('/users/' + ids.join('.'));
       },
-<<<<<<< HEAD
+      getMutualConnections: function (userId) {
+        return route('/users/' + userId + '/connections/mutual');
+      },
 
       /////////////////////////////
       // User Personas           //
@@ -266,10 +268,6 @@
       },
       removePersona: function (personaName) {
         return route('/user/personas/' + personaName);
-=======
-      getMutualConnections: function (userId) {
-        return route('/users/' + userId + '/connections/mutual');
->>>>>>> d05bb0ba
       }
     };
   }
