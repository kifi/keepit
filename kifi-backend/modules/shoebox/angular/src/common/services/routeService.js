'use strict';

angular.module('kifi')

.factory('routeService', [
<<<<<<< HEAD
  '$location', 'env', '$window',
  function ($location, env, $window) {

    var cdnImageBase = 'https://djty7jcqog9qu.cloudfront.net/'; // for dynamic images (keeps, library images, user profile pics, etc.)
    var cdnAssetBase = 'https://d1dwdv9wd966qu.cloudfront.net/'; // for static assets (icons)

    function route(url) {
      return env.xhrBase + url;
=======
  'env', 'util',
  function (env, util) {
    function route(path, params) {
      return env.xhrBase + path + (params ? queryStr(params) : '');
>>>>>>> a432c953
    }

    function searchRoute(path) {
      return env.xhrBaseSearch + path;
    }

    function navRoute(path, params) {
      return env.navBase + path + (params ? queryStr(params) : '');
    }

    function formatPicUrl(userId, pictureName, size) {
      return env.picBase + '/users/' + userId + '/pics/' + (size || 200) + '/' + pictureName;
    }

    var queryStr = util.formatQueryString;

    return {
      cdnImageBase : cdnImageBase,
      cdnAssetBase : cdnAssetBase,
      disconnectNetwork: function (network) {
        return env.navBase + '/disconnect/' + network;
      },
      linkNetwork: function (network) {
        return env.navBase + '/link/' + network;
      },
      uploadBookmarkFileToLibrary: function (libraryId) {
        return route('/libraries/' + libraryId + '/import-file');
      },
      refreshNetworks: env.navBase + '/friends/invite/refresh', // would love to be more ajax-y
      importStatus: route('/user/import-status'),
      prefs: route('/user/prefs'),
      importGmail: function (returnPath) {
        return navRoute('/contacts/import', {redirectUrl: returnPath || []});
      },
      networks: route('/user/networks'),
      profileUrl: route('/user/me'),
      profileSettings: route('/user/settings'),
      logoutUrl: '/logout',
      emailInfoUrl: route('/user/email'),
      abooksUrl: route('/user/abooks'),
      resendVerificationUrl: route('/user/resend-verification'),
      userPasswordUrl: route('/user/password'),
      formatPicUrl: formatPicUrl,
      libraryImageUrl: function (path) {
        return env.picBase + '/' + path;
      },
      getKeep: function (keepId) {
        return route('/keeps/' + keepId);
      },

      ////////////////////////////
      // Tags                   //
      ////////////////////////////
      tagOrdering: route('/collections/ordering'),
      reorderTag: route('/collections/reorderTag'),
      pageTags: route('/collections/page'),

      searchTags: function (query, limit) {
        return route('/collections/search', {query: query, limit: limit});
      },
      suggestTags: function (libraryId, keepId, query) {
        // TODO: stop using extension endpoint
        return env.navBase + '/ext/libraries/' + libraryId + '/keeps/' + keepId + '/tags/suggest' + queryStr({q: query});
      },
      tagKeep: function (libraryId, keepId, tag) {
        return route('/libraries/' + libraryId + '/keeps/' + keepId + '/tags/' + encodeURIComponent(tag));
      },
      tagKeeps: function (tag) {
        return route('/tags/' + encodeURIComponent(tag));
      },
      untagKeep: function (libraryId, keepId, tag) {
        return route('/libraries/' + libraryId + '/keeps/' + keepId + '/tags/' + encodeURIComponent(tag));
      },

      whoToInvite: route('/user/invite/recommended'),
      blockWtiConnection: route('/user/invite/hide'),
      friends: function (page, pageSize) {
        return route('/user/friends', {page: page, pageSize: pageSize});
      },
      friendRequest: function (id) {
        return env.xhrBase + '/user/' + id + '/friend';
      },
      libraryShareSuggest: function (libId, opt_query) {
        return route('/libraries/' + libId + '/members/suggest', {n: 30, q: opt_query || []});
      },
      incomingFriendRequests: route('/user/incomingFriendRequests'),
      invite: route('/user/invite'),
      peopleYouMayKnow: function (offset, limit) {
        return route('/user/friends/recommended', {offset: offset, limit: limit});
      },
      hideUserRecommendation: function (id) {
        return route('/user/' + id + '/hide');
      },
      search: searchRoute('/site/search2'),
      searchResultClicked: searchRoute('/site/search/events/resultClicked'),
      searchedAnalytics: searchRoute('/site/search/events/searched'),
      searchResultClickedAnalytics: searchRoute('/site/search/events/resultClicked'),
      socialSearch: function (name, limit) {
        return route('/user/connections/all/search', {
          query: name,
          limit: limit || 6,
          pictureUrl: 'true'
        });
      },
      exportKeeps: route('/keeps/export'),
      postDelightedAnswer: route('/user/delighted/answer'),
      cancelDelightedSurvey: route('/user/delighted/cancel'),
      userCloseAccount: route('/user/close'),
      adHocRecos: function (howMany) {
        return route('/recos/adHoc', {n: howMany});
      },
      recos: function (opts) {
        return route('/recos/topV2', {
          more: opts.more ? 1 : 0,
          recency: opts.recency,
          uriContext: opts.uriContext || [],
          libContext: opts.libContext || []
        });
      },
      recos2: function (opts) {
        var recosRoute = '/recos/topV2?more=' + opts.more + '&recency=' + opts.recency;
        recosRoute += opts.uriContext ? '&uriContext=' + opts.uriContext : '';
        recosRoute += opts.libContext ? '&libContext=' + opts.libContext : '';
        return route(recosRoute);
      },
      recosPublic: function () {
        return route('/recos/public');
      },
      recoFeedback: function (urlId) {
        return route('/recos/feedback', {id: urlId});
      },
      libraryRecos: function () {
        return route('/libraries/recos/top');
      },
      libraryRecoFeedback: function (libraryId) {
        return route('/libraries/recos/feedback', {id: libraryId});
      },
      basicUserInfo: function (id, friendCount) {
        return route('/user/' + id, {friendCount: friendCount ? 1 : []});
      },
      addKeepsToLibrary: function (libraryId) {
        return route('/libraries/' + libraryId + '/keeps');
      },
      copyKeepsToLibrary: function () {
        return route('/libraries/copy');
      },
      moveKeepsToLibrary: function () {
        return route('/libraries/move');
      },
      removeKeepFromLibrary: function (libraryId, keepId) {
        return route('/libraries/' + libraryId + '/keeps/' + keepId);
      },
      removeManyKeepsFromLibrary: function (libraryId) {
        return route('/libraries/' + libraryId + '/keeps/delete');
      },

      ////////////////////////////
      // User registration      //
      ////////////////////////////
<<<<<<< HEAD
      socialSignup: function(provider) {
        return env.navBase + '/signup/' + provider;
      },
      tokenSocialSignup: function (provider) {
        return env.navBase + '/auth/token-signup/' + provider;
=======
      socialSignup: function (provider) {
        return route('/auth/token-signup/' + provider);
>>>>>>> a432c953
      },
      socialSignupWithRedirect: function (provider, redirectPath, intent) {
        return '/signup/' + provider + queryStr({
          redirect: redirectPath,
          intent: intent || []
        });
      },
      socialFinalize: env.navBase + '/auth/token-finalize',
      emailSignup: env.navBase + '/auth/email-signup',

      ////////////////////////////
      // Libraries              //
      ////////////////////////////
      getLibrarySummaries: route('/libraries'),
      getLibraryByUserSlug: function (username, slug, authToken) {
        return route('/users/' + username + '/libraries/' + slug, {showPublishedLibraries: 1, authToken: authToken || []});
      },
      getLibraryById: function (libraryId) {
        return route('/libraries/' + libraryId);
      },
      getLibrarySummaryById: function (libraryId) {
        return route('/libraries/' + libraryId + '/summary');
      },
      getKeepsInLibrary: function (libraryId, count, offset, authToken) {
        return route('/libraries/' + libraryId + '/keeps', {count: count, offset: offset, authToken: authToken || []});
      },
      createLibrary: route('/libraries/add'),
      modifyLibrary: function (libraryId) {
        return route('/libraries/' + libraryId + '/modify');
      },
      shareLibrary: function (libraryId) {
        return route('/libraries/' + libraryId + '/invite');
      },
      joinLibrary: function (libraryId) {
        return route('/libraries/' + libraryId + '/join');
      },
      leaveLibrary: function (libraryId) {
        return route('/libraries/' + libraryId + '/leave');
      },
      declineToJoinLibrary: function (libraryId) {
        return route('/libraries/' + libraryId + '/decline');
      },
      deleteLibrary: function (libraryId) {
        return route('/libraries/' + libraryId + '/delete');
      },
      uploadLibraryCoverImage: function (libraryId, x, y, idealSize) {
        return route('/libraries/' + libraryId + '/image/upload', {x: x, y: y, is: idealSize || []});
      },
      positionLibraryCoverImage: function (libraryId) {
        return route('/libraries/' + libraryId + '/image/position');
      },
      removeLibraryCoverImage: function (libraryId) {
        return route('/libraries/' + libraryId + '/image');
      },
      authIntoLibrary: function (username, slug, authToken) {
        return route('/users/' + username + '/libraries/' + slug + '/auth', {authToken: authToken || []});
      },
      copyKeepsFromTagToLibrary: function(libraryId, tagName) {
        return route('/libraries/' + libraryId + '/importTag', {tag: tagName});
      },
      moveKeepsFromTagToLibrary: function(libraryId, tagName) {
        return route('/libraries/' + libraryId + '/moveTag', {tag: tagName});
      },
      getMoreLibraryMembers: function(libraryId, pageSize, offset) {
        return route('/libraries/' + libraryId + '/members', {limit: pageSize, offset: offset * pageSize});
      },
      getRelatedLibraries: function (libraryId) {
        return route('/libraries/' + libraryId + '/related');
      },

      ////////////////////////////
      // User Profile           //
      ////////////////////////////
      getProfileUrl: function (username) {
        return username ? env.origin + '/' + username : null;
      },
      getUserProfile: function (username) {
        return route('/user/' + username + '/profile');
      },
      getUserLibraries: function (username, filter, opt_page, opt_size) {
<<<<<<< HEAD
        return route('/user/' + username + '/libraries?filter=' + filter +
          (!_.isUndefined(opt_page) ? '&page=' + opt_page : '') +
          (!_.isUndefined(opt_size) ? '&size=' + opt_size : '')
        );
      },

      /////////////////////////////
      // User Personas           //
      /////////////////////////////
      getAllPersonas: function() {
        return route('/user/personas');
      },
      addPersona: function(personaName) {
        return route('/user/personas/' + personaName);
      },
      removePersona: function(personaName) {
        return route('/user/personas/' + personaName);
=======
        return route('/user/' + username + '/libraries', {
          filter: filter,
          page: _.isUndefined(opt_page) ? [] : opt_page,
          size: _.isUndefined(opt_size) ? [] : opt_size
        });
>>>>>>> a432c953
      }
    };
  }
]);<|MERGE_RESOLUTION|>--- conflicted
+++ resolved
@@ -3,21 +3,13 @@
 angular.module('kifi')
 
 .factory('routeService', [
-<<<<<<< HEAD
-  '$location', 'env', '$window',
-  function ($location, env, $window) {
-
+  'env', 'util',
+  function (env, util) {
     var cdnImageBase = 'https://djty7jcqog9qu.cloudfront.net/'; // for dynamic images (keeps, library images, user profile pics, etc.)
     var cdnAssetBase = 'https://d1dwdv9wd966qu.cloudfront.net/'; // for static assets (icons)
 
-    function route(url) {
-      return env.xhrBase + url;
-=======
-  'env', 'util',
-  function (env, util) {
     function route(path, params) {
       return env.xhrBase + path + (params ? queryStr(params) : '');
->>>>>>> a432c953
     }
 
     function searchRoute(path) {
@@ -137,12 +129,6 @@
           libContext: opts.libContext || []
         });
       },
-      recos2: function (opts) {
-        var recosRoute = '/recos/topV2?more=' + opts.more + '&recency=' + opts.recency;
-        recosRoute += opts.uriContext ? '&uriContext=' + opts.uriContext : '';
-        recosRoute += opts.libContext ? '&libContext=' + opts.libContext : '';
-        return route(recosRoute);
-      },
       recosPublic: function () {
         return route('/recos/public');
       },
@@ -177,16 +163,11 @@
       ////////////////////////////
       // User registration      //
       ////////////////////////////
-<<<<<<< HEAD
       socialSignup: function(provider) {
         return env.navBase + '/signup/' + provider;
       },
       tokenSocialSignup: function (provider) {
         return env.navBase + '/auth/token-signup/' + provider;
-=======
-      socialSignup: function (provider) {
-        return route('/auth/token-signup/' + provider);
->>>>>>> a432c953
       },
       socialSignupWithRedirect: function (provider, redirectPath, intent) {
         return '/signup/' + provider + queryStr({
@@ -267,11 +248,11 @@
         return route('/user/' + username + '/profile');
       },
       getUserLibraries: function (username, filter, opt_page, opt_size) {
-<<<<<<< HEAD
-        return route('/user/' + username + '/libraries?filter=' + filter +
-          (!_.isUndefined(opt_page) ? '&page=' + opt_page : '') +
-          (!_.isUndefined(opt_size) ? '&size=' + opt_size : '')
-        );
+        return route('/user/' + username + '/libraries', {
+          filter: filter,
+          page: _.isUndefined(opt_page) ? [] : opt_page,
+          size: _.isUndefined(opt_size) ? [] : opt_size
+        });
       },
 
       /////////////////////////////
@@ -285,13 +266,6 @@
       },
       removePersona: function(personaName) {
         return route('/user/personas/' + personaName);
-=======
-        return route('/user/' + username + '/libraries', {
-          filter: filter,
-          page: _.isUndefined(opt_page) ? [] : opt_page,
-          size: _.isUndefined(opt_size) ? [] : opt_size
-        });
->>>>>>> a432c953
       }
     };
   }
