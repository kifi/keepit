'use strict';

angular.module('kifi')

.factory('routeService', [
  'env', 'util',
  function (env, util) {
    function route(path, params) {
      return env.xhrBase + path + (params ? queryStr(params) : '');
    }

    function searchRoute(path) {
      return env.xhrBaseSearch + path;
    }

    function navRoute(path, params) {
      return env.navBase + path + (params ? queryStr(params) : '');
    }

    var queryStr = util.formatQueryString;

    return {
      disconnectNetwork: function (network) {
        return env.navBase + '/disconnect/' + network;
      },
      linkNetwork: function (network) {
        return env.navBase + '/link/' + network;
      },
      uploadBookmarkFileToLibrary: function (libraryId) {
        return route('/libraries/' + libraryId + '/import-file');
      },
      refreshNetworks: env.navBase + '/friends/invite/refresh', // would love to be more ajax-y
      importStatus: route('/user/import-status'),
      prefs: route('/user/prefs'),
      importGmail: function (returnPath) {
        return navRoute('/contacts/import', {redirectUrl: returnPath || []});
      },
      networks: route('/user/networks'),
      profileUrl: route('/user/me'),
      profileSettings: route('/user/settings'),
      emailInfoUrl: route('/user/email'),
      abooksUrl: route('/user/abooks'),
      resendVerificationUrl: route('/user/resend-verification'),
      userPasswordUrl: route('/user/password'),
      formatPicUrl: function (userId, pictureName, size) {
        return env.picBase + '/users/' + userId + '/pics/' + (size || 200) + '/' + pictureName;
      },
      libraryImageUrl: function (path) {
        return env.picBase + '/' + path;
      },
      getKeep: function (keepId) {
        return route('/keeps/' + keepId);
      },

      ////////////////////////////
      // Tags                   //
      ////////////////////////////
      tagOrdering: route('/collections/ordering'),
      reorderTag: route('/collections/reorderTag'),
      pageTags: route('/collections/page'),

      searchTags: function (query, limit) {
        return route('/collections/search', {query: query, limit: limit});
      },
      suggestTags: function (libraryId, keepId, query) {
        // TODO: stop using extension endpoint
        return env.navBase + '/ext/libraries/' + libraryId + '/keeps/' + keepId + '/tags/suggest' + queryStr({q: query});
      },
      tagKeep: function (libraryId, keepId, tag) {
        return route('/libraries/' + libraryId + '/keeps/' + keepId + '/tags/' + encodeURIComponent(tag));
      },
      tagKeeps: function (tag) {
        return route('/tags/' + encodeURIComponent(tag));
      },
      untagKeep: function (libraryId, keepId, tag) {
        return route('/libraries/' + libraryId + '/keeps/' + keepId + '/tags/' + encodeURIComponent(tag));
      },

      whoToInvite: route('/user/invite/recommended'),
      blockWtiConnection: route('/user/invite/hide'),
      friends: function (page, pageSize) {
        return route('/user/friends', {page: page, pageSize: pageSize});
      },
      friendRequest: function (id) {
        return env.xhrBase + '/user/' + id + '/friend';
      },
      libraryShareSuggest: function (libId, opt_query) {
        return route('/libraries/' + libId + '/members/suggest', {n: 30, q: opt_query || []});
      },
      incomingFriendRequests: route('/user/incomingFriendRequests'),
      invite: route('/user/invite'),
      peopleYouMayKnow: function (offset, limit) {
        return route('/user/friends/recommended', {offset: offset, limit: limit});
      },
      hideUserRecommendation: function (id) {
        return route('/user/' + id + '/hide');
      },
      search: searchRoute('/site/search2'),
      searchResultClicked: searchRoute('/site/search/events/resultClicked'),
      searchedAnalytics: searchRoute('/site/search/events/searched'),
      searchResultClickedAnalytics: searchRoute('/site/search/events/resultClicked'),
      socialSearch: function (name, limit) {
        return route('/user/connections/all/search', {
          query: name,
          limit: limit || 6,
          pictureUrl: 'true'
        });
      },
      exportKeeps: route('/keeps/export'),
      postDelightedAnswer: route('/user/delighted/answer'),
      cancelDelightedSurvey: route('/user/delighted/cancel'),
      userCloseAccount: route('/user/close'),
      adHocRecos: function (howMany) {
        return route('/recos/adHoc', {n: howMany});
      },
      recos: function (opts) {
        return route('/recos/topV2', {
          recency: opts.recency,
          uriContext: opts.uriContext || [],
          libContext: opts.libContext || []
        });
      },
      recosPublic: function () {
        return route('/recos/public');
      },
      recoFeedback: function (urlId) {
        return route('/recos/feedback', {id: urlId});
      },
      libraryRecos: function () {
        return route('/libraries/recos/top');
      },
      libraryRecoFeedback: function (libraryId) {
        return route('/libraries/recos/feedback', {id: libraryId});
      },
      basicUserInfo: function (id, friendCount) {
        return route('/user/' + id, {friendCount: friendCount ? 1 : []});
      },
      addKeepsToLibrary: function (libraryId) {
        return route('/libraries/' + libraryId + '/keeps');
      },
      copyKeepsToLibrary: function () {
        return route('/libraries/copy');
      },
      moveKeepsToLibrary: function () {
        return route('/libraries/move');
      },
      removeKeepFromLibrary: function (libraryId, keepId) {
        return route('/libraries/' + libraryId + '/keeps/' + keepId);
      },
      removeManyKeepsFromLibrary: function (libraryId) {
        return route('/libraries/' + libraryId + '/keeps/delete');
      },

      ////////////////////////////
      // User registration      //
      ////////////////////////////
      socialSignup: function (provider, opts) {
        var params = {
          publicLibraryId : opts.libraryId || [],
          intent : opts.intent || []
        };
        return navRoute('/signup/' + provider, params);
      },

      socialSignupWithToken: function (provider) {
        return navRoute('/auth/token-signup/' + provider);
      },

      socialFinalize: env.navBase + '/auth/token-finalize',
      emailSignup: env.navBase + '/auth/email-signup',

      ////////////////////////////
      // Libraries              //
      ////////////////////////////
      getLibraryInfos: route('/libraries'),
      getLibraryByUserSlug: function (username, slug, authToken) {
        return route('/users/' + username + '/libraries/' + slug, {showPublishedLibraries: 1, authToken: authToken || []});
      },
      getLibraryById: function (libraryId) {
        return route('/libraries/' + libraryId);
      },
      getLibraryInfoById: function (libraryId) {
        return route('/libraries/' + libraryId + '/summary');
      },
      getKeepsInLibrary: function (libraryId, count, offset, authToken) {
        return route('/libraries/' + libraryId + '/keeps', {count: count, offset: offset, authToken: authToken || []});
      },
      createLibrary: route('/libraries/add'),
      modifyLibrary: function (libraryId) {
        return route('/libraries/' + libraryId + '/modify');
      },
      shareLibrary: function (libraryId) {
        return route('/libraries/' + libraryId + '/invite');
      },
      joinLibrary: function (libraryId) {
        return route('/libraries/' + libraryId + '/join');
      },
      leaveLibrary: function (libraryId) {
        return route('/libraries/' + libraryId + '/leave');
      },
      declineToJoinLibrary: function (libraryId) {
        return route('/libraries/' + libraryId + '/decline');
      },
      deleteLibrary: function (libraryId) {
        return route('/libraries/' + libraryId + '/delete');
      },
      uploadLibraryCoverImage: function (libraryId, x, y, idealSize) {
        return route('/libraries/' + libraryId + '/image/upload', {x: x, y: y, is: idealSize || []});
      },
      positionLibraryCoverImage: function (libraryId) {
        return route('/libraries/' + libraryId + '/image/position');
      },
      removeLibraryCoverImage: function (libraryId) {
        return route('/libraries/' + libraryId + '/image');
      },
      authIntoLibrary: function (username, slug, authToken) {
        return route('/users/' + username + '/libraries/' + slug + '/auth', {authToken: authToken || []});
      },
      copyKeepsFromTagToLibrary: function(libraryId, tagName) {
        return route('/libraries/' + libraryId + '/importTag', {tag: tagName});
      },
      moveKeepsFromTagToLibrary: function(libraryId, tagName) {
        return route('/libraries/' + libraryId + '/moveTag', {tag: tagName});
      },
      getMoreLibraryMembers: function(libraryId, pageSize, offset) {
        return route('/libraries/' + libraryId + '/members', {limit: pageSize, offset: offset * pageSize});
      },
      getRelatedLibraries: function (libraryId) {
        return route('/libraries/' + libraryId + '/related');
      },

      ////////////////////////////
      // User Profile           //
      ////////////////////////////
      getUserProfile: function (username) {
        return route('/user/' + username + '/profile');
      },
      getUserLibraries: function (username, filter, opt_page, opt_size) {
        return route('/user/' + username + '/libraries', {
          filter: filter,
          page: _.isUndefined(opt_page) ? [] : opt_page,
          size: _.isUndefined(opt_size) ? [] : opt_size
        });
      },
<<<<<<< HEAD

      /////////////////////////////
      // User Personas           //
      /////////////////////////////
      getPersonas: function () {
        return route('/user/personas');
      },
      addPersona: function (personaName) {
        return route('/user/personas/' + personaName);
      },
      removePersona: function (personaName) {
        return route('/user/personas/' + personaName);
=======
      getProfileConnections: function (username, limit) {
        return route('/users/' + username + '/connections', {n: limit || []});
      },
      getProfileFollowers: function (username, limit) {
        return route('/users/' + username + '/followers', {n: limit || []});
      },
      getProfileUsers: function (ids) {
        return route('/users/' + ids.join('.'));
>>>>>>> cb3d86b7
      }
    };
  }
]);<|MERGE_RESOLUTION|>--- conflicted
+++ resolved
@@ -242,7 +242,16 @@
           size: _.isUndefined(opt_size) ? [] : opt_size
         });
       },
-<<<<<<< HEAD
+
+      getProfileConnections: function (username, limit) {
+        return route('/users/' + username + '/connections', {n: limit || []});
+      },
+      getProfileFollowers: function (username, limit) {
+        return route('/users/' + username + '/followers', {n: limit || []});
+      },
+      getProfileUsers: function (ids) {
+        return route('/users/' + ids.join('.'));
+      },
 
       /////////////////////////////
       // User Personas           //
@@ -255,16 +264,6 @@
       },
       removePersona: function (personaName) {
         return route('/user/personas/' + personaName);
-=======
-      getProfileConnections: function (username, limit) {
-        return route('/users/' + username + '/connections', {n: limit || []});
-      },
-      getProfileFollowers: function (username, limit) {
-        return route('/users/' + username + '/followers', {n: limit || []});
-      },
-      getProfileUsers: function (ids) {
-        return route('/users/' + ids.join('.'));
->>>>>>> cb3d86b7
       }
     };
   }
