'use strict';

angular.module('kifi')

.factory('routeService', [
  'env', 'util',
  function (env, util) {
    function route(path, params) {
      return env.xhrBase + path + (params ? queryStr(params) : '');
    }

    function searchRoute(path) {
      return env.xhrBaseSearch + path;
    }

    function navRoute(path, params) {
      return env.navBase + path + (params ? queryStr(params) : '');
    }

    var queryStr = util.formatQueryString;

    return {
      disconnectNetwork: function (network) {
        return env.navBase + '/disconnect/' + network;
      },
      linkNetwork: function (network) {
        return env.navBase + '/link/' + network;
      },
      uploadBookmarkFileToLibrary: function (libraryId) {
        return route('/libraries/' + libraryId + '/import-file');
      },
      refreshNetworks: env.navBase + '/friends/invite/refresh', // would love to be more ajax-y
      importStatus: route('/user/import-status'),
      prefs: route('/user/prefs'),
      importGmail: function (returnPath) {
        return navRoute('/contacts/import', {redirectUrl: returnPath || []});
      },
      networks: route('/user/networks'),
      profileUrl: route('/user/me'),
      profileSettings: route('/user/settings'),
      emailInfoUrl: route('/user/email'),
      abooksUrl: route('/user/abooks'),
      resendVerificationUrl: route('/user/resend-verification'),
      userPasswordUrl: route('/user/password'),
      formatPicUrl: function (userId, pictureName, size) {
        return env.picBase + '/users/' + userId + '/pics/' + (size || 200) + '/' + pictureName;
      },
      libraryImageUrl: function (path) {
        return env.picBase + '/' + path;
      },
      getKeep: function (keepId) {
        return route('/keeps/' + keepId);
      },

      ////////////////////////////
      // Tags                   //
      ////////////////////////////
      tagOrdering: route('/collections/ordering'),
      reorderTag: route('/collections/reorderTag'),
      pageTags: route('/collections/page'),

      searchTags: function (query, limit) {
        return route('/collections/search', {query: query, limit: limit});
      },
      suggestTags: function (libraryId, keepId, query) {
        // TODO: stop using extension endpoint
        return env.navBase + '/ext/libraries/' + libraryId + '/keeps/' + keepId + '/tags/suggest' + queryStr({q: query});
      },
      tagKeep: function (libraryId, keepId, tag) {
        return route('/libraries/' + libraryId + '/keeps/' + keepId + '/tags/' + encodeURIComponent(tag));
      },
      tagKeeps: function (tag) {
        return route('/tags/' + encodeURIComponent(tag));
      },
      untagKeep: function (libraryId, keepId, tag) {
        return route('/libraries/' + libraryId + '/keeps/' + keepId + '/tags/' + encodeURIComponent(tag));
      },

      whoToInvite: route('/user/invite/recommended'),
      blockWtiConnection: route('/user/invite/hide'),
      friends: function (page, pageSize) {
        return route('/user/friends', {page: page, pageSize: pageSize});
      },
      friendRequest: function (id) {
        return env.xhrBase + '/user/' + id + '/friend';
      },
      libraryShareSuggest: function (libId, opt_query) {
        return route('/libraries/' + libId + '/members/suggest', {n: 30, q: opt_query || []});
      },
      incomingFriendRequests: route('/user/incomingFriendRequests'),
      invite: route('/user/invite'),
      peopleYouMayKnow: function (offset, limit) {
        return route('/user/friends/recommended', {offset: offset, limit: limit});
      },
      hideUserRecommendation: function (id) {
        return route('/user/' + id + '/hide');
      },
      search: searchRoute('/site/search2'),
      searchResultClicked: searchRoute('/site/search/events/resultClicked'),
      searchedAnalytics: searchRoute('/site/search/events/searched'),
      searchResultClickedAnalytics: searchRoute('/site/search/events/resultClicked'),
      socialSearch: function (name, limit) {
        return route('/user/connections/all/search', {
          query: name,
          limit: limit || 6,
          pictureUrl: 'true'
        });
      },
      exportKeeps: route('/keeps/export'),
      postDelightedAnswer: route('/user/delighted/answer'),
      cancelDelightedSurvey: route('/user/delighted/cancel'),
      userCloseAccount: route('/user/close'),
      adHocRecos: function (howMany) {
        return route('/recos/adHoc', {n: howMany});
      },
      recos: function (opts) {
        return route('/recos/topV2', {
          recency: opts.recency,
          uriContext: opts.uriContext || [],
          libContext: opts.libContext || [],
          trackLibDelivery: _.isBoolean(opts.trackLibDelivery) ? opts.trackLibDelivery : []
        });
      },
      recosPublic: function () {
        return route('/recos/public');
      },
      recoFeedback: function (urlId) {
        return route('/recos/feedback', {id: urlId});
      },
      libraryRecos: function () {
        return route('/libraries/recos/top');
      },
      libraryRecoFeedback: function (libraryId) {
        return route('/libraries/recos/feedback', {id: libraryId});
      },
      basicUserInfo: function (id, friendCount) {
        return route('/user/' + id, {friendCount: friendCount ? 1 : []});
      },
      addKeepsToLibrary: function (libraryId) {
        return route('/libraries/' + libraryId + '/keeps');
      },
      copyKeepsToLibrary: function () {
        return route('/libraries/copy');
      },
      moveKeepsToLibrary: function () {
        return route('/libraries/move');
      },
      removeKeepFromLibrary: function (libraryId, keepId) {
        return route('/libraries/' + libraryId + '/keeps/' + keepId);
      },
      removeManyKeepsFromLibrary: function (libraryId) {
        return route('/libraries/' + libraryId + '/keeps/delete');
      },

      ////////////////////////////
      // User registration      //
      ////////////////////////////
      socialSignup: function (provider, opts) {
        var params = {
          publicLibraryId : opts.libraryId || [],
          intent : opts.intent || []
        };
        return navRoute('/signup/' + provider, params);
      },

      socialSignupWithToken: function (provider) {
        return navRoute('/auth/token-signup/' + provider);
      },

      socialFinalize: env.navBase + '/auth/token-finalize',
      emailSignup: env.navBase + '/auth/email-signup',

      ////////////////////////////
      // Libraries              //
      ////////////////////////////
      getLibraryInfos: route('/libraries'),
      getLibraryByUserSlug: function (username, slug, authToken) {
        return route('/users/' + username + '/libraries/' + slug, {showPublishedLibraries: 1, authToken: authToken || []});
      },
      getLibraryById: function (libraryId) {
        return route('/libraries/' + libraryId);
      },
      getLibraryInfoById: function (libraryId) {
        return route('/libraries/' + libraryId + '/summary');
      },
      getKeepsInLibrary: function (libraryId, count, offset, authToken) {
        return route('/libraries/' + libraryId + '/keeps', {count: count, offset: offset, authToken: authToken || []});
      },
      createLibrary: route('/libraries/add'),
      modifyLibrary: function (libraryId) {
        return route('/libraries/' + libraryId + '/modify');
      },
      shareLibrary: function (libraryId) {
        return route('/libraries/' + libraryId + '/invite');
      },
      joinLibrary: function (libraryId) {
        return route('/libraries/' + libraryId + '/join');
      },
      leaveLibrary: function (libraryId) {
        return route('/libraries/' + libraryId + '/leave');
      },
      declineToJoinLibrary: function (libraryId) {
        return route('/libraries/' + libraryId + '/decline');
      },
      deleteLibrary: function (libraryId) {
        return route('/libraries/' + libraryId + '/delete');
      },
      uploadLibraryCoverImage: function (libraryId, x, y, idealSize) {
        return route('/libraries/' + libraryId + '/image/upload', {x: x, y: y, is: idealSize || []});
      },
      positionLibraryCoverImage: function (libraryId) {
        return route('/libraries/' + libraryId + '/image/position');
      },
      removeLibraryCoverImage: function (libraryId) {
        return route('/libraries/' + libraryId + '/image');
      },
      authIntoLibrary: function (username, slug, authToken) {
        return route('/users/' + username + '/libraries/' + slug + '/auth', {authToken: authToken || []});
      },
      copyKeepsFromTagToLibrary: function(libraryId, tagName) {
        return route('/libraries/' + libraryId + '/importTag', {tag: tagName});
      },
      moveKeepsFromTagToLibrary: function(libraryId, tagName) {
        return route('/libraries/' + libraryId + '/moveTag', {tag: tagName});
      },
      getMoreLibraryMembers: function(libraryId, pageSize, offset) {
        return route('/libraries/' + libraryId + '/members', {limit: pageSize, offset: offset * pageSize});
      },
      getRelatedLibraries: function (libraryId) {
        return route('/libraries/' + libraryId + '/related');
      },

      ////////////////////////////
      // User Profile           //
      ////////////////////////////
      getUserProfile: function (username) {
        return route('/user/' + username + '/profile');
      },
      getUserLibraries: function (username, filter, opt_page, opt_size) {
        return route('/user/' + username + '/libraries', {
          filter: filter,
          page: _.isUndefined(opt_page) ? [] : opt_page,
          size: _.isUndefined(opt_size) ? [] : opt_size
        });
      },

      getProfileConnections: function (username, limit) {
        return route('/users/' + username + '/connections', {n: limit || []});
      },
      getProfileFollowers: function (username, limit) {
        return route('/users/' + username + '/followers', {n: limit || []});
      },
      getProfileUsers: function (ids) {
        return route('/users/' + ids.join('.'));
      },
<<<<<<< HEAD

      /////////////////////////////
      // User Personas           //
      /////////////////////////////
      getPersonas: function () {
        return route('/user/personas');
      },
      addPersona: function (personaName) {
        return route('/user/personas/' + personaName);
      },
      removePersona: function (personaName) {
        return route('/user/personas/' + personaName);
=======
      getMutualConnections: function (userId) {
        return route('/users/' + userId + '/connections/mutual');
>>>>>>> d05bb0ba
      }
    };
  }
]);<|MERGE_RESOLUTION|>--- conflicted
+++ resolved
@@ -243,7 +243,6 @@
           size: _.isUndefined(opt_size) ? [] : opt_size
         });
       },
-
       getProfileConnections: function (username, limit) {
         return route('/users/' + username + '/connections', {n: limit || []});
       },
@@ -253,7 +252,9 @@
       getProfileUsers: function (ids) {
         return route('/users/' + ids.join('.'));
       },
-<<<<<<< HEAD
+      getMutualConnections: function (userId) {
+        return route('/users/' + userId + '/connections/mutual');
+      },
 
       /////////////////////////////
       // User Personas           //
@@ -266,10 +267,6 @@
       },
       removePersona: function (personaName) {
         return route('/user/personas/' + personaName);
-=======
-      getMutualConnections: function (userId) {
-        return route('/users/' + userId + '/connections/mutual');
->>>>>>> d05bb0ba
       }
     };
   }
