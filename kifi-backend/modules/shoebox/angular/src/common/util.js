--- conflicted
+++ resolved
@@ -142,7 +142,6 @@
         // Extremely simple for now, can be developed in the future
         return keepUrl.indexOf('.') !== -1;
       },
-<<<<<<< HEAD
       toCamelCase: function (strings) { // given a list of strings, return a single camel cased string
         var str = '';
         for (var i=0; i < strings.length; i++) {
@@ -154,16 +153,7 @@
         }
         return str;
       },
-      htmlEscape: function (text) {
-        function htmlEscapeReplace(ch) {
-          return HTML_ESCAPES[ch];
-        }
-
-        return text == null ? '' : String(text).replace(HTML_ESCAPE_CHARS, htmlEscapeReplace);
-      },
-=======
       htmlEscape: htmlEscape,
->>>>>>> e6b20289
       /**
        * Behaves like $location.search({...}). Keys whose values are an empty array will be omitted entirely.
        * https://docs.angularjs.org/api/ng/service/$location#search
