'use strict';

angular.module('kifi')

<<<<<<< HEAD
  .directive('kfKeepComment', ['messageFormattingService', 'extensionLiaison', 'profileService',
    function (messageFormattingService, extensionLiaison, profileService) {
=======
  .directive('kfKeepComment', ['$state', 'messageFormattingService', 'extensionLiaison', 'profileService', 'keepService', 'modalService',
    function ($state, messageFormattingService, extensionLiaison, profileService, keepService, modalService) {
>>>>>>> 233097f4
      return {
        restrict: 'A',
        scope: {
          keep: '=',
          comment: '=',
          threadId: '=',
          deleteComment: '&'
        },
        templateUrl: 'common/directives/comments/comment/comment.tpl.html',
        link: function ($scope) {
          $scope.commentParts = messageFormattingService.trimExtraSpaces(messageFormattingService.full($scope.comment.text));
          $scope.me = profileService.me;
<<<<<<< HEAD
          $scope.canSeeCommentActions = profileService.isAdmin() && $scope.me.id === $scope.comment.sentBy.id ||
            $scope.me.id === $scope.keep.user.id || $scope.me.id === $scope.keep.library.owner.id;
=======
          var isAdmin = profileService.isAdmin();
          $scope.canSeeCommentActions = $scope.me.id === $scope.comment.sentBy.id && isAdmin;
          $scope.showKeepPageLink = !$state.is('keepPage') && isAdmin;
>>>>>>> 233097f4

          $scope.openLookHere = function(event) {
            event.preventDefault();
            extensionLiaison.openDeepLink($scope.keep.url, $scope.keep.discussion.locator);
          };


          $scope.commentActionItems = [
            {
              title: 'Delete',
              action: $scope.deleteComment()
            }
          ];
        }
      };
    }
  ]);<|MERGE_RESOLUTION|>--- conflicted
+++ resolved
@@ -2,13 +2,8 @@
 
 angular.module('kifi')
 
-<<<<<<< HEAD
-  .directive('kfKeepComment', ['messageFormattingService', 'extensionLiaison', 'profileService',
-    function (messageFormattingService, extensionLiaison, profileService) {
-=======
-  .directive('kfKeepComment', ['$state', 'messageFormattingService', 'extensionLiaison', 'profileService', 'keepService', 'modalService',
-    function ($state, messageFormattingService, extensionLiaison, profileService, keepService, modalService) {
->>>>>>> 233097f4
+  .directive('kfKeepComment', ['$state', 'messageFormattingService', 'extensionLiaison', 'profileService',
+    function ($state, messageFormattingService, extensionLiaison, profileService) {
       return {
         restrict: 'A',
         scope: {
@@ -21,14 +16,10 @@
         link: function ($scope) {
           $scope.commentParts = messageFormattingService.trimExtraSpaces(messageFormattingService.full($scope.comment.text));
           $scope.me = profileService.me;
-<<<<<<< HEAD
-          $scope.canSeeCommentActions = profileService.isAdmin() && $scope.me.id === $scope.comment.sentBy.id ||
-            $scope.me.id === $scope.keep.user.id || $scope.me.id === $scope.keep.library.owner.id;
-=======
           var isAdmin = profileService.isAdmin();
-          $scope.canSeeCommentActions = $scope.me.id === $scope.comment.sentBy.id && isAdmin;
+          $scope.canSeeCommentActions = isAdmin && $scope.me.id === $scope.comment.sentBy.id ||
+          $scope.me.id === $scope.keep.user.id || $scope.me.id === $scope.keep.library.owner.id;
           $scope.showKeepPageLink = !$state.is('keepPage') && isAdmin;
->>>>>>> 233097f4
 
           $scope.openLookHere = function(event) {
             event.preventDefault();
