red1 = #f00
textDarkColor = #333343
textGreyColor = #808A92
textDarkGrey = #818692
textBlackColor = #26292C
linkColor = #006BB2
countColor = #8eb4cc
countGreyColor = #818692
kifiHeadColor = #99ccf2
<<<<<<< HEAD
separatorColor = #dbdee3
=======
>>>>>>> 14a5b092
sidebarTransitionDuration = 0.3s
blueColor = #6fa6ef
appBackgroundColor = #f5f5f5
editYellowColor = #fcf8c8
defaultBoxShadow = 0 1px 1px 0 #dadae2
<<<<<<< HEAD
defaultBorder = 1px solid #dadae2
=======
defaultBorder = 1px solid #dadae2
separatorColor = #dbdee3
separatorBorder = 1px solid separatorColor
>>>>>>> 14a5b092
<|MERGE_RESOLUTION|>--- conflicted
+++ resolved
@@ -7,19 +7,11 @@
 countColor = #8eb4cc
 countGreyColor = #818692
 kifiHeadColor = #99ccf2
-<<<<<<< HEAD
-separatorColor = #dbdee3
-=======
->>>>>>> 14a5b092
 sidebarTransitionDuration = 0.3s
 blueColor = #6fa6ef
 appBackgroundColor = #f5f5f5
 editYellowColor = #fcf8c8
 defaultBoxShadow = 0 1px 1px 0 #dadae2
-<<<<<<< HEAD
-defaultBorder = 1px solid #dadae2
-=======
 defaultBorder = 1px solid #dadae2
 separatorColor = #dbdee3
-separatorBorder = 1px solid separatorColor
->>>>>>> 14a5b092
+separatorBorder = 1px solid separatorColor