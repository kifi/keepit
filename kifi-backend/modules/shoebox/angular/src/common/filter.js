--- conflicted
+++ resolved
@@ -138,8 +138,6 @@
   }
 ])
 
-<<<<<<< HEAD
-=======
 .filter('moneyUnwrap', function () {
   return function (amount, unit) {
     if (typeof amount === 'object') {
@@ -153,7 +151,6 @@
   };
 })
 
->>>>>>> e6fec2c2
 .filter('isPositiveMoney', [
   '$filter',
   function ($filter) {
