--- conflicted
+++ resolved
@@ -13,11 +13,7 @@
       },
       templateUrl: 'common/modal/modal.tpl.html',
       transclude: true,
-<<<<<<< HEAD
-      controller: function ($scope) {
-=======
       controller: ['$scope', function ($scope) {
->>>>>>> 784bed00
         var defaultHideAction = null;
 
         this.setDefaultHideAction = function (action) {
@@ -55,11 +51,7 @@
         $scope.$on('$destroy', function () {
           $document.off('keydown', exitModal);
         });
-<<<<<<< HEAD
-      },
-=======
       }],
->>>>>>> 784bed00
       link: function (scope, element, attrs) {
         scope.dialogStyle = {};
         scope.backdropStyle = {};
@@ -96,10 +88,7 @@
         scope.singleAction = attrs.singleAction || true;
         scope.actionText = attrs.actionText;
         scope.withCancel = (attrs.withCancel !== void 0) || false;
-<<<<<<< HEAD
-=======
         scope.withWarning = (attrs.withWarning !== void 0) || false;
->>>>>>> 784bed00
         scope.cancelText = attrs.cancelText;
         scope.centered = attrs.centered;
         kfModalCtrl.setDefaultHideAction(scope.cancel);
