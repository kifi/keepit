'use strict';

angular.module('kifi.modal', [])

.directive('kfModal', [
  '$document',
  function ($document) {
    return {
      restrict: 'A',
      replace: true,
      scope: {
        show: '='
      },
      templateUrl: 'common/modal/modal.tpl.html',
      transclude: true,
      link: function (scope, element, attrs) {
        scope.dialogStyle = {};
        scope.backdropStyle = {};

        if (attrs.kfWidth) {
          scope.dialogStyle.width = attrs.kfWidth;
        }
        if (attrs.kfHeight) {
          scope.dialogStyle.height = attrs.kfHeight;
        }

        scope.backdropStyle.opacity = attrs.kfOpacity || 0.3;
        scope.backdropStyle.backgroundColor = attrs.kfBackdropColor || 'rgba(0, 40, 90, 1)';

        scope.hideModal = function () {
          scope.show = false;
        };

        function exitModal(evt) {
          if (evt.which === 27) {
            scope.hideModal(evt);
            scope.$apply();
          }
        }

        scope.$watch(function () {
          return scope.show;
        }, function () {
          if (scope.show) {
            $document.on('keydown', exitModal);
          } else {
            $document.off('keydown', exitModal);
          }
        });

      }
    };
  }
])

.directive('kfBasicModal', [
  '$document',
  function ($document) {
    return {
      restrict: 'A',
      replace: true,
      scope: {
        show: '='
      },
      templateUrl: 'common/modal/basicModal.tpl.html',
      transclude: true,
      link: function (scope, element, attrs) {
        scope.dialogStyle = {};
        scope.backdropStyle = {};

        if (attrs.kfWidth) {
          scope.dialogStyle.width = attrs.kfWidth;
        }
        if (attrs.kfHeight) {
          scope.dialogStyle.height = attrs.kfHeight;
        }

        scope.title = attrs.title || '';
        scope.singleAction = attrs.singleAction || true;
        scope.actionText = attrs.actionText;

<<<<<<< HEAD
        scope.backdropStyle.opacity = attrs.kfOpacity || .3;
=======
        console.log(attrs.actionText);

        scope.backdropStyle.opacity = attrs.kfOpacity || 0.3;
>>>>>>> 6469edf6
        scope.backdropStyle.backgroundColor = attrs.kfBackdropColor || 'rgba(0, 40, 90, 1)';

        scope.hideModal = function () {
          scope.show = false;
        };

        function exitModal(evt) {
          if (evt.which === 27) {
            scope.hideModal(evt);
            scope.$apply();
          }
        }

        scope.$watch(function () {
          return scope.show;
        }, function () {
          if (scope.show) {
            $document.on('keydown', exitModal);
          } else {
            $document.off('keydown', exitModal);
          }
        });

      }
    };
  }
]);<|MERGE_RESOLUTION|>--- conflicted
+++ resolved
@@ -79,13 +79,7 @@
         scope.singleAction = attrs.singleAction || true;
         scope.actionText = attrs.actionText;
 
-<<<<<<< HEAD
-        scope.backdropStyle.opacity = attrs.kfOpacity || .3;
-=======
-        console.log(attrs.actionText);
-
         scope.backdropStyle.opacity = attrs.kfOpacity || 0.3;
->>>>>>> 6469edf6
         scope.backdropStyle.backgroundColor = attrs.kfBackdropColor || 'rgba(0, 40, 90, 1)';
 
         scope.hideModal = function () {
