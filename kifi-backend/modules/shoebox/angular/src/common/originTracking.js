'use strict';

angular.module('kifi')

.factory('originTrackingService', [
  'initParams',
  function (initParams) {
    var pageOrigin = '';
    var pageOrigins = {
      xmp: 'extension/messagePane',
      xsr: 'extension/searchResult',
      xst: 'extension/socialTooltip'
    };

    return {
      set: function (newOrigin) {
        pageOrigin = newOrigin || '';
      },

      applyAndClear: function (obj) {
        if (!pageOrigin) {
          pageOrigin = pageOrigins[initParams.o];
          if (pageOrigin) {
            delete initParams.o;
          }
        }
        if (pageOrigin) {
          var parts = pageOrigin.split('/');
          obj.origin = parts[0];
          if (parts[1]) {
            obj.subOrigin = parts[1];
          }
          pageOrigin = '';
        }
<<<<<<< HEAD
=======
        return obj;
>>>>>>> 1d0287d5
      }
    };
  }
])

.directive('kfTrackOrigin', [
  'originTrackingService',
  function (originTrackingService) {
    return {
      restrict: 'A',
      scope: {
        origin: '@'
      },
      link: function (scope, element /*, attrs*/) {
        element.on('click', function () {
          originTrackingService.set(scope.origin);
        });
      }
    };
  }
]);<|MERGE_RESOLUTION|>--- conflicted
+++ resolved
@@ -32,10 +32,7 @@
           }
           pageOrigin = '';
         }
-<<<<<<< HEAD
-=======
         return obj;
->>>>>>> 1d0287d5
       }
     };
   }
