.kf-detail-pane
  position: absolute
  top: 70px
  left: 0
  right: 0
  bottom: 0
  background: #eff2f7
  color: #556179
  transition: transform 0.4s ease, opacity 0.4s ease

  &.ng-hide
    transform: translate(100%, 0)
    opacity: 0

  &.ng-hide-add
  &.ng-hide-remove
    display: block !important

  .antiscroll-inner
    position: absolute
    top: 0
    bottom: 0
    left: 0
    right: 0
    width: auto !important
    height: auto !important
    overflow-x: hidden
    overflow-y: scroll

.kf-detail-inner
  padding: 20px

.kf-detail-header
  color: inherit
  font-size: 16px
  line-height: 24px
  font-smoothing: antialiased
  long-text()

.kf-detail-x
  position: absolute
  top: 8px
  right: 16px
  width: 17px
  height: 17px
  border-radius: 50%
  font-size: 16px
  line-height: 1
  text-align: center

  &.kf-detail-x
    color: #b8c5d2

  &:hover
    color: white
    background-color: #a0b1c2

  &:active
    color: white
    background-color: #8699ab

  &:before
    content: "\d7"
    position: relative
    top: -1px

.kf-page-meta
  // needed for width: 50% for keep and private buttons
  font-size: 0

.kf-page-keep.kf-page-keep
.kf-page-priv.kf-page-priv
  display: inline-block
  margin-top: 5px
  color: white
  background-color: #b8c5d2
  font-size: 13px
  line-height: 30px
  width: 50%
  box-sizing: border-box
  text-align: center
  font-smoothing: antialiased

  &:hover
    background-color: #a0b1c2

  &:active
    background-color: #8699ab

.kf-page-keep
  border-right: 1px solid #eff2f7

.kf-page-priv
  border-left: 1px solid #eff2f7

.public .kf-page-keep:before
.private .kf-page-keep:before
.kf-page-priv:before
  content: " "
  display: inline-block
  height: 13px
  width: 11px
  background: url(../img/keep-icons.png) 0 0/auto 16px content-box
  vertical-align: -1px
  margin-right: 8px

.kf-page-priv:before
  width: 10px
  background-position: -11px 0

  .private &
    width: 13px
    background-position: -21px 0

.kf-page-keep:after
  content: "Keep"

  .public &
  .private &
    content: "Unkeep"

  .multiple &
    content: "Keep all"

  .multiple.public &
  .multiple.private &
    content: "Unkeep all"

.kf-page-priv:after
  content: "Keep privately"

  .public &
    content: "Make private"

  .private &
    content: "Make public"

  .multiple &
    content: "Keep all privately"

  .multiple.public &
    content: "Make all private"

  .multiple.private &
    content: "Make all public"

.kf-page-who
.kf-page-chatter
  padding: 11px 0 0
  border-top: 1px solid #cdd6e0
  margin: 18px 0 5px

.kf-page-who
  .kf-keep-who-text
    color: #556179

.kf-page-who-pics
  margin: 5px 0 13px
  white-space: nowrap

  .kf-keep-who-pic
    position: relative
    display: inline-block
    width: 38px
    height: 38px
    border-radius: 2px
    margin-right: -2px
    background-size: 100%

    &.me
      border-radius: 2px

.kf-page-who-text
  font-size: 12px
  line-height: 12px

.kf-page-chatter
  margin-bottom: -6px

  h2
    margin-bottom: 8px

.kf-page-chatter-messages
  display: inline
  font-size: 13px
  margin-right: 16px
  white-space: nowrap

  &.kf-page-chatter-messages
    color: inherit

  .chatter-count
    font-size: 25px
    font-weight: bold
    margin-right: 5px
    vertical-align: -3px
    color: #b8c5d2
    font-smoothing: antialiased

  &:hover
    color: #0089d5

    &:before
      color: rgba(0,137,213,.35)

.page-colls
  margin: 18px 0 5px
  border-top: 1px solid #cdd6e0
  padding: 11px 0 0

  .page-coll-list
    margin-top: 10px

  .page-coll-list>li
    display: inline-block

  li
    line-height: 24px
    vertical-align: top

  a[href]
    color: #fff
    vertical-align: top

.page-coll
  position: relative
  overflow: hidden
  white-space: nowrap
  background-color: #b8c5d2
  margin: 0 3px 3px 0
  font-size: 13px
  line-height: 24px
  -webkit-font-smoothing: antialiased

  a:hover
    background-color: #a0b1c2
    display: inline-block

  a:active
    background-color: #8699ab

  &.removed
    width: 0 !important
    -webkit-transition: width .12s ease-in-out
    transition: width .12s ease-in-out

.page-coll-a
  padding: 0 16px
  long-text()

.page-coll:hover > .page-coll-a
  padding: 0 25px 0 7px


.page-coll-x
  position: absolute
  right: 0
  top: 0
  bottom: 0
  width: 0
  text-align: center
  background-color: inherit
  transition: width .05s ease-in-out

  .page-coll:hover> &
    width: 18px

.page-coll-new
  position: relative

.page-coll-add-circle
  display: inline-block
  white-space: nowrap
  font-size: 0
  vertical-align: top
  width: 18px
  height: 18px
  border-radius: 50%
  vertical-align: bottom
  position: relative
  bottom: 3px
  background: url("data:image/gif;base64,R0lGODlhCAAIAIABAO/y9////yH5BAEKAAEALAAAAAAIAAgAAAINjAGmgXv5kJxUNXdXLgA7") center/8px no-repeat, #b8c5d2
  image-rendering: -moz-crisp-edges
  image-rendering: -webkit-optimize-contrast
  image-rendering: crisp-edges
  margin-top: 6px

  &:hover
    background: url("data:image/gif;base64,R0lGODlhCAAIAIABAO/y9////yH5BAEKAAEALAAAAAAIAAgAAAINjAGmgXv5kJxUNXdXLgA7") center/8px no-repeat, #a0b1c2

.page-coll-add
  position: relative
  overflow: hidden
  white-space: nowrap
  background-color: #b8c5d2
  margin: 0 3px 3px 0
  font-size: 13px
  line-height: 24px
  -webkit-font-smoothing: antialiased
  display: inline-block
  padding-right: 12px
  color: #fff
  font-size: 13px

  &:hover
    background-color: #a0b1c2
    display: inline-block

  &:active
    background-color: #8699ab

  .page-coll-add-circle
    width: 16px
    height: 16px
    bottom: 4px
    margin-left: 8px
    margin-right: 4px
    background-color: #f7fafe
    background-image: url("data:image/gif;base64,R0lGODlhCAAIAIABALjF0v///yH5BAEKAAEALAAAAAAIAAgAAAINjAGmgXv5kJxUNXdXLgA7")


.page-coll-sizer
  position: absolute
  visibility: hidden


.page-coll-sizer,
input.page-coll-input
  display: inline-block
  border: 1px solid #cdd6e0
  padding: 0 16px
  height: 24px
  vertical-align: top
  -webkit-box-sizing: border-box
  -moz-box-sizing: border-box
  box-sizing: border-box
  color: inherit
  font-family: inherit
  font-size: 13px
  -webkit-font-smoothing: antialiased
  -webkit-transition: width 60ms ease-in-out
  transition: width 60ms ease-in-out
  width: 180px


.page-coll-opts
  display: none
  position: absolute
  width: 150px
  border: 1px solid #cdd6e0
  border-top: none
  -webkit-box-sizing: border-box
  -moz-box-sizing: border-box
  box-sizing: border-box
  background-color: #fff
  font-size: 13px


.page-coll-opts:not(:empty)
  display: block

.page-coll-opt
  position: relative
  padding: 0 16px
  font-size: 13px
  color: #888b93
  -webkit-font-smoothing: antialiased
  cursor: pointer
  white-space: nowrap
  overflow: hidden
  text-overflow: ellipsis
<<<<<<< HEAD
=======
  width: 146px
>>>>>>> dc1fcb8a

.page-coll-opt.current
  background-color: #f1f2f6

.new-label
  position: absolute
<<<<<<< HEAD
  right: 8px
  top: 4px
=======
  right: 5px
  top: 6px
>>>>>>> dc1fcb8a
  height: 14px
  line-height: 13px
  padding: 2px 4px 0
  font-size: 9px
  font-weight: bold
  background-color: #b8c5d2
  color: white
  border-radius: 2px
  -webkit-font-smoothing: subpixel-antialiased

.page-coll-opt[data-id=""]:not(:first-child)
  border-top: 1px solid #cdd6e0
<|MERGE_RESOLUTION|>--- conflicted
+++ resolved
@@ -346,7 +346,7 @@
 .page-coll-opts
   display: none
   position: absolute
-  width: 150px
+  width: 180px
   border: 1px solid #cdd6e0
   border-top: none
   -webkit-box-sizing: border-box
@@ -369,23 +369,14 @@
   white-space: nowrap
   overflow: hidden
   text-overflow: ellipsis
-<<<<<<< HEAD
-=======
-  width: 146px
->>>>>>> dc1fcb8a
 
 .page-coll-opt.current
   background-color: #f1f2f6
 
 .new-label
   position: absolute
-<<<<<<< HEAD
   right: 8px
   top: 4px
-=======
-  right: 5px
-  top: 6px
->>>>>>> dc1fcb8a
   height: 14px
   line-height: 13px
   padding: 2px 4px 0
