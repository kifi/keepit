.kf-detail-pane
  position: absolute
  top: 70px
  left: 0
  right: 0
  bottom: 0
  background: #eff2f7
  color: #556179
  transition: transform 0.3s ease-out

  &.ng-hide
    transform: translate(100%, 0)

  &.ng-hide-add
  &.ng-hide-remove
    display: block !important

  .antiscroll-inner
    position: absolute
    top: 0
    bottom: 0
    left: 0
    right: 0
    width: auto !important
    height: auto !important
    overflow: scroll
    overflow-x: hidden
    overflow-y: scroll

  .kf-detail-scroll
    position: relative
    height: 100%
    width: 100%

<<<<<<< HEAD
    &:hover
      .antiscroll-scrollbar
        width: 12px
        border-radius: 6px
        box-shadow: 0 0 1px #fff

=======
>>>>>>> b0989662

.kf-detail-inner
  padding: 20px

.kf-detail-header
  min-height: 24px
  color: inherit
  font-size: 16px
  line-height: 24px
  font-smoothing: antialiased
  long-text()

.kf-detail-x
  position: absolute
  top: 8px
  right: 16px
  width: 17px
  height: 17px
  border-radius: 50%
  font-size: 16px
  line-height: 1
  text-align: center

  &.kf-detail-x
    color: #b8c5d2

  &:hover
    color: white
    background-color: #a0b1c2

  &:active
    color: white
    background-color: #8699ab

  &:before
    content: "\d7"
    position: relative
    top: -1px

.kf-page-meta
  // needed for width: 50% for keep and private buttons
  font-size: 0

.kf-page-keep.kf-page-keep
.kf-page-priv.kf-page-priv
  display: inline-block
  margin-top: 5px
  color: white
  background-color: #b8c5d2
  font-size: 13px
  line-height: 30px
  width: 50%
  box-sizing: border-box
  text-align: center
  font-smoothing: antialiased

  &:hover
    background-color: #a0b1c2

  &:active
    background-color: #8699ab

.kf-page-keep
  border-right: 1px solid #eff2f7

.kf-page-priv
  border-left: 1px solid #eff2f7

.public .kf-page-keep:before
.private .kf-page-keep:before
.kf-page-priv:before
  content: " "
  display: inline-block
  height: 13px
  width: 11px
  background: url(../img/keep-icons.png) 0 0/auto 16px content-box
  vertical-align: -1px
  margin-right: 8px

.kf-page-priv:before
  width: 10px
  background-position: -11px 0

  .private &
    width: 13px
    background-position: -21px 0

.kf-page-keep:after
  content: "Keep"

  .public &
  .private &
    content: "Unkeep"

  .multiple &
    content: "Keep all"

  .multiple.public &
  .multiple.private &
    content: "Unkeep all"

.kf-page-priv:after
  content: "Keep privately"

  .public &
    content: "Make private"

  .private &
    content: "Make public"

  .multiple &
    content: "Keep all privately"

  .multiple.public &
    content: "Make all private"

  .multiple.private &
    content: "Make all public"

.kf-page-who
.kf-page-chatter
  padding: 11px 0 0
  border-top: 1px solid #cdd6e0
  margin: 18px 0 5px

.kf-page-chatter
  margin-bottom: -6px

  h2
    margin-bottom: 8px

.kf-page-chatter-messages
  display: inline
  font-size: 13px
  margin-right: 16px
  white-space: nowrap

  &.kf-page-chatter-messages
    color: inherit

  .chatter-count
    font-size: 25px
    font-weight: bold
    margin-right: 5px
    vertical-align: -3px
    color: #b8c5d2
    font-smoothing: antialiased

  &:hover
    color: #0089d5

    &:before
      color: rgba(0,137,213,.35)

.page-colls
  margin: 18px 0 5px
  border-top: 1px solid #cdd6e0
  padding: 11px 0 0

  .page-coll-list
    margin-top: 10px

  .page-coll-list>li
    display: inline-block

  li
    line-height: 24px
    vertical-align: top

  a[href]
    color: #fff
    vertical-align: top

.page-coll
  position: relative
  overflow: hidden
  white-space: nowrap
  background-color: #b8c5d2
  margin: 0 3px 3px 0
  font-size: 13px
  line-height: 24px
  -webkit-font-smoothing: antialiased

  a:hover
    background-color: #a0b1c2
    display: inline-block

  a:active
    background-color: #8699ab

  &.removed
    width: 0 !important
    -webkit-transition: width .12s ease-in-out
    transition: width .12s ease-in-out

.page-coll-a
  padding: 0 16px
  long-text()

.page-coll:hover > .page-coll-a
  padding: 0 25px 0 7px


.page-coll-x
  position: absolute
  right: 0
  top: 0
  bottom: 0
  width: 0
  text-align: center
  background-color: inherit
  transition: width .05s ease-in-out

  .page-coll:hover> &
    width: 18px

.page-coll-new
  position: relative

.page-coll-add-circle
  display: inline-block
  white-space: nowrap
  font-size: 0
  vertical-align: top
  width: 18px
  height: 18px
  border-radius: 50%
  vertical-align: bottom
  position: relative
  bottom: 3px
  background: url("data:image/gif;base64,R0lGODlhCAAIAIABAO/y9////yH5BAEKAAEALAAAAAAIAAgAAAINjAGmgXv5kJxUNXdXLgA7") center/8px no-repeat, #b8c5d2
  image-rendering: -moz-crisp-edges
  image-rendering: -webkit-optimize-contrast
  image-rendering: crisp-edges
  margin-top: 6px

  &:hover
    background: url("data:image/gif;base64,R0lGODlhCAAIAIABAO/y9////yH5BAEKAAEALAAAAAAIAAgAAAINjAGmgXv5kJxUNXdXLgA7") center/8px no-repeat, #a0b1c2

.page-coll-add
  position: relative
  overflow: hidden
  white-space: nowrap
  background-color: #b8c5d2
  margin: 0 3px 3px 0
  font-size: 13px
  line-height: 24px
  -webkit-font-smoothing: antialiased
  display: inline-block
  padding-right: 12px
  color: #fff
  font-size: 13px

  &:hover
    background-color: #a0b1c2
    display: inline-block

  &:active
    background-color: #8699ab

  .page-coll-add-circle
    width: 16px
    height: 16px
    bottom: 4px
    margin-left: 8px
    margin-right: 4px
    background-color: #f7fafe
    background-image: url("data:image/gif;base64,R0lGODlhCAAIAIABALjF0v///yH5BAEKAAEALAAAAAAIAAgAAAINjAGmgXv5kJxUNXdXLgA7")


.page-coll-sizer
  position: absolute
  visibility: hidden


.page-coll-sizer,
input.page-coll-input
  display: inline-block
  border: 1px solid #cdd6e0
  padding: 0 16px
  height: 24px
  vertical-align: top
  -webkit-box-sizing: border-box
  -moz-box-sizing: border-box
  box-sizing: border-box
  color: inherit
  font-family: inherit
  font-size: 13px
  -webkit-font-smoothing: antialiased
  -webkit-transition: width 60ms ease-in-out
  transition: width 60ms ease-in-out
  min-width: 150px

.page-coll-opt-hidden
  @extend input.page-coll-input
  visibility: hidden
  position: absolute
  long-text()

.page-coll-opts
  display: none
  position: absolute
  border: 1px solid #cdd6e0
  border-top: none
  -webkit-box-sizing: border-box
  -moz-box-sizing: border-box
  box-sizing: border-box
  background-color: #fff
  font-size: 13px
  width: 100%

.page-coll-opts:not(:empty)
  display: block

.page-coll-opt
  position: relative
  padding: 0 16px
  font-size: 13px
  color: #888b93
  -webkit-font-smoothing: antialiased
  cursor: pointer
  white-space: nowrap
  overflow: hidden
  text-overflow: ellipsis

.page-coll-opt.current
  background-color: #f1f2f6

.new-label
  position: absolute
  right: 8px
  top: 5px
  height: 14px
  line-height: 13px
  padding: 1px 4px
  font-size: 9px
  font-weight: bold
  background-color: #b8c5d2
  color: white
  border-radius: 2px
  -webkit-font-smoothing: subpixel-antialiased

.page-coll-opt[data-id=""]:not(:first-child)
  border-top: 1px solid #cdd6e0<|MERGE_RESOLUTION|>--- conflicted
+++ resolved
@@ -32,15 +32,6 @@
     height: 100%
     width: 100%
 
-<<<<<<< HEAD
-    &:hover
-      .antiscroll-scrollbar
-        width: 12px
-        border-radius: 6px
-        box-shadow: 0 0 1px #fff
-
-=======
->>>>>>> b0989662
 
 .kf-detail-inner
   padding: 20px
