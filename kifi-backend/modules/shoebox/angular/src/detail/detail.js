--- conflicted
+++ resolved
@@ -21,13 +21,8 @@
 					scope.keep = keep;
 				});
 
-<<<<<<< HEAD
-				scope.getPrivateConversationText = function() {
-					return scope.keep.conversationCount === 1 ? "Private Conversation" : "Private Conversations";
-=======
 				scope.getPrivateConversationText = function () {
 					return scope.keep.conversationCount === 1 ? 'Private Conversation' : 'Private Conversations';
->>>>>>> 4f784ba6
 				};
 
 				scope.getTitleText = function () {
