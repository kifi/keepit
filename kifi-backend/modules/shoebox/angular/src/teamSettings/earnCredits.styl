.kf-earn-credits
  font-size: 14px

.kf-earn-credits-top-header
  margin-bottom: 15px
  margin-left: 15px

.kf-earn-credits-refer
  margin-bottom: 20px

.kf-earn-credits-referral
  cursor: pointer

.kf-referral-code-txt
  color: black
  border-color: lightGrey
  border-style: solid
  border-width: 2px
  border-radius: 8px
  padding: 10px 10px 10px
  margin-right: 20px
  width: 180px

<<<<<<< HEAD
.kf-referral-btn
  border-radius: 8px
  border-color: white
  border-style: none
  width: 80px
  color: white
  padding: 9px 10px 10px
  background-color: alpha(libraryGreen, .9)

  &:disabled
    background-color: lightGrey

  &:hover:not(:active):not(:disabled)
    background-color: libraryGreen
=======
.kf-main-pane-earn-credits-inputs
  display: flex
  align-items: center
>>>>>>> 417a6736

  > * + *
    margin-left: 10px

.kf-earn-credits-activity
  text-align: center
  color: alpha(grey, .9)

.kf-earn-credits-activity-header
  margin-top: 30px

.kf-main-pane-earn-credits
  text-align: left

.kf-referral-copy-msg
  display: inline-block
  color: libraryGreen

  &.ng-enter
    transition: all .04s
    opacity: 0

  &.ng-enter-active
    opacity: 1

  &.ng-leave
    transition: all 3s
    opacity: 1

  &.ng-leave-active
    opacity: 0<|MERGE_RESOLUTION|>--- conflicted
+++ resolved
@@ -21,26 +21,9 @@
   margin-right: 20px
   width: 180px
 
-<<<<<<< HEAD
-.kf-referral-btn
-  border-radius: 8px
-  border-color: white
-  border-style: none
-  width: 80px
-  color: white
-  padding: 9px 10px 10px
-  background-color: alpha(libraryGreen, .9)
-
-  &:disabled
-    background-color: lightGrey
-
-  &:hover:not(:active):not(:disabled)
-    background-color: libraryGreen
-=======
 .kf-main-pane-earn-credits-inputs
   display: flex
   align-items: center
->>>>>>> 417a6736
 
   > * + *
     margin-left: 10px
