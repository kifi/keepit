--- conflicted
+++ resolved
@@ -15,11 +15,7 @@
             if (lib.slack.integrations.length > 0) {
               var integrations = lib.slack.integrations;
               integrations.forEach(function(integration) {
-<<<<<<< HEAD
-                lib.library.sortName = lib.library.name.replace(/[^\w\s]|_/g, "").toLowerCase();
-=======
                 lib.library.sortName = lib.library.name.replace(/[^\w\s]|_/g, '').toLowerCase();
->>>>>>> 5a9da399
                 $scope.integrations.push({
                   library: lib.library,
                   integration: integration,
