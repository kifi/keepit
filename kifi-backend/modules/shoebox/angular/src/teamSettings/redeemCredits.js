'use strict';

angular.module('kifi')

.directive('kfRedeemCredits', [ 'billingService', '$filter', '$timeout',
  function (billingService, $filter, $timeout) {


    return {
      restrict: 'A',
      templateUrl: 'teamSettings/redeemCredits.tpl.html',
      scope: {
        profile: '=',
        standalone: '=',
<<<<<<< HEAD
        onApply: '='
=======
        autofocus: '='
>>>>>>> 17301d6f
      },
      link: function($scope, $element) {

        $scope.$error = {};
        $scope.creditRedeemed = 0;

        if ($scope.autofocus) {
          $timeout(function() {
              $element.find('.kf-redeem-credits-box').focus();
          });
        }

        $scope.applyReferralCode = function (code) {
          $scope.onApply();
          $scope.creditRedeemed = 0;
          billingService
            .applyReferralCode($scope.profile.id, code)
            .then(function (response) {
              $scope.$error = {};
              $scope.showCredit = true;
              $scope.creditRedeemed = response.data.value;
              $timeout(function () {
                $scope.showCredit = false;
              }, 3000);
            })
            ['catch'](function (response) {
              var error = response.data && response.data.error;
              switch (error) {
                case 'code_nonexistent':
                  $scope.$error.general = 'Referral code doesn\'t exist';
                  break;
                case 'code_invalid':
                  $scope.$error.general = 'You can\'t redeem your own code';
                  break;
                case 'code_already_used':
                  $scope.$error.general = 'Referral code has already been used';
                  break;
                case 'no_paid_account':
                  $scope.$error.general = 'Account not found. Contact support@kifi.com.';
                  break;
                case 'unrepeatable_reward':
                  $scope.$error.general = 'You\'ve already redeemed this reward';
                  break;
                default:
                  $scope.$error.general = 'Please try again later.';
                  break;
              }
            });
        };
      }
    };
  }
]);<|MERGE_RESOLUTION|>--- conflicted
+++ resolved
@@ -12,11 +12,8 @@
       scope: {
         profile: '=',
         standalone: '=',
-<<<<<<< HEAD
-        onApply: '='
-=======
+        onApply: '=',
         autofocus: '='
->>>>>>> 17301d6f
       },
       link: function($scope, $element) {
 
