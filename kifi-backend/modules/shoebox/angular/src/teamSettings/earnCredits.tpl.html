--- conflicted
+++ resolved
@@ -6,16 +6,11 @@
     </div>
     <div class="kf-main-pane-earn-credits">
       <p>Share Kifi with other companies and they'll get a $100 credit. We'll credit you $100 for the referral when they upgrade after joining with your referral code.</p>
-<<<<<<< HEAD
-      <text class="kf-referral-code-txt" clipboard text="referralCode" ng-model="referralCode" ng-click="showCopied()">{{ referralCode }}</text><button clipboard text="referralCode" ng-click="showCopied()" class="kf-referral-btn kf-referral-btn-copy">Copy Code</button>
-      <text class="kf-referral-copy-msg" ng-if="copied">Copied!</text>
-=======
       <div class="kf-main-pane-earn-credits-inputs">
         <input class="kf-textbox kf-textbox-auto kf-earn-credits-referral" readonly clipboard text="referralCode" ng-model="referralCode" ng-click="showCopied()">
-        <button clipboard text="referralCode" ng-click="showCopied()" class="kf-button kf-button-large kf-button-cta-green">Copy</button>
+        <button clipboard text="referralCode" ng-click="showCopied()" class="kf-button kf-button-large kf-button-cta-green">Copy Code</button>
         <span class="kf-referral-copy-msg" ng-if="copied">Copied!</span>
       </div>
->>>>>>> 417a6736
     </div>
   </section>
   <div kf-redeem-credits profile="profile" standalone="true"></div>
