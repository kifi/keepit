<div class="kf-earn-credits">
  <h1 class="kf-heading kf-earn-credits-top-header">Earn Credit</h1>
  <section class="kf-container kf-earn-credits-refer">
    <div class="kf-container-header">
      <h2 class="kf-heading">Refer a team to Kifi and earn credit</h2>
    </div>
    <div class="kf-main-pane-earn-credits">
      <p>Share Kifi with other companies and they'll get a $100 credit. We'll credit you $100 for the referral when they upgrade after joining with your referral code.</p>
      <div class="kf-main-pane-earn-credits-inputs">
        <input class="kf-textbox kf-textbox-auto kf-earn-credits-referral" readonly clipboard text="referralCode" ng-model="referralCode" ng-click="showCopied()">
        <button clipboard text="referralCode" ng-click="showCopied()" class="kf-button kf-button-large kf-button-cta-green">Copy Code</button>
        <span class="kf-referral-copy-msg" ng-if="copied">Copied!</span>
      </div>
    </div>
  </section>
<<<<<<< HEAD
  <div kf-redeem-credits profile="profile" standalone="true" on-apply="trackApplyCodeClick"></div>
=======
  <div kf-redeem-credits profile="profile" standalone="true" autofocus="true"></div>
>>>>>>> 17301d6f
  <h3 class="kf-earn-credits-activity kf-earn-credits-activity-header">Coming Soon: your team's referral activity</h3>
  <p class="kf-earn-credits-activity kf-earn-credits-activity-body">In the meantime, we'll email you if anyone uses your referral code upon creating and upgrading a team.</p>
</div><|MERGE_RESOLUTION|>--- conflicted
+++ resolved
@@ -13,11 +13,7 @@
       </div>
     </div>
   </section>
-<<<<<<< HEAD
-  <div kf-redeem-credits profile="profile" standalone="true" on-apply="trackApplyCodeClick"></div>
-=======
-  <div kf-redeem-credits profile="profile" standalone="true" autofocus="true"></div>
->>>>>>> 17301d6f
+  <div kf-redeem-credits profile="profile" standalone="true" on-apply="trackApplyCodeClick" autofocus="true"></div>
   <h3 class="kf-earn-credits-activity kf-earn-credits-activity-header">Coming Soon: your team's referral activity</h3>
   <p class="kf-earn-credits-activity kf-earn-credits-activity-body">In the meantime, we'll email you if anyone uses your referral code upon creating and upgrading a team.</p>
 </div>