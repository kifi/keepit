<div class="kf-redeem-credits kf-earn-credits">
  <section ng-class="{ 'kf-container kf-redeem-credits-container' : standalone }">
    <div ng-class="{ 'kf-container-header': standalone }">
      <h2 class="kf-heading-pull">Redeem a Credit</h2>
    </div>
    <div class="kf-main-pane-earn-credits">
      <p>Enter a referral code after you’ve received one from another team or press article.  The referrer will be notified that you used their code.</p>
      <form class="kf-redeem-credits-form">
<<<<<<< HEAD
        <input class="kf-referral-code-txt" ng-model="redeemCode" placeholder="Enter code (ex: 'KIFI50')" autofocus></input>
        <input class="kf-referral-btn kf-referral-btn-enter" ng-disabled="!redeemCode" type="submit" value="Apply Code" ng-click="applyReferralCode(redeemCode)">
=======
        <input class="kf-textbox kf-redeem-credits-box" ng-model="redeemCode" placeholder="Enter code (ex: 'KIFI50')"></input>
        <input class="kf-button kf-button-large kf-button-cta-green" ng-disabled="!redeemCode" type="submit" value="Apply" ng-click="applyReferralCode(redeemCode)">
        <span class="kf-redeem-credits-confirm-txt" ng-if="showCredit">You earned {{ creditRedeemed | money }}!</span>
        <span class="kf-redeem-credits-error-txt" ng-if="$error.general">{{ $error.general }}</span>
>>>>>>> 417a6736
      </form>
    </div>
  </section>
</div><|MERGE_RESOLUTION|>--- conflicted
+++ resolved
@@ -6,15 +6,10 @@
     <div class="kf-main-pane-earn-credits">
       <p>Enter a referral code after you’ve received one from another team or press article.  The referrer will be notified that you used their code.</p>
       <form class="kf-redeem-credits-form">
-<<<<<<< HEAD
-        <input class="kf-referral-code-txt" ng-model="redeemCode" placeholder="Enter code (ex: 'KIFI50')" autofocus></input>
-        <input class="kf-referral-btn kf-referral-btn-enter" ng-disabled="!redeemCode" type="submit" value="Apply Code" ng-click="applyReferralCode(redeemCode)">
-=======
         <input class="kf-textbox kf-redeem-credits-box" ng-model="redeemCode" placeholder="Enter code (ex: 'KIFI50')"></input>
-        <input class="kf-button kf-button-large kf-button-cta-green" ng-disabled="!redeemCode" type="submit" value="Apply" ng-click="applyReferralCode(redeemCode)">
+        <input class="kf-button kf-button-large kf-button-cta-green" ng-disabled="!redeemCode" type="submit" value="Apply Code" ng-click="applyReferralCode(redeemCode)">
         <span class="kf-redeem-credits-confirm-txt" ng-if="showCredit">You earned {{ creditRedeemed | money }}!</span>
         <span class="kf-redeem-credits-error-txt" ng-if="$error.general">{{ $error.general }}</span>
->>>>>>> 417a6736
       </form>
     </div>
   </section>
