--- conflicted
+++ resolved
@@ -4,30 +4,18 @@
 
 .controller('PaymentPlanCtrl', [
   '$window', '$rootScope', '$scope', '$state', '$filter', '$q', '$timeout',
-<<<<<<< HEAD
-  'billingState', 'billingService', 'modalService', 'profileService',
-   'StripeCheckout', 'messageTicker', 'paymentPlans',
-  function ($window, $rootScope, $scope, $state, $filter, $q, $timeout,
-            billingState, billingService, modalService, profileService,
-            StripeCheckout, messageTicker, paymentPlans) {
-    $scope.billingState = billingState;
-    $scope.card = billingState.card;
-    $scope.disableSaveButton = false;
-    $scope.trackingType = 'org_settings:payment_plan';
-    $scope.isKifiAdmin = profileService.me.experiments.indexOf('admin') !== -1;
-=======
-  '$analytics', 'billingState', 'billingService', 'modalService',
+  'billingState', 'billingService', 'modalService',
   'profileService', 'StripeCheckout', 'messageTicker', 'paymentPlans',
   'ORG_PERMISSION',
   function ($window, $rootScope, $scope, $state, $filter, $q, $timeout,
-            $analytics, billingState, billingService, modalService,
+            billingState, billingService, modalService,
             profileService, StripeCheckout, messageTicker, paymentPlans,
             ORG_PERMISSION) {
     $scope.billingState = billingState;
     $scope.card = billingState.card;
     $scope.disableSaveButton = false;
+    $scope.trackingType = 'org_settings:payment_plan';
     $scope.canRedeemCredit = ($scope.viewer.permissions.indexOf(ORG_PERMISSION.REDEEM_CREDIT_CODE) !== -1);
->>>>>>> b6ccf458
 
     var PREDEFINED_CYCLE_PERIOD = {
       1: 'Monthly',
