--- conflicted
+++ resolved
@@ -276,12 +276,10 @@
           var successMessage;
 
           if ($scope.isPaidPlanName(selectedPlan.name)) {
-            successMessage = 'You successfully upgraded your team to the Standard Plan';
+            successMessage = 'You successfully upgraded your team\'s plan.';
           } else {
-            successMessage = 'You successfully downgraded your team to the Free Plan';
-          }
-
-<<<<<<< HEAD
+            successMessage = 'You downgraded your team\'s plan';
+          }
           messageTicker({
             text: successMessage,
             type: 'green'
@@ -294,16 +292,6 @@
         ['catch'](modalService.genericErrorModal)
         ['finally'](function () {
           $window.removeEventListener('beforeunload', onBeforeUnload);
-=======
-        if ($scope.isPaidPlanName($scope.selectedPlan.name)) {
-          successMessage = 'You successfully upgraded your team\'s plan.';
-        } else {
-          successMessage = 'You downgraded your team\'s plan';
-        }
-        messageTicker({
-          text: successMessage,
-          type: 'green'
->>>>>>> f9bc5656
         });
       }
 
