'use strict';

angular.module('kifi')

.controller('PaymentPlanCtrl', [
  '$window', '$rootScope', '$scope', '$state', '$filter', '$q',
  'billingState', 'billingService', 'modalService', 'StripeCheckout',
  'messageTicker', 'paymentPlans', '$timeout',
  function ($window, $rootScope, $scope, $state, $filter, $q,
            billingState, billingService, modalService, StripeCheckout,
            messageTicker, paymentPlans, $timeout) {
    $scope.billingState = billingState;
    $scope.card = billingState.card;

<<<<<<< HEAD
    var picFilter = $filter('pic');
=======
    var PREDEFINED_CYCLE_PERIOD = {
      1: 'Monthly',
      12: 'Annual'
    };

    var PREDEFINED_CYCLE_ADVERB = {
      1: 'Monthly',
      12: 'Annually'
    };

    var picFilter = $filter('pic');
    var moneyFilter = $filter('money');
    var moneyUnwrapFilter = $filter('moneyUnwrap');
>>>>>>> e6fec2c2

    var handler = StripeCheckout.configure({
      locale: 'auto'
    });

    $scope.openStripeCheckout = function () {
      // Open Checkout with further options
      handler
      .open({
        image: picFilter($scope.profile),
        name: 'Kifi Paid Plan',
        description: 'Unlock awesome paid-only features',
        allowRememberMe: false,
        panelLabel: 'Save My Card'
      })
      .then(function (response) {
        $scope.plan.newCard = response[0];
      })
      ['catch'](function () {
        modalService.openGenericErrorModal({
          modalData: {
            genericErrorMessage: 'Your payment information was not updated.'
          }
        });
      });
    };

    $scope.changePlanToFree = function () {
      var freeTierPlans = plansByTier[Object.keys(plansByTier)[0]];
      var firstFreeTierPlan = freeTierPlans[0];
      $scope.plan.name = firstFreeTierPlan.name;
      $scope.plan.cycle = firstFreeTierPlan.cycle;
      $scope.planSelectsForm.$setDirty();
    };

    $scope.changePlanToStandard = function () {
      var standardTierPlans = plansByTier[Object.keys(plansByTier)[1]];
      var firstStandardTierPlan = standardTierPlans[0];
      $scope.plan.name = firstStandardTierPlan.name;
      $scope.planSelectsForm.$setDirty();
    };

    var plansByTier = paymentPlans.plans;

    var flatPlans = Object.keys(plansByTier).reduce(function (acc, key) {
      return acc.concat(plansByTier[key]);
    }, []);

    var currentPlan = flatPlans.filter(function (p) {
      return p.id === paymentPlans.current;
    }).pop();

    $scope.availableTiers = Object.keys(plansByTier).map(function (tier) {
      return {
        value: tier,
        label: plansByTier[tier][0].name
      };
    });

    $scope.plan = {
      name: currentPlan.name,
      cycle: currentPlan.cycle, //months
      newCard: null
    };

    $scope.isNoPlanName = function (planName) {
      return !planName;
    };

    $scope.isPaidPlanName = function (planName) {
      return planName && planName.toLowerCase().indexOf('free') === -1;
    };

    $scope.isFreePlanName = function (planName) {
      return planName && planName.toLowerCase().indexOf('free') > -1;
    };

    $scope.$watch('plan', function (newPlan, oldPlan) {
      var initializing = (
        newPlan.name === oldPlan.name &&
        newPlan.cycle === oldPlan.cycle
      );

      // Do nothing for the no-value options in the select
      if (!initializing && (newPlan.name === null || ($scope.isPaidPlanName(newPlan.name) && newPlan.cycle === null))) {
<<<<<<< HEAD
        return;
      }

      // Don't let users re-save their current plan
      if (!initializing && !$scope.plan.newCard && (newPlan.name === currentPlan.name && newPlan.cycle === currentPlan.cycle)) {
        resetForm();
        return;
      }

=======
        return;
      }

      // Don't let users re-save their current plan
      if (!initializing && !$scope.plan.newCard && (newPlan.name === currentPlan.name && newPlan.cycle === currentPlan.cycle)) {
        resetForm();
        return;
      }

>>>>>>> e6fec2c2
      if (initializing || newPlan.name !== oldPlan.name) {
        // Create the list of cycles available to this plan
        $scope.availableCycles = getCyclesByTier(plansByTier[newPlan.name]);

        // If the old plan selected 12 months cycle (for example),
        // and the new plan does not have a 12 months option,
        // then select the last cycle in the list.
        if (newPlan.name !== oldPlan.name) {
          var cycle;

          if (currentPlan.name === newPlan.name) {
            cycle = currentPlan.cycle;
          } else {
            var lastCycle = $scope.availableCycles.slice(-1)[0];
            cycle = lastCycle && lastCycle.value;
          }
          $scope.plan.cycle = cycle;
        }
      }

      // Set the currently selected plan object
      if (!initializing) {
        var selectedPlan = flatPlans.filter(function (p) {
          return (
            p.name === $scope.plan.name &&
            p.cycle === $scope.plan.cycle
          );
        }).pop();

        if (!selectedPlan) {
          return;
        }

        $scope.selectedPlan = selectedPlan;
      }
    }, true);

    function getCyclesByTier(tier) {
      var cyclesSoFar = [];
<<<<<<< HEAD
=======
      var leastEfficientPlan;
      var extraText = '';
      var savings;

      if (!$scope.isFreePlanName(tier[0].name)) {
        leastEfficientPlan = getLeastEfficientPlan(tier);
      }
>>>>>>> e6fec2c2

      return tier.map(function (plan) {
        if (cyclesSoFar.indexOf(plan.cycle) === -1) {
          cyclesSoFar.push(plan.cycle); // prevent duplicates

<<<<<<< HEAD
          return {
            value: plan.cycle,
            label: plan.cycle + ' month' + (plan.cycle > 1 ? 's' : '')
=======
          if (leastEfficientPlan && plan !== leastEfficientPlan) {
            savings = getSavings(leastEfficientPlan, plan);
            extraText = ' (You save ' + moneyFilter(savings) + ' ' + PREDEFINED_CYCLE_ADVERB[plan.cycle] + ')';
          }

          return {
            value: plan.cycle,
            label: getCycleLabel(plan) + extraText
>>>>>>> e6fec2c2
          };
        }
      }).filter(Boolean);
    }

<<<<<<< HEAD
=======
    function getLeastEfficientPlan(tier) {
      var highestPrice = getPricePerUserPerCycle(tier[0]);

      return tier.reduce(function (highestPricePlanSoFar, plan) {
        var price = getPricePerUserPerCycle(plan);
        if (price > highestPrice) {
          highestPrice = price;
          return plan;
        } else {
          return highestPricePlanSoFar;
        }
      });
    }

    function getPricePerUserPerCycle(plan) {
      return moneyUnwrapFilter(plan.pricePerUser) / moneyUnwrapFilter(plan.cycle);
    }

    function getSavings(lessEfficientPlan, moreEfficientPlan) {
      var ratio = moreEfficientPlan.cycle / lessEfficientPlan.cycle;
      var savings = moneyUnwrapFilter(lessEfficientPlan.pricePerUser) * ratio - moneyUnwrapFilter(moreEfficientPlan.pricePerUser);

      return savings;
    }

    function getCycleLabel(plan) {
      var period = PREDEFINED_CYCLE_PERIOD[plan.cycle] || 'Every ' + plan.cycle + ' months';
      var rate = moneyUnwrapFilter(plan.pricePerUser) / plan.cycle;
      var rateString = moneyFilter(rate);

      return period + ' - ' + rateString + ' per user per month';
    }

>>>>>>> e6fec2c2
    $scope.save = function () {
      var saveSeriesDeferred = $q.defer();
      var saveSeriesPromise = saveSeriesDeferred.promise;

      saveSeriesPromise.then(function () {
        $window.addEventListener('beforeunload', onBeforeUnload);
      });

      if ($scope.plan.newCard) {
        saveSeriesPromise.then(function () {
          return billingService
          .setBillingCCToken($scope.profile.id, $scope.plan.newCard.id);
        });
      }

      saveSeriesPromise.then(function () {
        return billingService
        .setBillingPlan($scope.profile.id, ($scope.selectedPlan && $scope.selectedPlan.id) || currentPlan.id);
      })
      .then(function () {
        messageTicker({
          text: 'Saved Successfully',
          type: 'green'
        });
        resetForm();
        $timeout(function () {
          $state.reload('orgProfile.settings');
        }, 10);
      })
      ['catch'](modalService.genericErrorModal)
      ['finally'](function () {
        $window.removeEventListener('beforeunload', onBeforeUnload);
      });

      // Start the promise chain
      saveSeriesDeferred.resolve();
    };

<<<<<<< HEAD
    function resetForm() {
      $scope.planSelectsForm.$setPristine();
      $scope.plan.newCard = null;
    }

=======
>>>>>>> e6fec2c2
    function onBeforeUnload(e) {
      var message = 'We\'re still saving your settings. Are you sure you wish to leave this page?';
      (e || $window.event).returnValue = message; // for Firefox
      return message;
    }

<<<<<<< HEAD
=======
    function resetForm() {
      $scope.planSelectsForm.$setPristine();
      $scope.plan.newCard = null;
    }

>>>>>>> e6fec2c2
    [
      // Close Checkout on page navigation
      $rootScope.$on('$stateChangeStart', function (event) {
        if (handler && handler.close) {
          handler.close();
        }

        if (!$scope.planSelectsForm.$pristine) {
          var confirmText = (
            'Are you sure you want to leave?' +
            ' You haven\'t saved your payment information.' +
            ' Click cancel to return and save.'
          );

          var confirmedLeave = !$window.confirm(confirmText);
          if (confirmedLeave) {
            event.preventDefault();
          }
        }
      })
    ].forEach(function (deregister) {
      $scope.$on('$destroy', deregister);
    });
  }
]);<|MERGE_RESOLUTION|>--- conflicted
+++ resolved
@@ -12,9 +12,6 @@
     $scope.billingState = billingState;
     $scope.card = billingState.card;
 
-<<<<<<< HEAD
-    var picFilter = $filter('pic');
-=======
     var PREDEFINED_CYCLE_PERIOD = {
       1: 'Monthly',
       12: 'Annual'
@@ -28,7 +25,6 @@
     var picFilter = $filter('pic');
     var moneyFilter = $filter('money');
     var moneyUnwrapFilter = $filter('moneyUnwrap');
->>>>>>> e6fec2c2
 
     var handler = StripeCheckout.configure({
       locale: 'auto'
@@ -114,7 +110,6 @@
 
       // Do nothing for the no-value options in the select
       if (!initializing && (newPlan.name === null || ($scope.isPaidPlanName(newPlan.name) && newPlan.cycle === null))) {
-<<<<<<< HEAD
         return;
       }
 
@@ -124,17 +119,6 @@
         return;
       }
 
-=======
-        return;
-      }
-
-      // Don't let users re-save their current plan
-      if (!initializing && !$scope.plan.newCard && (newPlan.name === currentPlan.name && newPlan.cycle === currentPlan.cycle)) {
-        resetForm();
-        return;
-      }
-
->>>>>>> e6fec2c2
       if (initializing || newPlan.name !== oldPlan.name) {
         // Create the list of cycles available to this plan
         $scope.availableCycles = getCyclesByTier(plansByTier[newPlan.name]);
@@ -174,8 +158,6 @@
 
     function getCyclesByTier(tier) {
       var cyclesSoFar = [];
-<<<<<<< HEAD
-=======
       var leastEfficientPlan;
       var extraText = '';
       var savings;
@@ -183,17 +165,11 @@
       if (!$scope.isFreePlanName(tier[0].name)) {
         leastEfficientPlan = getLeastEfficientPlan(tier);
       }
->>>>>>> e6fec2c2
 
       return tier.map(function (plan) {
         if (cyclesSoFar.indexOf(plan.cycle) === -1) {
           cyclesSoFar.push(plan.cycle); // prevent duplicates
 
-<<<<<<< HEAD
-          return {
-            value: plan.cycle,
-            label: plan.cycle + ' month' + (plan.cycle > 1 ? 's' : '')
-=======
           if (leastEfficientPlan && plan !== leastEfficientPlan) {
             savings = getSavings(leastEfficientPlan, plan);
             extraText = ' (You save ' + moneyFilter(savings) + ' ' + PREDEFINED_CYCLE_ADVERB[plan.cycle] + ')';
@@ -202,14 +178,11 @@
           return {
             value: plan.cycle,
             label: getCycleLabel(plan) + extraText
->>>>>>> e6fec2c2
           };
         }
       }).filter(Boolean);
     }
 
-<<<<<<< HEAD
-=======
     function getLeastEfficientPlan(tier) {
       var highestPrice = getPricePerUserPerCycle(tier[0]);
 
@@ -243,7 +216,6 @@
       return period + ' - ' + rateString + ' per user per month';
     }
 
->>>>>>> e6fec2c2
     $scope.save = function () {
       var saveSeriesDeferred = $q.defer();
       var saveSeriesPromise = saveSeriesDeferred.promise;
@@ -282,28 +254,17 @@
       saveSeriesDeferred.resolve();
     };
 
-<<<<<<< HEAD
-    function resetForm() {
-      $scope.planSelectsForm.$setPristine();
-      $scope.plan.newCard = null;
-    }
-
-=======
->>>>>>> e6fec2c2
     function onBeforeUnload(e) {
       var message = 'We\'re still saving your settings. Are you sure you wish to leave this page?';
       (e || $window.event).returnValue = message; // for Firefox
       return message;
     }
 
-<<<<<<< HEAD
-=======
     function resetForm() {
       $scope.planSelectsForm.$setPristine();
       $scope.plan.newCard = null;
     }
 
->>>>>>> e6fec2c2
     [
       // Close Checkout on page navigation
       $rootScope.$on('$stateChangeStart', function (event) {
