--- conflicted
+++ resolved
@@ -267,7 +267,6 @@
         });
       }
 
-<<<<<<< HEAD
       if (selectedPlan && selectedPlan.id !== $scope.currentPlan.id) {
         saveSeriesPromise.then(function () {
           return billingService
@@ -294,28 +293,6 @@
         ['catch'](modalService.genericErrorModal)
         ['finally'](function () {
           $window.removeEventListener('beforeunload', onBeforeUnload);
-=======
-      if (!$scope.planSelectsForm.$pristine) {
-        saveSeriesPromise
-        .then(function () {
-          return billingService
-          .setBillingPlan($scope.profile.id, ($scope.selectedPlan && $scope.selectedPlan.id) || currentPlan.id);
-        });
-      }
-
-      saveSeriesPromise
-      .then(function () {
-        var successMessage;
-
-        if ($scope.isPaidPlanName($scope.selectedPlan.name)) {
-          successMessage = 'You successfully upgraded your team to the Standard Plan';
-        } else {
-          successMessage = 'You successfully downgraded your team to the Free Plan';
-        }
-        messageTicker({
-          text: successMessage,
-          type: 'green'
->>>>>>> ad158636
         });
       }
 
