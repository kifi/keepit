<div class="kf-payment-plan">
  <h1 class="kf-payment-plan-top-header">Payment Plan</h1>
  <div kf-billing-summary billing-state="billingState"></div>
  <div class="kf-container">
    <div class="kf-container-header"><h3>Select your plan</h3></div>
    <div class="kf-row kf-payment-plan-cards">
      <div class="kf-payment-plan-card kf-payment-plan-card-free">
        <div class="kf-payment-plan-card-title">Free</div>
        <div class="kf-payment-plan-card-cost">0</div>
        <div class="kf-payment-plan-card-bottom">
          <p class="kf-payment-plan-card-description"><a class="kf-link kf-link-white kf-link-underline" href="#">Details</a></p>
          <p class="kf-payment-plan-card-current" ng-if="isFreePlanName(plan.name)">Your current plan</p>
          <button
            class="kf-payment-plan-card-cta"
            ng-if="!isFreePlanName(plan.name)"
            ng-bind="isNoPlanName(plan.name) ? 'Choose plan' : 'Downgrade'"
            ng-click="changePlanToFree()"
          ></button>
        </div>
      </div>
      <div class="kf-payment-plan-card kf-payment-plan-card-basic">
        <div class="kf-payment-plan-card-title">Standard</div>
        <div class="kf-payment-plan-card-cost">6.67</div>
        <p class="kf-payment-plan-card-description">per user per month when billed annually</p>
        <p class="kf-payment-plan-card-description">$8 billed monthly</p>
        <div class="kf-payment-plan-card-bottom">
          <p class="kf-payment-plan-card-description"><a class="kf-link kf-link-white kf-link-underline" href="#">Details</a></p>
          <p class="kf-payment-plan-card-current" ng-if="isPaidPlanName(plan.name)">Your current plan</p>
          <button
            class="kf-payment-plan-card-cta"
            ng-if="!isPaidPlanName(plan.name)"
            ng-click="changePlanToStandard()"
            ng-bind="(isFreePlanName(plan.name) ? 'Upgrade now' :
              (isNoPlanName(plan.name) ? 'Choose Plan' : 'Downgrade'))"
          ></button>
        </div>
      </div>
      <div class="kf-payment-plan-card kf-payment-plan-card-enterprise">
        <div class="kf-payment-plan-card-title">Enterprise</div>
        <p class="kf-payment-plan-card-soon">Coming Soon</p>
        <div class="kf-payment-plan-card-bottom">
          <p class="kf-payment-plan-card-description"><a class="kf-link kf-link-white kf-link-underline" href="#">Details</a></p>
          <a class="kf-payment-plan-card-cta kf-link kf-link-white" href="mailto:enterprise@kifi.com">Contact us</a>
        </div>
      </div>
    </div>
    <form name="planSelectsForm">
      <p>Select your team's plan. Get details on the plans we offer on the <a class="kf-link" href="/pricing" target="_self">pricing page</a></p>
      <div class="custom-select kf-button">
        <select
          class="kf-payment-plan-select"
          ng-model="plan.name"
          ng-options="tier.value as tier.label for tier in availableTiers"
        ></select>
      </div>
      <div ng-show="isPaidPlanName(plan.name)">
        <h2 class="kf-heading">Choose your Payment Frequency</h2>
        <p>You're paying for <b ng-bind="profile.numMembers"></b> users. With worry-free billing, we'll automatically charge or credit your account with a change in team members.</p>
        <div class="custom-select kf-button">
          <select
            class="kf-payment-plan-select"
            ng-model="plan.cycle"
            ng-options="cycle.value as cycle.label for cycle in availableCycles"
          ></select>
        </div>
      <h2 class="kf-heading">Manage your Credit Card Information</h2>
<<<<<<< HEAD
      <p ng-if="!card">You haven't added a card yet.</p>
      <p ng-if="card">Your current card is <b ng-bind="card.brand"></b> ****<b ng-bind="card.lastFour"></b></p>
=======
      <p>
        <span ng-if="!card">You haven't added a card yet, and you'll need to add a card to upgrade your plan.</span>
        <span ng-if="card">
          Your current card is <b ng-bind="card.brand"></b> ****<b ng-bind="card.lastFour"></b>.
        </span>
      </p>
      <p>If you have credits available, we'll apply those before charging your card.</p>
>>>>>>> a4769c19
      <div>
        <button
          class="kf-button kf-button-large"
          ng-click="openStripeCheckout()"
          ng-bind="(card ? 'Change' : 'Add') + ' credit card'"
        ></button>
        <span class="kf-text-accent kf-payment-plan-card-ready" ng-if="plan.newCard">Your new card is ready to save</span>
      </div>
    </div>
  </form>
  <div class="kf-payment-plan-save-wrapper">
    <button
      class="kf-button kf-button-large kf-payment-plan-save"
      ng-click="save()"
<<<<<<< HEAD
      ng-disabled="
        !plan.cycle ||
        !plan.name ||
        (!plan.newCard && planSelectsForm.$pristine) ||
        (
          !(card && card.lastFour) &&
          !plan.newCard
        )"
=======
>>>>>>> a4769c19
    >Save my plan preferences</button>
  </div>
</div><|MERGE_RESOLUTION|>--- conflicted
+++ resolved
@@ -64,10 +64,6 @@
           ></select>
         </div>
       <h2 class="kf-heading">Manage your Credit Card Information</h2>
-<<<<<<< HEAD
-      <p ng-if="!card">You haven't added a card yet.</p>
-      <p ng-if="card">Your current card is <b ng-bind="card.brand"></b> ****<b ng-bind="card.lastFour"></b></p>
-=======
       <p>
         <span ng-if="!card">You haven't added a card yet, and you'll need to add a card to upgrade your plan.</span>
         <span ng-if="card">
@@ -75,7 +71,6 @@
         </span>
       </p>
       <p>If you have credits available, we'll apply those before charging your card.</p>
->>>>>>> a4769c19
       <div>
         <button
           class="kf-button kf-button-large"
@@ -90,17 +85,6 @@
     <button
       class="kf-button kf-button-large kf-payment-plan-save"
       ng-click="save()"
-<<<<<<< HEAD
-      ng-disabled="
-        !plan.cycle ||
-        !plan.name ||
-        (!plan.newCard && planSelectsForm.$pristine) ||
-        (
-          !(card && card.lastFour) &&
-          !plan.newCard
-        )"
-=======
->>>>>>> a4769c19
     >Save my plan preferences</button>
   </div>
 </div>