<div class="kf-payment-plan">
  <h1 class="kf-payment-plan-top-header">Payment Plan</h1>
  <div kf-billing-summary billing-state="billingState" parent-tracking-type="trackingType"></div>
  <div class="kf-container">
    <div class="kf-container-header"><h3>Select your plan</h3></div>
    <div class="kf-payment-plan-cards-container">
      <div class="kf-row kf-payment-plan-cards">
        <div class="kf-payment-plan-card kf-payment-plan-card-free">
          <div class="kf-payment-plan-card-title">Free</div>
          <div class="kf-payment-plan-card-cost">0</div>
          <div class="kf-payment-plan-card-bottom">
            <p class="kf-payment-plan-card-description"><a class="kf-link kf-link-white kf-link-underline" href="#" ng-click="trackClick('free_card:details')">Details</a></p>
            <p class="kf-payment-plan-card-current" ng-if="isFreePlanName(currentPlan.name)">Your current plan</p>
            <button
              class="kf-payment-plan-card-cta"
              ng-if="!isFreePlanName(currentPlan.name)"
              ng-bind="isNoPlanName(currentPlan.name) ? 'Choose plan' : 'Downgrade'"
              ng-click="changePlanToFree()"
            ></button>
          </div>
        </div>
        <div class="kf-payment-plan-card kf-payment-plan-card-basic">
          <div class="kf-payment-plan-card-title">Standard</div>
          <div class="kf-payment-plan-card-cost">6.67</div>
          <p class="kf-payment-plan-card-description">per user per month when billed annually</p>
          <p class="kf-payment-plan-card-description">$8 billed monthly</p>
          <div class="kf-payment-plan-card-bottom">
            <p class="kf-payment-plan-card-description"><a class="kf-link kf-link-white kf-link-underline" href="#" ng-click="trackClick('standard_card:details')">Details</a></p>
            <p class="kf-payment-plan-card-current" ng-if="isPaidPlanName(currentPlan.name)">Your current plan</p>
            <button
              class="kf-payment-plan-card-cta"
              ng-if="!isPaidPlanName(currentPlan.name)"
              ng-click="changePlanToStandard()"
              ng-bind="(isFreePlanName(currentPlan.name) ? 'Upgrade now' :
                (isNoPlanName(currentPlan.name) ? 'Choose Plan' : 'Downgrade'))"
            ></button>
          </div>
        </div>
        <div class="kf-payment-plan-card kf-payment-plan-card-enterprise">
          <div class="kf-payment-plan-card-title">Enterprise</div>
          <p class="kf-payment-plan-card-soon">Coming Soon</p>
          <div class="kf-payment-plan-card-bottom">
            <p class="kf-payment-plan-card-description"><a class="kf-link kf-link-white kf-link-underline" href="#" ng-click="trackClick('enterprise_card:details')">Details</a></p>
            <a class="kf-payment-plan-card-cta kf-link kf-link-white" href="mailto:enterprise@kifi.com" ng-click="trackClick('enterprise_card:contact_us')">Contact us</a>
          </div>
        </div>
      </div>
    </div>
    <form class="kf-container-section kf-payment-plan-form" name="planSelectsForm">
      <h2 class="kf-heading-pull">Choose your Plan</h2>
      <p>Get details on the plans we offer on the <a class="kf-link" href="/pricing" target="_blank" ng-click="trackClick('choose_plan:pricing_page')">pricing page</a></p>
      <div class="custom-select kf-button">
        <select
          class="kf-payment-plan-select"
          ng-model="plan.name"
          ng-options="tier.value as tier.label for tier in availableTiers"
          ng-click="trackClick('choose_plan:dropdown')"
        ></select>
      </div>
      <div ng-show="isPaidPlanName(plan.name)">
        <h2 class="kf-heading">Choose your Payment Frequency</h2>
        <p>You're paying for <b ng-bind="profile.numMembers"></b> users. With worry-free billing, we'll automatically charge or credit your account with a change in team members.</p>
        <div class="custom-select kf-button">
          <select
            class="kf-payment-plan-select"
            ng-model="plan.cycle"
            ng-options="cycle.value as cycle.label for cycle in availableCycles"
            ng-click="trackClick('payment_frequency:dropdown')"
          ></select>
        </div>
      </div>
    </form>
<<<<<<< HEAD
    <div class="kf-container-section">
      <div kf-redeem-credits profile="profile" standalone="false" parent-tracking-type="trackingType"></div>
=======
    <div ng-if="canRedeemCredit" class="kf-container-section">
      <div kf-redeem-credits profile="profile" standalone="false"></div>
>>>>>>> b6ccf458
    </div>
    <div class="kf-container-section" ng-show="isPaidPlanName(plan.name)">
      <form name="creditCardForm">
      <h2 class="kf-heading-pull">Manage your Credit Card Information</h2>
      <p>
        <span ng-if="!card">You haven't added a card yet, and you'll need to add a card to upgrade your plan.</span>
        <span ng-if="card">
          Your current card is <b ng-bind="card.brand"></b> ****<b ng-bind="card.lastFour"></b>.
        </span>
        <span>Available credits will always be applied before charging your team's credit card.</span>
      </p>
      <div class="kf-payment-plan-card-wrapper">
        <button
          class="kf-button kf-button-large"
          ng-class="{
            'kf-button-error': cardError
          }"
          ng-click="openStripeCheckout()"
          ng-disabled="plan.newCard"
          ng-bind="plan.newCard ? 'Card Added' :
            ((card ? 'Change' : 'Add') + ' credit card')"
        ></button>
        <span class="kf-text-accent kf-payment-plan-card-ready" ng-if="plan.newCard">That worked! Click below to save and update your plan.</span>
      </div>
      <p class="kf-payment-plan-error-text" ng-if="cardError && (billingState.balance | isPositiveMoney)">
        Enter a credit card to update your plan.
        We'll use your team's
        <span ng-bind="billingState.balance | money"></span>
        in credits before charging a credit card.
      </p>
      <p class="kf-payment-plan-error-text" ng-if="cardError && !(billingState.balance | isPositiveMoney)">
        Enter a credit card in order to update your plan.
      </p>
    </div>
  </form>
  <div class="kf-container-section kf-payment-plan-save-container" ng-if="currentPlan.id != getSelectedPlan().id || plan.newCard">
    <button
      class="kf-button kf-button-large kf-button-cta-blue kf-payment-plan-save"
      ng-click="warningModalOrSave()"
      ng-disabled="disableSaveButton"
    >Save my plan preferences</button>
  </div>
</div><|MERGE_RESOLUTION|>--- conflicted
+++ resolved
@@ -70,13 +70,8 @@
         </div>
       </div>
     </form>
-<<<<<<< HEAD
-    <div class="kf-container-section">
+    <div ng-if="canRedeemCredit" class="kf-container-section">
       <div kf-redeem-credits profile="profile" standalone="false" parent-tracking-type="trackingType"></div>
-=======
-    <div ng-if="canRedeemCredit" class="kf-container-section">
-      <div kf-redeem-credits profile="profile" standalone="false"></div>
->>>>>>> b6ccf458
     </div>
     <div class="kf-container-section" ng-show="isPaidPlanName(plan.name)">
       <form name="creditCardForm">
