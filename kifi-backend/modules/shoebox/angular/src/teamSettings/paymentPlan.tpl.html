<div class="kf-payment-plan">
  <h1 class="kf-payment-plan-top-header">Payment Plan</h1>
  <div kf-billing-summary billing-state="billingState"></div>
  <div class="kf-container">
    <div class="kf-container-header"><h3>Select your plan</h3></div>
    <div class="kf-row kf-payment-plan-cards">
      <div class="kf-payment-plan-card kf-payment-plan-card-free">
        <div class="kf-payment-plan-card-title">Free</div>
        <div class="kf-payment-plan-card-cost">0</div>
        <div class="kf-payment-plan-card-bottom">
          <p class="kf-payment-plan-card-description"><a class="kf-link kf-link-white kf-link-underline" href="#">Details</a></p>
          <p class="kf-payment-plan-card-current" ng-if="isFreePlanName(plan.name)">Your current plan</p>
          <button
            class="kf-payment-plan-card-cta"
            ng-if="!isFreePlanName(plan.name)"
            ng-bind="isNoPlanName(plan.name) ? 'Choose plan' : 'Downgrade'"
            ng-click="changePlanToFree()"
          ></button>
        </div>
      </div>
      <div class="kf-payment-plan-card kf-payment-plan-card-basic">
        <div class="kf-payment-plan-card-title">Standard</div>
        <div class="kf-payment-plan-card-cost">6.67</div>
        <p ng-if="!isPaidPlanName(plan.name)" class="kf-payment-plan-card-description">per user per month when billed anually</p>
        <p ng-if="!isPaidPlanName(plan.name)" class="kf-payment-plan-card-description">$8 billed monthly</p>
        <div class="kf-payment-plan-card-bottom">
          <p class="kf-payment-plan-card-description"><a class="kf-link kf-link-white kf-link-underline" href="#">Details</a></p>
          <p class="kf-payment-plan-card-current" ng-if="isPaidPlanName(plan.name)">Your current plan</p>
          <button
            class="kf-payment-plan-card-cta"
            ng-if="!isPaidPlanName(plan.name)"
            ng-click="changePlanToStandard()"
            ng-bind="(isFreePlanName(plan.name) ? 'Upgrade now' :
              (isNoPlanName(plan.name) ? 'Choose Plan' : 'Downgrade'))"
          ></button>
        </div>
      </div>
      <div class="kf-payment-plan-card kf-payment-plan-card-enterprise">
        <div class="kf-payment-plan-card-title">Enterprise</div>
        <p class="kf-payment-plan-card-soon">Coming Soon</p>
        <div class="kf-payment-plan-card-bottom">
          <p class="kf-payment-plan-card-description"><a class="kf-link kf-link-white kf-link-underline" href="#">Details</a></p>
          <a class="kf-payment-plan-card-cta kf-link kf-link-white" href="mailto:enterprise@kifi.com">Contact us</a>
        </div>
      </div>
    </div>
    <form name="planSelectsForm">
      <p>Select your team's plan. Get details on the plans we offer on the <a class="kf-link" href="#">pricing page</a></p>
      <div class="custom-select kf-button">
        <select
          class="kf-payment-plan-select"
          ng-model="plan.name"
          ng-options="tier.value as tier.label for tier in availableTiers"
        >
          <option value="">Select a plan</option>
        </select>
      </div>
      <div ng-show="isPaidPlanName(plan.name)">
        <h2 class="kf-heading">Choose your Payment Frequency</h2>
        <p>You're paying for <b ng-bind="profile.numMembers"></b> users. With worry-free billing, we'll automatically charge or credit your account with a change in team members.</p>
        <div class="custom-select kf-button">
          <select
            class="kf-payment-plan-select"
            ng-model="plan.cycle"
            ng-options="cycle.value as cycle.label for cycle in availableCycles"
          >
<<<<<<< HEAD
            <option value="">Select a billing cycle</option>
=======
            <option value="">Select a payment frequency</option>
>>>>>>> 31dd7d64
          </select>
        </div>
      <h2 class="kf-heading">Manage your Credit Card Information</h2>
      <p ng-if="!card">You haven't added a card yet.</p>
      <p ng-if="card">Your current card is <b ng-bind="card.brand"></b> ****<b ng-bind="card.last4"></b></p>
      <div>
        <button class="kf-button kf-button-large" ng-click="openStripeCheckout()">Add / Update Credit Card Info</button>
        <span class="kf-text-accent kf-payment-plan-card-ready" ng-if="plan.newCard">Your new card is ready to save</span>
      </div>
    </div>
  </form>
  <div class="kf-payment-plan-save-wrapper">
    <button ng-click="save()" class="kf-button kf-button-large kf-payment-plan-save" ng-disabled="!plan.cycle || !plan.name || !(card && card.last4) || (!plan.newCard && planSelectsForm.$pristine)">Save my plan preferences</button>
  </div>
</div><|MERGE_RESOLUTION|>--- conflicted
+++ resolved
@@ -64,11 +64,7 @@
             ng-model="plan.cycle"
             ng-options="cycle.value as cycle.label for cycle in availableCycles"
           >
-<<<<<<< HEAD
-            <option value="">Select a billing cycle</option>
-=======
             <option value="">Select a payment frequency</option>
->>>>>>> 31dd7d64
           </select>
         </div>
       <h2 class="kf-heading">Manage your Credit Card Information</h2>
