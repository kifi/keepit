<div class="kf-payment-plan">
  <h1 class="kf-payment-plan-top-header">Payment Plan</h1>
  <div kf-billing-summary billing-state="billingState" parent-tracking-type="trackingType"></div>
  <div class="kf-container">
    <div class="kf-container-header"><h3>Select your plan</h3></div>
    <div class="kf-payment-plan-cards-container">
      <div class="kf-row kf-payment-plan-cards">
        <div class="kf-payment-plan-card kf-payment-plan-card-free">
          <div class="kf-payment-plan-card-title">Free</div>
          <div class="kf-payment-plan-card-cost">0</div>
          <div class="kf-payment-plan-card-bottom">
<<<<<<< HEAD
            <p class="kf-payment-plan-card-description"><a class="kf-link kf-link-white kf-link-underline" href="#" ng-click="trackClick('free_card:details')">Details</a></p>
            <p class="kf-payment-plan-card-current" ng-if="isFreePlanName(currentPlan.name)">Your current plan</p>
=======
            <p class="kf-payment-plan-card-description"><a class="kf-link kf-link-white kf-link-underline" href="/about/pricing" target="_self">Details</a></p>
            <p class="kf-payment-plan-card-current" ng-if="isFreePlanName(currentPlan.name)">Your Current Plan</p>
>>>>>>> 17301d6f
            <button
              class="kf-payment-plan-card-cta"
              ng-if="!isFreePlanName(currentPlan.name)"
              ng-bind="isNoPlanName(currentPlan.name) ? 'Choose plan' : 'Downgrade'"
              ng-click="changePlanToFree()"
            ></button>
          </div>
        </div>
        <div class="kf-payment-plan-card kf-payment-plan-card-basic">
          <div class="kf-payment-plan-card-title">Standard</div>
          <div class="kf-payment-plan-card-cost">6.67</div>
          <p class="kf-payment-plan-card-description">per user per month when billed annually</p>
          <p class="kf-payment-plan-card-description">$8 billed monthly</p>
          <div class="kf-payment-plan-card-bottom">
<<<<<<< HEAD
            <p class="kf-payment-plan-card-description"><a class="kf-link kf-link-white kf-link-underline" href="#" ng-click="trackClick('standard_card:details')">Details</a></p>
            <p class="kf-payment-plan-card-current" ng-if="isPaidPlanName(currentPlan.name)">Your current plan</p>
=======
            <p class="kf-payment-plan-card-description"><a class="kf-link kf-link-white kf-link-underline" href="/about/pricing" target="_self">Details</a></p>
            <p class="kf-payment-plan-card-current" ng-if="isPaidPlanName(currentPlan.name)">Your Current Plan</p>
>>>>>>> 17301d6f
            <button
              class="kf-payment-plan-card-cta"
              ng-if="!isPaidPlanName(currentPlan.name)"
              ng-click="changePlanToStandard()"
              ng-bind="(isFreePlanName(currentPlan.name) ? 'Upgrade now' :
                (isNoPlanName(currentPlan.name) ? 'Choose Plan' : 'Downgrade'))"
            ></button>
          </div>
        </div>
        <div class="kf-payment-plan-card kf-payment-plan-card-enterprise">
          <div class="kf-payment-plan-card-title">Enterprise</div>
          <p class="kf-payment-plan-card-soon">Coming Soon</p>
          <div class="kf-payment-plan-card-bottom">
<<<<<<< HEAD
            <p class="kf-payment-plan-card-description"><a class="kf-link kf-link-white kf-link-underline" href="#" ng-click="trackClick('enterprise_card:details')">Details</a></p>
            <a class="kf-payment-plan-card-cta kf-link kf-link-white" href="mailto:enterprise@kifi.com" ng-click="trackClick('enterprise_card:contact_us')">Contact us</a>
=======
            <p class="kf-payment-plan-card-description"><a class="kf-link kf-link-white kf-link-underline" href="/about/pricing" target="_self">Details</a></p>
            <a class="kf-payment-plan-card-cta kf-link kf-link-white" href="mailto:enterprise@kifi.com">Contact us</a>
>>>>>>> 17301d6f
          </div>
        </div>
      </div>
    </div>
    <form class="kf-container-section kf-payment-plan-form" name="planSelectsForm">
      <h2 class="kf-heading-pull">Choose your Plan</h2>
<<<<<<< HEAD
      <p>Get details on the plans we offer on the <a class="kf-link" href="/pricing" target="_blank" ng-click="trackClick('choose_plan:pricing_page')">pricing page</a></p>
=======
      <p>Get details on the plans we offer on the <a class="kf-link" href="/about/pricing" target="_self">pricing page</a></p>
>>>>>>> 17301d6f
      <div class="custom-select kf-button">
        <select
          class="kf-payment-plan-select"
          ng-model="plan.name"
          ng-options="tier.value as tier.label for tier in availableTiers"
          ng-click="trackClick('choose_plan:dropdown')"
        ></select>
      </div>
      <div ng-show="isPaidPlanName(plan.name)">
        <h2 class="kf-heading">Choose your Payment Frequency</h2>
        <p>You’re paying for <b ng-bind="profile.numMembers"></b> <ng-pluralize count="profile.numMembers" when="{'one': ' user', 'other': ' users'}"></ng-pluralize>. With worry-free billing, we'll automatically charge or credit your account with a change in team members.</p>
        <div class="custom-select kf-button">
          <select
            class="kf-payment-plan-select"
            ng-model="plan.cycle"
            ng-options="cycle.value as cycle.label for cycle in availableCycles"
            ng-click="trackClick('payment_frequency:dropdown')"
          ></select>
        </div>
      </div>
    </form>
<<<<<<< HEAD
    <div ng-if="canRedeemCredit" class="kf-container-section">
      <div kf-redeem-credits profile="profile" standalone="false" on-apply="trackApplyCodeClick"></div>
=======
    <div class="kf-container-section" ng-if="canRedeemCredit && isPaidPlanName(plan.name)">
      <div kf-redeem-credits profile="profile" standalone="false"></div>
>>>>>>> 17301d6f
    </div>
    <div class="kf-container-section" ng-if="isPaidPlanName(plan.name)">
      <form name="creditCardForm">
        <h2 class="kf-heading-pull">Manage your Credit Card Information</h2>
        <p>
          <span ng-if="!card">You haven't added a card yet, and you'll need to add a card to upgrade your plan.</span>
          <span ng-if="card">
            Your current card is <b ng-bind="card.brand"></b> ****<b ng-bind="card.lastFour"></b>.
          </span>
          <span>Available credits will always be applied before charging your team's credit card.</span>
        </p>
        <div class="kf-payment-plan-card-wrapper">
          <button
            class="kf-button kf-button-large"
            ng-class="{
              'kf-button-error': cardError
            }"
            ng-click="openStripeCheckout()"
            ng-disabled="plan.newCard"
            ng-bind="plan.newCard ? 'Card Added' :
              ((card ? 'Change' : 'Add') + ' credit card')"
          ></button>
          <span class="kf-text-accent kf-payment-plan-card-ready" ng-if="plan.newCard">That worked! Click below to save and update your plan.</span>
        </div>
        <p class="kf-payment-plan-error-text" ng-if="cardError && (billingState.balance | isPositiveMoney)">
          Enter a credit card to update your plan.
          We'll use your team's
          <span ng-bind="billingState.balance | money"></span>
          in credits before charging a credit card.
        </p>
        <p class="kf-payment-plan-error-text" ng-if="cardError && !(billingState.balance | isPositiveMoney)">
          Enter a credit card in order to update your plan.
        </p>
      </form>
    </div>
    <div class="kf-container-section kf-payment-plan-save-container" ng-if="currentPlan.id != getSelectedPlan().id || plan.newCard">
      <button
        class="kf-button kf-button-large kf-button-cta-blue kf-payment-plan-save"
        ng-click="warningModalOrSave()"
        ng-disabled="disableSaveButton"
      >Save my plan preferences</button>
    </div>
  </div>
</div><|MERGE_RESOLUTION|>--- conflicted
+++ resolved
@@ -9,13 +9,8 @@
           <div class="kf-payment-plan-card-title">Free</div>
           <div class="kf-payment-plan-card-cost">0</div>
           <div class="kf-payment-plan-card-bottom">
-<<<<<<< HEAD
-            <p class="kf-payment-plan-card-description"><a class="kf-link kf-link-white kf-link-underline" href="#" ng-click="trackClick('free_card:details')">Details</a></p>
-            <p class="kf-payment-plan-card-current" ng-if="isFreePlanName(currentPlan.name)">Your current plan</p>
-=======
-            <p class="kf-payment-plan-card-description"><a class="kf-link kf-link-white kf-link-underline" href="/about/pricing" target="_self">Details</a></p>
+            <p class="kf-payment-plan-card-description"><a class="kf-link kf-link-white kf-link-underline" href="/about/pricing" target="_self" ng-click="trackClick('free_card:details')">Details</a></p>
             <p class="kf-payment-plan-card-current" ng-if="isFreePlanName(currentPlan.name)">Your Current Plan</p>
->>>>>>> 17301d6f
             <button
               class="kf-payment-plan-card-cta"
               ng-if="!isFreePlanName(currentPlan.name)"
@@ -30,13 +25,8 @@
           <p class="kf-payment-plan-card-description">per user per month when billed annually</p>
           <p class="kf-payment-plan-card-description">$8 billed monthly</p>
           <div class="kf-payment-plan-card-bottom">
-<<<<<<< HEAD
-            <p class="kf-payment-plan-card-description"><a class="kf-link kf-link-white kf-link-underline" href="#" ng-click="trackClick('standard_card:details')">Details</a></p>
-            <p class="kf-payment-plan-card-current" ng-if="isPaidPlanName(currentPlan.name)">Your current plan</p>
-=======
-            <p class="kf-payment-plan-card-description"><a class="kf-link kf-link-white kf-link-underline" href="/about/pricing" target="_self">Details</a></p>
+            <p class="kf-payment-plan-card-description"><a class="kf-link kf-link-white kf-link-underline" href="/about/pricing" target="_self" ng-click="trackClick('standard_card:details')">Details</a></p>
             <p class="kf-payment-plan-card-current" ng-if="isPaidPlanName(currentPlan.name)">Your Current Plan</p>
->>>>>>> 17301d6f
             <button
               class="kf-payment-plan-card-cta"
               ng-if="!isPaidPlanName(currentPlan.name)"
@@ -50,24 +40,15 @@
           <div class="kf-payment-plan-card-title">Enterprise</div>
           <p class="kf-payment-plan-card-soon">Coming Soon</p>
           <div class="kf-payment-plan-card-bottom">
-<<<<<<< HEAD
-            <p class="kf-payment-plan-card-description"><a class="kf-link kf-link-white kf-link-underline" href="#" ng-click="trackClick('enterprise_card:details')">Details</a></p>
-            <a class="kf-payment-plan-card-cta kf-link kf-link-white" href="mailto:enterprise@kifi.com" ng-click="trackClick('enterprise_card:contact_us')">Contact us</a>
-=======
-            <p class="kf-payment-plan-card-description"><a class="kf-link kf-link-white kf-link-underline" href="/about/pricing" target="_self">Details</a></p>
+            <p class="kf-payment-plan-card-description"><a class="kf-link kf-link-white kf-link-underline" href="/about/pricing" target="_self" ng-click="trackClick('enterprise_card:details')">Details</a></p>
             <a class="kf-payment-plan-card-cta kf-link kf-link-white" href="mailto:enterprise@kifi.com">Contact us</a>
->>>>>>> 17301d6f
           </div>
         </div>
       </div>
     </div>
     <form class="kf-container-section kf-payment-plan-form" name="planSelectsForm">
       <h2 class="kf-heading-pull">Choose your Plan</h2>
-<<<<<<< HEAD
-      <p>Get details on the plans we offer on the <a class="kf-link" href="/pricing" target="_blank" ng-click="trackClick('choose_plan:pricing_page')">pricing page</a></p>
-=======
-      <p>Get details on the plans we offer on the <a class="kf-link" href="/about/pricing" target="_self">pricing page</a></p>
->>>>>>> 17301d6f
+      <p>Get details on the plans we offer on the <a class="kf-link" href="/about/pricing" target="_self" ng-click="trackClick('choose_plan:pricing_page')">pricing page</a></p>
       <div class="custom-select kf-button">
         <select
           class="kf-payment-plan-select"
@@ -89,13 +70,8 @@
         </div>
       </div>
     </form>
-<<<<<<< HEAD
-    <div ng-if="canRedeemCredit" class="kf-container-section">
+    <div class="kf-container-section" ng-if="canRedeemCredit && isPaidPlanName(plan.name)">
       <div kf-redeem-credits profile="profile" standalone="false" on-apply="trackApplyCodeClick"></div>
-=======
-    <div class="kf-container-section" ng-if="canRedeemCredit && isPaidPlanName(plan.name)">
-      <div kf-redeem-credits profile="profile" standalone="false"></div>
->>>>>>> 17301d6f
     </div>
     <div class="kf-container-section" ng-if="isPaidPlanName(plan.name)">
       <form name="creditCardForm">
