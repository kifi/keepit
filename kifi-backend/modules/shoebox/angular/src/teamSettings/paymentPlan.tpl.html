--- conflicted
+++ resolved
@@ -69,11 +69,7 @@
         </div>
       <h2 class="kf-heading">Manage your Credit Card Information</h2>
       <p ng-if="!card">You haven't added a card yet.</p>
-<<<<<<< HEAD
-      <p ng-if="card">Your current card is <b ng-bind="card.brand"></b> ****<b ng-bind="card.last4"></b></p>
-=======
       <p ng-if="card">Your current card is <b ng-bind="card.brand"></b> ****<b ng-bind="card.lastFour"></b></p>
->>>>>>> e6fec2c2
       <div>
         <button class="kf-button kf-button-large" ng-click="openStripeCheckout()">Add / Update Credit Card Info</button>
         <span class="kf-text-accent kf-payment-plan-card-ready" ng-if="plan.newCard">Your new card is ready to save</span>
@@ -89,11 +85,7 @@
         !plan.name ||
         (!plan.newCard && planSelectsForm.$pristine) ||
         (
-<<<<<<< HEAD
-          !(card && card.last4) &&
-=======
           !(card && card.lastFour) &&
->>>>>>> e6fec2c2
           !plan.newCard
         )"
     >Save my plan preferences</button>
