<div class="kf-team-activity-log">
  <h1 class="kf-team-activity-top-header">Activity Log</h1>
  <div kf-billing-summary billing-state="billingState" parent-tracking-type="trackingType"></div>
  <div class="kf-container">
    <div class="kf-container-header"><span>Activity</span></div>
    <table class="kf-team-activity-table" smart-scroll scroll-distance="'100%'" scroll-disabled="billingEvents === null || !hasMore()" scroll-next="fetch()">
      <thead>
        <tr>
          <th>Date<small>(UTC)</small></th>
          <th>Description</th>
          <th>Change<small>(US Dollars)</small></th>
        </tr>
      </thead>
      <tbody>
        <tr ng-repeat="b in billingEvents">
          <td ng-bind="b.eventTime | amDateFormat:'YYYY-MM-DD'"></td>
          <td class="kf-team-activity-entry">
            <span ng-repeat="descriptionSegment in b.description">
              <span ng-if="!descriptionSegment.url" ng-bind="descriptionSegment.text"></span><!--
<<<<<<< HEAD
             --><a class="kf-link kf-link-underline" ng-if="descriptionSegment.url" ng-href="{{ descriptionSegment.url }}" ng-bind="descriptionSegment.text" ng-click="trackActivityClick(descriptionSegment.url)"></a><!--
             --><span ng-bind="$last ? '.' : ' '"></span>
           </span>
=======
           --><a class="kf-link kf-link-underline" ng-if="descriptionSegment.url" ng-href="{{ descriptionSegment.url }}" ng-bind="descriptionSegment.text"></a>
            </span>
>>>>>>> d29971e1
          </td>
          <td
            ng-bind="b.creditChange | money"
            ng-class="{
              'kf-team-activity-debit': (b.creditChange | isNegativeMoney),
              'kf-team-activity-credit': (b.creditChange | isPositiveMoney),
              'kf-team-activity-nocharge': (b.creditChange | isZeroMoney)
            }"
          >
          </td>
        </tr>
      </tbody>
      <tfoot>
        <tr>
          <td colspan="3"><div class="kf-loading-spinner-center" kf-loading-spinner hide="!isLoading()"></div></td>
        </tr>
      </tfoot>
    </table>

  </div>
</div><|MERGE_RESOLUTION|>--- conflicted
+++ resolved
@@ -17,14 +17,8 @@
           <td class="kf-team-activity-entry">
             <span ng-repeat="descriptionSegment in b.description">
               <span ng-if="!descriptionSegment.url" ng-bind="descriptionSegment.text"></span><!--
-<<<<<<< HEAD
-             --><a class="kf-link kf-link-underline" ng-if="descriptionSegment.url" ng-href="{{ descriptionSegment.url }}" ng-bind="descriptionSegment.text" ng-click="trackActivityClick(descriptionSegment.url)"></a><!--
-             --><span ng-bind="$last ? '.' : ' '"></span>
-           </span>
-=======
-           --><a class="kf-link kf-link-underline" ng-if="descriptionSegment.url" ng-href="{{ descriptionSegment.url }}" ng-bind="descriptionSegment.text"></a>
+             --><a class="kf-link kf-link-underline" ng-if="descriptionSegment.url" ng-href="{{ descriptionSegment.url }}" ng-bind="descriptionSegment.text" ng-click="trackActivityClick(descriptionSegment.url)"></a>
             </span>
->>>>>>> d29971e1
           </td>
           <td
             ng-bind="b.creditChange | money"
