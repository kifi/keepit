--- conflicted
+++ resolved
@@ -9,13 +9,10 @@
 .kf-redeem-credits-error-txt
   font-size: 15px
 
-<<<<<<< HEAD
 .kf-redeem-credits-error-txt
   color: errorRed
-=======
 .kf-textbox.kf-redeem-credits-box
   width: auto
->>>>>>> 417a6736
 
 .kf-redeem-credits-confirm-txt
   color: accentGreen
