<div ng-if="kifiAdmin && viewer.membership.role === 'admin' && (billingState.balance | isPositiveMoney)" kf-credit-banner credit="billingState.balance"></div>
<div class="kf-team-settings-fields">
  <div>
    <h1 class="kf-team-settings-top-header">Member Privileges</h1>
    <svg
      class="kf-team-settings-lock"
      kf-symbol-sprite
      icon="lock"
      title="Unable to edit settings"
      ng-if="viewer.membership.role === 'member'"
    ></svg>
  </div>
  <h4 class="kf-team-settings-sub-header" ng-if="viewer.membership.role === 'member'">You have access to view these settings. Contact your <a class="kf-link" ui-sref="orgProfile.members">team admins</a> to edit them.</h4>
  <section ng-repeat="section in settingsSectionTemplateData" class="kf-container">
    <div ng-show="section.heading" class="kf-container-header">
      <h2 id="{{ getHeadingAnchor(section.heading) }}">{{ section.heading }}</h2>
    </div>
    <div class="kf-row kf-team-settings-field" ng-repeat="field in section.fields">
      <div class="kf-main-pane">
        <h3 class="kf-team-settings-heading" id="{{ field.fieldKey }}" ng-bind-html="field.title"></h3>
        <p class="kf-team-settings-desc">{{ field.description }}</p>
      </div>
      <div class="kf-side-pane">
        <div ng-class="{ 'kf-tooltip-parent kf-tooltip-parent-noclose' : !settings[field.fieldKey].editable && viewer.membership.role === 'admin' && billingState.plan.name.toLowerCase() === 'free'}" data-kf-tooltip-position="top">
          <div class="custom-select kf-button" ng-class="{ 'disabled' : viewer.permissions.indexOf(ORG_PERMISSION.MANAGE_PLAN) === -1 || !settings[field.fieldKey].editable }">
          <select
            class="kf-team-settings-select"
            ng-model="settings[field.fieldKey].setting"
            ng-disabled="viewer.permissions.indexOf(ORG_PERMISSION.MANAGE_PLAN) === -1 || !settings[field.fieldKey].editable"
            ng-options="option.value as option.label for option in field.selectOptions"
            ng-change="updateSettings()"
          ></select>
          </div>
<<<<<<< HEAD
          <div class="kf-tooltip-body" ng-if="!settings[field.fieldKey].editable && viewer.membership.role === 'admin' && billingState.plan.name.toLowerCase() === 'free'">You can edit this setting by <a class="kf-link" ui-sref="orgProfile.settings.plan({ handle: handle, upgrade: true })">upgrading your plan</a>.</div>
=======
          <div class="kf-tooltip-body" ng-mouseenter="onHoverUpsellPrivileges()" ng-if="!settings[field.fieldKey].editable && viewer.membership.role === 'admin' && billingState.plan.name.toLowerCase() === 'free'">You can edit this setting by <a class="kf-link" ng-click="onClickUpsellPrivileges()" ui-sref="orgProfile.settings.plan({ handle: profile.handle, upgrade: true })">upgrading your plan</a>.</div>
>>>>>>> 8444aaff
        </div>
      </div>
    </div>
  </section>
</div><|MERGE_RESOLUTION|>--- conflicted
+++ resolved
@@ -31,11 +31,7 @@
             ng-change="updateSettings()"
           ></select>
           </div>
-<<<<<<< HEAD
-          <div class="kf-tooltip-body" ng-if="!settings[field.fieldKey].editable && viewer.membership.role === 'admin' && billingState.plan.name.toLowerCase() === 'free'">You can edit this setting by <a class="kf-link" ui-sref="orgProfile.settings.plan({ handle: handle, upgrade: true })">upgrading your plan</a>.</div>
-=======
           <div class="kf-tooltip-body" ng-mouseenter="onHoverUpsellPrivileges()" ng-if="!settings[field.fieldKey].editable && viewer.membership.role === 'admin' && billingState.plan.name.toLowerCase() === 'free'">You can edit this setting by <a class="kf-link" ng-click="onClickUpsellPrivileges()" ui-sref="orgProfile.settings.plan({ handle: profile.handle, upgrade: true })">upgrading your plan</a>.</div>
->>>>>>> 8444aaff
         </div>
       </div>
     </div>
