<div>
    <div ng-if="!canEditIntegrations" style="text-align: center">
        Sadly, you are not allowed to be on this page, ask a team admin / owner for more information!
    </div>
    <div ng-if="canEditIntegrations">
        <h1 class="kf-heading kf-ts-integrations-header">Integrations</h1>
        <div class="kf-ts-integrations">

            <span class="kf-ts-integrations-desc">Slack</span>
            <span class="kf-ts-integrations-marketing-text">Integrate with <a href="https://slack.com/" target="_blank">Slack</a> to automatically keep links messaged.  Sync all of your team’s Slack channels with Kifi (not including private groups or direct messages).  Kifi will create a library for each Slack Channel. <a href="http://support.kifi.com/hc/en-us/articles/206873486-Getting-started-with-the-Kifi-Slack-Integeration" target="_blank">Learn more.</a></span>
            <button
                    class="kf-button kf-button-large kf-action-button kf-button-cta-blue kf-ts-integrations-sync"
                    tabindex="0"
                    ng-click="onClickedSyncAllSlackChannels()"
                    ng-bind="'Sync all Slack Channels'"></button>

<<<<<<< HEAD
            <span class="kf-ts-integrations-marketing-text">To integrate one library or channel at a time, visit <a ui-sref="orgProfile.libraries">any library</a> and click the <img class="kf-lib-slack-btn-sm" src="/img/add-to-slack.png" title="Add to Slack"> button.</span>
=======
            <span class="kf-ts-integrations-marketing-text">To integrate 1 library or channel at a time, visit a library and click on the "Add to Slack" button</span>
            <div ng-if="canEditIntegrations" class="kf-ts-integrations-checkrow">
                <input ng-model="slackIntegrationReactionModel.enabled" ng-change="onSlackIntegrationReactionChanged()"  type="checkbox" />
                <span>Show the emoji reaction <strong>:heavy checkmark:</strong> on slack messages after it's been successfully saved into Kifi</span>
            </div>

            <span class="kf-ts-integrations-marketing-text">To integrate one library or channel at a time, visit <a ui-sref="orgProfile.libraries">any library</a> and click the <img class="kf-lib-slack-btn-sm" src="/img/add-to-slack.png" title="Add to Slack"> button.</span>

>>>>>>> 5a9da399

            <div ng-if="integrations.length" class="kf-container" style="margin-top: 20px">
                <div class="kf-container-header"><span>Integrations</span></div>
                <!--scroll-disabled="billingEvents === null || !hasMore()" scroll-next="fetch()"-->
                <table class="kf-ts-integrations-table" smart-scroll scroll-distance="'100%'">
                    <thead>
                    <tr>
                        <th style="text-align: left">Library &amp; Slack Channel</th>
                        <th>Kifi → Slack</th>
                        <th>Slack → Kifi</th>
                    </tr>
                    </thead>
                    <tr ng-repeat="integration in integrations">
                        <td style="text-align: left"><strong><a ng-href="{{integration.library.path}}">{{integration.library.name}}</a></strong> <span class="kf-ts-integrations-subtext">(Kifi)</span>  - <strong>{{integration.integration.channelName}}</strong> <span class="kf-ts-integrations-subtext">(Slack)</span></td>
                        <td>
                            <input ng-model="integration.kifiToSlack" ng-change="onKifiToSlackChanged(integration)"  type="checkbox" />
                        </td>
                        <td>
                            <input ng-model="integration.slackToKifi" ng-change="onSlackToKifiChanged(integration)"  type="checkbox" />
                        </td>
                    </tr>
                </table>

            </div>
        </div>

    </div>
</div><|MERGE_RESOLUTION|>--- conflicted
+++ resolved
@@ -14,9 +14,6 @@
                     ng-click="onClickedSyncAllSlackChannels()"
                     ng-bind="'Sync all Slack Channels'"></button>
 
-<<<<<<< HEAD
-            <span class="kf-ts-integrations-marketing-text">To integrate one library or channel at a time, visit <a ui-sref="orgProfile.libraries">any library</a> and click the <img class="kf-lib-slack-btn-sm" src="/img/add-to-slack.png" title="Add to Slack"> button.</span>
-=======
             <span class="kf-ts-integrations-marketing-text">To integrate 1 library or channel at a time, visit a library and click on the "Add to Slack" button</span>
             <div ng-if="canEditIntegrations" class="kf-ts-integrations-checkrow">
                 <input ng-model="slackIntegrationReactionModel.enabled" ng-change="onSlackIntegrationReactionChanged()"  type="checkbox" />
@@ -25,7 +22,6 @@
 
             <span class="kf-ts-integrations-marketing-text">To integrate one library or channel at a time, visit <a ui-sref="orgProfile.libraries">any library</a> and click the <img class="kf-lib-slack-btn-sm" src="/img/add-to-slack.png" title="Add to Slack"> button.</span>
 
->>>>>>> 5a9da399
 
             <div ng-if="integrations.length" class="kf-container" style="margin-top: 20px">
                 <div class="kf-container-header"><span>Integrations</span></div>
