--- conflicted
+++ resolved
@@ -27,13 +27,9 @@
     };
 
     $scope.onClickedDone = function() {
-<<<<<<< HEAD
-      slackService.connectTeam($scope.selectedOrg.id, params.slackState).then(function (resp) {
-=======
       slackService
-      .connectTeam($scope.selectedOrg.id)
+      .connectTeam($scope.selectedOrg.id, params.slackState)
       .then(function (resp) {
->>>>>>> 9e2e48ba
         if (resp.redirect) {
           $window.location = resp.redirect;
         } else {
@@ -48,7 +44,9 @@
     };
 
     $scope.onClickedCreateTeam = function() {
-      slackService.createTeam(params.slackTeamId, params.slackState).then(function (resp) {
+      slackService
+      .createTeam(params.slackTeamId, params.slackState)
+      .then(function (resp) {
         if (resp.redirect) {
           $window.location = resp.redirect;
         } else {
