<div class="social-invite-well">
  <span kf-social-invite-search></span>
  <span class="social-network-display-wrapper">
    <span class="social-networks-display">
      <span class="social-networks-summary">{{networks.length}} network connected</span>
<<<<<<< HEAD
      <span class="social-networks-add" ng-click="data.showAddNetwork = true">Add new</span>
      <div kf-modal ng-if="data.showAddNetwork" show="data.showAddNetwork" kf-width="750px">
        <div kf-basic-modal-content centered="true" action-text="Done!">
          <div kf-social-connect-networks></div>
        </div>
      </div>
=======
      <span class="social-networks-add" ng-click="showAddNetworks()">Add new</span>
>>>>>>> 28a132b9
    </span>
  </span>
  <div class="clearfix"></div>
</div><|MERGE_RESOLUTION|>--- conflicted
+++ resolved
@@ -3,16 +3,7 @@
   <span class="social-network-display-wrapper">
     <span class="social-networks-display">
       <span class="social-networks-summary">{{networks.length}} network connected</span>
-<<<<<<< HEAD
-      <span class="social-networks-add" ng-click="data.showAddNetwork = true">Add new</span>
-      <div kf-modal ng-if="data.showAddNetwork" show="data.showAddNetwork" kf-width="750px">
-        <div kf-basic-modal-content centered="true" action-text="Done!">
-          <div kf-social-connect-networks></div>
-        </div>
-      </div>
-=======
       <span class="social-networks-add" ng-click="showAddNetworks()">Add new</span>
->>>>>>> 28a132b9
     </span>
   </span>
   <div class="clearfix"></div>
