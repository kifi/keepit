'use strict';

angular.module('kifi')

.controller('SearchCtrl', [
  '$scope', '$rootScope', '$location', '$q', '$state', '$stateParams', '$timeout', '$window', '$$rAF',
  'keepDecoratorService', 'searchActionService', 'libraryService', 'util', 'library',
  function ($scope, $rootScope, $location, $q, $state, $stateParams, $timeout, $window, $$rAF,
            keepDecoratorService, searchActionService, libraryService, util, library) {
    //
    // Internal data.
    //
    var queryCount = 0;
    var query;
    var filter;
<<<<<<< HEAD
    var lastResult = null;
    var selectedCount = 0;
=======
    var context;
    var selectedCount;
    var renderTimeout;
>>>>>>> 22fb37ff
    var smoothScrollStep;  // used to ensure that only one smooth scroll animation happens at a time


    //
    // Scope data.
    //
    $scope.isLibrarySearch = !!library;
    $scope.resultKeeps = [];
    $scope.resultTotals = {
      myTotal: 0,
      friendsTotal: 0,
      othersTotal: 0
    };


    //
    // Internal methods.
    //
    function getFilterCount(type) {
      switch (type) {
      case 'm':
        return $scope.resultTotals.myTotal;
      case 'f':
        return $scope.resultTotals.friendsTotal;
      case 'a':
        return $scope.resultTotals.myTotal + $scope.resultTotals.friendsTotal + $scope.resultTotals.othersTotal;
      }
    }

    function init() {
      queryCount++;
      query = $stateParams.q || '';
      filter = $stateParams.f || 'a';

      if (!query) {
        $state.go(library ? 'library.keeps' : 'home');
        return;
      }

      context = null;
      selectedCount = 0;
      $timeout.cancel(renderTimeout);
      renderTimeout = null;

      $scope.hasMore = true;
      $scope.scrollDistance = '100%';
      $scope.loading = false;

      document.title = (library && library.name ? library.name + ' • ' : '') + query.replace(/^tag:/, '') + ' • Kifi';

      searchActionService.reset();
      $scope.getNextKeeps(true);

      $timeout(function () {
        if (library) {
          var cols = angular.element('.kf-lib-cols');
          var header = angular.element('.kf-lih,.kf-loh');
          if (cols.length && header.length) {
            smoothScroll(cols[0].getBoundingClientRect().top - header[0].offsetHeight);
          }
        } else {
          $window.document.body.scrollTop = 0;
        }
      });
    }

    function smoothScroll(px) {
      var doc = $window.document;
      var win = doc.defaultView;
      var newScrollEvent = typeof UIEvent === 'function' ?
        function () {
          return new win.UIEvent('scroll');
        } :
        function () {
          var e = doc.createEvent('UIEvent');
          e.initUIEvent('scroll', false, false, win, 0);
          return e;
        };

      var t0, pxScrolled = 0;
      var ms_1 = 1 / Math.max(400, Math.min(800, 100 * Math.log(Math.abs(px))));
      var step = smoothScrollStep = function (t) {  // jshint ignore:line
        if (step !== smoothScrollStep) {
          return;
        }
        if (!t0) {
          t0 = t;
        }
        var pxTarget = Math.round(px * easeInOutQuart(Math.min(1, (t - t0) * ms_1)));
        win.scrollBy(0, pxTarget - pxScrolled);
        win.dispatchEvent(newScrollEvent());
        pxScrolled = pxTarget;
        if (Math.abs(pxScrolled) < Math.abs(px)) {
          $$rAF(step);
        } else {
          smoothScrollStep = null;
        }
      };
      $$rAF(step);
    }

    function easeInOutQuart(t) {
      return t < 0.5 ? 8 * t * t * t * t : 1 - 8 * (--t) * t * t * t;
    }

    //
    // Scope methods.
    //

    $scope.getNextKeeps = function (resetExistingResults) {
      if ($scope.loading || query === '') {
        return;
      }

      $scope.loading = true;
      searchActionService.find(query, filter, library, context, $rootScope.userLoggedIn).then(function (queryNumber, result) {
        if (queryNumber !== queryCount) {  // results are for an old query
          return;
        }

        context = result.context;

        if (resetExistingResults) {
          $scope.resultKeeps.length = 0;
          $scope.resultTotals.myTotal = 0;
          $scope.resultTotals.friendsTotal = 0;
          $scope.resultTotals.othersTotal = 0;
        }
        $scope.resultTotals.myTotal = $scope.resultTotals.myTotal || result.myTotal;
        $scope.resultTotals.friendsTotal = $scope.resultTotals.friendsTotal || result.friendsTotal;
        $scope.resultTotals.othersTotal = $scope.resultTotals.othersTotal || result.othersTotal;

        var hits = result.hits;
        if (hits.length) {
          $scope.hasMore = !!result.mayHaveMore;
          renderTimeout = $timeout(angular.bind(null, renderNextKeep, hits.slice()));
        } else {
          $scope.hasMore = false;
          onDoneWithBatchOfKeeps();
        }
      }.bind(null, queryCount));
    };

    function renderNextKeep(keeps) {
      var keep = new keepDecoratorService.Keep(keeps.shift());
      if (keep.id) {
        keep.buildKeep(keep);
      }
      // TODO remove after we get rid of the deprecated code and update new code to use 'tags' instead of 'hashtags'
      keep.hashtags = keep.tags;
      $scope.resultKeeps.push(keep);
      if (keeps.length) {
        renderTimeout = $timeout(angular.bind(null, renderNextKeep, keeps));
      } else {
        onDoneWithBatchOfKeeps();
      }
    }

    function onDoneWithBatchOfKeeps() {
      $scope.loading = false;
    }

    $scope.isFilterSelected = function (type) {
      return filter === type;
    };

    $scope.isEnabled = function (type) {
      return !$scope.isFilterSelected(type) && !!getFilterCount(type);
    };

    $scope.analyticsTrack = function (keep, $event) {
      searchActionService.reportSearchClickAnalytics(keep, $scope.resultKeeps.indexOf(keep), $scope.resultKeeps.length);
      return [keep, $event]; // log analytics for search click here
    };

    $scope.getSubtitle = function () {
      if ($scope.loading) {
        return 'Searching…';
      }

      // If there are selected keeps, display the number of keeps
      // in the subtitle.
      if (selectedCount > 0) {
        return (selectedCount === 1) ? '1 Keep selected' : selectedCount + ' Keeps selected';
      }

      // If there are no selected keep, the display the number of
      // search results in the subtitle.
      switch ($scope.resultKeeps.length) {
        case 0:
          return 'Sorry, no results found for “' + query + '”';
        case 1:
          return '1 result found';
        default:
          return 'Top ' + $scope.resultKeeps.length + ' results';
      }
    };

    $scope.updateSelectedCount = function (numSelected) {
      selectedCount = numSelected;
    };

    $scope.editOptions = {
      actions: {
        keepToLibrary: true
      }
    };

    $scope.onClickSearchFilter = function (newSearchFilter) {
      $location.search({f: newSearchFilter});
    };


    //
    // Watches and event listeners.
    //
    function newSearch() {
      _.assign($stateParams, _.pick($location.search(), 'q', 'f'));
      init();
    }

    $scope.$on('$destroy', $rootScope.$on('searchTextUpdated', function (e, newSearchText, libraryUrl) {
      if ($location.path() === '/find') {
        $location.search('q', newSearchText).replace(); // this keeps any existing URL params
      } else if (libraryUrl) {
        if (newSearchText) {
          if ($stateParams.q) {
            $location.search('q', newSearchText).replace();
          } else {
            $location.url(libraryUrl + '/find?q=' + newSearchText + '&f=a');
          }
        } else {
          $location.url(libraryUrl);
        }
      } else if (newSearchText) {
        library = null;
        $location.url('/find?q=' + newSearchText);
      }

      newSearch();
    }));

    $scope.$on('$locationChangeSuccess', function (event, newState, oldState) {
      var newPath = newState.slice(0, newState.indexOf('?'));
      var oldPath = oldState.slice(0, oldState.indexOf('?'));

      // If we are going from one search to another, update the search.
      if (newPath === oldPath) {
        newSearch();
        $rootScope.$emit('newQueryFromLocation', $stateParams.q);
      }
    });

    // Report search analytics on unload.
    var onUnload = function () {
      var resultsWithLibs = 0;
      $scope.resultKeeps.forEach( function (keep) {
        // does there exist a library that's not system_created?
        if (_.some(keep.libraries, function (lib) { return !libraryService.isLibraryIdMainOrSecret(lib.id); })) {
          resultsWithLibs++;
        }
      });
      searchActionService.reportSearchAnalyticsOnUnload($scope.resultKeeps.length, resultsWithLibs);
    };
    $window.addEventListener('beforeunload', onUnload);

    $scope.$on('$destroy', function () {
      onUnload();
      $window.removeEventListener('beforeunload', onUnload);
    });

    // used for bulk-edit Copy To Library in search, it updates the model to include the new library keep(s)
    var deregisterKeepAddedListener = $rootScope.$on('keepAdded', function (event, keeps, library) {
      keeps.forEach(function (keep) {
        var searchKeep = _.find($scope.resultKeeps, { url: keep.url });
        if (searchKeep && !_.find(searchKeep.keeps, { id: keep.id })) {
          searchKeep.keeps.push({
            id: keep.id,
            libraryId: library.id,
            visibility: library.visibility
          });
        }
      });
    });
    $scope.$on('$destroy', deregisterKeepAddedListener);

    init();
  }
]);<|MERGE_RESOLUTION|>--- conflicted
+++ resolved
@@ -13,14 +13,9 @@
     var queryCount = 0;
     var query;
     var filter;
-<<<<<<< HEAD
-    var lastResult = null;
-    var selectedCount = 0;
-=======
     var context;
     var selectedCount;
     var renderTimeout;
->>>>>>> 22fb37ff
     var smoothScrollStep;  // used to ensure that only one smooth scroll animation happens at a time
 
 
