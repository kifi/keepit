'use strict';


angular.module('kifi')

.directive('kfFeatureUpsell', [
  '$location', '$window', '$rootScope', '$state', '$analytics', '$q', 'profileService',
  function($location, $window, $rootScope, $state, $analytics, $q, profileService) {

    return {
      restrict: 'A',
      replace: true,
      scope: {},
      templateUrl: 'home/featureUpsell.tpl.html',
      link: function (scope) {
        scope.me = profileService.me;
        var hasFeatureUpsellExp = (profileService.me.experiments || []).indexOf('slack_upsell_widget') !== -1;
        scope.userLoggedIn = $rootScope.userLoggedIn;
<<<<<<< HEAD
        var slackIntPromoP;
        if (Object.keys(profileService.prefs).length === 0 ) {
          slackIntPromoP = profileService.fetchPrefs().then(function(prefs) {
            return prefs.slack_int_promo;
          });
        } else {
          slackIntPromoP = $q.when(profileService.prefs.slack_upsell_widget);
        }
        slackIntPromoP.then(function(showPromo) {
          scope.showFeatureUpsell = hasFeatureUpsellExp && showPromo;
=======

        (Object.keys(profileService.prefs).length === 0 ? profileService.fetchPrefs() : $q.when(profileService.prefs)).then(function (prefs) {
          scope.showFeatureUpsell = hasFeatureUpsellExp && prefs.slack_int_promo;
>>>>>>> 609a9a61
        });

        scope.hide = function () {
          scope.showFeatureUpsell = false;
          profileService.savePrefs({ slack_upsell_widget: false });
        };

        scope.clickedConnectSlack = function() {
          $analytics.eventTrack('user_clicked_page', { type: 'homeFeed', action: 'slackSyncAllChannels' });
        };

        scope.clickedLearnMore = function() {
          $analytics.eventTrack('user_clicked_page', { type: 'homeFeed', action: 'slackLearnMore' });
        };
      }
    };
  }]
);<|MERGE_RESOLUTION|>--- conflicted
+++ resolved
@@ -16,22 +16,9 @@
         scope.me = profileService.me;
         var hasFeatureUpsellExp = (profileService.me.experiments || []).indexOf('slack_upsell_widget') !== -1;
         scope.userLoggedIn = $rootScope.userLoggedIn;
-<<<<<<< HEAD
-        var slackIntPromoP;
-        if (Object.keys(profileService.prefs).length === 0 ) {
-          slackIntPromoP = profileService.fetchPrefs().then(function(prefs) {
-            return prefs.slack_int_promo;
-          });
-        } else {
-          slackIntPromoP = $q.when(profileService.prefs.slack_upsell_widget);
-        }
-        slackIntPromoP.then(function(showPromo) {
-          scope.showFeatureUpsell = hasFeatureUpsellExp && showPromo;
-=======
 
-        (Object.keys(profileService.prefs).length === 0 ? profileService.fetchPrefs() : $q.when(profileService.prefs)).then(function (prefs) {
-          scope.showFeatureUpsell = hasFeatureUpsellExp && prefs.slack_int_promo;
->>>>>>> 609a9a61
+        (Object.keys(profileService.prefs).length === 0 ? profileService.fetchPrefs() : $q.when(profileService.prefs)).then(function(prefs){
+          scope.showFeatureUpsell = hasFeatureUpsellExp && prefs.slack_upsell_widget;
         });
 
         scope.hide = function () {
