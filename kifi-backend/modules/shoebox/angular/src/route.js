--- conflicted
+++ resolved
@@ -52,21 +52,11 @@
         reloadOnSearch: false  // controller handles search query changes itself
       })
       .state('userOrOrg', {
-<<<<<<< HEAD
         url: '/:handle',
-        // template: '<ui-view />',
         onEnter: [
           'net', '$state', '$stateParams',
           function (net, $state, $stateParams) {
             net.userOrOrg($stateParams.handle).then(function (response) {
-=======
-        url: '/:username',
-        template: '<ui-view />',
-        onEnter: [
-          'net', '$state', '$stateParams',
-          function (net, $state, $stateParams) {
-            net.userOrOrg($stateParams.username).then(function (response) {
->>>>>>> 69f821dd
               var type = response.data.type;
 
               if (type === 'user') {
@@ -82,20 +72,12 @@
         url: '/:handle',
         templateUrl: 'orgProfile/orgProfile.tpl.html',
         controller: 'OrgProfileCtrl',
-<<<<<<< HEAD
         'abstract': true
       })
       .state('orgProfile.members', {
         url: '',
         controller: 'OrgProfileMembersCtrl',
         templateUrl: 'orgProfile/orgProfileMembers.tpl.html'
-=======
-        abstract: true
-      })
-      .state('orgProfile.members', {
-        url: '/members',
-        templateUrl: 'orgProfile/members.tpl.html'
->>>>>>> 69f821dd
       })
       .state('userProfile', {
         url: '/:handle',
