--- conflicted
+++ resolved
@@ -74,11 +74,6 @@
         templateUrl: 'orgProfile/orgProfile.tpl.html',
         controller: 'OrgProfileCtrl',
         resolve: {
-<<<<<<< HEAD
-          profile: ['$stateParams', function($stateParams) {
-            return $stateParams.organization;
-          }]
-=======
           profile: [
             'net', '$state', '$stateParams',
             function (net, $state, $stateParams) {
@@ -87,14 +82,13 @@
                 var type = response.data.type;
 
                 if (type === 'org') { // sanity check
-                  return response.data.organization;
+                  return response.data.result.organization;
                 } else {
-                  throw new Error('orgProfile state was given invalid type ' + type)
+                  throw new Error('orgProfile state was given invalid type ' + type);
                 }
               });
             }
           ]
->>>>>>> 6b560b05
         },
         'abstract': true
       })
@@ -118,7 +112,7 @@
                 if (type === 'user') { // sanity check
                   return response.data.result;
                 } else {
-                  throw new Error('userProfile state was given invalid type ' + type)
+                  throw new Error('userProfile state was given invalid type ' + type);
                 }
               });
             }
