<div ng-controller="FriendsCtrl">
  <div class="friends-wrapper" antiscroll="{ autoHide: false }">
    <div class="friends">
<<<<<<< HEAD
      <h2>Kifi Friends (235)</h2>
      <p>Search your friends list by name or email address.</p>

      <div kf-social-invite-well></div>


<!--       If less than 10 suggestions: <div kf-social-connect-networks></div>
 -->
=======
      <div kf-social-invite-search></div>
      <h2>A giant, partial list of your friends</h2>
      <p>You likely have tons of friends on Kifi, because you're using the AngularJS site and AngularJS developers are usually big hits at parties.</p>
      <div kf-social-connect-networks></div>
      <div class="friends-list">
        <div class="friends-list-header">You have {{friends.length}} kifi friends | <a href="/invite">Invite more friends</a> </div>
        <div kf-friend-card ng-repeat="friend in friends" friend="friend"></div>
      <div>
>>>>>>> 76bf52f0
    </div>
  </div>
</div><|MERGE_RESOLUTION|>--- conflicted
+++ resolved
@@ -1,25 +1,19 @@
 <div ng-controller="FriendsCtrl">
   <div class="friends-wrapper" antiscroll="{ autoHide: false }">
     <div class="friends">
-<<<<<<< HEAD
       <h2>Kifi Friends (235)</h2>
       <p>Search your friends list by name or email address.</p>
 
       <div kf-social-invite-well></div>
 
+      <div class="friends-list">
+        <div class="friends-list-header">You have {{friends.length}} kifi friends | <a href="/invite">Invite more friends</a> </div>
+        <div kf-friend-card ng-repeat="friend in friends" friend="friend"></div>
+      </div>
 
 <!--       If less than 10 suggestions: <div kf-social-connect-networks></div>
  -->
-=======
-      <div kf-social-invite-search></div>
-      <h2>A giant, partial list of your friends</h2>
-      <p>You likely have tons of friends on Kifi, because you're using the AngularJS site and AngularJS developers are usually big hits at parties.</p>
-      <div kf-social-connect-networks></div>
-      <div class="friends-list">
-        <div class="friends-list-header">You have {{friends.length}} kifi friends | <a href="/invite">Invite more friends</a> </div>
-        <div kf-friend-card ng-repeat="friend in friends" friend="friend"></div>
-      <div>
->>>>>>> 76bf52f0
+
     </div>
   </div>
 </div>