.friends-wrapper
  position: absolute
  top: 70px
  left: 0
  right: 0
  bottom: 0
  border-right: 1px solid #dbdee3
  font-size: 14px
  font-weight: 300
  color: #566278

  h2
    clear: both
    font-size: 26px
    line-height: 1.2
    font-smoothing: antialiased

.friends
  padding-top: 18px
  padding-right: 18px
  padding-left: 18px

  .friends-list-header
    margin-bottom: 25px
    margin-left: 5px
    font-size: 130%
    font-weight: 200

<<<<<<< HEAD
    a
      text-decoration: underline

  .friend-requests
    margin-bottom: 40px

    .friend-requests-badge
      background-color: #F58182
      color: white
      border-radius: 100%
      padding: 3px 8px;
=======
.social-connect-friends
  margin-top: 30px
>>>>>>> 43af9e86
<|MERGE_RESOLUTION|>--- conflicted
+++ resolved
@@ -26,7 +26,6 @@
     font-size: 130%
     font-weight: 200
 
-<<<<<<< HEAD
     a
       text-decoration: underline
 
@@ -38,7 +37,6 @@
       color: white
       border-radius: 100%
       padding: 3px 8px;
-=======
+
 .social-connect-friends
   margin-top: 30px
->>>>>>> 43af9e86
