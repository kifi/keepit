'use strict';

angular.module('kifi.profile', [
  'util',
  'kifi.profileService',
  'kifi.routeService',
  'kifi.profileInput',
  'kifi.routeService',
  'kifi.profileEmailAddresses',
  'kifi.profileChangePassword'
])

.config([
  '$routeProvider',
  function ($routeProvider) {
    $routeProvider.when('/profile', {
      templateUrl: 'profile/profile.tpl.html',
      controller: 'ProfileCtrl'
    });
  }
])

.controller('ProfileCtrl', [
  '$scope', '$http', 'profileService', 'routeService',
  function ($scope, $http, profileService, routeService) {

    $scope.showEmailChangeDialog = {value: false};
    $scope.showResendVerificationEmailDialog = {value: false};

    profileService.getMe().then(function (data) {
      $scope.me = data;
    });

    $scope.descInput = {};
    $scope.$watch('me.description', function (val) {
      $scope.descInput.value = val || '';
    });

    $scope.emailInput = {};
    $scope.$watch('me.primaryEmail.address', function (val) {
      $scope.emailInput.value = val || '';
    });

    $scope.addEmailInput = {};

    $scope.saveDescription = function (value) {
      profileService.postMe({
        description: value
      });
    };

    $scope.validateEmail = function (value) {
      return profileService.validateEmailFormat(value);
    };

    $scope.saveEmail = function (email) {
      if ($scope.me && $scope.me.primaryEmail.address === email) {
        return profileService.successInputActionResult();
      }

      return getEmailInfo(email).then(function (result) {
        return checkCandidateEmailSuccess(email, result.data);
      }, function (result) {
        return profileService.getEmailValidationError(result.status);
      });
    };

    $scope.addEmail = function (email) {
      return getEmailInfo(email).then(function (result) {
        return checkCandidateAddEmailSuccess(email, result.data);
      }, function (result) {
        return profileService.getEmailValidationError(result.status);
      });
    };

    $scope.isUnverified = function (email) {
      return email.value && !email.value.isPendingPrimary && email.value.isPrimary && !email.value.isVerified;
    };

    $scope.resendVerificationEmail = function (email) {
      if (!email && $scope.me && $scope.me.primaryEmail) {
        email = $scope.me.primaryEmail.address;
      }
      showVerificationAlert(email);
      profileService.resendVerificationEmail(email);
    };

    $scope.cancelPendingPrimary = function () {
      profileService.cancelPendingPrimary();
    };

    // Profile email utility functions
    var emailToBeSaved;

    $scope.cancelSaveEmail = function () {
      $scope.emailInput.value = $scope.me.primaryEmail.address;
    };

    $scope.confirmSaveEmail = function () {
      profileService.setNewPrimaryEmail(emailToBeSaved);
    };

    function showVerificationAlert(email) {
      $scope.emailForVerification = email;
      $scope.showResendVerificationEmailDialog.value = true;
    }

    function getEmailInfo(email) {
      return $http({
        url: routeService.emailInfoUrl,
        method: 'GET',
        params: {
          email: email
        }
      });
    }

    function checkCandidateEmailSuccess(email, emailInfo) {
      if (emailInfo.isPrimary || emailInfo.isPendingPrimary) {
        profileService.fetchMe();
        return;
      }
      if (emailInfo.isVerified) {
        return profileService.setNewPrimaryEmail($scope.me, emailInfo.address);
      }
      // email is available || (not primary && not pending primary && not verified)
      emailToBeSaved = email;
      $scope.showEmailChangeDialog.value = true;
      return profileService.successInputActionResult();
    }

<<<<<<< HEAD
    function checkCandidateEmailError(status) {
      switch (status) {
      case 400: // bad format
        return invalidEmailValidationResult();
      case 403: // belongs to another user
        return failureInputActionResult(
          'This email address is already taken',
          'This email address belongs to another user.<br>Please enter another email address.'
=======
    function checkCandidateAddEmailSuccess(email, emailInfo) {
      if (emailInfo.status === 'available') {
        profileService.addEmailAccount(email);
        showVerificationAlert(email); // todo: is the verification triggered automatically?
      }
      else {
        return profileService.failureInputActionResult(
          'This email address is already added',
          'Please use another email address.'
>>>>>>> f43659ff
        );
      }
    }
  }
])

.directive('kfEmailImport', [
  'profileService', '$window', 'env',
  function (profileService, $window, env) {
    return {
      restrict: 'A',
      replace: true,
      scope: {},
      templateUrl: 'profile/emailImport.tpl.html',
      link: function (scope) {

        profileService.getAddressBooks().then(function (data) {
          scope.addressBooks = data;
        });

        scope.importGmailContacts = function () {
          $window.location = env.origin + '/importContacts';
        };
      }
    };
  }
])

.directive('kfProfileImage', [
  '$compile', '$templateCache', '$window', '$q', '$http', 'env',
  function ($compile, $templateCache, $window, $q, $http, env) {
    return {
      restrict: 'A',
      replace: true,
      scope: {
        picUrl: '='
      },
      templateUrl: 'profile/profileImage.tpl.html',
      link: function (scope, element) {
        var fileInput = element.find('input');

        var URL = $window.URL || $window.webkitURL,
          PHOTO_BINARY_UPLOAD_URL = env.xhrBase + '/user/pic/upload',
          PHOTO_CROP_UPLOAD_URL = env.xhrBase + '/user/pic';

        var photoXhr2;

        function uploadPhotoXhr2(files) {
          var file = Array.prototype.filter.call(files, isImage)[0];
          if (file) {
            if (photoXhr2) {
              photoXhr2.abort();
            }

            var xhr = new $window.XMLHttpRequest();
            photoXhr2 = xhr;

            var deferred = $q.defer();

            xhr.withCredentials = true;
            xhr.upload.addEventListener('progress', function (e) {
              if (e.lengthComputable) {
                deferred.notify(e.loaded / e.total);
              }
            });

            xhr.addEventListener('load', function () {
              deferred.resolve(JSON.parse(xhr.responseText));
            });

            xhr.addEventListener('loadend', function () {
              if (photoXhr2 === xhr) {
                photoXhr2 = null;
              }
              //todo(martin) We cannot directly check the state of the promise
              /*if (deferred.state() === 'pending') {
                deferred.reject();
              }*/
            });

            xhr.open('POST', PHOTO_BINARY_UPLOAD_URL, true);
            xhr.send(file);

            return {
              file: file,
              promise: deferred.promise
            };
          }

          //todo(martin): Notify user
        }

        function isImage(file) {
          return file.type.search(/^image\/(?:bmp|jpg|jpeg|png|gif)$/) === 0;
        }

        scope.selectFile = function () {
          fileInput.click();
        };

        scope.fileChosen = function (files) {
          var upload = uploadPhotoXhr2(files);
          if (upload) {
            var localPhotoUrl = URL.createObjectURL(upload.file);
            var img = new $window.Image();
            img.onload = function () {
              var image = this;
              upload.promise.then(function (result) {
                $http.post(PHOTO_CROP_UPLOAD_URL, {
                  picToken: result && result.token,
                  picWidth: image.width,
                  picHeight: image.height,
                  cropX: image.x,
                  cropY: image.y,
                  cropSize: Math.min(image.width, image.height)
                })
                .then(function () {
                  scope.picUrl = result.url;
                });
              });
            };
            img.src = localPhotoUrl;
          }
        };
      }
    };
  }
]);<|MERGE_RESOLUTION|>--- conflicted
+++ resolved
@@ -129,16 +129,6 @@
       return profileService.successInputActionResult();
     }
 
-<<<<<<< HEAD
-    function checkCandidateEmailError(status) {
-      switch (status) {
-      case 400: // bad format
-        return invalidEmailValidationResult();
-      case 403: // belongs to another user
-        return failureInputActionResult(
-          'This email address is already taken',
-          'This email address belongs to another user.<br>Please enter another email address.'
-=======
     function checkCandidateAddEmailSuccess(email, emailInfo) {
       if (emailInfo.status === 'available') {
         profileService.addEmailAccount(email);
@@ -148,7 +138,6 @@
         return profileService.failureInputActionResult(
           'This email address is already added',
           'Please use another email address.'
->>>>>>> f43659ff
         );
       }
     }
