'use strict';

angular.module('kifi.profile', ['kifi.profileService', 'kifi.routeService', 'kifi.profileInput', 'kifi.routeService', 'util'])

.config([
  '$routeProvider',
  function ($routeProvider) {
    $routeProvider.when('/profile', {
      templateUrl: 'profile/profile.tpl.html',
      controller: 'ProfileCtrl'
    });
  }
])

.controller('ProfileCtrl', [
<<<<<<< HEAD
  '$scope', 'profileService',
  function ($scope, profileService) {
    $scope.showEmailChangeDialog = {
      value: false
    };
=======
  '$scope', '$http', 'profileService', 'routeService', 'util',
  function ($scope, $http, profileService, routeService, util) {

    $scope.showEmailChangeDialog = {value: false};
    $scope.showResendVerificationEmailDialog = {value: false};
>>>>>>> 82b1fc8b

    profileService.getMe().then(function (data) {
      $scope.me = data;
    });

    $scope.descInput = {};
    $scope.$watch('me.description', function (val) {
      $scope.descInput.value = val || '';
    });

    $scope.emailInput = {};
    $scope.$watch('me.primaryEmail.address', function (val) {
      $scope.emailInput.value = val || '';
    });

    function failureInputActionResult(errorHeader, errorBody) {
      return {
        isSuccess: false,
        error: {
          header: errorHeader,
          body: errorBody
        }
      };
    }

    function successInputActionResult() {
      return {isSuccess: true};
    }

    $scope.saveDescription = function (value) {
      profileService.postMe({
        description: value
      });
    };

    $scope.validateEmail = function (value) {
      if (!value) {
        return failureInputActionResult('This field is required');
      } else if (!util.validateEmail(value)) {
        return invalidEmailValidationResult();
      }
      return successInputActionResult();
    };

    $scope.saveEmail = function (email) {
      if ($scope.me && $scope.me.primaryEmail.address === email) {
        return successInputActionResult();
      }

      return $http({
        url: routeService.emailInfoUrl,
        method: 'GET',
        params: {
          email: email
        }
      })
      .then(function (result) {
        return checkCandidateEmailSuccess(email, result.data);
      }, function (result) {
        return checkCandidateEmailError(result.status);
      });
    };

    $scope.isUnverified = function (email) {
      return email.value && !email.value.isPendingPrimary && email.value.isPrimary && !email.value.isVerified;
    };

    $scope.resendVerificationEmail = function (email) {
      if (!email && $scope.me && $scope.me.primaryEmail) {
        email = $scope.me.primaryEmail.address;
      }
      $scope.emailForVerification = email;
      $scope.showResendVerificationEmailDialog.value = true;
      profileService.resendVerificationEmail(email);
    };

    // Profile email utility functions
    var emailToBeSaved;

    $scope.cancelSaveEmail = function () {
      $scope.emailInput.value = $scope.me.primaryEmail.address;
    };

    $scope.confirmSaveEmail = function () {
      profileService.setNewPrimaryEmail(emailToBeSaved);
    };

    function invalidEmailValidationResult() {
      return failureInputActionResult('Invalid email address', 'Please enter a valid email address');
    }

    function checkCandidateEmailSuccess(email, emailInfo) {
      if (emailInfo.isPrimary || emailInfo.isPendingPrimary) {
        profileService.fetchMe();
        return;
      }
      if (emailInfo.isVerified) {
        return profileService.setNewPrimaryEmail($scope.me, emailInfo.address);
      }
      // email is available || (not primary && not pending primary && not verified)
      emailToBeSaved = email;
      $scope.showEmailChangeDialog.value = true;
      return successInputActionResult();
    }

    function checkCandidateEmailError(status) {
      switch (status) {
        case 400: // bad format
          return invalidEmailValidationResult();
        case 403: // belongs to another user
          return failureInputActionResult(
            'This email address is already taken',
            'This email address belongs to another user.<br>Please enter another email address.'
          );
      }
    }
  }
])

.directive('kfEmailImport', [
  'profileService', '$window', 'env',
  function (profileService, $window, env) {
    return {
      restrict: 'A',
      replace: true,
      scope: {},
      templateUrl: 'profile/emailImport.tpl.html',
      link: function (scope) {

        profileService.getAddressBooks().then(function (data) {
          scope.addressBooks = data;
        });

        scope.importGmailContacts = function () {
          $window.location = env.origin + '/importContacts';
        };
      }
    };
  }
])

.directive('kfProfileImage', [
  '$compile', '$templateCache', '$window', '$q', '$http', 'env',
  function ($compile, $templateCache, $window, $q, $http, env) {
    return {
      restrict: 'A',
      replace: true,
      scope: {
        picUrl: '='
      },
      templateUrl: 'profile/profileImage.tpl.html',
      link: function (scope, element) {
        var fileInput = element.find('input');

        var URL = $window.URL || $window.webkitURL,
          PHOTO_BINARY_UPLOAD_URL = env.xhrBase + '/user/pic/upload',
          PHOTO_CROP_UPLOAD_URL = env.xhrBase + '/user/pic';

        var photoXhr2;

        function uploadPhotoXhr2(files) {
          var file = Array.prototype.filter.call(files, isImage)[0];
          if (file) {
            if (photoXhr2) {
              photoXhr2.abort();
            }

            var xhr = new $window.XMLHttpRequest();
            photoXhr2 = xhr;

            var deferred = $q.defer();

            xhr.withCredentials = true;
            xhr.upload.addEventListener('progress', function (e) {
              if (e.lengthComputable) {
                deferred.notify(e.loaded / e.total);
              }
            });

            xhr.addEventListener('load', function () {
              deferred.resolve(JSON.parse(xhr.responseText));
            });

            xhr.addEventListener('loadend', function () {
              if (photoXhr2 === xhr) {
                photoXhr2 = null;
              }
              //todo(martin) We cannot directly check the state of the promise
              /*if (deferred.state() === 'pending') {
                deferred.reject();
              }*/
            });

            xhr.open('POST', PHOTO_BINARY_UPLOAD_URL, true);
            xhr.send(file);

            return {
              file: file,
              promise: deferred.promise
            };
          }

          //todo(martin): Notify user
        }

        function isImage(file) {
          return file.type.search(/^image\/(?:bmp|jpg|jpeg|png|gif)$/) === 0;
        }

        scope.selectFile = function () {
          fileInput.click();
        };

        scope.fileChosen = function (files) {
          var upload = uploadPhotoXhr2(files);
          if (upload) {
            var localPhotoUrl = URL.createObjectURL(upload.file);
            var img = new $window.Image();
            img.onload = function () {
              var image = this;
              upload.promise.then(function (result) {
                $http.post(PHOTO_CROP_UPLOAD_URL, {
                  picToken: result && result.token,
                  picWidth: image.width,
                  picHeight: image.height,
                  cropX: image.x,
                  cropY: image.y,
                  cropSize: Math.min(image.width, image.height)
                })
                .then(function () {
                  scope.picUrl = result.url;
                });
              });
            };
            img.src = localPhotoUrl;
          }
        };
      }
    };
  }
]);<|MERGE_RESOLUTION|>--- conflicted
+++ resolved
@@ -13,19 +13,11 @@
 ])
 
 .controller('ProfileCtrl', [
-<<<<<<< HEAD
-  '$scope', 'profileService',
-  function ($scope, profileService) {
-    $scope.showEmailChangeDialog = {
-      value: false
-    };
-=======
   '$scope', '$http', 'profileService', 'routeService', 'util',
   function ($scope, $http, profileService, routeService, util) {
 
     $scope.showEmailChangeDialog = {value: false};
     $scope.showResendVerificationEmailDialog = {value: false};
->>>>>>> 82b1fc8b
 
     profileService.getMe().then(function (data) {
       $scope.me = data;
@@ -133,13 +125,13 @@
 
     function checkCandidateEmailError(status) {
       switch (status) {
-        case 400: // bad format
-          return invalidEmailValidationResult();
-        case 403: // belongs to another user
-          return failureInputActionResult(
-            'This email address is already taken',
-            'This email address belongs to another user.<br>Please enter another email address.'
-          );
+      case 400: // bad format
+        return invalidEmailValidationResult();
+      case 403: // belongs to another user
+        return failureInputActionResult(
+          'This email address is already taken',
+          'This email address belongs to another user.<br>Please enter another email address.'
+        );
       }
     }
   }
