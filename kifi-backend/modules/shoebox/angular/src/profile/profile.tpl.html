--- conflicted
+++ resolved
@@ -16,11 +16,7 @@
         </div>
         <div class="profile-input-wrapper">
           <div class="profile-input-title">Description tagline <span class="profile-input-remaining-chars"></span></div>
-<<<<<<< HEAD
-          <div kf-profile-input input-state="descInput" input-save-action="saveDescription(value)">
-=======
           <div kf-profile-input input-state="descInput" input-save-action="saveDescription(value)" explicit-enabling="true">
->>>>>>> 784bed00
             <input class="profile-input-input profile-description-input"
               ng-disabled="!descInput.editing"
               kf-focus-if focus-cond="descInput.editing"
@@ -30,11 +26,7 @@
         </div>
         <div class="profile-input-wrapper profile-email">
           <div class="profile-input-title">Contact email</div>
-<<<<<<< HEAD
-          <div kf-profile-input input-state="emailInput" input-validate-action="validateEmail(value)"  input-save-action="saveEmail(value)">
-=======
           <div kf-profile-input input-state="emailInput" input-validate-action="validateEmail(value)"  input-save-action="saveEmail(value)" explicit-enabling="true">
->>>>>>> 784bed00
             <input class="profile-input-input profile-email-input"
               ng-disabled="!emailInput.editing"
               kf-focus-if focus-cond="emailInput.editing"
@@ -55,11 +47,7 @@
         <div class="profile-email-address-pending" ng-if="me.primaryEmail.isPendingPrimary">
           Your new primary email, <span class="profile-email-address-pending-email">{{me.primaryEmail.address}}</span>, is pending your verification
           (<a class="profile-email-pending-resend" href="javascript:" ng-click="resendVerificationEmail()">Resend verification</a>,
-<<<<<<< HEAD
-          <a class="profile-email-pending-cancel" href="javascript:">Cancel</a>).
-=======
           <a class="profile-email-pending-cancel" href="javascript:" ng-click="cancelPendingPrimary()">Cancel</a>).
->>>>>>> 784bed00
         </div>
         <div kf-profile-email-addresses input-state="addEmailInput" email-list="me.emails" validate-email-action="validateEmail(value)" add-email-action="addEmail(value)" resend-verification-email-action="resendVerificationEmail(value)"></div>
         <div kf-modal show="showResendVerificationEmailDialog.value">
@@ -68,59 +56,7 @@
             <p>To verify, please click on a verification link on the email.</p>
           </div>
         </div>
-<<<<<<< HEAD
-        <div kf-modal show="showResendVerificationEmailDialog.value">
-          <div kf-basic-modal-content title="{{emailForVerificationModalTitle}}">
-            <p>You will shortly receive a verification email from us at the following address: <span class="email-address">{{emailForVerification}}</span>.</p>
-            <p>To verify, please click on a verification link on the email.</p>
-          </div>
-        </div>
-        <div class="dialog email-delete-dialog" style="display:none">
-          <form method="POST" action="{{url}}" class="dialog-content">
-            <div class="dialog-header">Delete {{email}}?</div>
-            <a href="javascript:" class="dialog-cancel">×</a>
-            <div class="dialog-content-body">
-              <p>Are you sure you want to delete this email address?</p>
-              <ul>
-                <li>You will not be able to login with this email address</li>
-                <li>Your friends will not be able to find you by this email address</li>
-              </ul>
-              <div class="dialog-buttons">
-                <button class="dialog-submit" type="submit">Delete</button>
-                <button class="dialog-cancel">Cancel</button>
-              </div>
-            </div>
-          </form>
-        </div>
-        <div class="profile-change-password">
-          <a class="profile-change-password-title-wrapper" href="javascript:">
-            <span class="profile-change-password-arrow"></span>
-            <span class="profile-change-password-title">Change your password</span>
-          </a>
-          <div class="profile-change-password-change">
-            <div class="profile-input-wrapper profile-old-password">
-              <div class="profile-input-title">Enter your current password</div>
-              <div class="profile-input-box">
-                <input class="profile-input-input" type="password" name="old-password" placeholder="Existing Password" value="" required novalidate>
-              </div>
-            </div>
-            <div class="profile-input-wrapper profile-new-password">
-              <div class="profile-input-title">New Password</div>
-              <div class="profile-input-box">
-                <input class="profile-input-input" type="password" name="new-password1" placeholder="Choose a new password" value="" required novalidate>
-              </div>
-              <div class="profile-input-box">
-                <input class="profile-input-input" type="password" name="new-password2" placeholder="And enter it again" value="" required novalidate>
-              </div>
-            </div>
-            <a class="profile-change-password-save" href="javascript:">Update password</a>
-            <span class="profile-change-password-message"></span>
-          </div>
-          <span class="profile-change-password-success"></span>
-        </div>
-=======
         <div kf-profile-change-password></div>
->>>>>>> 784bed00
       </div>
       <div class="profile-section">
         <h3>Connect your social networks to Kifi</h3>
