'use strict';

angular.module('kifi.profileInput', ['util', 'kifi.profileService'])

.directive('kfProfileInput', [
  '$timeout', '$q', 'keyIndices', 'util',
  function ($timeout, $q, keyIndices, util) {
    return {
      restrict: 'A',
      scope: {
        state: '=inputState',
        validateAction: '&inputValidateAction',
<<<<<<< HEAD
        saveAction: '&inputSaveAction'
=======
        saveAction: '&inputSaveAction',
        explicitEnabling: '=',
        actionLabel: '@'
>>>>>>> 784bed00
      },
      transclude: true,
      templateUrl: 'profile/profileInput.tpl.html',
      link: function (scope, element) {
        scope.state.editing = scope.state.invalid = false;

        var cancelEditPromise;

        element.find('input')
          .on('keydown', function (e) {
            switch (e.which) {
            case keyIndices.KEY_ESC:
              scope.$apply(scope.cancel);
              break;
            case keyIndices.KEY_ENTER:
              scope.$apply(scope.save);
              break;
            }
          })
          .on('blur', function () {
            // give enough time for save() to fire. todo(martin): find a more reliable solution
            cancelEditPromise = $timeout(scope.cancel, 100);
          })
          .on('focus', function () {
            $timeout(function () { setEditState(); });
          });

        function cancelCancelEdit() {
          if (cancelEditPromise) {
            $timeout.cancel(cancelEditPromise);
            cancelEditPromise = null;
          }
        }

        function updateValue(value) {
          scope.state.value = scope.state.currentValue = value;
        }

        function setInvalid(error) {
          scope.state.invalid = true;
          scope.errorHeader = error.header || '';
          scope.errorBody = error.body || '';
        }

        function setEditState() {
          cancelCancelEdit();
          scope.state.editing = true;
          scope.state.invalid = false;
        }

        scope.edit = function () {
          scope.state.currentValue = scope.state.value;
          setEditState();
        };

        scope.cancel = function () {
          scope.state.value = scope.state.currentValue;
          scope.state.editing = false;
        };

        scope.save = function () {
          // Validate input
          var value = util.trimInput(scope.state.value);
          var validationResult = scope.validateAction({value: value});
          if (validationResult && !validationResult.isSuccess && validationResult.error) {
            setInvalid(validationResult.error);
            return;
          }
<<<<<<< HEAD
          scope.state.invalid = false;
=======
>>>>>>> 784bed00
          scope.state.prevValue = scope.state.currentValue;
          updateValue(value);
          scope.state.editing = false;

          // Save input
          $q.when(scope.saveAction({value: value})).then(function (result) {
            if (result && !result.isSuccess) {
              if (result.error) {
                setInvalid(result.error);
              }
              updateValue(scope.state.prevValue);
            }
          });
        };
      }
    };
  }
]);<|MERGE_RESOLUTION|>--- conflicted
+++ resolved
@@ -10,13 +10,9 @@
       scope: {
         state: '=inputState',
         validateAction: '&inputValidateAction',
-<<<<<<< HEAD
-        saveAction: '&inputSaveAction'
-=======
         saveAction: '&inputSaveAction',
         explicitEnabling: '=',
         actionLabel: '@'
->>>>>>> 784bed00
       },
       transclude: true,
       templateUrl: 'profile/profileInput.tpl.html',
@@ -85,10 +81,6 @@
             setInvalid(validationResult.error);
             return;
           }
-<<<<<<< HEAD
-          scope.state.invalid = false;
-=======
->>>>>>> 784bed00
           scope.state.prevValue = scope.state.currentValue;
           updateValue(value);
           scope.state.editing = false;
