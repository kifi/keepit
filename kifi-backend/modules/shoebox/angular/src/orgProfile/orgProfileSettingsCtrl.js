--- conflicted
+++ resolved
@@ -48,19 +48,5 @@
     if (currentPage === 'export' && $scope.viewer.permissions.indexOf(ORG_PERMISSION.EXPORT_KEEPS) === -1) {
       $rootScope.$emit('errorImmediately');
     }
-<<<<<<< HEAD
-
-    var managePlanPages = ['plan', 'activity', 'contacts'];
-    var currentPage = $location.path().split('/')[3] && $location.path().split('/')[3].toLowerCase();
-
-    if (managePlanPages.indexOf(currentPage) !== -1 && $scope.viewer.permissions.indexOf(ORG_PERMISSION.MANAGE_PLAN) === -1) {
-      $rootScope.$emit('errorImmediately');
-    }
-
-    if (currentPage === 'export' && $scope.viewer.permissions.indexOf(ORG_PERMISSION.EXPORT_KEEPS) === -1) {
-      $rootScope.$emit('errorImmediately');
-    }
-=======
->>>>>>> 6e07e4b6
   }
 ]);