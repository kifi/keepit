--- conflicted
+++ resolved
@@ -54,18 +54,15 @@
           .then(scope.modalData.returnAction);
         };
 
-<<<<<<< HEAD
         scope.clickWhoToInvite = function() {
           scope.modalData.addMany = false;
           orgProfileService.trackEvent('user_clicked_page', scope.organization, { type: trackingType, action: 'WTI' });
         };
 
         scope.$emit('trackOrgProfileEvent', 'view', { type: trackingType });
-=======
         $timeout(function () {
           element.find('textarea').focus();
         });
->>>>>>> 17301d6f
       }
     };
   }
