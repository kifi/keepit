<div class="kf-oph">
  <div
    ng-if="shouldShowInviteBanner()"
    kf-generic-banner
    text="You've been invited to join {{profile.name}}'s team."
    actions="inviteBannerButtons"
  ></div>
  <div
    ng-if="shouldShowSignupBanner()"
    kf-generic-banner
    thumb="{{membership.invite.inviter|pic}}"
    text="{{membership.invite.inviter|name}} invited you to become a member of this team."
    actions="signupBannerButtons"
  ></div>
  <div class="kf-oph-wrapper">
    <div class="kf-oph-top">
      <div kf-profile-image readonly="readonly" profile="profile" upload-url="{{'/organizations/' + profile.id + '/avatar/upload'}}" pic-url="profile | pic:200"></div>
      <div class="kf-oph-about">
        <div class="kf-oph-about-info">
          <div class="kf-oph-name" kf-click-to-edit on-save="save" value="profile.name" class-name="'kf-oph-input'" readonly="readonly"></div>
          <div
            class="kf-oph-description"
            kf-click-to-edit
            on-save="save"
            class-name="'kf-oph-input'"
            input-placeholder="'Description'"
            value="profile.description"
            readonly="readonly"
            ng-if="!(readonly && !profile.description.length)"
          ></div><div ng-if="showAdminLink"><a class="kf-oph-admin-link" ng-href="https://admin.kifi.com/admin/organization/{{profile.id}}">♡</a></div>
          <p class="kf-oph-url">
            <span kf-click-to-edit on-save="save" readonly="readonly" class-name="'kf-oph-input'" input-placeholder="'Link (e.g. http://example.com)'" linkable="true" value="profile.site"></span>
          </p>
          <div class="kf-oph-upper-right">
            <a ng-if="canInvite" class="kf-link kf-oph-invite-button" ng-click="goToMemberInvite()">
              <svg
                kf-symbol-sprite
                icon="add-member"
              ></svg>
              <span>Invite new member</span>
            </a>
            <span
              kf-upsell
              position="bottom"
              on-click="onClickUpsellInvite()"
              on-hover="onHoverUpsellInvite()"
              class="kf-oph-upsell-invite"
            >
              Restrict who can invite by <a class="kf-link" href="https://www.kifi.com/teams">Upgrading to Premium</a>.
            </span>
          </div>
        </div>
        <nav class="kf-oph-stats">
          <button
            class="kf-oph-stats-a kf-button-textonly"
            ui-sref="orgProfile.libraries"
            ng-click="onClickTrack($event, 'clickedProfileLibraries')"
            ng-class="{ 'active': state.current.activetab === 'libraries' }"
          >
            <div class="kf-oph-stats-count">{{profile.numLibraries|num}}</div>
            <div class="kf-oph-stats-name">Libraries</div>
          </button>
          <button
            class="kf-oph-stats-a kf-button-textonly"
            ui-sref="orgProfile.members"
            ng-click="onClickTrack($event, 'clickedProfileMembers')"
            ng-class="{ 'active': state.current.activetab === 'members' }"
          >
            <div class="kf-oph-stats-count">{{profile.numMembers|num}}</div>
            <div class="kf-oph-stats-name">Members</div>
<<<<<<< HEAD
          </a>
          <a
            class="kf-oph-stats-a"
            ui-sref="orgProfile.settings"
            ng-click="onClickTrack($event, 'clickedProfileSettings')"
            ng-class="{ 'active': state.current.activetab ==='settings'}"
            ng-if="!readonly"
          >
            <div class="kf-oph-stats-name">Settings</div>
          </a>
=======
            <span
              kf-upsell
              position="right"
              on-click="onClickUpsellMembers()"
              on-hover="onHoverUpsellMembers()"
              class="kf-oph-upsell-invite"
            >
              Restrict who can view your team’s members by <a class="kf-link" href="https://www.kifi.com/teams">Upgrading to Premium</a>.
            </span>
          </button>
>>>>>>> 68a03a25
        </nav>
        </table>
      </div>
    </div>
  </div>
</div><|MERGE_RESOLUTION|>--- conflicted
+++ resolved
@@ -68,18 +68,6 @@
           >
             <div class="kf-oph-stats-count">{{profile.numMembers|num}}</div>
             <div class="kf-oph-stats-name">Members</div>
-<<<<<<< HEAD
-          </a>
-          <a
-            class="kf-oph-stats-a"
-            ui-sref="orgProfile.settings"
-            ng-click="onClickTrack($event, 'clickedProfileSettings')"
-            ng-class="{ 'active': state.current.activetab ==='settings'}"
-            ng-if="!readonly"
-          >
-            <div class="kf-oph-stats-name">Settings</div>
-          </a>
-=======
             <span
               kf-upsell
               position="right"
@@ -90,7 +78,15 @@
               Restrict who can view your team’s members by <a class="kf-link" href="https://www.kifi.com/teams">Upgrading to Premium</a>.
             </span>
           </button>
->>>>>>> 68a03a25
+          <button
+            class="kf-oph-stats-a kf-button-textonly"
+            ui-sref="orgProfile.settings"
+            ng-click="onClickTrack($event, 'clickedProfileSettings')"
+            ng-class="{ 'active': state.current.activetab ==='settings'}"
+            ng-if="!readonly"
+          >
+            <div class="kf-oph-stats-name">Settings</div>
+          </button>
         </nav>
         </table>
       </div>
