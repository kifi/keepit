<div class="kf-oph">
  <div
    ng-if="shouldShowInviteBanner()"
    kf-generic-banner
    text="You've been invited to join {{profile.name}}'s team."
    actions="inviteBannerButtons"
  ></div>
  <div
    ng-if="shouldShowSignupBanner()"
    kf-generic-banner
    thumb="{{membership.invite.inviter|pic}}"
    text="{{membership.invite.inviter|name}} invited you to become a member of this team."
    actions="signupBannerButtons"
  ></div>
  <div class="kf-oph-wrapper">
    <div class="kf-oph-top">
      <div kf-profile-image readonly="readonly" profile="profile" upload-url="{{'/organizations/' + profile.id + '/avatar/upload'}}" pic-url="profile | pic:200"></div>
      <div class="kf-oph-about">
        <div class="kf-oph-about-info">
          <div class="kf-oph-name" kf-click-to-edit on-save="save" value="profile.name" class-name="'kf-oph-input'" readonly="readonly"></div>
          <div
            class="kf-oph-description"
            kf-click-to-edit
            on-save="save"
            class-name="'kf-oph-input'"
            input-placeholder="'Description'"
            value="profile.description"
            readonly="readonly"
            ng-if="!(readonly && !profile.description.length)"
          ></div><div ng-if="isKifiAdmin"><a class="kf-oph-admin-link" ng-href="https://admin.kifi.com/admin/organization/{{profile.id}}">♡</a></div>
          <p class="kf-oph-url">
            <span kf-click-to-edit on-save="save" readonly="readonly" class-name="'kf-oph-input'" input-placeholder="'Link (e.g. http://example.com)'" linkable="true" value="profile.site"></span>
          </p>
          <div class="kf-oph-upper-right">
            <a ng-if="canInvite" class="kf-link kf-oph-invite-button" ng-click="goToMemberInvite()">
              <svg
                kf-symbol-sprite
                icon="add-member"
              ></svg>
              <span>Invite new member</span>
            </a>
            <span
              ng-if="plan.showUpsells && viewer.membership.role === 'admin'"
              kf-upsell
              position="bottom"
              on-click="onClickUpsellInvite()"
              on-hover="onHoverUpsellInvite()"
              class="kf-oph-upsell-invite"
            >
              <span ng-if="!plan.showUpsells">
                <span ng-if="viewer.membership.role === 'admin' && plan.settings.invite_members.setting === ORG_SETTING_VALUE.MEMBER">
                  All team members are able to invite. Edit this in <a class="kf-link" ui-sref="orgProfile.settings.team({ handle: profile.handle })">settings</a>
                </span>
                <span ng-if="viewer.membership.role === 'admin' && plan.settings.invite_members.setting === ORG_SETTING_VALUE.ADMIN">
                  Only admins are able to invite. Edit this in <a class="kf-link" ui-sref="orgProfile.settings.team({ handle: profile.handle })">settings</a>
                </span>
              </span>
              <span ng-if="plan.showUpsells">
                Restrict who can invite new members by <a class="kf-link" ui-sref="orgProfile.settings.plan">upgrading your plan</a>.
              </span>
            </span>
          </div>
        </div>
        <nav class="kf-oph-stats">
          <a
            class="kf-oph-stats-a kf-button-textonly"
            ui-sref="orgProfile.libraries"
            ng-click="onClickTrack($event, 'clickedProfileLibraries')"
            ng-class="{ 'active': state.current.activetab === 'libraries' }"
          >
            <div class="kf-oph-stats-count">{{profile.numLibraries|num}}</div>
            <div class="kf-oph-stats-name" ng-pluralize count="profile.numLibraries" when="{'1':'Library', 'other':'Libraries'}"></div>
          </a>
<<<<<<< HEAD
          <div class="kf-oph-stats-a-members">
            <a
              ng-if="plan.settings.membership.view_members.setting === ORG_SETTING_VALUE.ANYONE || canViewMembers"
              class="kf-oph-stats-a kf-button-textonly"
              ui-sref="orgProfile.members"
              ng-click="onClickTrack($event, 'clickedProfileMembers')"
              ng-class="{ 'active': state.current.activetab === 'members' }"
            >
              <div class="kf-oph-stats-count">{{profile.numMembers|num}}</div>
              <div class="kf-oph-stats-name">Members</div>
            </a>
=======
          <a
            ng-if="plan.settings.membership.view_members.setting === ORG_SETTING_VALUE.ANYONE || canViewMembers"
            class="kf-oph-stats-a kf-button-textonly"
            ui-sref="orgProfile.members"
            ng-click="onClickTrack($event, 'clickedProfileMembers')"
            ng-class="{ 'active': state.current.activetab === 'members' }"
          >
            <div class="kf-oph-stats-count">{{profile.numMembers|num}}</div>
            <div class="kf-oph-stats-name" ng-pluralize count="profile.numMembers" when="{'1': 'Member', 'other':'Members'}"></div>
>>>>>>> 728c72fd
            <span
              ng-if="viewer.membership.role === 'admin'"
              kf-upsell
              on-click="onClickUpsellMembers()"
              on-hover="onHoverUpsellMembers()"
              class="kf-oph-upsell-members"
              >
              <span ng-if="!plan.showUpsells">
                <span ng-if="viewer.membership.role === 'admin' && plan.settings.view_members.setting === ORG_SETTING_VALUE.ANYONE">
                  Your members page is publicly viewable.<br />Edit this in <button class="kf-link" ui-sref="orgProfile.settings.team({ handle: profile.handle })">settings</button>
                </span>
                <span ng-if="viewer.membership.role === 'admin' && plan.settings.view_members.setting === ORG_SETTING_VALUE.MEMBER">
                  Only members of {{ profile.name }} can view your team's member list.<br />Edit this in <button class="kf-link" ui-sref="orgProfile.settings.team({ handle: profile.handle })">settings</button>
                </span>
              </span>
              <span ng-if="plan.showUpsells">
                Restrict who can view your team's members by <a class="kf-link" ui-sref="orgProfile.settings.plan">upgrading your plan</a>.
              </span>
            </span>
          </div>
          <a
            class="kf-oph-stats-a kf-button-textonly"
            ui-sref="orgProfile.settings.team"
            ng-click="onClickTrack($event, 'clickedProfileSettings')"
            ng-class="{ 'active': state.current.activetab ==='settings'}"
            ng-if="viewer.permissions.indexOf(ORG_PERMISSION.VIEW_SETTINGS) !== -1"
          >
            <div class="kf-oph-stats-name">Settings</div>
          </a>
        </nav>
        </table>
      </div>
    </div>
  </div>
</div><|MERGE_RESOLUTION|>--- conflicted
+++ resolved
@@ -71,29 +71,17 @@
             <div class="kf-oph-stats-count">{{profile.numLibraries|num}}</div>
             <div class="kf-oph-stats-name" ng-pluralize count="profile.numLibraries" when="{'1':'Library', 'other':'Libraries'}"></div>
           </a>
-<<<<<<< HEAD
           <div class="kf-oph-stats-a-members">
             <a
               ng-if="plan.settings.membership.view_members.setting === ORG_SETTING_VALUE.ANYONE || canViewMembers"
               class="kf-oph-stats-a kf-button-textonly"
               ui-sref="orgProfile.members"
               ng-click="onClickTrack($event, 'clickedProfileMembers')"
-              ng-class="{ 'active': state.current.activetab === 'members' }"
+              ng-class="{ 'active': state.current.activetab === 'members', 'kf-oph-stats-a-upsell': viewer.membership.role === 'admin' }"
             >
               <div class="kf-oph-stats-count">{{profile.numMembers|num}}</div>
-              <div class="kf-oph-stats-name">Members</div>
+              <div class="kf-oph-stats-name" ng-pluralize count="profile.numMembers" when="{'1': 'Member', 'other':'Members'}"></div>
             </a>
-=======
-          <a
-            ng-if="plan.settings.membership.view_members.setting === ORG_SETTING_VALUE.ANYONE || canViewMembers"
-            class="kf-oph-stats-a kf-button-textonly"
-            ui-sref="orgProfile.members"
-            ng-click="onClickTrack($event, 'clickedProfileMembers')"
-            ng-class="{ 'active': state.current.activetab === 'members' }"
-          >
-            <div class="kf-oph-stats-count">{{profile.numMembers|num}}</div>
-            <div class="kf-oph-stats-name" ng-pluralize count="profile.numMembers" when="{'1': 'Member', 'other':'Members'}"></div>
->>>>>>> 728c72fd
             <span
               ng-if="viewer.membership.role === 'admin'"
               kf-upsell
