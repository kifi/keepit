'use strict';

angular.module('kifi')

.directive('kfOrgProfileHeader', ['$state', '$http', '$analytics', '$location', 'net', function($state, $http, $analytics, $location, net) {
  return {
    restrict: 'A',
    scope: {
      profile: '='
    },
    templateUrl: 'orgProfile/orgProfileHeader.tpl.html',
    link: function (scope, element) {
      scope.editing = false;
      var lastSavedInfo = {};

      scope.toggleEditing = function () {
        scope.editing = !scope.editing;
        lastSavedInfo = angular.extend(lastSavedInfo, scope.profile);
      }

      scope.undo = function () {
        scope.profile = angular.extend(scope.profile, lastSavedInfo);
        scope.toggleEditing()
      }

<<<<<<< HEAD
      var updateMe = function(data) {
        angular.extend(scope.profile, data);
      }

      scope.save = function () {
        var data = {
          name: scope.profile.name,
          link: scope.profile.link,
          description: scope.profile.description
        };

        return net.updateOrgProfile(scope.profile.id, data).then(function (res) {
          $analytics.eventTrack('user_clicked_page', {
            'action': 'updateOrgProfile',
            'path': $location.path()
          });
          return updateMe(res.data);
        });
=======
      scope.save = function () {
        
>>>>>>> eba8077b
      }
    }
  };
}]);<|MERGE_RESOLUTION|>--- conflicted
+++ resolved
@@ -16,17 +16,16 @@
       scope.toggleEditing = function () {
         scope.editing = !scope.editing;
         lastSavedInfo = angular.extend(lastSavedInfo, scope.profile);
-      }
+      };
 
       scope.undo = function () {
         scope.profile = angular.extend(scope.profile, lastSavedInfo);
-        scope.toggleEditing()
-      }
+        scope.toggleEditing();
+      };
 
-<<<<<<< HEAD
       var updateMe = function(data) {
         angular.extend(scope.profile, data);
-      }
+      };
 
       scope.save = function () {
         var data = {
@@ -42,11 +41,7 @@
           });
           return updateMe(res.data);
         });
-=======
-      scope.save = function () {
-        
->>>>>>> eba8077b
-      }
+      };
     }
   };
 }]);