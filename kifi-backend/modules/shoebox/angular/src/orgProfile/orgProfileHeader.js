--- conflicted
+++ resolved
@@ -28,12 +28,7 @@
       var authToken = $location.search().authToken || '';
       scope.authTokenQueryString = authToken ? 'authToken='+authToken : '';
 
-<<<<<<< HEAD
       scope.readonly = scope.viewer.permissions.indexOf(ORG_PERMISSION.EDIT_ORGANIZATION) === -1;
-      scope.myTextValue = 'Hello';
-=======
-      scope.readonly = scope.membership.permissions.indexOf(ORG_PERMISSION.EDIT_ORGANIZATION) === -1;
->>>>>>> 5326673e
       scope.acknowledgedInvite = false;
       scope.isKifiAdmin = profileService.me.experiments && profileService.me.experiments.indexOf('admin') > -1;
 
