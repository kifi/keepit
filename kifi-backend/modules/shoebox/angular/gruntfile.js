--- conflicted
+++ resolved
@@ -42,11 +42,7 @@
         ],
         libMinCss: [
           'lib/normalize-css/normalize.css',
-<<<<<<< HEAD
           'managed-lib/bootstrap/bootstrap.css'
-=======
-          'src/common/lib/bootstrap/bootstrap.css'
->>>>>>> 9b1b5558
         ],
         libJs: [
           'lib/lodash/dist/lodash.js',
