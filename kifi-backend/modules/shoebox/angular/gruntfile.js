'use strict';

// http://www.jshint.com/docs/
/* jshint node: true */

// https://github.com/lodash/lodash/#installation--usage
// http://lodash.com/docs
//var _ = require('lodash');
var jsonminify = require('jsonminify');

module.exports = function (grunt) {
  // http://gruntjs.com/api/grunt
  // http://gruntjs.com/api/grunt.template

  function readJSON(path) {
    return JSON.parse(jsonminify(grunt.file.read(path)));
  }

  function notATest(path) {
    return !/\.(spec|scenario)\.js$/.test(path);
  }

  // Project Configuration
  grunt.initConfig({
    // http://gruntjs.com/api/grunt.config
    pkg: grunt.file.readJSON('package.json'),
    banner: grunt.file.read('banner.txt'),
    path: {
      js: [
        'gruntfile.js',
        '<%= path.client.js %>',
        '<%= path.test.js %>'
      ],
      config: {
        dir: 'config'
      },
      client: {
        lib: 'lib',
        libCss: [
          'lib/normalize-css/normalize.css',
          'managed-lib/bootstrap/bootstrap.css',
          'managed-lib/jquery-ui-1.10.4.custom/css/smoothness/jquery-ui-1.10.4.custom.css',
          'managed-lib/pace/pace.css'
        ],
        libMinCss: [
          'lib/normalize-css/normalize.css',
          'managed-lib/bootstrap/bootstrap.css',
          'managed-lib/jquery-ui-1.10.4.custom/css/smoothness/jquery-ui-1.10.4.custom.min.css'
        ],
        libJs: [
          'lib/lodash/dist/lodash.js',
          'lib/underscore.string/lib/underscore.string.js',
          'lib/jquery/dist/jquery.js',
          'lib/angular/angular.js',
          'lib/angular-cookies/angular-cookies.js',
          'lib/angular-resource/angular-resource.js',
          'lib/angular-sanitize/angular-sanitize.js',
          'lib/angular-route/angular-route.js',
          //'lib/angular-ui-router/release/angular-ui-router.js',
          'lib/angular-animate/angular-animate.js',
          'lib/jquery.mousewheel/jquery.mousewheel.js',
          'lib/antiscroll/antiscroll.js',
          //'lib/angular-antiscroll/angular-antiscroll.js',
          'lib/angular-smart-scroll/dist/angular-smart-scroll.js',
          'lib/moment/moment.js',
          'lib/angular-moment/angular-moment.js',
          'managed-lib/bootstrap/ui-bootstrap-custom-tpls-0.10.0.js',
          'lib/angular-facebook-api/dist/angular-facebook-api.js',
          'lib/angular-dragdrop/draganddrop.js',
          'managed-lib/jquery-ui-1.10.4.custom/js/jquery-ui-1.10.4.custom.js',
          'managed-lib/ui-slider/slider.js',
          'lib/angulartics/dist/angulartics.min.js'
        ],
        libMinJs: [
          'lib/lodash/dist/lodash.min.js',
          'lib/underscore.string/dist/underscore.string.min.js',
          'lib/jquery/dist/jquery.min.js',
          'lib/angular/angular.min.js',
          'lib/angular-cookies/angular-cookies.min.js',
          'lib/angular-resource/angular-resource.min.js',
          'lib/angular-sanitize/angular-sanitize.min.js',
          'lib/angular-route/angular-route.min.js',
          //'lib/angular-ui-router/release/angular-ui-router.min.js',
          'lib/angular-animate/angular-animate.min.js',
          //'lib/angular-bootstrap/ui-bootstrap-tpls.min.js',
          'lib/jquery.mousewheel/jquery.mousewheel.js',
          'lib/antiscroll/antiscroll.js',
          //'lib/angular-antiscroll/angular-antiscroll.js',
          'lib/angular-smart-scroll/dist/angular-smart-scroll.min.js',
          'lib/moment/min/moment.min.js',
          'lib/angular-moment/angular-moment.min.js',
          'managed-lib/bootstrap/ui-bootstrap-custom-tpls-0.10.0.min.js',
          'lib/angular-facebook-api/dist/angular-facebook-api.min.js',
          'lib/angular-dragdrop/draganddrop.js',
          'managed-lib/jquery-ui-1.10.4.custom/js/jquery-ui-1.10.4.custom.min.js',
          'managed-lib/ui-slider/slider.js',
          'lib/angulartics/dist/angulartics.min.js'
        ],
        src: 'src',
        common: 'src/common/build-css',
        commonStyl: 'src/common/build-css/*.styl',
        assets: 'assets',
        js: 'src/**/*.js',
        styl: 'src/**/*.styl',
        html: 'src/**/*.tpl.html',
        css: ['<%= path.client.styl %>', '!<%= path.client.commonStyl %>'],
        jshintrc: '.jshintrc'
      },
      dist: {
        dir: 'dist',
        css: 'dist/<%= pkg.name %>.css',
        minCss: 'dist/<%= pkg.name %>.min.css',
        libCss: 'dist/lib.css',
        libMinCss: 'dist/lib.min.css',
        js: 'dist/<%= pkg.name %>.js',
        minJs: 'dist/<%= pkg.name %>.min.js',
        libJs: 'dist/lib.js',
        libMinJs: 'dist/lib.min.js',
        minTwiceJs: 'dist/lib.twice.min.js',
        tpl: 'dist/<%= pkg.name %>-tpl.js'
        //tplMin: 'dist/<%= pkg.name %>-tpl.min.js'
      },
      test: {
        js: 'test/**/*.js',
        coverage: 'test/coverage',
        specs: 'src/**/*.spec.js',
        scenarios: 'src/**/*.scenario.js',
        client: ['<%= path.test.specs %>', '<%= path.test.scenarios %>'],
        karma: 'test',
        karmaConfig: 'test/karma.conf.js',
        jshintrc: 'test/.jshintrc'
      }
    },
    stylus: {
      // https://github.com/gruntjs/grunt-contrib-stylus#options
      dev: {
        options: {
          compress: false,
          urlfunc: 'embedurl',
          paths: ['<%= path.client.common %>'],
          'import': [
            'nib',
            'constants',
            'common',
            'sprites'
          ]
        },
        files: {
          '<%= path.dist.css %>': '<%= path.client.css %>'
        }
      }
    },
    cssmin: {
      // https://github.com/GoalSmashers/clean-css#how-to-use-clean-css-programmatically
      // https://github.com/gruntjs/grunt-contrib-cssmin#options
      options: {
        keepSpecialComments: 1
      },
      dist: {
        src: ['<%= path.dist.css %>'],
        dest: '<%= path.dist.minCss %>'
      },
      lib: {
        src: ['<%= path.dist.libCss %>'],
        dest: '<%= path.dist.libMinCss %>'
      }
    },
    html2js: {
      // https://github.com/gruntjs/grunt-contrib-htmlmin#options
      // https://github.com/karlgoldstein/grunt-html2js
      options: {
        htmlmin: {
          collapseBooleanAttributes: true,
          collapseWhitespace: true,
          removeAttributeQuotes: false,
          removeComments: true,
          removeCommentsFromCDATA: true,
          removeCDATASectionsFromCDATA: true,
          removeEmptyAttributes: false,
          removeEmptyElements: false,
          removeRedundantAttributes: false,
          removeScriptTypeAttributes: false,
          removeStyleLinkTypeAttributes: false,
          removeOptionalTags: false,
          useShortDoctype: true
        },
        quoteChar: '\'',
        useStrict: true
      },
      kifi: {
        base: '<%= path.client.src %>',
        src: ['<%= path.client.html %>'],
        dest: '<%= path.dist.tpl %>',
        module: 'kifi.templates'
      }
    },
    clean: {
      // https://github.com/gruntjs/grunt-contrib-clean#options
      dist: {
        src: ['<%= path.dist.dir %>/*']
      },
      test: {
        src: ['<%= path.test.coverage %>/*']
      },
      library: {
        src: ['<%= path.client.lib %>/*']
      }
    },
    copy: {
      // https://github.com/gruntjs/grunt-contrib-copy#options
      assets: {
        cwd: '<%= path.client.assets %>',
        src: '**',
        dest: '<%= path.dist.dir %>',
        expand: true
      }
    },
    jshint: {
      // https://github.com/gruntjs/grunt-contrib-jshint#options
      // http://www.jshint.com/docs/options
      client: {
        options: readJSON('.jshintrc'),
        src: ['<%= path.client.js %>'],
        filter: notATest
      },
      test: {
        options: readJSON('test/.jshintrc'),
        src: ['<%= path.test.client %>']
      }
    },
    uglify: {
      // https://github.com/mishoo/UglifyJS2#usage
      // https://github.com/gruntjs/grunt-contrib-uglify#options
      dist: {
        src: ['<%= concat.dist.src %>'],
        dest: '<%= path.dist.minJs %>'
      },
      libMin: {
        src: ['<%= path.dist.libMinJs %>'],
        dest: '<%= path.dist.minTwiceJs %>'
      }
      /*
      tpl: {
        src: ['<%= path.dist.tpl %>'],
        dest: '<%= path.dist.tplMin %>'
      }
      */
    },
    concat: {
      // https://github.com/gruntjs/grunt-contrib-concat#options
      libCss: {
        src: ['<%= path.client.libCss %>'],
        dest: '<%= path.dist.libCss %>'
      },
      libJs: {
        src: ['<%= path.client.libJs %>'],
        dest: '<%= path.dist.libJs %>'
      },
      libMinJs: {
        src: ['<%= path.client.libMinJs %>'],
        dest: '<%= path.dist.libMinJs %>'
      },
      dist: {
        options: {
          banner: '<%= banner %>'
        },
        src: ['<%= path.client.js %>', '<%= path.dist.tpl %>'],
        filter: notATest,
        dest: '<%= path.dist.js %>'
      }
    },
    karma: {
      // https://github.com/karma-runner/grunt-karma#config
      options: {
        configFile: '<%= path.test.karmaConfig %>'
      },
      unit: {},
      watch: {
        singleRun: false,
        autoWatch: true
      }
    },
<<<<<<< HEAD
    // To run this task, you need css-sprites, node-canvas, and Cairo
    // Easiest install on OSX:
    //    wget https://raw.githubusercontent.com/LearnBoost/node-canvas/master/install -O - | sh
    //    npm install canvas
    sprite:{
      all: {
        src: 'img/sprites/*.png',
        destImg: 'img/sprites.png',
        destCSS: 'src/common/sprites.styl'
      }
    },
    spritepacker: {
      default_options: {
        options: {
          template: 'src/common/sprites.styl.tpl', // Path to the template for generating metafile:
          destCss: 'src/common/sprites.styl', // Destination metafile:
          baseUrl: '/img/', // Base URL for sprite image, used in template
          padding: 2,
          evenPixels: true
        },
        files: {
          'img/sprites.png': ['img/sprites/*.png']
        }
=======
    sprite:{
      // https://github.com/Ensighten/grunt-spritesmith
      all: {
        src: 'img/sprites/*.png',
        destImg: 'img/sprites.png',
        destCSS: 'src/common/build-css/sprites.styl',
        imgPath: '/img/sprites.png',
        algorithm: 'binary-tree',
        padding: 2,
        cssFormat: 'stylus',
        cssVarMap: function (sprite) {
          // useful to override template variables
        },
        cssTemplate: 'src/common/build-css/sprites.styl.tpl'
>>>>>>> 14a5b092
      }
    },
    env: {
      // https://github.com/jsoverson/grunt-env#configuration
      dev: {
        NODE_ENV: 'development'
      },
      test: {
        NODE_ENV: 'test'
      },
      release: {
        NODE_ENV: 'production'
      },
      heroku: {
        NODE_ENV: 'production'
      }
    },
    watch: {
      options: {
        debounceDelay: 1000
      },
      // https://github.com/gruntjs/grunt-contrib-watch#settings
      stylusDev: {
        files: ['<%= path.client.css %>'],
        tasks: ['stylus:dev']
      },
      cssMinDist: {
        files: ['<%= cssmin.dist.src %>'],
        tasks: ['cssmin:dist']
      },
      cssMinLib: {
        files: ['<%= cssmin.lib.src %>'],
        tasks: ['cssmin:lib']
      },
      html2jsTpl: {
        files: ['<%= html2js.kifi.src %>'],
        tasks: ['html2js:kifi']
      },
      copy: {
        files: ['<%= path.client.assets %>/**'],
        tasks: ['copy:assets']
      },
      jshintClient: {
        options: {
          event: ['added', 'changed']
        },
        files: ['<%= jshint.client.src %>'],
        tasks: ['jshint:client']
      },
      jshintTest: {
        options: {
          event: ['added', 'changed']
        },
        files: ['<%= jshint.test.src %>'],
        tasks: ['jshint:test']
      },
      uglifyDist: {
        files: ['<%= uglify.dist.src %>'],
        tasks: ['uglify:dist']
      },
      /*
      uglifyTpl: {
        files: ['<%= uglify.tpl.src %>'],
        tasks: ['uglify:tpl']
      },
      */
      concatLibJs: {
        files: ['<%= concat.libJs.src %>'],
        tasks: ['concat:libJs']
      },
      concatLibMinJs: {
        files: ['<%= concat.libMinJs.src %>'],
        tasks: ['concat:libMinJs']
      },
      concatDist: {
        files: ['<%= concat.dist.src %>'],
        tasks: ['concat:dist']
      },
      livereload: {
        options: {
          livereload: 8079
        },
        files: ['index.html', '<%= path.dist.dir %>/**/*']
      }
    }
  });

  //Load NPM tasks
  grunt.loadNpmTasks('grunt-contrib-clean');
  grunt.loadNpmTasks('grunt-contrib-copy');
  grunt.loadNpmTasks('grunt-contrib-concat');
  grunt.loadNpmTasks('grunt-contrib-watch');
  grunt.loadNpmTasks('grunt-contrib-jshint');
  grunt.loadNpmTasks('grunt-contrib-uglify');
  grunt.loadNpmTasks('grunt-contrib-stylus');
  grunt.loadNpmTasks('grunt-contrib-cssmin');
  grunt.loadNpmTasks('grunt-karma');
  grunt.loadNpmTasks('grunt-spritesmith');
  grunt.loadNpmTasks('grunt-env');
  grunt.loadNpmTasks('grunt-html2js');

  //Making grunt default to force in order not to break the project.
  grunt.option('force', true);

  // http://gruntjs.com/creating-tasks

  // Default task(s).
  grunt.registerTask('default', [
    'dev',
    'watch'
  ]);

  // Development task
  grunt.registerTask('dev', [
    'env:dev',
    'clean:dist',
    'clean:test',
    'stylus:dev',
    'html2js',
    'copy',
    'jshint',
    'uglify:dist',
    'concat',
    'cssmin'
    //'uglify:libMin'
  ]);

  // Test task.
  grunt.registerTask('test', [
    'env:test',
    'karma:unit'
  ]);

  // Test task.
  grunt.registerTask('tkarma', [
    'env:test',
    'karma:unit'
  ]);

  // Release task
  grunt.registerTask('release', [
    'env:release',
    'clean:dist',
    'clean:test',
    'stylus:dev',
    'html2js',
    'copy',
    'jshint',
    'uglify:dist',
    'concat',
    'cssmin',
    //'uglify:libMin',
    'karma:unit'
  ]);
};<|MERGE_RESOLUTION|>--- conflicted
+++ resolved
@@ -280,31 +280,6 @@
         autoWatch: true
       }
     },
-<<<<<<< HEAD
-    // To run this task, you need css-sprites, node-canvas, and Cairo
-    // Easiest install on OSX:
-    //    wget https://raw.githubusercontent.com/LearnBoost/node-canvas/master/install -O - | sh
-    //    npm install canvas
-    sprite:{
-      all: {
-        src: 'img/sprites/*.png',
-        destImg: 'img/sprites.png',
-        destCSS: 'src/common/sprites.styl'
-      }
-    },
-    spritepacker: {
-      default_options: {
-        options: {
-          template: 'src/common/sprites.styl.tpl', // Path to the template for generating metafile:
-          destCss: 'src/common/sprites.styl', // Destination metafile:
-          baseUrl: '/img/', // Base URL for sprite image, used in template
-          padding: 2,
-          evenPixels: true
-        },
-        files: {
-          'img/sprites.png': ['img/sprites/*.png']
-        }
-=======
     sprite:{
       // https://github.com/Ensighten/grunt-spritesmith
       all: {
@@ -319,7 +294,6 @@
           // useful to override template variables
         },
         cssTemplate: 'src/common/build-css/sprites.styl.tpl'
->>>>>>> 14a5b092
       }
     },
     env: {
