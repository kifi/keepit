--- conflicted
+++ resolved
@@ -81,19 +81,11 @@
       });
     }
 
-<<<<<<< HEAD
-    var options = {
-      keys: ['name'],
-      threshold: 0.3
-    };
-    var fuseSearch = new Fuse(allTags, options);
-=======
     /*var options = {
       keys: ['name'],
       threshold: 0.3
     };
     var fuseSearch = new Fuse(allTags, options);*/
->>>>>>> a2fd44e3
 
     var api = {
       allTags: allTags,
@@ -111,12 +103,6 @@
       },
 
       filterList: function (term) {
-<<<<<<< HEAD
-        var newList = allTags;
-        if (term.length) {
-          newList = fuseSearch.search(term);
-        }
-=======
         /*var newList = allTags;
         if (term.length) {
           newList = fuseSearch.search(term);
@@ -136,7 +122,6 @@
         }
         prevFilter = term;
 
->>>>>>> a2fd44e3
         util.replaceArrayInPlace(list, newList);
         return list;
       },
