--- conflicted
+++ resolved
@@ -1,14 +1,10 @@
 <div class="kf-header-inner" ng-controller="HeaderCtrl">
   <div class="kf-header-left">
-<<<<<<< HEAD
-    <img class="kf-header-toggle-menu" src="img/placeholder-icon.png" ng-click="toggleMenu()">
-=======
     <div class="kf-header-toggle-menu closed sprite sprite-burger" ng-click="toggleMenu()"></div>
     <div class="kf-header-toggle-menu open sprite sprite-burger-open" ng-click="toggleMenu()"></div>
->>>>>>> 97fe3f93
     <div class="kf-header-left-separator"></div>
     <a href="/profile"><div class="kf-header-profile-picture" ng-style="{'background-image': 'url(' + me.picUrl + ')'}"></div></a>
-    <a href="/"><img class="kf-header-logo" src="/img/kifi-logo.png"></a>
+    <a href="/"><img class="kf-header-logo" src="/img/kifi-logo.png"></img></a>
   </div>
   <div class="kf-header-right">
     <div class="sprite sprite-add-link">Add a link</div>
