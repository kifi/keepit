package com.keepit.slack

import com.google.inject.Inject
import com.keepit.commanders.{ OrganizationInfoCommander, PathCommander }
import com.keepit.common.akka.FortyTwoActor
import com.keepit.common.concurrent.FutureHelpers
import com.keepit.common.core.futureExtensionOps
import com.keepit.common.db.Id
import com.keepit.common.db.slick.DBSession.RSession
import com.keepit.common.db.slick.Database
import com.keepit.common.healthcheck.AirbrakeNotifier
import com.keepit.common.logging.SlackLog
import com.keepit.common.time.{ Clock, _ }
import com.keepit.common.util.RandomChoice._
import com.keepit.common.util.{ DescriptionElements, LinkElement, Ord }
import com.keepit.model._
import com.keepit.slack.models._
import com.kifi.juggle._
import org.apache.commons.math3.random.MersenneTwister
import org.joda.time.{ Duration, Period }

import scala.concurrent.{ ExecutionContext, Future }
import scala.util.{ Failure, Success, Try }

object SlackTeamDigestConfig {
  val minPeriodBetweenTeamDigests = Period.days(3)
  val minIngestedLinksForTeamDigest = 10
}

class SlackTeamDigestNotificationActor @Inject() (
  db: Database,
  channelToLibRepo: SlackChannelToLibraryRepo,
  slackTeamRepo: SlackTeamRepo,
  slackMembershipRepo: SlackTeamMembershipRepo,
  orgConfigRepo: OrganizationConfigurationRepo,
  libRepo: LibraryRepo,
  attributionRepo: KeepSourceAttributionRepo,
  ktlRepo: KeepToLibraryRepo,
  keepRepo: KeepRepo,
  pathCommander: PathCommander,
  slackClient: SlackClientWrapper,
  clock: Clock,
  airbrake: AirbrakeNotifier,
  orgInfoCommander: OrganizationInfoCommander,
  implicit val ec: ExecutionContext,
  implicit val inhouseSlackClient: InhouseSlackClient)
    extends FortyTwoActor(airbrake) with ConcurrentTaskProcessingActor[Set[Id[SlackTeam]]] {

  protected val minConcurrentTasks = 0
  protected val maxConcurrentTasks = 1

  val slackLog = new SlackLog(InhouseSlackChannel.ENG_SLACK)
  import SlackTeamDigestConfig._

  val prng = new MersenneTwister(clock.now.getMillis)

  type Task = Set[Id[SlackTeam]]
  protected def pullTasks(limit: Int): Future[Seq[Task]] = {
    if (limit == 1) pullTask().map(Seq(_))
    else Future.successful(Seq.empty)
  }

  protected def processTasks(tasks: Seq[Task]): Map[Task, Future[Unit]] = {
    tasks.map { task => task -> processTask(task).imap(_ => ()) }.toMap
  }

  private def pullTask(): Future[Set[Id[SlackTeam]]] = {
    val now = clock.now
    db.readOnlyReplicaAsync { implicit session =>
<<<<<<< HEAD
      slackTeamRepo.getRipeForPushingDigestNotification(now minus minPeriodBetweenTeamDigests).toSet
=======
      val ripeIds = slackTeamRepo.getRipeForPushingDigestNotification(now minus minPeriodBetweenTeamDigests).toSet
      val teams = slackTeamRepo.getByIds(ripeIds).values.toSeq
      val orgIds = teams.flatMap(_.organizationId).toSet
      val orgConfigById = orgConfigRepo.getByOrgIds(orgIds)
      def canSendDigestTo(team: SlackTeam) = {
        val teamHasDigestsEnabled = team.organizationId.flatMap(orgConfigById.get).exists { config =>
          config.settings.settingFor(Feature.SlackDigestNotification).contains(FeatureSetting.ENABLED)
        }
        val teamHasValidTokens = slackMembershipRepo.getBySlackTeam(team.slackTeamId).flatMap(_.tokenWithScopes).exists(_.scopes.contains(SlackAuthScope.ChatWriteBot))
        teamHasDigestsEnabled && teamHasValidTokens
      }
      teams.filter(canSendDigestTo).map(_.id.get).toSet
>>>>>>> 6fb68512
    }
  }

  private def processTask(ids: Set[Id[SlackTeam]]): Future[Map[SlackTeam, Try[Unit]]] = {
    val result = for {
      teams <- db.readOnlyReplicaAsync { implicit s => slackTeamRepo.getByIds(ids.toSet).values }
      pushes <- FutureHelpers.accumulateRobustly(teams)(pushDigestNotificationForTeam)
    } yield pushes

    result.andThen {
      case Success(pushesByTeam) =>
        slackLog.warn(DescriptionElements.unlines(pushesByTeam.collect {
          case (team, Failure(fail)) => DescriptionElements("Failed to push digest to", team.slackTeamName.value, "(", team.slackTeamId.value, ")", "because", fail.getMessage)
        }.toSeq))
      case Failure(fail) => airbrake.notify("Somehow accumulateRobustly failed entirely?!?", fail)
    }
  }

  private def createTeamDigest(slackTeam: SlackTeam)(implicit session: RSession): Option[SlackTeamDigest] = {
    for {
      org <- slackTeam.organizationId.flatMap(orgInfoCommander.getBasicOrganizationHelper)
      librariesByChannel = {
        val teamIntegrations = channelToLibRepo.getBySlackTeam(slackTeam.slackTeamId).filter(_.isWorking)
        val librariesById = libRepo.getActiveByIds(teamIntegrations.map(_.libraryId).toSet)
        teamIntegrations.groupBy(_.slackChannelId).collect {
          case (Some(channelId), integrations) =>
            channelId -> integrations.flatMap(sctl => librariesById.get(sctl.libraryId)).filter { lib =>
              (lib.visibility, lib.organizationId) match {
                case (LibraryVisibility.PUBLISHED, _) => true
                case (LibraryVisibility.ORGANIZATION, Some(orgId)) if slackTeam.organizationId.contains(orgId) => true
                case _ => false
              }
            }.toSet
        }
      }
      ingestedLinksByChannel = librariesByChannel.map {
        case (channelId, libs) =>
          val newKeepIds = ktlRepo.getByLibrariesAddedSince(libs.map(_.id.get), slackTeam.unnotifiedSince).map(_.keepId).toSet
          val newSlackKeepsById = keepRepo.getByIds(newKeepIds).filter { case (_, keep) => keep.source == KeepSource.slack }
          val ingestedLinks = attributionRepo.getByKeepIds(newSlackKeepsById.keySet).collect {
            case (kId, SlackAttribution(msg)) if msg.channel.id == channelId => newSlackKeepsById.get(kId).map(_.url)
          }.flatten.toSet
          channelId -> ingestedLinks
      }
      digest <- Some(SlackTeamDigest(
        slackTeam = slackTeam,
        digestPeriod = new Duration(slackTeam.unnotifiedSince, clock.now),
        org = org,
        ingestedLinksByChannel = ingestedLinksByChannel,
        librariesByChannel = librariesByChannel
      )).filter(_.numIngestedLinks >= minIngestedLinksForTeamDigest)
    } yield digest
  }

  private def kifiHellos(n: Int): IndexedSeq[DescriptionElements] = {
    import DescriptionElements._
    IndexedSeq(
      DescriptionElements("Look at this boatload :rowboat: of links!"),
      DescriptionElements("Your Kifi game is strong :muscle:! Take a look at all these links!"),
      DescriptionElements("Wow! Your team is killing it :skull: lately! Keep up the good work!"),
      DescriptionElements("Surprise! I brought you a gift :gift:! It's all the links your team found this week. I'm bad at keeping secrets"),
      DescriptionElements("Your team captured links this week like it was taking candy :candy: from a baby :baby:. And I'd bet they'd be good at that, too."),
      DescriptionElements("Your team is turning into a link finding factory :factory:!"),
      DescriptionElements("Your Kifi game is on point :point_up:! Look at this boatload of links!"),
      DescriptionElements("Man, your team really hit the links :golf: hard this week! See what I mean?!"),
      DescriptionElements("Give a man a fish and he'll eat for a day. Teach your team to fish :fishing_pole_and_fish: for links and they'll...I have no idea what I'm talking about."),
      DescriptionElements("Your Kifi game is on fire :fire:! Look at all the links you cooked up!"),
      DescriptionElements("Your team is making it rain :umbrella:! Check out all these links!"),
      DescriptionElements("Christmas :santa:  is coming early for you! Your stocking is stuffed with links!"),
      DescriptionElements("I see a ton of links in your future :crystal_ball:!"),
      DescriptionElements("Today's your lucky :four_leaf_clover: day! Look at all these links!"),
      DescriptionElements("Since you stashed so many links, I think you should watch cat :cat: videos the rest of the day. Go ahead, you earned it."),
      DescriptionElements("All hail the kings and queens of Kifi :crown:! What glorious links you've captured, your highnesses!"),
      DescriptionElements("At this point, I'd say that you've stashed away enough links for the long winter :squirrel:!"),
      DescriptionElements("Your team must've found some kind of Kifi cheat code :video_game: Look at all these links!"),
      DescriptionElements("Your team must love The Legend of Zelda :princess: because you clearly have a serious link obsession."),
      DescriptionElements("You are clearly not the weak :muscle: link on your team when it comes to stashing links!"),
      DescriptionElements("Can I take a selfie :iphone: with you? You're a Kifi celebrity!"),
      DescriptionElements("Your team might wanna cool it on the caffeine :coffee:! I mean, this is a lot of hyperlinks."),
      DescriptionElements("Your team is turning link capturing into a science :microscope:!"),
      DescriptionElements("Your team must run :fuelpump: on links because they can't get enough of ‘em!"),
      DescriptionElements("Your team is practically swimming :swimmer: in links! Looks!"),
      DescriptionElements("If you had a nickel :moneybag: for every link you captured, you'd have", n, "nickels. That's simple math, my friend."),
      DescriptionElements("Your team racked up a baker's dozen :doughnut: links this week. Reward them with donuts."),
      DescriptionElements("Your team captured links this week like it was taking candy :candy: from a baby :baby:. And I'd bet they'd be good at that, too."),
      DescriptionElements("Your team is turning into a link finding factory :factory:!"),
      DescriptionElements("Wow! You've added more links than you can shake a stick at :ice_hockey_stick_and_puck:"),
      DescriptionElements("No need to :fishing_pole_and_fish: for your links.  We've got your team's summary right here."),
      DescriptionElements("Don't worry!  We didn't :maple_leaf: your links behind.  Here they are!"),
      DescriptionElements(":watch: out!  A summary of your team's awesome work is incoming!"),
      DescriptionElements("My good friend Bing Bong :elephant: will never forget your links.  Here they are!")
    ) ++ Some(
        DescriptionElements("Meow :cat: You kept", n, "links, cats have", n, "lives. Coincidence? I think not.")
      ).filter(_ => n == 9)
  }

  private def kifiSlackTipAttachments(slackTeamId: SlackTeamId): IndexedSeq[SlackAttachment] = {
    import DescriptionElements._
    IndexedSeq(
      // TODO(ryan): uncomment this after Product Hunt launch
      // SlackAttachment(color = Some(LibraryColor.SKY_BLUE.hex), text = Some(DescriptionElements.formatForSlack(DescriptionElements(
      //   SlackEmoji.magnifyingGlass, "Search them using the `/kifi` Slack command"
      // )))).withFullMarkdown,
      SlackAttachment(color = Some(LibraryColor.ORANGE.hex), text = Some(DescriptionElements.formatForSlack(DescriptionElements(
        "See them on Google by installing the", "browser extension" --> LinkElement(pathCommander.browserExtensionViaSlack(slackTeamId))
      )))).withFullMarkdown
    )
  }

  private def describeTeamDigest(digest: SlackTeamDigest)(implicit session: RSession): SlackMessageRequest = {
    import DescriptionElements._
    val slackTeamId = digest.slackTeam.slackTeamId
    val topLibraries = digest.numIngestedLinksByLibrary.toList.sortBy { case (lib, numLinks) => numLinks }(Ord.descending).take(3).collect { case (lib, numLinks) if numLinks > 0 => lib }
    val text = DescriptionElements.unlines(List(
      prng.choice(kifiHellos(digest.numIngestedLinks)),
      DescriptionElements("We have collected", s"${digest.numIngestedLinks} links" --> LinkElement(pathCommander.orgPageViaSlack(digest.org, slackTeamId).absolute),
        "from", digest.slackTeam.slackTeamName.value, inTheLast(digest.digestPeriod),
        SlackEmoji.gear --> LinkElement(pathCommander.orgIntegrationsPageViaSlack(digest.org, slackTeamId)))
    ))
    val attachments = List(
      SlackAttachment(color = Some(LibraryColor.GREEN.hex), text = Some(DescriptionElements.formatForSlack(DescriptionElements(
        "Your most active", if (topLibraries.length > 1) "libraries are" else "library is",
        DescriptionElements.unwordsPretty {
          topLibraries.map(lib => DescriptionElements(lib.name --> LinkElement(pathCommander.libraryPageViaSlack(lib, digest.slackTeam.slackTeamId).absolute)))
        }
      )))).withFullMarkdown
    ) ++ prng.choice(kifiSlackTipAttachments(digest.slackTeam.slackTeamId))

    SlackMessageRequest.fromKifi(DescriptionElements.formatForSlack(text), attachments).quiet
  }
  private def pushDigestNotificationForTeam(team: SlackTeam): Future[Unit] = {
    val now = clock.now
    val msgOpt = db.readOnlyMaster { implicit s => createTeamDigest(team).map(describeTeamDigest) }
    val generalChannelFut = team.generalChannelId match {
      case Some(channelId) => Future.successful(Some(channelId))
      case None => slackClient.getGeneralChannelId(team.slackTeamId)
    }
    generalChannelFut.flatMap { generalChannelOpt =>
      val pushOpt = for {
        msg <- msgOpt
        generalChannel <- generalChannelOpt
      } yield {
        slackClient.sendToSlackTeam(team.slackTeamId, generalChannel, msg).andThen {
          case Success(_: Unit) =>
            db.readWrite { implicit s =>
              slackTeamRepo.save(slackTeamRepo.get(team.id.get).withGeneralChannelId(generalChannel).withLastDigestNotificationAt(now))
            }
            slackLog.info("Pushed a digest to", team.slackTeamName.value, "(", team.slackTeamId.value, ")")
        }
      }
      pushOpt.getOrElse { Future.successful(Unit) }
    }
  }
}<|MERGE_RESOLUTION|>--- conflicted
+++ resolved
@@ -67,9 +67,6 @@
   private def pullTask(): Future[Set[Id[SlackTeam]]] = {
     val now = clock.now
     db.readOnlyReplicaAsync { implicit session =>
-<<<<<<< HEAD
-      slackTeamRepo.getRipeForPushingDigestNotification(now minus minPeriodBetweenTeamDigests).toSet
-=======
       val ripeIds = slackTeamRepo.getRipeForPushingDigestNotification(now minus minPeriodBetweenTeamDigests).toSet
       val teams = slackTeamRepo.getByIds(ripeIds).values.toSeq
       val orgIds = teams.flatMap(_.organizationId).toSet
@@ -82,7 +79,6 @@
         teamHasDigestsEnabled && teamHasValidTokens
       }
       teams.filter(canSendDigestTo).map(_.id.get).toSet
->>>>>>> 6fb68512
     }
   }
 
