package com.keepit.slack

import com.google.inject.{ Inject, Singleton }
import com.keepit.commanders.{ PermissionCommander, RawBookmarkRepresentation, KeepInterner }
import com.keepit.common.akka.FortyTwoActor
import com.keepit.common.concurrent.FutureHelpers
import com.keepit.common.db.Id
import com.keepit.common.db.slick.Database
import com.keepit.common.healthcheck.AirbrakeNotifier
import com.keepit.common.logging.SlackLog
import com.keepit.common.time.Clock
import com.keepit.common.util.UrlClassifier
import com.keepit.heimdal.HeimdalContext
import com.keepit.model.LibrarySpace.OrganizationSpace
import com.kifi.juggle._
import com.keepit.model._
import com.keepit.slack.models.SlackIntegration.{ ForbiddenSlackIntegration, BrokenSlackIntegration }
import com.keepit.slack.models._
import org.joda.time.Period
import com.keepit.common.time._

import com.keepit.common.core._

import scala.concurrent.{ ExecutionContext, Future }
import scala.util.{ Failure, Success }

object SlackIngestionConfig {
  val nextIngestionDelayAfterFailure = Period.minutes(10)
  val nextIngestionDelayWithoutNewMessages = Period.minutes(2)
  val nextIngestionDelayAfterNewMessages = Period.seconds(30)
  val maxIngestionDelayAfterCommand = Period.seconds(15)

  val ingestionTimeout = Period.minutes(30)
  val minChannelIngestionConcurrency = 15
  val maxChannelIngestionConcurrency = 30
  val messageBatchSize = 50

  val slackLinkPattern = """<(.*?)(?:\|(.*?))?>""".r
}

class SlackIngestingActor @Inject() (
  db: Database,
  integrationRepo: SlackChannelToLibraryRepo,
  slackChannelRepo: SlackChannelRepo,
  slackTeamMembershipRepo: SlackTeamMembershipRepo,
  permissionCommander: PermissionCommander,
  libraryRepo: LibraryRepo,
  slackClient: SlackClientWrapper,
  urlClassifier: UrlClassifier,
  keepInterner: KeepInterner,
  clock: Clock,
  airbrake: AirbrakeNotifier,
  slackOnboarder: SlackOnboarder,
  orgConfigRepo: OrganizationConfigurationRepo,
  implicit val ec: ExecutionContext,
  implicit val inhouseSlackClient: InhouseSlackClient)
    extends FortyTwoActor(airbrake) with ConcurrentTaskProcessingActor[Id[SlackChannelToLibrary]] {

  val slackLog = new SlackLog(InhouseSlackChannel.ENG_SLACK)
  import SlackIngestionConfig._

  protected val minConcurrentTasks = minChannelIngestionConcurrency
  protected val maxConcurrentTasks = maxChannelIngestionConcurrency

  protected def pullTasks(limit: Int): Future[Seq[Id[SlackChannelToLibrary]]] = {
    db.readWrite { implicit session =>
      val integrationIds = integrationRepo.getRipeForIngestion(limit, ingestionTimeout)
      log.info(s"[SLACK-INGEST] Found ${integrationIds.length}/$limit integrations to process next.")
      integrationRepo.markAsIngesting(integrationIds: _*)
      Future.successful(integrationIds)
    }
  }

  protected def processTasks(integrationIds: Seq[Id[SlackChannelToLibrary]]): Map[Id[SlackChannelToLibrary], Future[Unit]] = {
    val (integrationsByIds, isAllowed, getTokenWithScopes, getSettings) = db.readOnlyMaster { implicit session =>
      val integrationsByIds = integrationRepo.getByIds(integrationIds.toSet)

      val isAllowed = integrationsByIds.map {
        case (integrationId, integration) =>
          integrationId -> slackTeamMembershipRepo.getBySlackTeamAndUser(integration.slackTeamId, integration.slackUserId).exists { stm =>
            permissionCommander.getLibraryPermissions(integration.libraryId, stm.userId).contains(LibraryPermission.ADD_KEEPS)
          }
      }

      val getTokenWithScopes = {
        val slackMemberships = slackTeamMembershipRepo.getBySlackUserIds(integrationsByIds.values.map(_.slackUserId).toSet)
        integrationsByIds.map {
          case (integrationId, integration) =>
            integrationId -> slackMemberships.get(integration.slackUserId).flatMap(_.tokenWithScopes)
        }
      }

      val getSettings = {
        val orgIdsByIntegrationIds = integrationsByIds.mapValues(_.space).collect { case (integrationId, OrganizationSpace(orgId)) => integrationId -> orgId }
        val settingsByOrgIds = orgConfigRepo.getByOrgIds(orgIdsByIntegrationIds.values.toSet).mapValues(_.settings)
        orgIdsByIntegrationIds.mapValues(settingsByOrgIds.apply).get _
      }

      (integrationsByIds, isAllowed, getTokenWithScopes, getSettings)
    }
    integrationsByIds.map {
      case (integrationId, integration) =>
        integrationId -> ingestMaybe(integration, isAllowed, getTokenWithScopes, getSettings).imap(_ => ())
    }
  }

  private def ingestMaybe(integration: SlackChannelToLibrary, isAllowed: Id[SlackChannelToLibrary] => Boolean, getTokenWithScopes: Id[SlackChannelToLibrary] => Option[SlackTokenWithScopes], getSettings: Id[SlackChannelToLibrary] => Option[OrganizationSettings]): Future[Option[SlackTimestamp]] = {
    val futureIngestionMaybe = {
      if (isAllowed(integration.id.get)) {
        getTokenWithScopes(integration.id.get) match {
          case Some(tokenWithScopes) if SlackAuthScope.ingest subsetOf tokenWithScopes.scopes => doIngest(tokenWithScopes, getSettings(integration.id.get), integration)
          case invalidTokenOpt => Future.failed(BrokenSlackIntegration(integration, invalidTokenOpt.map(_.token), None))
        }
      } else {
        Future.failed(ForbiddenSlackIntegration(integration))
      }
    }

    futureIngestionMaybe andThen {
      case result =>
        val now = clock.now()
        val (nextIngestionAt, updatedStatus) = result match {
          case Success(lastMsgTimestamp) =>
            if (integration.lastIngestedAt.isEmpty) { // this is the first time we've tried ingesting for this integration
              slackOnboarder.talkAboutIntegration(integration)
            }
            val delay = lastMsgTimestamp match {
              case Some(newTimestamp) if !integration.lastMessageTimestamp.contains(newTimestamp) => nextIngestionDelayAfterNewMessages
              case _ => nextIngestionDelayWithoutNewMessages
            }
            (Some(now plus delay), None)
          case Failure(forbidden: ForbiddenSlackIntegration) =>
            slackLog.warn(forbidden.toString)
            (None, Some(SlackIntegrationStatus.Off))
          case Failure(broken: BrokenSlackIntegration) =>
            slackLog.warn(broken.toString)
            (None, Some(SlackIntegrationStatus.Broken))
          case Failure(error) =>
            //airbrake.notify(s"Failed to ingest from Slack via integration ${integration.id.get}", error) // please fix do this doesn't send so aggressively
            log.warn(s"[SLACK-INGEST] Failed to ingest from Slack via integration ${integration.id.get}:" + error.getMessage)
            (Some(now plus nextIngestionDelayAfterFailure), None)
        }
        db.readWrite { implicit session =>
          integrationRepo.updateAfterIngestion(integration.id.get, nextIngestionAt, updatedStatus getOrElse integration.status)
        }
    }
  }

  private def doIngest(tokenWithScopes: SlackTokenWithScopes, settings: Option[OrganizationSettings], integration: SlackChannelToLibrary): Future[Option[SlackTimestamp]] = {
    val shouldAddReactions = settings.exists(_.settingFor(Feature.SlackIngestionReaction).contains(FeatureSetting.ENABLED))
    FutureHelpers.foldLeftUntil(Stream.continually(()))(integration.lastMessageTimestamp) {
      case (lastMessageTimestamp, ()) =>
        getLatestMessagesWithLinks(tokenWithScopes.token, integration.slackChannelName, lastMessageTimestamp, Some(messageBatchSize)).flatMap { messages =>
          val (newLastMessageTimestamp, ingestedMessages) = ingestMessages(integration, messages)
<<<<<<< HEAD
          val futureReactions = if (shouldAddReactions) {
            FutureHelpers.sequentialExec(ingestedMessages.toSeq.sortBy(_.timestamp)) { message =>
              slackClient.addReaction(tokenWithScopes.token, SlackReaction.checkMark, message.channel.id, message.timestamp) recover {
=======
          FutureHelpers.sequentialExec(ingestedMessages.toSeq.sortBy(_.timestamp)) { message =>
            val shouldAddReaction = db.readOnlyReplica { implicit s =>
              integration.space match {
                case LibrarySpace.OrganizationSpace(orgId) =>
                  val config = orgConfigRepo.getByOrgId(orgId)
                  config.settings.settingFor(Feature.SlackIngestionReaction).contains(FeatureSetting.ENABLED)
                case _ => false
              }
            }
            if (shouldAddReaction) {
              slackClient.addReaction(tokenWithScopes.token, SlackReaction.robotFace, message.channel.id, message.timestamp) recover {
>>>>>>> a2a32ebe
                case SlackAPIFailure(_, SlackAPIFailure.Error.alreadyReacted, _) => ()
              }
            }
          } else Future.successful(Unit)
          futureReactions imap { _ =>
            (newLastMessageTimestamp orElse lastMessageTimestamp, newLastMessageTimestamp.isEmpty)
          }
        } recoverWith {
          case failure @ SlackAPIFailure(_, SlackAPIFailure.Error.invalidAuth, _) => Future.failed(BrokenSlackIntegration(integration, Some(tokenWithScopes.token), Some(failure)))
        }
    }
  }

  private def ingestMessages(integration: SlackChannelToLibrary, messages: Seq[SlackMessage]): (Option[SlackTimestamp], Set[SlackMessage]) = {
    log.info(s"[SLACK-INGEST] Ingesting links from ${messages.length} messages from ${integration.slackChannelName.value}")
    val slackUsers = messages.map(_.userId).toSet
    val userBySlackId = db.readOnlyMaster { implicit s =>
      slackTeamMembershipRepo.getBySlackUserIds(slackUsers).flatMap { case (slackUser, stm) => stm.userId.map(slackUser -> _) }
    }
    // The following block sucks, it should all happen within the same session but that KeepInterner doesn't allow it
    val (integrationOwner, library) = db.readOnlyMaster { implicit session =>
      val userId = slackTeamMembershipRepo.getBySlackTeamAndUser(integration.slackTeamId, integration.slackUserId).flatMap(_.userId).getOrElse {
        val message = s"Could not find a valid SlackMembership for ${(integration.slackTeamId, integration.slackUserId)} for stl ${integration.id.get}"
        airbrake.notify(message)
        throw new IllegalStateException(message)
      }
      val library = libraryRepo.get(integration.libraryId)
      (userId, library)
    }
    val rawBookmarksByUser = messages.groupBy(msg => userBySlackId.getOrElse(msg.userId, integrationOwner)).map {
      case (user, msgs) => user -> msgs.flatMap(toRawBookmarks).distinctBy(_.url)
    }
    log.info(s"[SLACK-INGEST] Extracted these urls from those messages: ${rawBookmarksByUser.values.flatten.map(_.url).toSet}")
    val ingestedMessages = rawBookmarksByUser.flatMap {
      case (user, rawBookmarks) =>
        val (_, failed) = keepInterner.internRawBookmarks(rawBookmarks, user, library, KeepSource.slack)(HeimdalContext.empty)
        (rawBookmarks.toSet -- failed).flatMap(_.sourceAttribution.collect { case SlackAttribution(message) => message })
    }.toSet
    messages.headOption.foreach { msg =>
      db.readWrite { implicit s => slackChannelRepo.getOrCreate(integration.slackTeamId, msg.channel.id, msg.channel.name) }
    }
    val lastMessageTimestamp = messages.map(_.timestamp).maxOpt
    lastMessageTimestamp.foreach { timestamp =>
      db.readWrite { implicit session =>
        integrationRepo.updateLastMessageTimestamp(integration.id.get, timestamp)
      }
    }
    (lastMessageTimestamp, ingestedMessages)
  }

  private def doNotIngest(message: SlackMessage): Boolean = message.userId.value.trim.isEmpty || SlackUsername.doNotIngest.contains(message.username)
  private def doNotIngest(url: String): Boolean = urlClassifier.isSocialActivity(url) || urlClassifier.isSlackFile(url)

  private def toRawBookmarks(message: SlackMessage): Set[RawBookmarkRepresentation] = {
    if (doNotIngest(message)) Set.empty[RawBookmarkRepresentation]
    else {
      val linksFromText = slackLinkPattern.findAllMatchIn(message.text).toList.flatMap { m =>
        m.subgroups.map(Option(_).map(_.trim).filter(_.nonEmpty)) match {
          case List(Some(url), titleOpt) => Some(url -> titleOpt)
          case _ => None
        }
      }.toMap

      val linksFromAttachments = message.attachments.flatMap { attachment =>
        (attachment.title.flatMap(_.link) orElse attachment.fromUrl).map { url =>
          url -> attachment
        }
      }.toMap

      (linksFromText.keySet ++ linksFromAttachments.keySet).collect {
        case url if !doNotIngest(url) =>
          val title = linksFromText.get(url).flatten orElse linksFromAttachments.get(url).flatMap(_.title.map(_.value))
          RawBookmarkRepresentation(
            title = title,
            url = url,
            canonical = None,
            openGraph = None,
            keptAt = Some(message.timestamp.toDateTime),
            sourceAttribution = Some(SlackAttribution(message)),
            note = None
          )
      }
    }
  }

  private def getLatestMessagesWithLinks(token: SlackAccessToken, channelName: SlackChannelName, lastMessageTimestamp: Option[SlackTimestamp], limit: Option[Int]): Future[Seq[SlackMessage]] = {
    import SlackSearchRequest._
    val after = lastMessageTimestamp.map(t => Query.after(t.toDateTime.toLocalDate.minusDays(2))) // 2 days buffer because UTC vs PST and strict after behavior
    val query = Query(Query.in(channelName), Query.hasLink, after)
    val pageSize = PageSize((limit getOrElse 100) min PageSize.max)
    FutureHelpers.foldLeftUntil(Stream.from(1).map(Page(_)))(Seq.empty[SlackMessage]) {
      case (previousMessages, nextPage) =>
        val request = SlackSearchRequest(query, Sort.ByTimestamp, SortDirection.Ascending, pageSize, nextPage)
        slackClient.searchMessages(token, request).map { response =>
          val allMessages = previousMessages ++ response.messages.matches.filterNot(m => lastMessageTimestamp.exists(m.timestamp <= _))
          val messages = limit.map(allMessages.take(_)) getOrElse allMessages
          val done = limit.exists(_ <= messages.length) || response.messages.paging.pages <= nextPage.page
          (messages, done)
        }
    }

  }
}<|MERGE_RESOLUTION|>--- conflicted
+++ resolved
@@ -152,23 +152,9 @@
       case (lastMessageTimestamp, ()) =>
         getLatestMessagesWithLinks(tokenWithScopes.token, integration.slackChannelName, lastMessageTimestamp, Some(messageBatchSize)).flatMap { messages =>
           val (newLastMessageTimestamp, ingestedMessages) = ingestMessages(integration, messages)
-<<<<<<< HEAD
           val futureReactions = if (shouldAddReactions) {
             FutureHelpers.sequentialExec(ingestedMessages.toSeq.sortBy(_.timestamp)) { message =>
-              slackClient.addReaction(tokenWithScopes.token, SlackReaction.checkMark, message.channel.id, message.timestamp) recover {
-=======
-          FutureHelpers.sequentialExec(ingestedMessages.toSeq.sortBy(_.timestamp)) { message =>
-            val shouldAddReaction = db.readOnlyReplica { implicit s =>
-              integration.space match {
-                case LibrarySpace.OrganizationSpace(orgId) =>
-                  val config = orgConfigRepo.getByOrgId(orgId)
-                  config.settings.settingFor(Feature.SlackIngestionReaction).contains(FeatureSetting.ENABLED)
-                case _ => false
-              }
-            }
-            if (shouldAddReaction) {
               slackClient.addReaction(tokenWithScopes.token, SlackReaction.robotFace, message.channel.id, message.timestamp) recover {
->>>>>>> a2a32ebe
                 case SlackAPIFailure(_, SlackAPIFailure.Error.alreadyReacted, _) => ()
               }
             }
