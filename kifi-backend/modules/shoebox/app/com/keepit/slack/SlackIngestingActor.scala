package com.keepit.slack

import com.google.inject.Inject
import com.keepit.commanders.{ OrganizationInfoCommander, KeepInterner, PermissionCommander, RawBookmarkRepresentation }
import com.keepit.common.akka.{ SafeFuture, FortyTwoActor }
import com.keepit.common.concurrent.FutureHelpers
import com.keepit.common.core._
import com.keepit.common.db.Id
import com.keepit.common.db.slick.Database
import com.keepit.common.healthcheck.AirbrakeNotifier
import com.keepit.common.logging.SlackLog
import com.keepit.common.time.{ Clock, _ }
import com.keepit.common.util.{ DescriptionElements, UrlClassifier }
import com.keepit.heimdal.HeimdalContext
import com.keepit.model.LibrarySpace.OrganizationSpace
import com.keepit.model._
import com.keepit.slack.models.SlackIntegration.{ BrokenSlackIntegration, ForbiddenSlackIntegration }
import com.keepit.slack.models._
import com.kifi.juggle._
import org.apache.commons.lang3.RandomStringUtils
import org.joda.time.Period
import play.api.libs.json.Json

import scala.concurrent.{ ExecutionContext, Future }
import scala.util.{ Failure, Success }

object SlackIngestionConfig {
  val nextIngestionDelayAfterFailure = Period.minutes(10)
  val nextIngestionDelayWithoutNewMessages = Period.minutes(2)
  val nextIngestionDelayAfterNewMessages = Period.seconds(30)
  val maxIngestionDelayAfterCommand = Period.seconds(15)

  val ingestionTimeout = Period.minutes(30)
  val minChannelIngestionConcurrency = 15
  val maxChannelIngestionConcurrency = 30

  val messagesPerRequest = 10
  val messagesPerIngestion = 50

  val slackLinkPattern = """<(.*?)(?:\|(.*?))?>""".r
}

class SlackIngestingActor @Inject() (
  db: Database,
  integrationRepo: SlackChannelToLibraryRepo,
  slackChannelRepo: SlackChannelRepo,
  slackTeamMembershipRepo: SlackTeamMembershipRepo,
  organizationInfoCommander: OrganizationInfoCommander,
  slackTeamRepo: SlackTeamRepo,
  permissionCommander: PermissionCommander,
  libraryRepo: LibraryRepo,
  slackClient: SlackClientWrapper,
  urlClassifier: UrlClassifier,
  keepInterner: KeepInterner,
  clock: Clock,
  airbrake: AirbrakeNotifier,
  slackOnboarder: SlackOnboarder,
  orgConfigRepo: OrganizationConfigurationRepo,
  userValueRepo: UserValueRepo,
  implicit val ec: ExecutionContext,
  implicit val inhouseSlackClient: InhouseSlackClient)
    extends FortyTwoActor(airbrake) with ConcurrentTaskProcessingActor[Id[SlackChannelToLibrary]] {

  val slackLog = new SlackLog(InhouseSlackChannel.ENG_SLACK)
  import SlackIngestionConfig._

  protected val minConcurrentTasks = minChannelIngestionConcurrency
  protected val maxConcurrentTasks = maxChannelIngestionConcurrency

  protected def pullTasks(limit: Int): Future[Seq[Id[SlackChannelToLibrary]]] = {
    db.readWrite { implicit session =>
      val integrationIds = integrationRepo.getRipeForIngestion(limit, ingestionTimeout)
      integrationRepo.markAsIngesting(integrationIds: _*)
      Future.successful(integrationIds)
    }
  }

  protected def processTasks(integrationIds: Seq[Id[SlackChannelToLibrary]]): Map[Id[SlackChannelToLibrary], Future[Unit]] = {
    val (integrationsByIds, isAllowed, getTokenWithScopes, getSettings) = db.readOnlyMaster { implicit session =>
      val integrationsByIds = integrationRepo.getByIds(integrationIds.toSet)

      val isAllowed = integrationsByIds.map {
        case (integrationId, integration) =>
          integrationId -> slackTeamMembershipRepo.getBySlackTeamAndUser(integration.slackTeamId, integration.slackUserId).exists { stm =>
            permissionCommander.getLibraryPermissions(integration.libraryId, stm.userId).contains(LibraryPermission.ADD_KEEPS)
          }
      }

      val getTokenWithScopes = {
        val slackMemberships = slackTeamMembershipRepo.getBySlackUserIds(integrationsByIds.values.map(_.slackUserId).toSet)
        integrationsByIds.map {
          case (integrationId, integration) =>
            integrationId -> slackMemberships.get(integration.slackUserId).flatMap(_.tokenWithScopes)
        }
      }

      val getSettings = {
        val orgIdsByIntegrationIds = integrationsByIds.mapValues(_.space).collect { case (integrationId, OrganizationSpace(orgId)) => integrationId -> orgId }
        val settingsByOrgIds = orgConfigRepo.getByOrgIds(orgIdsByIntegrationIds.values.toSet).mapValues(_.settings)
        orgIdsByIntegrationIds.mapValues(settingsByOrgIds.apply).get _
      }

      (integrationsByIds, isAllowed, getTokenWithScopes, getSettings)
    }
    integrationsByIds.map {
      case (integrationId, integration) =>
        integrationId -> ingestMaybe(integration, isAllowed, getTokenWithScopes, getSettings).imap(_ => ())
    }
  }

  private def ingestMaybe(integration: SlackChannelToLibrary, isAllowed: Id[SlackChannelToLibrary] => Boolean, getTokenWithScopes: Id[SlackChannelToLibrary] => Option[SlackTokenWithScopes], getSettings: Id[SlackChannelToLibrary] => Option[OrganizationSettings]): Future[Option[SlackTimestamp]] = {
    val futureIngestionMaybe = {
      if (isAllowed(integration.id.get)) {
        getTokenWithScopes(integration.id.get) match {
          case Some(tokenWithScopes) if SlackAuthScope.ingest subsetOf tokenWithScopes.scopes => doIngest(tokenWithScopes, getSettings(integration.id.get), integration)
          case invalidTokenOpt => Future.failed(BrokenSlackIntegration(integration, invalidTokenOpt.map(_.token), None))
        }
      } else {
        Future.failed(ForbiddenSlackIntegration(integration))
      }
    }

    futureIngestionMaybe andThen {
      case result =>
        val now = clock.now()
        val (nextIngestionAt, updatedStatus) = result match {
          case Success(lastMsgTimestamp) =>
            if (integration.lastIngestedAt.isEmpty) { // this is the first time we've tried ingesting for this integration
              slackOnboarder.talkAboutIntegration(integration)
            }
            val delay = lastMsgTimestamp match {
              case Some(newTimestamp) if !integration.lastMessageTimestamp.contains(newTimestamp) => nextIngestionDelayAfterNewMessages
              case _ => nextIngestionDelayWithoutNewMessages
            }
            (Some(now plus delay), None)
          case Failure(forbidden: ForbiddenSlackIntegration) =>
            slackLog.warn("Integration between", forbidden.integration.libraryId, "and", forbidden.integration.slackChannelName.value, "in team", forbidden.integration.slackTeamId.value, "is forbidden")
            (None, Some(SlackIntegrationStatus.Off))
          case Failure(broken: BrokenSlackIntegration) =>
            slackLog.warn("Integration between", broken.integration.libraryId, "and", broken.integration.slackChannelName.value, "in team", broken.integration.slackTeamId.value, "is broken")
            SafeFuture {
              val team = db.readOnlyReplica { implicit s =>
                slackTeamRepo.getBySlackTeamId(broken.integration.slackTeamId)
              }
              val org = db.readOnlyMaster { implicit s =>
                team.flatMap(_.organizationId).flatMap(organizationInfoCommander.getBasicOrganizationHelper)
              }
              val name = team.map(_.slackTeamName.value).getOrElse("???")
              val cause = broken.cause.map(_.toString).getOrElse("???")
              inhouseSlackClient.sendToSlack(InhouseSlackChannel.SLACK_ALERTS, SlackMessageRequest.inhouse(DescriptionElements(
                "Broke Slack integration of team", name, "and Kifi org", org, "channel", broken.integration.slackChannelName.value, "cause", cause)))
            }
            (None, Some(SlackIntegrationStatus.Broken))
          case Failure(error) =>
            log.error(s"[SLACK-INGEST] Failed to ingest from Slack via integration ${integration.id.get}:" + error.getMessage)
            (Some(now plus nextIngestionDelayAfterFailure), None)
        }
        db.readWrite { implicit session =>
          integrationRepo.updateAfterIngestion(integration.id.get, nextIngestionAt, updatedStatus getOrElse integration.status)
        }
    }
  }

  private def doIngest(tokenWithScopes: SlackTokenWithScopes, settings: Option[OrganizationSettings], integration: SlackChannelToLibrary): Future[Option[SlackTimestamp]] = {
    val shouldAddReactions = settings.exists(_.settingFor(Feature.SlackIngestionReaction).contains(FeatureSetting.ENABLED))
    FutureHelpers.foldLeftUntil(Stream.continually(()))(integration.lastMessageTimestamp) {
      case (lastMessageTimestamp, ()) =>
        getLatestMessagesWithLinks(tokenWithScopes.token, integration.slackChannelName, lastMessageTimestamp).flatMap { messages =>
          val (newLastMessageTimestamp, ingestedMessages) = ingestMessages(integration, messages)
          val futureReactions = if (shouldAddReactions) {
            FutureHelpers.sequentialExec(ingestedMessages.toSeq.sortBy(_.timestamp)) { message =>
              slackClient.addReaction(tokenWithScopes.token, SlackReaction.robotFace, message.channel.id, message.timestamp) recover {
                case SlackAPIFailure(_, SlackAPIFailure.Error.alreadyReacted, _) => ()
              }
            }
          } else Future.successful(Unit)
          futureReactions imap { _ =>
            (newLastMessageTimestamp orElse lastMessageTimestamp, newLastMessageTimestamp.isEmpty)
          }
        } recoverWith {
          case failure @ SlackAPIFailure(_, SlackAPIFailure.Error.invalidAuth, _) => Future.failed(BrokenSlackIntegration(integration, Some(tokenWithScopes.token), Some(failure)))
        }
    }
  }

  private def ingestMessages(integration: SlackChannelToLibrary, messages: Seq[SlackMessage]): (Option[SlackTimestamp], Set[SlackMessage]) = {
    val slackUsers = messages.map(_.userId).toSet
    val userBySlackId = db.readOnlyMaster { implicit s =>
      slackTeamMembershipRepo.getBySlackUserIds(slackUsers).flatMap { case (slackUser, stm) => stm.userId.map(slackUser -> _) }
    }
    // The following block sucks, it should all happen within the same session but that KeepInterner doesn't allow it
    val (integrationOwner, library) = db.readOnlyMaster { implicit session =>
      val userId = slackTeamMembershipRepo.getBySlackTeamAndUser(integration.slackTeamId, integration.slackUserId).flatMap(_.userId).getOrElse {
        val message = s"Could not find a valid SlackMembership for ${(integration.slackTeamId, integration.slackUserId)} for stl ${integration.id.get}"
        airbrake.notify(message)
        throw new IllegalStateException(message)
      }
      val library = libraryRepo.get(integration.libraryId)
      (userId, library)
    }
    val rawBookmarksByUser = messages.groupBy(msg => userBySlackId.get(msg.userId)).map {
      case (kifiUser, msgs) => kifiUser -> msgs.flatMap(toRawBookmarks).distinctBy(_.url)
    }
    val ingestedMessages = rawBookmarksByUser.flatMap {
      case (kifiUser, rawBookmarks) =>
        // For now, only the Brewstercorp slack team is allowed to have user-less keeps
        // For everyone else, if we can't figure out who the Kifi user is, we attribute it to the integration owner
        val keepOwner = if (integration.slackTeamId == SlackTeamId("T0FUL04N4")) kifiUser else kifiUser orElse Some(integrationOwner)
        if (keepOwner.isEmpty) log.info(s"[SLACK-INGEST] Found a few keeps (${rawBookmarks.length}) that we could not attribute, putting them in lib ${library.id.get}")
        val interned = keepInterner.internRawBookmarksWithStatus(rawBookmarks, keepOwner, Some(library), KeepSource.slack)(HeimdalContext.empty)
        (rawBookmarks.toSet -- interned.failures).flatMap(_.sourceAttribution.collect { case slack: RawSlackAttribution => slack.message })
    }.toSet
    messages.headOption.foreach { msg =>
      db.readWrite { implicit s => slackChannelRepo.getOrCreate(integration.slackTeamId, msg.channel.id, msg.channel.name) }
    }
    val lastMessageTimestamp = messages.map(_.timestamp).maxOpt
    lastMessageTimestamp.foreach { timestamp =>
      db.readWrite { implicit session =>
        integrationRepo.updateLastMessageTimestamp(integration.id.get, timestamp)
      }
    }
    (lastMessageTimestamp, ingestedMessages)
  }

  private def doNotIngest(message: SlackMessage): Boolean = message.userId.value.trim.isEmpty || SlackUsername.doNotIngest.contains(message.username)
  private def doNotIngest(url: String): Boolean = urlClassifier.isSocialActivity(url) || urlClassifier.isSlackFile(url)

  private def toRawBookmarks(message: SlackMessage): Set[RawBookmarkRepresentation] = {
    if (doNotIngest(message)) Set.empty[RawBookmarkRepresentation]
    else {
      val linksFromText = slackLinkPattern.findAllMatchIn(message.text).toList.flatMap { m =>
        m.subgroups.map(Option(_).map(_.trim).filter(_.nonEmpty)) match {
          case List(Some(url), titleOpt) => Some(url -> titleOpt)
          case _ => None
        }
      }.toMap

      val linksFromAttachments = message.attachments.flatMap { attachment =>
        (attachment.title.flatMap(_.link) orElse attachment.fromUrl).map { url =>
          url -> attachment
        }
      }.toMap

      (linksFromText.keySet ++ linksFromAttachments.keySet).collect {
        case url if !doNotIngest(url) =>
          val title = linksFromText.get(url).flatten orElse linksFromAttachments.get(url).flatMap(_.title.map(_.value))
          RawBookmarkRepresentation(
            title = title,
            url = url,
            canonical = None,
            openGraph = None,
            keptAt = Some(message.timestamp.toDateTime),
            sourceAttribution = Some(RawSlackAttribution(message)),
            note = None
          )
      }
    }
  }

  private def getLatestMessagesWithLinks(token: SlackAccessToken, channelName: SlackChannelName, lastMessageTimestamp: Option[SlackTimestamp]): Future[Seq[SlackMessage]] = {
    import SlackSearchRequest._
    val after = lastMessageTimestamp.map(t => Query.after(t.toDateTime.toLocalDate.minusDays(2))) // 2 days buffer because UTC vs PST and strict after behavior
    val query = Query(Query.in(channelName), Query.hasLink, after)

    val bigPages = PageSize(messagesPerRequest)
    val tinyPages = PageSize(1)

    def getBatchedMessages(pageSize: PageSize, skipFailures: Boolean): Future[Seq[SlackMessage]] = FutureHelpers.foldLeftUntil(Stream.from(1).map(Page(_)))(Seq.empty[SlackMessage]) {
      case (previousMessages, nextPage) =>
        val request = SlackSearchRequest(query, Sort.ByTimestamp, SortDirection.Ascending, pageSize, nextPage)
        slackClient.searchMessages(token, request).map { response =>
          val allMessages = previousMessages ++ response.messages.matches.filterNot(m => lastMessageTimestamp.exists(m.timestamp <= _))
          val done = allMessages.length >= messagesPerIngestion || response.messages.paging.pages <= nextPage.page
          val messages = allMessages.take(messagesPerIngestion)
          (messages, done)
        }.recover {
          case SlackAPIFailure(_, SlackAPIFailure.Error.parse, payload) if skipFailures && payload.toString().length > 4000 =>
            db.readWriteAsync { implicit s =>
              userValueRepo.setValue(Id[User](84792), UserValueName.HORRIFYING_LOGGING_METHOD, payload)
            }
            slackLog.warn(s"Failed pulling the ${nextPage.page} page of size ${pageSize.count}, skipping it. Check ryan's horrifying log for the payload")
            (previousMessages, false)
        }
    }
    getBatchedMessages(bigPages, skipFailures = false).recoverWith {
      case fail =>
<<<<<<< HEAD
        slackLog.warn(s"Failed ingesting from $channelName with $bigPages because ${fail.getMessage.take(100)},retrying with $tinyPages")
        getBatchedMessages(tinyPages, skipFailures = true)
=======
        val key = RandomStringUtils.randomAlphabetic(5).toUpperCase
        slackLog.warn(s"[$key] Failed ingesting from $channelName with $bigPages because ${fail.getMessage.take(100)},retrying with $tinyPages")
        getBatchedMessages(tinyPages, skipFailures = true).andThen {
          case Success(_) => slackLog.info(s"[$key] That fixed it :+1:")
          case Failure(fail2) => slackLog.error(s"[$key] :scream: Failed with $tinyPages too, with error ${fail2.getMessage.take(100)}.")
        }
>>>>>>> ac5ba9af
    }
  }
}<|MERGE_RESOLUTION|>--- conflicted
+++ resolved
@@ -284,17 +284,12 @@
     }
     getBatchedMessages(bigPages, skipFailures = false).recoverWith {
       case fail =>
-<<<<<<< HEAD
-        slackLog.warn(s"Failed ingesting from $channelName with $bigPages because ${fail.getMessage.take(100)},retrying with $tinyPages")
-        getBatchedMessages(tinyPages, skipFailures = true)
-=======
         val key = RandomStringUtils.randomAlphabetic(5).toUpperCase
         slackLog.warn(s"[$key] Failed ingesting from $channelName with $bigPages because ${fail.getMessage.take(100)},retrying with $tinyPages")
         getBatchedMessages(tinyPages, skipFailures = true).andThen {
           case Success(_) => slackLog.info(s"[$key] That fixed it :+1:")
           case Failure(fail2) => slackLog.error(s"[$key] :scream: Failed with $tinyPages too, with error ${fail2.getMessage.take(100)}.")
         }
->>>>>>> ac5ba9af
     }
   }
 }