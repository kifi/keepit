--- conflicted
+++ resolved
@@ -116,15 +116,6 @@
               explicitIngestionMessage(sctl, owner, lib, slackTeam)
             case sctl: SlackChannelToLibrary if lib.kind == LibraryKind.SYSTEM_ORG_GENERAL && (sctl.slackChannelId containsTheSameValueAs slackTeam.generalChannelId) =>
               generalLibraryMessage(sctl, owner, lib, slackTeam)
-<<<<<<< HEAD
-          }
-        case None =>
-          // be very conservative, this integration is not on one of this team's org libraries
-          integ match {
-            case sctl: SlackChannelToLibrary => None
-            case ltsc: LibraryToSlackChannel =>
-              conservativePushMessage(ltsc, owner, lib)
-=======
             case _ => None
           }
         case _ =>
@@ -133,7 +124,6 @@
             case ltsc: LibraryToSlackChannel =>
               conservativePushMessage(ltsc, owner, lib)
             case _ => None
->>>>>>> ac5ba9af
           }
       }
     }
