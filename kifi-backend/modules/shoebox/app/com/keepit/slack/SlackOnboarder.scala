package com.keepit.slack

import com.google.inject.{ Inject, ImplementedBy, Singleton }
import com.keepit.commanders._
import com.keepit.common.akka.SafeFuture
<<<<<<< HEAD
import com.keepit.common.core.anyExtensionOps
import com.keepit.common.db.slick.DBSession.RSession
import com.keepit.common.db.slick.Database
import com.keepit.common.logging.{ Logging, SlackLog }
=======
>>>>>>> 959848f0
import com.keepit.common.core.{ anyExtensionOps, optionExtensionOps }
import com.keepit.common.db.slick.DBSession.RSession
import com.keepit.common.db.slick.Database
import com.keepit.common.logging.{ Logging, SlackLog }
import com.keepit.common.social.BasicUserRepo
<<<<<<< HEAD
=======
import com.keepit.common.time.{ Clock, _ }
>>>>>>> 959848f0
import com.keepit.common.util.{ DescriptionElements, LinkElement }
import com.keepit.model._
import com.keepit.slack.models._
import com.keepit.social.BasicUser
<<<<<<< HEAD
=======
import org.joda.time.Period
>>>>>>> 959848f0

import scala.concurrent.{ ExecutionContext, Future }

@ImplementedBy(classOf[SlackOnboarderImpl])
trait SlackOnboarder {
  def talkAboutIntegration(integ: SlackIntegration): Future[Unit]
  def talkAboutTeam(team: SlackTeam, member: SlackTeamMembership): Future[Unit]
}

object SlackOnboarder {
<<<<<<< HEAD
=======
  val minDelayForExplicitMsg = Period.days(2)
>>>>>>> 959848f0
  private val KifiSlackTeamId = SlackTeamId("T02A81H50")
  private val BrewstercorpSlackTeamId = SlackTeamId("T0FUL04N4")

  def getsNewFTUI(slackTeamId: SlackTeamId): Boolean = slackTeamId == KifiSlackTeamId || slackTeamId == BrewstercorpSlackTeamId

  def canSendMessageAboutIntegration(integ: SlackIntegration): Boolean = integ match {
    case push: LibraryToSlackChannel => true
    case ingestion: SlackChannelToLibrary => ingestion.slackTeamId == KifiSlackTeamId || ingestion.slackTeamId == BrewstercorpSlackTeamId
  }

  val installationDescription = {
    import DescriptionElements._
    DescriptionElements(
      "Use the `/kifi <search words>` command. We'll even search the full content of the page.",
      "Install" --> LinkElement(PathCommander.browserExtension.absolute), "our Chrome and Firefox extensions for easy keeping and full Google integration.",
      "You'll also love our award winning (thanks Mom!)", "iOS" --> LinkElement(PathCommander.iOS), "and", "Android" --> LinkElement(PathCommander.android), "apps."
    )
  }
}

@Singleton
class SlackOnboarderImpl @Inject() (
  db: Database,
  slackClient: SlackClientWrapper,
  pathCommander: PathCommander,
<<<<<<< HEAD
=======
  slackChannelRepo: SlackChannelRepo,
>>>>>>> 959848f0
  slackTeamRepo: SlackTeamRepo,
  slackTeamMembershipRepo: SlackTeamMembershipRepo,
  basicUserRepo: BasicUserRepo,
  libRepo: LibraryRepo,
  ktlRepo: KeepToLibraryRepo,
  keepRepo: KeepRepo,
  attributionRepo: KeepSourceAttributionRepo,
  clock: Clock,
  implicit val executionContext: ExecutionContext,
  implicit val inhouseSlackClient: InhouseSlackClient)
    extends SlackOnboarder with Logging {

  val slackLog = new SlackLog(InhouseSlackChannel.TEST_RYAN)
  import SlackOnboarder._

  def talkAboutIntegration(integ: SlackIntegration): Future[Unit] = SafeFuture.swallow {
    log.info(s"[SLACK-ONBOARD] Maybe going to post a message about ${integ.slackChannelName} and ${integ.libraryId} by ${integ.slackUserId}")
    if (canSendMessageAboutIntegration(integ)) {
      db.readOnlyMaster { implicit s =>
        generateOnboardingMessageForIntegration(integ)
      }.map { welcomeMsg =>
        log.info(s"[SLACK-ONBOARD] Generated this message: " + welcomeMsg)
        slackClient.sendToSlack(integ.slackUserId, integ.slackTeamId, integ.slackChannelName, welcomeMsg)
      }.getOrElse {
        log.info("[SLACK-ONBOARD] Could not generate a useful message, bailing")
        Future.successful(Unit)
      }
    } else {
      log.info("[SLACK-ONBOARD] Decided not to even try sending a message")
      Future.successful(Unit)
    }
  }

  private def generateOnboardingMessageForIntegration(integ: SlackIntegration)(implicit session: RSession): Option[SlackMessageRequest] = {
    val lib = libRepo.get(integ.libraryId)
<<<<<<< HEAD
    val slackTeamForLibrary = slackTeamRepo.getBySlackTeamId(integ.slackTeamId).filter(_.organizationId hasTheSameValueAs lib.organizationId)
=======
    val channel = integ.slackChannelId.flatMap(channelId => slackChannelRepo.getByChannelId(integ.slackTeamId, channelId))
    val slackTeamForLibrary = slackTeamRepo.getBySlackTeamId(integ.slackTeamId).filter(_.organizationId hasTheSameValueAs lib.organizationId)
    val explicitMsgCutoff = clock.now minus minDelayForExplicitMsg
>>>>>>> 959848f0

    for {
      owner <- slackTeamMembershipRepo.getBySlackTeamAndUser(integ.slackTeamId, integ.slackUserId).flatMap(_.userId).map(basicUserRepo.load)
      msg <- (integ, slackTeamForLibrary) match {
<<<<<<< HEAD
        case (ltsc: LibraryToSlackChannel, _) if !getsNewFTUI(integ.slackTeamId) => oldSchoolPushMessage(ltsc, owner, lib)
        case _ if !getsNewFTUI(integ.slackTeamId) => None
        case (ltsc: LibraryToSlackChannel, Some(slackTeam)) => explicitPushMessage(ltsc, owner, lib, slackTeam)
        case (sctl: SlackChannelToLibrary, Some(slackTeam)) => explicitIngestionMessage(sctl, owner, lib, slackTeam)
        case (ltsc: LibraryToSlackChannel, None) => conservativePushMessage(ltsc, owner, lib)
        case (sctl: SlackChannelToLibrary, None) => conservativeIngestionMessage(sctl, owner, lib)
=======
        case (ltsc: LibraryToSlackChannel, _) if !getsNewFTUI(integ.slackTeamId) =>
          oldSchoolPushMessage(ltsc, owner, lib)
        case _ if !getsNewFTUI(integ.slackTeamId) =>
          None
        case (ltsc: LibraryToSlackChannel, Some(slackTeam)) if !channel.exists(_.lastNotificationAt isAfter explicitMsgCutoff) =>
          explicitPushMessage(ltsc, owner, lib, slackTeam)
        case (sctl: SlackChannelToLibrary, Some(slackTeam)) if !channel.exists(_.lastNotificationAt isAfter explicitMsgCutoff) =>
          explicitIngestionMessage(sctl, owner, lib, slackTeam)
        case (ltsc: LibraryToSlackChannel, _) =>
          conservativePushMessage(ltsc, owner, lib)
        case (sctl: SlackChannelToLibrary, _) =>
          conservativeIngestionMessage(sctl, owner, lib)
>>>>>>> 959848f0
      }
    } yield msg
  }

  private def conservativePushMessage(ltsc: LibraryToSlackChannel, owner: BasicUser, lib: Library)(implicit session: RSession): Option[SlackMessageRequest] = {
<<<<<<< HEAD
    import DescriptionElements._
    val txt = DescriptionElements.formatForSlack(DescriptionElements(
      owner, "set up a Kifi integration.",
      "Keeps from", lib.name --> LinkElement(pathCommander.libraryPageViaSlack(lib, ltsc.slackTeamId).absolute), "will be posted to this channel."
    ))
    val msg = SlackMessageRequest.fromKifi(text = txt).quiet
    Some(msg)
  }
  private def explicitPushMessage(ltsc: LibraryToSlackChannel, owner: BasicUser, lib: Library, slackTeam: SlackTeam)(implicit session: RSession): Option[SlackMessageRequest] = {
    import DescriptionElements._
    val txt = DescriptionElements.formatForSlack(DescriptionElements(
      owner, "connected", ltsc.slackChannelName.value, "with", lib.name --> LinkElement(pathCommander.libraryPageViaSlack(lib, slackTeam.slackTeamId)), ".",
      "Links added from to", lib.name, "will be posted here", SlackEmoji.fireworks
    ))
    val attachments = List(
      SlackAttachment(text = Some(DescriptionElements.formatForSlack(DescriptionElements.unlines(List(
        DescriptionElements(SlackEmoji.magnifyingGlass, "*Searching Links*"),
        installationDescription
      ))))).withFullMarkdown,
      SlackAttachment(text = Some(DescriptionElements.formatForSlack(DescriptionElements.unlines(List(
        DescriptionElements(SlackEmoji.constructionWorker, "*Managing Links*"),
        DescriptionElements(
          "Here's the library:", lib.name --> LinkElement(pathCommander.libraryPageViaSlack(lib, slackTeam.slackTeamId).absolute), ".",
          "If you don't have a Kifi account, setup is just 20 seconds. From here, you can add/remove/move links."
        )
      ))))).withFullMarkdown
    )
    val msg = SlackMessageRequest.fromKifi(text = txt, attachments).quiet
    Some(msg)
  }

  private def conservativeIngestionMessage(sctl: SlackChannelToLibrary, owner: BasicUser, lib: Library)(implicit session: RSession): Option[SlackMessageRequest] = {
    import DescriptionElements._
    val txt = DescriptionElements(
      "Links posted here will be automatically kept in", lib.name --> LinkElement(pathCommander.libraryPageViaSlack(lib, sctl.slackTeamId).absolute),
      "on", "Kifi" // TODO(ryan): this is supposed to be linked to something. Home page?
    )
    val msg = SlackMessageRequest.fromKifi(DescriptionElements.formatForSlack(txt)).quiet
    Some(msg)
  }
  private def explicitIngestionMessage(sctl: SlackChannelToLibrary, owner: BasicUser, lib: Library, slackTeam: SlackTeam)(implicit session: RSession): Option[SlackMessageRequest] = {
    import DescriptionElements._
    val txt = DescriptionElements.formatForSlack(DescriptionElements(
      owner, "connected", sctl.slackChannelName.value, "with", lib.name --> LinkElement(pathCommander.libraryPageViaSlack(lib, slackTeam.slackTeamId).absolute),
      "on Kifi to auto-magically manage links", SlackEmoji.fireworks
    ))
    val attachments = List(
      SlackAttachment(text = Some(DescriptionElements.formatForSlack(DescriptionElements.unlines(List(
        DescriptionElements(SlackEmoji.star, s"*Saving links from ${sctl.slackChannelName.value}*"),
        DescriptionElements("Every time someone posts a link here, it'll be automatically saved in this library.")
      ))))).withFullMarkdown,
      SlackAttachment(text = Some(DescriptionElements.formatForSlack(DescriptionElements.unlines(List(
        DescriptionElements(SlackEmoji.magnifyingGlass, "*Searching Links*"),
        installationDescription
      ))))).withFullMarkdown,
      SlackAttachment(text = Some(DescriptionElements.formatForSlack(DescriptionElements.unlines(List(
        DescriptionElements(SlackEmoji.constructionWorker, "*Managing Links*"),
        DescriptionElements(
          "Here's the library:", lib.name --> LinkElement(pathCommander.libraryPageViaSlack(lib, slackTeam.slackTeamId).absolute), ".",
          "If you don't have a Kifi account, setup is just 20 seconds. From here, you can add/remove/move links."
        )
      ))))).withFullMarkdown
    )
    val msg = SlackMessageRequest.fromKifi(text = txt, attachments).quiet
    Some(msg)
  }

  private def doneIngestingMessage(sctl: SlackChannelToLibrary, owner: BasicUser, lib: Library)(implicit session: RSession): Option[DescriptionElements] = {
    import DescriptionElements._
=======
    import DescriptionElements._
    val txt = DescriptionElements.formatForSlack(DescriptionElements(
      owner, "set up a Kifi integration.",
      "Keeps from", lib.name --> LinkElement(pathCommander.libraryPageViaSlack(lib, ltsc.slackTeamId).absolute), "will be posted to this channel."
    ))
    val msg = SlackMessageRequest.fromKifi(text = txt).quiet
    Some(msg)
  }
  private def explicitPushMessage(ltsc: LibraryToSlackChannel, owner: BasicUser, lib: Library, slackTeam: SlackTeam)(implicit session: RSession): Option[SlackMessageRequest] = {
    import DescriptionElements._
    val txt = DescriptionElements.formatForSlack(DescriptionElements(
      owner, "connected", ltsc.slackChannelName.value, "with", lib.name --> LinkElement(pathCommander.libraryPageViaSlack(lib, slackTeam.slackTeamId)), ".",
      "Links added from to", lib.name, "will be posted here", SlackEmoji.fireworks
    ))
    val attachments = List(
      SlackAttachment(text = Some(DescriptionElements.formatForSlack(DescriptionElements.unlines(List(
        DescriptionElements(SlackEmoji.magnifyingGlass, "*Searching Links*"),
        installationDescription
      ))))).withFullMarkdown,
      SlackAttachment(text = Some(DescriptionElements.formatForSlack(DescriptionElements.unlines(List(
        DescriptionElements(SlackEmoji.constructionWorker, "*Managing Links*"),
        DescriptionElements(
          "Here's the library:", lib.name --> LinkElement(pathCommander.libraryPageViaSlack(lib, slackTeam.slackTeamId).absolute), ".",
          "If you don't have a Kifi account, setup is just 20 seconds. From here, you can add/remove/move links."
        )
      ))))).withFullMarkdown
    )
    val msg = SlackMessageRequest.fromKifi(text = txt, attachments).quiet
    Some(msg)
  }

  private def conservativeIngestionMessage(sctl: SlackChannelToLibrary, owner: BasicUser, lib: Library)(implicit session: RSession): Option[SlackMessageRequest] = {
    import DescriptionElements._
    val txt = DescriptionElements(
      "Links posted here will be automatically kept in", lib.name --> LinkElement(pathCommander.libraryPageViaSlack(lib, sctl.slackTeamId).absolute),
      "on", "Kifi" // TODO(ryan): this is supposed to be linked to something. Home page?
    )
    val msg = SlackMessageRequest.fromKifi(DescriptionElements.formatForSlack(txt)).quiet
    Some(msg)
  }
  private def explicitIngestionMessage(sctl: SlackChannelToLibrary, owner: BasicUser, lib: Library, slackTeam: SlackTeam)(implicit session: RSession): Option[SlackMessageRequest] = {
    import DescriptionElements._
    val txt = DescriptionElements.formatForSlack(DescriptionElements(
      owner, "connected", sctl.slackChannelName.value, "with", lib.name --> LinkElement(pathCommander.libraryPageViaSlack(lib, slackTeam.slackTeamId).absolute),
      "on Kifi to auto-magically manage links", SlackEmoji.fireworks
    ))
    val attachments = List(
      SlackAttachment(text = Some(DescriptionElements.formatForSlack(DescriptionElements.unlines(List(
        DescriptionElements(SlackEmoji.star, s"*Saving links from ${sctl.slackChannelName.value}*"),
        DescriptionElements("Every time someone posts a link here, it'll be automatically saved in this library.")
      ))))).withFullMarkdown,
      SlackAttachment(text = Some(DescriptionElements.formatForSlack(DescriptionElements.unlines(List(
        DescriptionElements(SlackEmoji.magnifyingGlass, "*Searching Links*"),
        installationDescription
      ))))).withFullMarkdown,
      SlackAttachment(text = Some(DescriptionElements.formatForSlack(DescriptionElements.unlines(List(
        DescriptionElements(SlackEmoji.constructionWorker, "*Managing Links*"),
        DescriptionElements(
          "Here's the library:", lib.name --> LinkElement(pathCommander.libraryPageViaSlack(lib, slackTeam.slackTeamId).absolute), ".",
          "If you don't have a Kifi account, setup is just 20 seconds. From here, you can add/remove/move links."
        )
      ))))).withFullMarkdown
    )
    val msg = SlackMessageRequest.fromKifi(text = txt, attachments).quiet
    Some(msg)
  }

  private def doneIngestingMessage(sctl: SlackChannelToLibrary, owner: BasicUser, lib: Library)(implicit session: RSession): Option[DescriptionElements] = {
    import DescriptionElements._
>>>>>>> 959848f0
    val keepsFromSlack = keepRepo.getByIds(ktlRepo.getAllByLibraryId(sctl.libraryId).map(_.keepId).toSet).filter {
      case (keepId, keep) => keep.source == KeepSource.slack
    }
    val linksFromTargetChannel = attributionRepo.getByKeepIds(keepsFromSlack.keySet).collect {
      case (kId, SlackAttribution(slackMsg)) if sctl.slackChannelId.contains(slackMsg.channel.id) =>
        keepsFromSlack.get(kId).map(_.url)
    }.flatten.toSet
    Some(DescriptionElements(
      "We just collected a bunch of links from this channel (", linksFromTargetChannel.size, "in all) and we'll keep collecting new ones as you post them :tornado:.",
      "You can browse them in", lib.name --> LinkElement(pathCommander.libraryPageViaSlack(lib, sctl.slackTeamId).absolute)
    )) tap { _.foreach(text => slackLog.info(s"Sending an ingestion to ${sctl.slackTeamId}.", text)) }
  }

  private def oldSchoolPushMessage(ltsc: LibraryToSlackChannel, owner: BasicUser, lib: Library)(implicit session: RSession): Option[SlackMessageRequest] = {
<<<<<<< HEAD
=======
    require(ltsc.libraryId == lib.id.get)
>>>>>>> 959848f0
    import DescriptionElements._
    val txt = DescriptionElements.formatForSlack(DescriptionElements(
      owner, "set up a Kifi integration.",
      "Keeps from", lib.name --> LinkElement(pathCommander.libraryPage(lib).absolute), "will be posted to this channel."
    ))
    val msg = SlackMessageRequest.fromKifi(text = txt).quiet
    Some(msg)
  }

  def talkAboutTeam(team: SlackTeam, member: SlackTeamMembership): Future[Unit] = SafeFuture.swallow {
    require(team.slackTeamId == member.slackTeamId)

    val directMsg = SlackMessageRequest.fromKifi(DescriptionElements.formatForSlack(DescriptionElements(
      "Creating an integration between your Slack channels and Kifi.", SlackEmoji.rocket,
      "We're grabbing all the links now, which might take a bit. We'll let you know when we're done."
    )))
    slackClient.sendToSlack(member.slackUserId, member.slackTeamId, member.slackUserId.asChannel, directMsg)
  }
}<|MERGE_RESOLUTION|>--- conflicted
+++ resolved
@@ -1,32 +1,19 @@
 package com.keepit.slack
 
-import com.google.inject.{ Inject, ImplementedBy, Singleton }
+import com.google.inject.{ ImplementedBy, Inject, Singleton }
 import com.keepit.commanders._
 import com.keepit.common.akka.SafeFuture
-<<<<<<< HEAD
-import com.keepit.common.core.anyExtensionOps
-import com.keepit.common.db.slick.DBSession.RSession
-import com.keepit.common.db.slick.Database
-import com.keepit.common.logging.{ Logging, SlackLog }
-=======
->>>>>>> 959848f0
 import com.keepit.common.core.{ anyExtensionOps, optionExtensionOps }
 import com.keepit.common.db.slick.DBSession.RSession
 import com.keepit.common.db.slick.Database
 import com.keepit.common.logging.{ Logging, SlackLog }
 import com.keepit.common.social.BasicUserRepo
-<<<<<<< HEAD
-=======
 import com.keepit.common.time.{ Clock, _ }
->>>>>>> 959848f0
 import com.keepit.common.util.{ DescriptionElements, LinkElement }
 import com.keepit.model._
 import com.keepit.slack.models._
 import com.keepit.social.BasicUser
-<<<<<<< HEAD
-=======
 import org.joda.time.Period
->>>>>>> 959848f0
 
 import scala.concurrent.{ ExecutionContext, Future }
 
@@ -37,10 +24,7 @@
 }
 
 object SlackOnboarder {
-<<<<<<< HEAD
-=======
   val minDelayForExplicitMsg = Period.days(2)
->>>>>>> 959848f0
   private val KifiSlackTeamId = SlackTeamId("T02A81H50")
   private val BrewstercorpSlackTeamId = SlackTeamId("T0FUL04N4")
 
@@ -66,10 +50,7 @@
   db: Database,
   slackClient: SlackClientWrapper,
   pathCommander: PathCommander,
-<<<<<<< HEAD
-=======
   slackChannelRepo: SlackChannelRepo,
->>>>>>> 959848f0
   slackTeamRepo: SlackTeamRepo,
   slackTeamMembershipRepo: SlackTeamMembershipRepo,
   basicUserRepo: BasicUserRepo,
@@ -105,25 +86,13 @@
 
   private def generateOnboardingMessageForIntegration(integ: SlackIntegration)(implicit session: RSession): Option[SlackMessageRequest] = {
     val lib = libRepo.get(integ.libraryId)
-<<<<<<< HEAD
-    val slackTeamForLibrary = slackTeamRepo.getBySlackTeamId(integ.slackTeamId).filter(_.organizationId hasTheSameValueAs lib.organizationId)
-=======
     val channel = integ.slackChannelId.flatMap(channelId => slackChannelRepo.getByChannelId(integ.slackTeamId, channelId))
     val slackTeamForLibrary = slackTeamRepo.getBySlackTeamId(integ.slackTeamId).filter(_.organizationId hasTheSameValueAs lib.organizationId)
     val explicitMsgCutoff = clock.now minus minDelayForExplicitMsg
->>>>>>> 959848f0
 
     for {
       owner <- slackTeamMembershipRepo.getBySlackTeamAndUser(integ.slackTeamId, integ.slackUserId).flatMap(_.userId).map(basicUserRepo.load)
       msg <- (integ, slackTeamForLibrary) match {
-<<<<<<< HEAD
-        case (ltsc: LibraryToSlackChannel, _) if !getsNewFTUI(integ.slackTeamId) => oldSchoolPushMessage(ltsc, owner, lib)
-        case _ if !getsNewFTUI(integ.slackTeamId) => None
-        case (ltsc: LibraryToSlackChannel, Some(slackTeam)) => explicitPushMessage(ltsc, owner, lib, slackTeam)
-        case (sctl: SlackChannelToLibrary, Some(slackTeam)) => explicitIngestionMessage(sctl, owner, lib, slackTeam)
-        case (ltsc: LibraryToSlackChannel, None) => conservativePushMessage(ltsc, owner, lib)
-        case (sctl: SlackChannelToLibrary, None) => conservativeIngestionMessage(sctl, owner, lib)
-=======
         case (ltsc: LibraryToSlackChannel, _) if !getsNewFTUI(integ.slackTeamId) =>
           oldSchoolPushMessage(ltsc, owner, lib)
         case _ if !getsNewFTUI(integ.slackTeamId) =>
@@ -136,13 +105,11 @@
           conservativePushMessage(ltsc, owner, lib)
         case (sctl: SlackChannelToLibrary, _) =>
           conservativeIngestionMessage(sctl, owner, lib)
->>>>>>> 959848f0
       }
     } yield msg
   }
 
   private def conservativePushMessage(ltsc: LibraryToSlackChannel, owner: BasicUser, lib: Library)(implicit session: RSession): Option[SlackMessageRequest] = {
-<<<<<<< HEAD
     import DescriptionElements._
     val txt = DescriptionElements.formatForSlack(DescriptionElements(
       owner, "set up a Kifi integration.",
@@ -212,77 +179,6 @@
 
   private def doneIngestingMessage(sctl: SlackChannelToLibrary, owner: BasicUser, lib: Library)(implicit session: RSession): Option[DescriptionElements] = {
     import DescriptionElements._
-=======
-    import DescriptionElements._
-    val txt = DescriptionElements.formatForSlack(DescriptionElements(
-      owner, "set up a Kifi integration.",
-      "Keeps from", lib.name --> LinkElement(pathCommander.libraryPageViaSlack(lib, ltsc.slackTeamId).absolute), "will be posted to this channel."
-    ))
-    val msg = SlackMessageRequest.fromKifi(text = txt).quiet
-    Some(msg)
-  }
-  private def explicitPushMessage(ltsc: LibraryToSlackChannel, owner: BasicUser, lib: Library, slackTeam: SlackTeam)(implicit session: RSession): Option[SlackMessageRequest] = {
-    import DescriptionElements._
-    val txt = DescriptionElements.formatForSlack(DescriptionElements(
-      owner, "connected", ltsc.slackChannelName.value, "with", lib.name --> LinkElement(pathCommander.libraryPageViaSlack(lib, slackTeam.slackTeamId)), ".",
-      "Links added from to", lib.name, "will be posted here", SlackEmoji.fireworks
-    ))
-    val attachments = List(
-      SlackAttachment(text = Some(DescriptionElements.formatForSlack(DescriptionElements.unlines(List(
-        DescriptionElements(SlackEmoji.magnifyingGlass, "*Searching Links*"),
-        installationDescription
-      ))))).withFullMarkdown,
-      SlackAttachment(text = Some(DescriptionElements.formatForSlack(DescriptionElements.unlines(List(
-        DescriptionElements(SlackEmoji.constructionWorker, "*Managing Links*"),
-        DescriptionElements(
-          "Here's the library:", lib.name --> LinkElement(pathCommander.libraryPageViaSlack(lib, slackTeam.slackTeamId).absolute), ".",
-          "If you don't have a Kifi account, setup is just 20 seconds. From here, you can add/remove/move links."
-        )
-      ))))).withFullMarkdown
-    )
-    val msg = SlackMessageRequest.fromKifi(text = txt, attachments).quiet
-    Some(msg)
-  }
-
-  private def conservativeIngestionMessage(sctl: SlackChannelToLibrary, owner: BasicUser, lib: Library)(implicit session: RSession): Option[SlackMessageRequest] = {
-    import DescriptionElements._
-    val txt = DescriptionElements(
-      "Links posted here will be automatically kept in", lib.name --> LinkElement(pathCommander.libraryPageViaSlack(lib, sctl.slackTeamId).absolute),
-      "on", "Kifi" // TODO(ryan): this is supposed to be linked to something. Home page?
-    )
-    val msg = SlackMessageRequest.fromKifi(DescriptionElements.formatForSlack(txt)).quiet
-    Some(msg)
-  }
-  private def explicitIngestionMessage(sctl: SlackChannelToLibrary, owner: BasicUser, lib: Library, slackTeam: SlackTeam)(implicit session: RSession): Option[SlackMessageRequest] = {
-    import DescriptionElements._
-    val txt = DescriptionElements.formatForSlack(DescriptionElements(
-      owner, "connected", sctl.slackChannelName.value, "with", lib.name --> LinkElement(pathCommander.libraryPageViaSlack(lib, slackTeam.slackTeamId).absolute),
-      "on Kifi to auto-magically manage links", SlackEmoji.fireworks
-    ))
-    val attachments = List(
-      SlackAttachment(text = Some(DescriptionElements.formatForSlack(DescriptionElements.unlines(List(
-        DescriptionElements(SlackEmoji.star, s"*Saving links from ${sctl.slackChannelName.value}*"),
-        DescriptionElements("Every time someone posts a link here, it'll be automatically saved in this library.")
-      ))))).withFullMarkdown,
-      SlackAttachment(text = Some(DescriptionElements.formatForSlack(DescriptionElements.unlines(List(
-        DescriptionElements(SlackEmoji.magnifyingGlass, "*Searching Links*"),
-        installationDescription
-      ))))).withFullMarkdown,
-      SlackAttachment(text = Some(DescriptionElements.formatForSlack(DescriptionElements.unlines(List(
-        DescriptionElements(SlackEmoji.constructionWorker, "*Managing Links*"),
-        DescriptionElements(
-          "Here's the library:", lib.name --> LinkElement(pathCommander.libraryPageViaSlack(lib, slackTeam.slackTeamId).absolute), ".",
-          "If you don't have a Kifi account, setup is just 20 seconds. From here, you can add/remove/move links."
-        )
-      ))))).withFullMarkdown
-    )
-    val msg = SlackMessageRequest.fromKifi(text = txt, attachments).quiet
-    Some(msg)
-  }
-
-  private def doneIngestingMessage(sctl: SlackChannelToLibrary, owner: BasicUser, lib: Library)(implicit session: RSession): Option[DescriptionElements] = {
-    import DescriptionElements._
->>>>>>> 959848f0
     val keepsFromSlack = keepRepo.getByIds(ktlRepo.getAllByLibraryId(sctl.libraryId).map(_.keepId).toSet).filter {
       case (keepId, keep) => keep.source == KeepSource.slack
     }
@@ -297,10 +193,7 @@
   }
 
   private def oldSchoolPushMessage(ltsc: LibraryToSlackChannel, owner: BasicUser, lib: Library)(implicit session: RSession): Option[SlackMessageRequest] = {
-<<<<<<< HEAD
-=======
     require(ltsc.libraryId == lib.id.get)
->>>>>>> 959848f0
     import DescriptionElements._
     val txt = DescriptionElements.formatForSlack(DescriptionElements(
       owner, "set up a Kifi integration.",
