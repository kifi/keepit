package com.keepit.slack

import com.google.inject.{ ImplementedBy, Inject, Singleton }
import com.keepit.commanders._
import com.keepit.common.akka.SafeFuture
<<<<<<< HEAD
import com.keepit.common.core.anyExtensionOps
import com.keepit.common.db.slick.DBSession.RSession
import com.keepit.common.db.slick.Database
import com.keepit.common.logging.{ Logging, SlackLog }
=======
import com.keepit.common.core.{ anyExtensionOps, optionExtensionOps }
import com.keepit.common.db.slick.DBSession.RSession
import com.keepit.common.db.slick.Database
import com.keepit.common.logging.{ Logging, SlackLog }
import com.keepit.common.social.BasicUserRepo
>>>>>>> 0c9c8569
import com.keepit.common.util.{ DescriptionElements, LinkElement }
import com.keepit.model._
import com.keepit.slack.models._
import com.keepit.social.BasicUser

import scala.concurrent.{ ExecutionContext, Future }

@ImplementedBy(classOf[SlackOnboarderImpl])
trait SlackOnboarder {
  def talkAboutIntegration(integ: SlackIntegration): Future[Unit]
  def talkAboutTeam(team: SlackTeam): Future[Unit]
}

object SlackOnboarder {
  private val KifiSlackTeamId = SlackTeamId("T02A81H50")
  def canSendMessageAboutIntegration(integ: SlackIntegration): Boolean = integ match {
    case push: LibraryToSlackChannel => true
    case ingestion: SlackChannelToLibrary => ingestion.slackTeamId == KifiSlackTeamId
  }
}

@Singleton
class SlackOnboarderImpl @Inject() (
  db: Database,
  slackClient: SlackClientWrapper,
  pathCommander: PathCommander,
  slackTeamRepo: SlackTeamRepo,
  slackTeamMembershipRepo: SlackTeamMembershipRepo,
  basicUserRepo: BasicUserRepo,
  libRepo: LibraryRepo,
  ktlRepo: KeepToLibraryRepo,
  keepRepo: KeepRepo,
  attributionRepo: KeepSourceAttributionRepo,
  implicit val executionContext: ExecutionContext,
  implicit val inhouseSlackClient: InhouseSlackClient)
    extends SlackOnboarder with Logging {

  val slackLog = new SlackLog(InhouseSlackChannel.TEST_RYAN)

  def talkAboutIntegration(integ: SlackIntegration): Future[Unit] = SafeFuture.swallow {
    log.info(s"[SLACK-ONBOARD] Maybe going to post a message about ${integ.slackChannelName} and ${integ.libraryId} by ${integ.slackUserId}")
    if (SlackOnboarder.canSendMessageAboutIntegration(integ)) {
      db.readOnlyMaster { implicit s =>
        generateOnboardingMessageForIntegration(integ)
      }.map { welcomeMsg =>
        log.info(s"[SLACK-ONBOARD] Generated this message: " + welcomeMsg)
        slackClient.sendToSlack(integ.slackUserId, integ.slackTeamId, integ.slackChannelName, welcomeMsg)
      }.getOrElse {
        log.info("[SLACK-ONBOARD] Could not generate a useful message, bailing")
        Future.successful(Unit)
      }
    } else {
      log.info("[SLACK-ONBOARD] Decided not to even try sending a message")
      Future.successful(Unit)
    }
  }

  private def generateOnboardingMessageForIntegration(integ: SlackIntegration)(implicit session: RSession): Option[SlackMessageRequest] = {
    val lib = libRepo.get(integ.libraryId)
    val slackTeamForLibrary = slackTeamRepo.getBySlackTeamId(integ.slackTeamId).filter(_.organizationId hasTheSameValueAs lib.organizationId)

    for {
      owner <- slackTeamMembershipRepo.getBySlackTeamAndUser(integ.slackTeamId, integ.slackUserId).flatMap(_.userId).map(basicUserRepo.load)
      text <- (integ, slackTeamForLibrary) match {
        case (ltsc: LibraryToSlackChannel, Some(slackTeam)) => explicitPushMessage(ltsc, owner, lib, slackTeam)
        case (sctl: SlackChannelToLibrary, Some(slackTeam)) => explicitIngestionMessage(sctl, owner, lib, slackTeam)
        case (ltsc: LibraryToSlackChannel, None) => conservativePushMessage(ltsc, owner, lib)
        case (sctl: SlackChannelToLibrary, None) => conservativeIngestionMessage(sctl, owner, lib)
      }
    } yield SlackMessageRequest.fromKifi(DescriptionElements.formatForSlack(text)).quiet
  }

  private def explicitPushMessage(ltsc: LibraryToSlackChannel, owner: BasicUser, lib: Library, slackTeam: SlackTeam): Option[DescriptionElements] = {
    // TODO(ryan): actually make this more explicit
    conservativePushMessage(ltsc, owner, lib)
  }
  private def conservativePushMessage(ltsc: LibraryToSlackChannel, owner: BasicUser, lib: Library): Option[DescriptionElements] = {
    import DescriptionElements._
<<<<<<< HEAD
    val textOpt: Option[DescriptionElements] = integ match {
      case ltsc: LibraryToSlackChannel =>
        val lib = libRepo.get(ltsc.libraryId)
        Some(DescriptionElements(
          "A new Kifi integration was just set up.",
          "Keeps from", lib.name --> LinkElement(pathCommander.pathForLibrary(lib).absolute), "will be posted to this channel."
        ))
      case sctl: SlackChannelToLibrary =>
        val lib = libRepo.get(sctl.libraryId)
        val keepsFromSlack = keepRepo.getByIds(ktlRepo.getAllByLibraryId(sctl.libraryId).map(_.keepId).toSet).filter {
          case (keepId, keep) => keep.source == KeepSource.slack
        }
        val linksFromTargetChannel = attributionRepo.getByKeepIds(keepsFromSlack.keySet).collect {
          case (kId, SlackAttribution(slackMsg)) if sctl.slackChannelId.contains(slackMsg.channel.id) =>
            keepsFromSlack.get(kId).map(_.url)
        }.flatten.toSet
        Some(DescriptionElements(
          "We just collected a bunch of links from this channel (all", linksFromTargetChannel.size, "of them) and we'll keep collecting new ones as you post them :tornado:.",
          "You can browse them on Kifi in", lib.name --> LinkElement(pathCommander.pathForLibrary(lib).absolute)
        )) tap { _.foreach(text => slackLog.info(s"Sending an ingestion to ${sctl.slackTeamId}.", text)) }
=======
    Some(DescriptionElements(
      owner, "set up a Kifi integration.",
      "Keeps from", lib.name --> LinkElement(pathCommander.libraryPageViaSlack(lib, ltsc.slackTeamId).absolute), "will be posted to this channel."
    ))
  }
  private def conservativeIngestionMessage(sctl: SlackChannelToLibrary, owner: BasicUser, lib: Library)(implicit session: RSession): Option[DescriptionElements] = {
    import DescriptionElements._
    val keepsFromSlack = keepRepo.getByIds(ktlRepo.getAllByLibraryId(sctl.libraryId).map(_.keepId).toSet).filter {
      case (keepId, keep) => keep.source == KeepSource.slack
>>>>>>> 0c9c8569
    }
    val linksFromTargetChannel = attributionRepo.getByKeepIds(keepsFromSlack.keySet).collect {
      case (kId, SlackAttribution(slackMsg)) if sctl.slackChannelId.contains(slackMsg.channel.id) =>
        keepsFromSlack.get(kId).map(_.url)
    }.flatten.toSet
    Some(DescriptionElements(
      "We just collected a bunch of links from this channel (", linksFromTargetChannel.size, "in all) and we'll keep collecting new ones as you post them :tornado:.",
      "You can browse them in", lib.name --> LinkElement(pathCommander.libraryPageViaSlack(lib, sctl.slackTeamId).absolute)
    )).filter(_ => sctl.slackTeamId == SlackDigestNotifier.KifiSlackTeamId) tap { _.foreach(text => slackLog.info(s"Sending an ingestion to ${sctl.slackTeamId}.", text)) }
  }
  private def explicitIngestionMessage(sctl: SlackChannelToLibrary, owner: BasicUser, lib: Library, slackTeam: SlackTeam)(implicit session: RSession): Option[DescriptionElements] = {
    // TODO(ryan): actually make this more explicit
    conservativeIngestionMessage(sctl, owner, lib)
  }

  def talkAboutTeam(team: SlackTeam): Future[Unit] = ???
}<|MERGE_RESOLUTION|>--- conflicted
+++ resolved
@@ -1,20 +1,17 @@
 package com.keepit.slack
 
-import com.google.inject.{ ImplementedBy, Inject, Singleton }
+import com.google.inject.{Inject, ImplementedBy, Singleton}
 import com.keepit.commanders._
 import com.keepit.common.akka.SafeFuture
-<<<<<<< HEAD
 import com.keepit.common.core.anyExtensionOps
 import com.keepit.common.db.slick.DBSession.RSession
 import com.keepit.common.db.slick.Database
 import com.keepit.common.logging.{ Logging, SlackLog }
-=======
 import com.keepit.common.core.{ anyExtensionOps, optionExtensionOps }
 import com.keepit.common.db.slick.DBSession.RSession
 import com.keepit.common.db.slick.Database
 import com.keepit.common.logging.{ Logging, SlackLog }
 import com.keepit.common.social.BasicUserRepo
->>>>>>> 0c9c8569
 import com.keepit.common.util.{ DescriptionElements, LinkElement }
 import com.keepit.model._
 import com.keepit.slack.models._
@@ -93,28 +90,6 @@
   }
   private def conservativePushMessage(ltsc: LibraryToSlackChannel, owner: BasicUser, lib: Library): Option[DescriptionElements] = {
     import DescriptionElements._
-<<<<<<< HEAD
-    val textOpt: Option[DescriptionElements] = integ match {
-      case ltsc: LibraryToSlackChannel =>
-        val lib = libRepo.get(ltsc.libraryId)
-        Some(DescriptionElements(
-          "A new Kifi integration was just set up.",
-          "Keeps from", lib.name --> LinkElement(pathCommander.pathForLibrary(lib).absolute), "will be posted to this channel."
-        ))
-      case sctl: SlackChannelToLibrary =>
-        val lib = libRepo.get(sctl.libraryId)
-        val keepsFromSlack = keepRepo.getByIds(ktlRepo.getAllByLibraryId(sctl.libraryId).map(_.keepId).toSet).filter {
-          case (keepId, keep) => keep.source == KeepSource.slack
-        }
-        val linksFromTargetChannel = attributionRepo.getByKeepIds(keepsFromSlack.keySet).collect {
-          case (kId, SlackAttribution(slackMsg)) if sctl.slackChannelId.contains(slackMsg.channel.id) =>
-            keepsFromSlack.get(kId).map(_.url)
-        }.flatten.toSet
-        Some(DescriptionElements(
-          "We just collected a bunch of links from this channel (all", linksFromTargetChannel.size, "of them) and we'll keep collecting new ones as you post them :tornado:.",
-          "You can browse them on Kifi in", lib.name --> LinkElement(pathCommander.pathForLibrary(lib).absolute)
-        )) tap { _.foreach(text => slackLog.info(s"Sending an ingestion to ${sctl.slackTeamId}.", text)) }
-=======
     Some(DescriptionElements(
       owner, "set up a Kifi integration.",
       "Keeps from", lib.name --> LinkElement(pathCommander.libraryPageViaSlack(lib, ltsc.slackTeamId).absolute), "will be posted to this channel."
@@ -124,7 +99,6 @@
     import DescriptionElements._
     val keepsFromSlack = keepRepo.getByIds(ktlRepo.getAllByLibraryId(sctl.libraryId).map(_.keepId).toSet).filter {
       case (keepId, keep) => keep.source == KeepSource.slack
->>>>>>> 0c9c8569
     }
     val linksFromTargetChannel = attributionRepo.getByKeepIds(keepsFromSlack.keySet).collect {
       case (kId, SlackAttribution(slackMsg)) if sctl.slackChannelId.contains(slackMsg.channel.id) =>
