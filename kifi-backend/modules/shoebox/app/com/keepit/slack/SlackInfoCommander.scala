--- conflicted
+++ resolved
@@ -77,12 +77,8 @@
   def getIntegrationsBySlackChannel(teamId: SlackTeamId, channelId: SlackChannelId): SlackChannelIntegrations
 
   // For generating OrganizationInfo
-<<<<<<< HEAD
   def getOrganizationSlackInfo(orgId: Id[Organization], viewerId: Id[User], max: Option[Int] = None)(implicit session: RSession): OrganizationSlackInfo
-=======
-  def getOrganizationSlackInfo(orgId: Id[Organization], viewerId: Id[User])(implicit session: RSession): OrganizationSlackInfo
   def getOrganizationSlackTeam(orgId: Id[Organization], viewerId: Id[User])(implicit session: RSession): Option[OrganizationSlackTeamInfo]
->>>>>>> ae6f3418
 
   // For generating UserProfileStats
   def getUserSlackInfo(userId: Id[User], viewerId: Option[Id[User]])(implicit session: RSession): UserSlackInfo
@@ -217,14 +213,11 @@
     }
   }
 
-<<<<<<< HEAD
-  def getOrganizationSlackInfo(orgId: Id[Organization], viewerId: Id[User], max: Option[Int])(implicit session: RSession): OrganizationSlackInfo = {
-=======
   def getOrganizationSlackTeam(orgId: Id[Organization], viewerId: Id[User])(implicit session: RSession): Option[OrganizationSlackTeamInfo] = {
     slackTeamRepo.getByOrganizationId(orgId).map(team => OrganizationSlackTeamInfo(team.slackTeamId, team.slackTeamName, team.publicChannelsLastSyncedAt))
   }
-  def getOrganizationSlackInfo(orgId: Id[Organization], viewerId: Id[User])(implicit session: RSession): OrganizationSlackInfo = {
->>>>>>> ae6f3418
+
+  def getOrganizationSlackInfo(orgId: Id[Organization], viewerId: Id[User], max: Option[Int])(implicit session: RSession): OrganizationSlackInfo = {
     val (libIds, basicLibsById, integrationInfosByLib, slackTeam) = {
       val slackToLibs = channelToLibRepo.getIntegrationsByOrg(orgId)
       val libToSlacks = libToChannelRepo.getIntegrationsByOrg(orgId)
