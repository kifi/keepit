package com.keepit.slack

import com.google.inject.{ ImplementedBy, Inject, Singleton }
import com.keepit.commanders.{ PermissionCommander, OrganizationInfoCommander }
import com.keepit.common.crypto.{ PublicIdConfiguration, PublicId }
import com.keepit.common.db.Id
import com.keepit.common.db.slick.DBSession.RSession
import com.keepit.common.db.slick.Database
import com.keepit.common.json.{ KeyFormat }
import com.keepit.common.logging.Logging
import com.keepit.common.performance.StatsdTiming
import com.keepit.common.social.BasicUserRepo
import com.keepit.controllers.website.SlackController
import com.keepit.model.ExternalLibrarySpace.{ ExternalOrganizationSpace, ExternalUserSpace }
import com.keepit.model.LibrarySpace.{ OrganizationSpace, UserSpace }
import com.keepit.model._
import com.keepit.slack.models._
import com.kifi.macros.json
import org.joda.time.DateTime
import play.api.libs.json.{ Writes, Json }

@json
case class LibraryToSlackIntegrationInfo(
  id: PublicId[LibraryToSlackChannel],
  status: SlackIntegrationStatus,
  authLink: Option[String],
  isMutable: Boolean)

@json
case class SlackToLibraryIntegrationInfo(
  id: PublicId[SlackChannelToLibrary],
  status: SlackIntegrationStatus,
  authLink: Option[String],
  isMutable: Boolean)

@json
case class LibrarySlackIntegrationInfo(
  teamName: SlackTeamName,
  channelName: SlackChannelName,
  creatorName: SlackUsername,
  space: ExternalLibrarySpace,
  toSlack: Option[LibraryToSlackIntegrationInfo],
  fromSlack: Option[SlackToLibraryIntegrationInfo])

@json
case class LibrarySlackInfo(
  link: String,
  integrations: Seq[LibrarySlackIntegrationInfo])

@json
case class OrganizationSlackTeamInfo(id: SlackTeamId, name: SlackTeamName, publicChannelsLastSyncedAt: Option[DateTime])

case class OrganizationSlackInfo(
  link: String,
  slackTeamId: Option[SlackTeamId], // deprecated
  slackTeam: Option[OrganizationSlackTeamInfo],
  slackTeams: Set[SlackTeamId], // deprecated
  libraries: Seq[(BasicLibrary, LibrarySlackInfo)])

object OrganizationSlackInfo {
  private implicit val helperWrites = KeyFormat.key2Writes[BasicLibrary, LibrarySlackInfo]("library", "slack")
  implicit val writes: Writes[OrganizationSlackInfo] = Json.writes[OrganizationSlackInfo]
}

object SlackInfoCommander {
  val slackSetupPermission = OrganizationPermission.EDIT_ORGANIZATION
}

@ImplementedBy(classOf[SlackInfoCommanderImpl])
trait SlackInfoCommander {
  // For use in the LibraryInfoCommander to send info down to clients
  def getSlackIntegrationsForLibraries(userId: Id[User], libraryIds: Set[Id[Library]]): Map[Id[Library], LibrarySlackInfo]

  // Called by ShoeboxServiceController
  def getIntegrationsBySlackChannel(teamId: SlackTeamId, channelId: SlackChannelId): SlackChannelIntegrations

  // For generating OrganizationInfo
  def getOrganizationSlackInfo(orgId: Id[Organization], viewerId: Id[User])(implicit session: RSession): OrganizationSlackInfo
}

@Singleton
class SlackInfoCommanderImpl @Inject() (
  db: Database,
  slackTeamRepo: SlackTeamRepo,
  slackTeamMembershipRepo: SlackTeamMembershipRepo,
  slackIncomingWebhookInfoRepo: SlackIncomingWebhookInfoRepo,
  channelToLibRepo: SlackChannelToLibraryRepo,
  libToChannelRepo: LibraryToSlackChannelRepo,
  basicUserRepo: BasicUserRepo,
  orgMembershipRepo: OrganizationMembershipRepo,
  libRepo: LibraryRepo,
  orgInfoCommander: OrganizationInfoCommander,
  slackStateCommander: SlackAuthStateCommander,
  permissionCommander: PermissionCommander,
  implicit val publicIdConfiguration: PublicIdConfiguration)
    extends SlackInfoCommander with Logging {

  @StatsdTiming("SlackInfoCommander.getSlackIntegrationsForLibraries")
  def getSlackIntegrationsForLibraries(viewerId: Id[User], libraryIds: Set[Id[Library]]): Map[Id[Library], LibrarySlackInfo] = {
    val integrationInfosByLib = db.readOnlyMaster { implicit session =>
      val userOrgs = orgMembershipRepo.getAllByUserId(viewerId).map(_.organizationId).toSet
      val slackToLibs = channelToLibRepo.getUserVisibleIntegrationsForLibraries(viewerId, userOrgs, libraryIds)
      val libToSlacks = libToChannelRepo.getUserVisibleIntegrationsForLibraries(viewerId, userOrgs, libraryIds)
      generateLibrarySlackIntegrationInfos(viewerId, slackToLibs, libToSlacks)
    }
    assembleLibrarySlackInfos(libraryIds, integrationInfosByLib)
  }

  private def assembleLibrarySlackInfos(libraryIds: Set[Id[Library]], integrationInfosByLib: Map[Id[Library], Seq[LibrarySlackIntegrationInfo]]): Map[Id[Library], LibrarySlackInfo] = {
    libraryIds.map { libId =>
      val pubLibId = Library.publicId(libId)
      libId -> LibrarySlackInfo(
        link = com.keepit.controllers.website.routes.SlackController.setupLibraryIntegrations(pubLibId).url,
        integrations = integrationInfosByLib.getOrElse(libId, Seq.empty)
      )
    }.toMap
  }

  private def generateLibrarySlackIntegrationInfos(viewerId: Id[User], slackToLibs: Seq[SlackChannelToLibrary], libToSlacks: Seq[LibraryToSlackChannel])(implicit session: RSession): Map[Id[Library], Seq[LibrarySlackIntegrationInfo]] = {
    val libraryIds = (slackToLibs.map(_.libraryId) ++ libToSlacks.map(_.libraryId)).toSet
    val permissionsByLib = permissionCommander.getLibrariesPermissions(libraryIds, Some(viewerId))
    val teamMembershipMap = {
      val slackUserTeamPairs = slackToLibs.map(stl => (stl.slackUserId, stl.slackTeamId)).toSet ++ libToSlacks.map(lts => (lts.slackUserId, lts.slackTeamId)).toSet
      slackUserTeamPairs.flatMap {
        case k @ (slackUserId, slackTeamId) => slackTeamMembershipRepo.getBySlackTeamAndUser(slackTeamId, slackUserId).map { v => k -> v }
      }.toMap
    }
    val teamNameByTeamId = teamMembershipMap.map {
      // intentionally drops duplicates; hopefully they are all the same team name
      case ((_, slackTeamId), stm) => slackTeamId -> stm.slackTeamName
    }
    val externalSpaceBySpace: Map[LibrarySpace, ExternalLibrarySpace] = {
      (slackToLibs.map(_.space) ++ libToSlacks.map(_.space)).map {
        case space @ OrganizationSpace(orgId) => space -> ExternalOrganizationSpace(Organization.publicId(orgId))
        case space @ UserSpace(userId) => space -> ExternalUserSpace(basicUserRepo.load(userId).externalId)
      }.toMap
    }

    case class SlackIntegrationInfoKey(space: LibrarySpace, slackUserId: SlackUserId, slackTeamId: SlackTeamId, slackUsername: SlackUsername, slackChannelName: SlackChannelName)
    object SlackIntegrationInfoKey {
      def fromSTL(stl: SlackChannelToLibrary) = {
        val username = teamMembershipMap(stl.slackUserId, stl.slackTeamId).slackUsername
        SlackIntegrationInfoKey(stl.space, stl.slackUserId, stl.slackTeamId, username, stl.slackChannelName)
      }

      def fromLTS(lts: LibraryToSlackChannel) = {
        val username = teamMembershipMap(lts.slackUserId, lts.slackTeamId).slackUsername
        SlackIntegrationInfoKey(lts.space, lts.slackUserId, lts.slackTeamId, username, lts.slackChannelName)
      }
    }
    libraryIds.map { libId =>
      val permissions = permissionsByLib.getOrElse(libId, Set.empty)
      val publicLibId = Library.publicId(libId)
      val fromSlacksThisLib = slackToLibs.filter(_.libraryId == libId)
      val toSlacksThisLib = libToSlacks.filter(_.libraryId == libId)

      val fromSlackGroupedInfos = fromSlacksThisLib.groupBy(SlackIntegrationInfoKey.fromSTL).map {
        case (key, Seq(fs)) =>
          val fsPubId = SlackChannelToLibrary.publicId(fs.id.get)
          val authLink = {
            val existingScopes = teamMembershipMap.get(fs.slackUserId, fs.slackTeamId).toSet[SlackTeamMembership].flatMap(_.scopes)
            val requiredScopes = SlackAuthenticatedActionHelper.getRequiredScopes(TurnOnChannelIngestion)
            if (requiredScopes subsetOf existingScopes) None
            else Some(com.keepit.controllers.website.routes.SlackController.turnOnChannelIngestion(publicLibId, fsPubId.id).url)
          }
          key -> SlackToLibraryIntegrationInfo(fsPubId, fs.status, authLink, isMutable = permissions.contains(LibraryPermission.ADD_KEEPS))
      }
      val toSlackGroupedInfos = toSlacksThisLib.groupBy(SlackIntegrationInfoKey.fromLTS).map {
        case (key, Seq(ts)) =>
          val tsPubId = LibraryToSlackChannel.publicId(ts.id.get)
          val authLink = {
            val hasValidWebhook = slackIncomingWebhookInfoRepo.getForChannelByName(ts.slackUserId, ts.slackTeamId, ts.slackChannelName).nonEmpty
            lazy val existingScopes = teamMembershipMap.get(ts.slackUserId, ts.slackTeamId).toSet[SlackTeamMembership].flatMap(_.scopes)
            val requiredScopes = SlackAuthenticatedActionHelper.getRequiredScopes(TurnOnLibraryPush)
            if (hasValidWebhook && (requiredScopes subsetOf existingScopes)) None
            else Some(com.keepit.controllers.website.routes.SlackController.turnOnLibraryPush(publicLibId, tsPubId.id).url)
          }
          key -> LibraryToSlackIntegrationInfo(tsPubId, ts.status, authLink, isMutable = permissions.contains(LibraryPermission.VIEW_LIBRARY))
      }
      val integrations = (fromSlackGroupedInfos.keySet ++ toSlackGroupedInfos.keySet).map { key =>
        LibrarySlackIntegrationInfo(
          teamName = teamNameByTeamId(key.slackTeamId),
          channelName = key.slackChannelName,
          creatorName = key.slackUsername,
          space = externalSpaceBySpace(key.space),
          toSlack = toSlackGroupedInfos.get(key),
          fromSlack = fromSlackGroupedInfos.get(key)
        )
      }.toSeq.sortBy(x => (x.teamName.value, x.channelName.value, x.creatorName.value))

      libId -> integrations
    }.toMap
  }

  def getIntegrationsBySlackChannel(teamId: SlackTeamId, channelId: SlackChannelId): SlackChannelIntegrations = {
    db.readOnlyMaster { implicit session =>
      val channelToLibIntegrations = channelToLibRepo.getBySlackTeamAndChannel(teamId, channelId)
      val libToChannelIntegrations = libToChannelRepo.getBySlackTeamAndChannel(teamId, channelId)
      val integrationSpaces = (channelToLibIntegrations.map(stl => stl.libraryId -> stl.space) ++ libToChannelIntegrations.map(lts => lts.libraryId -> lts.space)).groupBy(_._1).mapValues(_.map(_._2).toSet)
      SlackChannelIntegrations(
        teamId = teamId,
        channelId = channelId,
        allLibraries = channelToLibIntegrations.map(_.libraryId).toSet ++ libToChannelIntegrations.map(_.libraryId),
        toLibraries = channelToLibIntegrations.collect { case integration if integration.status == SlackIntegrationStatus.On => integration.libraryId }.toSet,
        fromLibraries = libToChannelIntegrations.collect { case integration if integration.status == SlackIntegrationStatus.On => integration.libraryId }.toSet,
        spaces = integrationSpaces
      )
    }
  }

  def getOrganizationSlackInfo(orgId: Id[Organization], viewerId: Id[User])(implicit session: RSession): OrganizationSlackInfo = {
    val (libIds, basicLibsById, integrationInfosByLib, slackTeams) = {
      val slackToLibs = channelToLibRepo.getIntegrationsByOrg(orgId)
      val libToSlacks = libToChannelRepo.getIntegrationsByOrg(orgId)
      val libIds = (slackToLibs.map(_.libraryId) ++ libToSlacks.map(_.libraryId)).toSet

      val basicLibsById = {
        val libs = libRepo.getActiveByIds(libIds).values.toList
        val owners = libs.map(_.ownerId).toSet
        val basicUserById = basicUserRepo.loadAll(owners)
        val orgIds = libs.flatMap(_.organizationId).toSet
        val basicOrgs = orgIds.flatMap { orgId => orgInfoCommander.getBasicOrganizationHelper(orgId).map(orgId -> _) }.toMap
        libs.map { lib =>
          lib.id.get -> BasicLibrary(lib, basicUserById(lib.ownerId), lib.organizationId.flatMap(basicOrgs.get).map(_.handle))
        }.toMap
      }
      val integrationInfosByLib = generateLibrarySlackIntegrationInfos(viewerId, slackToLibs, libToSlacks)
      val slackTeams = slackTeamRepo.getByOrganizationId(orgId).map(team => OrganizationSlackTeamInfo(team.slackTeamId, team.slackTeamName, team.lastChannelCreatedAt.map(_.toDateTime)))

      (libIds, basicLibsById, integrationInfosByLib, slackTeams)
    }

    val permissionsByLib = permissionCommander.getLibrariesPermissions(libIds, Some(viewerId))
    def canViewLib(libId: Id[Library]): Boolean = permissionsByLib.getOrElse(libId, Set.empty).contains(LibraryPermission.VIEW_LIBRARY)

<<<<<<< HEAD
    val slackTeam = slackTeams.headOption
=======
    val librarySlackInfosByLib = assembleLibrarySlackInfos(libIds, integrationInfosByLib)
    val slackTeamId = slackTeams.headOption
>>>>>>> 64dbebfc
    val action = SetupSlackTeam(Some(orgId))
    val requiredScopes = SlackAuthenticatedActionHelper.getRequiredScopes(action.helper)
    val link = slackStateCommander.getAuthLink(action, slackTeam.map(_.id), requiredScopes, SlackController.REDIRECT_URI).url
    OrganizationSlackInfo(
      link,
<<<<<<< HEAD
      slackTeam.map(_.id),
      slackTeam,
      slackTeams.map(_.id),
      libraries = libIds.toList.sorted.map { libId => (basicLibsById(libId), librarySlackInfosByLib(libId)) }
=======
      slackTeamId,
      slackTeams,
      libraries = libIds.toList.sorted.collect {
        case libId if canViewLib(libId) => (basicLibsById(libId), librarySlackInfosByLib(libId))
      }
>>>>>>> 64dbebfc
    )
  }
}<|MERGE_RESOLUTION|>--- conflicted
+++ resolved
@@ -233,29 +233,19 @@
     val permissionsByLib = permissionCommander.getLibrariesPermissions(libIds, Some(viewerId))
     def canViewLib(libId: Id[Library]): Boolean = permissionsByLib.getOrElse(libId, Set.empty).contains(LibraryPermission.VIEW_LIBRARY)
 
-<<<<<<< HEAD
     val slackTeam = slackTeams.headOption
-=======
     val librarySlackInfosByLib = assembleLibrarySlackInfos(libIds, integrationInfosByLib)
-    val slackTeamId = slackTeams.headOption
->>>>>>> 64dbebfc
     val action = SetupSlackTeam(Some(orgId))
     val requiredScopes = SlackAuthenticatedActionHelper.getRequiredScopes(action.helper)
     val link = slackStateCommander.getAuthLink(action, slackTeam.map(_.id), requiredScopes, SlackController.REDIRECT_URI).url
     OrganizationSlackInfo(
       link,
-<<<<<<< HEAD
       slackTeam.map(_.id),
       slackTeam,
       slackTeams.map(_.id),
-      libraries = libIds.toList.sorted.map { libId => (basicLibsById(libId), librarySlackInfosByLib(libId)) }
-=======
-      slackTeamId,
-      slackTeams,
       libraries = libIds.toList.sorted.collect {
         case libId if canViewLib(libId) => (basicLibsById(libId), librarySlackInfosByLib(libId))
       }
->>>>>>> 64dbebfc
     )
   }
 }