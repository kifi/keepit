package com.keepit.slack.models

import com.keepit.common.crypto.CryptoSupport
import com.keepit.common.mail.EmailAddress
import com.keepit.common.strings.ValidInt
import play.api.libs.json._
import play.api.libs.functional.syntax._
import com.kifi.macros.json

import scala.util.{ Failure, Try }

case class SlackAuthScope(value: String)
object SlackAuthScope {
  val Identify = SlackAuthScope("identify")
  val Commands = SlackAuthScope("commands")
  val ChannelsWrite = SlackAuthScope("channels:write")
  val ChannelsHistory = SlackAuthScope("channels:history")
  val ChannelsRead = SlackAuthScope("channels:read")
  val ChatWrite = SlackAuthScope("chat:write")
  val ChatWriteBot = SlackAuthScope("chat:write:bot")
  val ChatWriteUser = SlackAuthScope("chat:write:user")
  val EmojiRead = SlackAuthScope("emoji:read")
  val FilesWriteUser = SlackAuthScope("files:write:user")
  val FilesRead = SlackAuthScope("files:read")
  val GroupsWrite = SlackAuthScope("groups:write")
  val GroupsHistory = SlackAuthScope("groups:history")
  val GroupsRead = SlackAuthScope("groups:read")
  val IncomingWebhook = SlackAuthScope("incoming-webhook")
  val ImWrite = SlackAuthScope("im:write")
  val ImHistory = SlackAuthScope("im:history")
  val ImRead = SlackAuthScope("im:read")
  val MpimWrite = SlackAuthScope("mpim:write")
  val MpimHistory = SlackAuthScope("mpim:history")
  val MpimRead = SlackAuthScope("mpim:read")
  val PinsWrite = SlackAuthScope("pins:write")
  val PinsRead = SlackAuthScope("pins:read")
  val ReactionsWrite = SlackAuthScope("reactions:write")
  val ReactionsRead = SlackAuthScope("reactions:read")
  val SearchRead = SlackAuthScope("search:read")
  val StarsWrite = SlackAuthScope("stars:write")
  val StarsRead = SlackAuthScope("stars:read")
  val TeamRead = SlackAuthScope("team:read")
  val UsersRead = SlackAuthScope("users:read")
  val UsersWrite = SlackAuthScope("users:write")

  val push: Set[SlackAuthScope] = Set(IncomingWebhook, Commands)
  val ingest: Set[SlackAuthScope] = Set(SearchRead, ReactionsWrite, Commands)

  val pushAnywhere: Set[SlackAuthScope] = Set(ChannelsRead, ChatWriteBot, Commands)
  val ingestAnywhere: Set[SlackAuthScope] = ingest + ChannelsRead
  val teamSetup = pushAnywhere ++ ingestAnywhere + TeamRead

  val userSignup: Set[SlackAuthScope] = Set(UsersRead)
  val userLogin: Set[SlackAuthScope] = Set(Identify)

  val slackReads: Reads[Set[SlackAuthScope]] = Reads { j => j.validate[String].map(s => s.split(",").toSet.map(SlackAuthScope.apply)) }
  val dbFormat: Format[SlackAuthScope] = Format(
    Reads { j => j.validate[String].map(SlackAuthScope.apply) },
    Writes { sas => JsString(sas.value) }
  )
}

@json case class SlackAuthorizationCode(code: String)

case class SlackState(state: String)
object SlackState {
  def apply(value: JsValue): SlackState = SlackState(CryptoSupport.encodeBase64(Json.stringify(value)))
  def toJson(state: SlackState): Try[JsValue] = Try(Json.parse(CryptoSupport.decodeBase64(state.state))).orElse(Failure(SlackAPIFailure.StateError(state)))
}

case class SlackAuthorizationRequest(
  url: String,
  scopes: Set[SlackAuthScope],
  uniqueToken: String,
  redirectUri: Option[String])

case class SlackAuthorizationResponse(
  accessToken: SlackAccessToken,
  scopes: Set[SlackAuthScope],
  teamName: SlackTeamName,
  teamId: SlackTeamId,
  incomingWebhook: Option[SlackIncomingWebhook])
object SlackAuthorizationResponse {
  implicit val reads: Reads[SlackAuthorizationResponse] = (
    (__ \ 'access_token).read[SlackAccessToken] and
    (__ \ 'scope).read[Set[SlackAuthScope]](SlackAuthScope.slackReads) and
    (__ \ 'team_name).read[SlackTeamName] and
    (__ \ 'team_id).read[SlackTeamId] and
    (__ \ 'incoming_webhook).readNullable[SlackIncomingWebhook]
  )(SlackAuthorizationResponse.apply _)
}

case class SlackIdentifyResponse(
  url: String,
  teamName: SlackTeamName,
  userName: SlackUsername,
  teamId: SlackTeamId,
  userId: SlackUserId)
object SlackIdentifyResponse {
  implicit val reads: Reads[SlackIdentifyResponse] = (
    (__ \ 'url).read[String] and
    (__ \ 'team).read[String].map(SlackTeamName(_)) and
    (__ \ 'user).read[String].map(SlackUsername(_)) and
    (__ \ 'team_id).read[String].map(SlackTeamId(_)) and
    (__ \ 'user_id).read[String].map(SlackUserId(_))
  )(SlackIdentifyResponse.apply _)
}

case class SlackTeamInfo(
  id: SlackTeamId,
  name: SlackTeamName,
  domain: SlackTeamDomain,
  emailDomains: Seq[SlackTeamEmailDomain],
  icon: Map[Int, String])

object SlackTeamInfo {
  implicit val slackReads: Reads[SlackTeamInfo] = (
    (__ \ 'id).read[SlackTeamId] and
    (__ \ 'name).read[SlackTeamName] and
    (__ \ 'domain).read[SlackTeamDomain] and
    (__ \ 'email_domain).read[String].map(domains => domains.split(",").map(SlackTeamEmailDomain(_)).toSeq) and
    (__ \ 'icon).read(SlackIconReads)
  )(SlackTeamInfo.apply _)
}

case class SlackUserInfo(
  id: SlackUserId,
  name: SlackUsername,
  firstName: Option[String],
  lastName: Option[String],
  fullName: Option[String],
<<<<<<< HEAD
  emailAddress: Option[EmailAddress],
=======
  emailAddress: EmailAddress,
>>>>>>> c58dea67
  icon: Map[Int, String])

object SlackUserInfo {
  implicit val slackReads: Reads[SlackUserInfo] = (
    (__ \ 'id).read[SlackUserId] and
    (__ \ 'name).read[SlackUsername] and
    (__ \ 'profile \ 'first_name).readNullable[String].map(_.filter(_.nonEmpty)) and
    (__ \ 'profile \ 'last_name).readNullable[String].map(_.filter(_.nonEmpty)) and
    (__ \ 'profile \ 'real_name).readNullable[String].map(_.filter(_.nonEmpty)) and
<<<<<<< HEAD
    (__ \ 'profile \ 'email).readNullable[EmailAddress] and
=======
    (__ \ 'profile \ 'email).read[EmailAddress] and
>>>>>>> c58dea67
    (__ \ 'profile).read(SlackIconReads)
  )(SlackUserInfo.apply _)
}

object SlackIconReads extends Reads[Map[Int, String]] {
  private val sizePattern = """^image_(\d+)$""".r
  def reads(value: JsValue) = value.validate[JsObject].map { obj =>
    val isDefaultImage = (obj \ "image_default").asOpt[Boolean].getOrElse(false)
    if (isDefaultImage) Map.empty[Int, String] else obj.value.collect { case (sizePattern(ValidInt(size)), JsString(imageUrl)) => size -> imageUrl }.toMap
  }
}
<|MERGE_RESOLUTION|>--- conflicted
+++ resolved
@@ -129,11 +129,7 @@
   firstName: Option[String],
   lastName: Option[String],
   fullName: Option[String],
-<<<<<<< HEAD
-  emailAddress: Option[EmailAddress],
-=======
   emailAddress: EmailAddress,
->>>>>>> c58dea67
   icon: Map[Int, String])
 
 object SlackUserInfo {
@@ -143,11 +139,7 @@
     (__ \ 'profile \ 'first_name).readNullable[String].map(_.filter(_.nonEmpty)) and
     (__ \ 'profile \ 'last_name).readNullable[String].map(_.filter(_.nonEmpty)) and
     (__ \ 'profile \ 'real_name).readNullable[String].map(_.filter(_.nonEmpty)) and
-<<<<<<< HEAD
-    (__ \ 'profile \ 'email).readNullable[EmailAddress] and
-=======
     (__ \ 'profile \ 'email).read[EmailAddress] and
->>>>>>> c58dea67
     (__ \ 'profile).read(SlackIconReads)
   )(SlackUserInfo.apply _)
 }
