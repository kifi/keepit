package com.keepit.slack

import com.google.inject.Inject
import com.keepit.commanders.PathCommander
import com.keepit.common.akka.FortyTwoActor
import com.keepit.common.concurrent.FutureHelpers
import com.keepit.common.core.{ anyExtensionOps, futureExtensionOps }
import com.keepit.common.db.Id
import com.keepit.common.db.slick.DBSession.RSession
import com.keepit.common.db.slick.Database
import com.keepit.common.healthcheck.AirbrakeNotifier
import com.keepit.common.logging.SlackLog
import com.keepit.common.time.{ Clock, _ }
import com.keepit.common.util.{ DescriptionElements, LinkElement }
import com.keepit.model._
import com.keepit.slack.models._
import com.kifi.juggle._
import org.joda.time.{ Duration, Period }

import scala.concurrent.{ ExecutionContext, Future }
import scala.util.{ Failure, Success, Try }

object SlackChannelDigestConfig {
  val minPeriodBetweenChannelDigests = Period.days(3)
  val minIngestedLinksForChannelDigest = 5
}

class SlackChannelDigestNotificationActor @Inject() (
  db: Database,
  slackTeamRepo: SlackTeamRepo,
  channelToLibRepo: SlackChannelToLibraryRepo,
  slackChannelRepo: SlackChannelRepo,
  slackWebhookRepo: SlackIncomingWebhookInfoRepo,
  libRepo: LibraryRepo,
  attributionRepo: KeepSourceAttributionRepo,
  ktlRepo: KeepToLibraryRepo,
  keepRepo: KeepRepo,
  orgConfigRepo: OrganizationConfigurationRepo,
  slackClient: SlackClientWrapper,
  pathCommander: PathCommander,
  clock: Clock,
  airbrake: AirbrakeNotifier,
  implicit val ec: ExecutionContext,
  implicit val inhouseSlackClient: InhouseSlackClient)
    extends FortyTwoActor(airbrake) with ConcurrentTaskProcessingActor[Set[Id[SlackChannel]]] {

  protected val minConcurrentTasks = 0
  protected val maxConcurrentTasks = 1

  val slackLog = new SlackLog(InhouseSlackChannel.ENG_SLACK)
  import SlackChannelDigestConfig._

  type Task = Set[Id[SlackChannel]]
  protected def pullTasks(limit: Int): Future[Seq[Task]] = {
    if (limit == 1) pullTask().map(Seq(_))
    else Future.successful(Seq.empty)
  }

  protected def processTasks(tasks: Seq[Task]): Map[Task, Future[Unit]] = {
    tasks.map { task => task -> processTask(task).imap(_ => ()) }.toMap
  }

  private def pullTask(): Future[Set[Id[SlackChannel]]] = {
    val now = clock.now
    db.readOnlyReplicaAsync { implicit session =>
      val ripeIds = slackChannelRepo.getRipeForPushingDigestNotification(now minus minPeriodBetweenChannelDigests).toSet
      val channels = slackChannelRepo.getByIds(ripeIds).values.toSeq
<<<<<<< HEAD
=======
      val webhooksByChannel = slackWebhookRepo.getByChannelIds(channels.map(_.slackChannelId).toSet)
>>>>>>> 6fb68512
      val teamIds = channels.map(_.slackTeamId).toSet
      val teamById = slackTeamRepo.getBySlackTeamIds(teamIds)
      val orgIds = teamById.values.flatMap(_.organizationId).toSet
      val orgConfigById = orgConfigRepo.getByOrgIds(orgIds)
      def canSendDigestTo(channel: SlackChannel) = {
        teamById.get(channel.slackTeamId).exists { team =>
<<<<<<< HEAD
          team.organizationId.flatMap(orgConfigById.get).exists { config =>
            config.settings.settingFor(Feature.SlackDigestNotification).contains(FeatureSetting.ENABLED)
          }
        }
      }
      channels.filter(canSendDigestTo).map(_.id.get).toSet
    }
  }

  private def processTask(ids: Set[Id[SlackChannel]]): Future[Map[Seq[SlackChannel], Try[Unit]]] = {
=======
          // We will only send a channel digest to a slack team that has NEVER synced their public channels
          // AND that has connected to an org AND has the feature enabled
          val teamHasDigestsEnabled = team.publicChannelsLastSyncedAt.isEmpty && team.organizationId.flatMap(orgConfigById.get).exists { config =>
            config.settings.settingFor(Feature.SlackDigestNotification).contains(FeatureSetting.ENABLED)
          }
          val channelHasWorkingWebhook = webhooksByChannel.contains(channel.slackChannelId) // you will fail if this isn't true
          teamHasDigestsEnabled && channelHasWorkingWebhook
        }
      }
      channels.filter(canSendDigestTo).map(_.id.get).toSet tap { task => log.info(s"[SLACK-CHANNEL-DIGEST] Pulled $task") }
    }
  }

  private def processTask(ids: Set[Id[SlackChannel]]): Future[Map[Seq[SlackChannel], Try[Boolean]]] = {
>>>>>>> 6fb68512
    val result = for {
      channelsByTeamId <- db.readOnlyReplicaAsync { implicit s => slackChannelRepo.getByIds(ids).values.toSeq.groupBy(_.slackTeamId) }
      pushes <- FutureHelpers.accumulateRobustly(channelsByTeamId.values)(pushDigestNotificationForOneChannelInTeam)
    } yield pushes
    result.andThen {
      case Success(pushes) =>
        val failures = pushes.collect {
          case (chs, Failure(fail)) => chs.head.slackTeamId -> fail.getMessage
        }
        if (failures.nonEmpty) slackLog.error("Failed to push channel digests:", failures.mkString("[", ",", "]"))
      case Failure(fail) => airbrake.notify("Failed to process tasks in the slack channel digest actor", fail)
    }
  }

  private def createChannelDigest(slackChannel: SlackChannel)(implicit session: RSession): Option[SlackChannelDigest] = {
    val ingestions = channelToLibRepo.getBySlackTeamAndChannel(slackChannel.slackTeamId, slackChannel.slackChannelId).filter(_.isWorking)
    val librariesIngestedInto = libRepo.getActiveByIds(ingestions.map(_.libraryId).toSet)
    val ingestedLinks = {
      val newKeepIds = ktlRepo.getByLibrariesAddedSince(librariesIngestedInto.keySet, slackChannel.unnotifiedSince).map(_.keepId).toSet
      val newSlackKeepsById = keepRepo.getByIds(newKeepIds).filter { case (_, keep) => keep.source == KeepSource.slack }
      attributionRepo.getByKeepIds(newSlackKeepsById.keySet).collect {
        case (kId, SlackAttribution(msg)) if msg.channel.id == slackChannel.slackChannelId =>
          newSlackKeepsById.get(kId).map(_.url)
      }.flatten.toSet
    }

    Some(SlackChannelDigest(
      slackChannel = slackChannel,
      digestPeriod = new Duration(slackChannel.unnotifiedSince, clock.now),
      ingestedLinks = ingestedLinks,
      libraries = librariesIngestedInto.values.toList
    )).filter(_.numIngestedLinks >= minIngestedLinksForChannelDigest)
  }

  private def describeChannelDigest(digest: SlackChannelDigest)(implicit session: RSession): SlackMessageRequest = {
    import DescriptionElements._
    SlackMessageRequest.fromKifi(DescriptionElements.formatForSlack(DescriptionElements.unlines(List(
      DescriptionElements("We have collected", digest.numIngestedLinks, "links from",
        digest.slackChannel.slackChannelName.value, inTheLast(digest.digestPeriod)),
      DescriptionElements("You can browse through them in",
        DescriptionElements.unwordsPretty {
          digest.libraries.map(lib => lib.name --> LinkElement(pathCommander.libraryPageViaSlack(lib, digest.slackChannel.slackTeamId)))
        })
    )))).quiet
  }
<<<<<<< HEAD
  private def pushDigestNotificationForOneChannelInTeam(channels: Seq[SlackChannel]): Future[Unit] = {
=======
  private def pushDigestNotificationForOneChannelInTeam(channels: Seq[SlackChannel]): Future[Boolean] = {
>>>>>>> 6fb68512
    val now = clock.now
    val channelAndMessage = db.readOnlyMaster { implicit s =>
      channels.sortBy(_.unnotifiedSince).toStream.flatMap { channel =>
        createChannelDigest(channel).map(describeChannelDigest).map(channel -> _)
      }.headOption
    }
<<<<<<< HEAD
    val pushOpt = channelAndMessage.map {
      case (channel, msg) =>
        slackClient.sendToSlackChannel(channel.slackTeamId, channel.idAndName, msg).andThen {
          case Success(_: Unit) =>
=======
    log.info(s"[SLACK-CHANNEL-DIGEST] Trying to push channel digest for ${channels.map(_.slackChannelId).mkString(",")}, got msg $channelAndMessage")
    val pushOpt = channelAndMessage.map {
      case (channel, msg) =>
        slackClient.sendToSlackChannel(channel.slackTeamId, channel.idAndName, msg).imap(_ => true).andThen {
          case Success(_) =>
>>>>>>> 6fb68512
            db.readWrite { implicit s =>
              slackChannelRepo.save(slackChannelRepo.get(channel.id.get).withLastNotificationAtLeast(now))
            }
            slackLog.info("Pushed a digest to", channel.slackChannelName.value, "in team", channel.slackTeamId.value)
          case Failure(fail) =>
            slackLog.warn("Failed to push a digest to", channel.slackChannelName.value, "in team", channel.slackTeamId.value)
        }
    }
    pushOpt.getOrElse(Future.successful(false))
  }
}<|MERGE_RESOLUTION|>--- conflicted
+++ resolved
@@ -65,28 +65,13 @@
     db.readOnlyReplicaAsync { implicit session =>
       val ripeIds = slackChannelRepo.getRipeForPushingDigestNotification(now minus minPeriodBetweenChannelDigests).toSet
       val channels = slackChannelRepo.getByIds(ripeIds).values.toSeq
-<<<<<<< HEAD
-=======
       val webhooksByChannel = slackWebhookRepo.getByChannelIds(channels.map(_.slackChannelId).toSet)
->>>>>>> 6fb68512
       val teamIds = channels.map(_.slackTeamId).toSet
       val teamById = slackTeamRepo.getBySlackTeamIds(teamIds)
       val orgIds = teamById.values.flatMap(_.organizationId).toSet
       val orgConfigById = orgConfigRepo.getByOrgIds(orgIds)
       def canSendDigestTo(channel: SlackChannel) = {
         teamById.get(channel.slackTeamId).exists { team =>
-<<<<<<< HEAD
-          team.organizationId.flatMap(orgConfigById.get).exists { config =>
-            config.settings.settingFor(Feature.SlackDigestNotification).contains(FeatureSetting.ENABLED)
-          }
-        }
-      }
-      channels.filter(canSendDigestTo).map(_.id.get).toSet
-    }
-  }
-
-  private def processTask(ids: Set[Id[SlackChannel]]): Future[Map[Seq[SlackChannel], Try[Unit]]] = {
-=======
           // We will only send a channel digest to a slack team that has NEVER synced their public channels
           // AND that has connected to an org AND has the feature enabled
           val teamHasDigestsEnabled = team.publicChannelsLastSyncedAt.isEmpty && team.organizationId.flatMap(orgConfigById.get).exists { config =>
@@ -101,7 +86,6 @@
   }
 
   private def processTask(ids: Set[Id[SlackChannel]]): Future[Map[Seq[SlackChannel], Try[Boolean]]] = {
->>>>>>> 6fb68512
     val result = for {
       channelsByTeamId <- db.readOnlyReplicaAsync { implicit s => slackChannelRepo.getByIds(ids).values.toSeq.groupBy(_.slackTeamId) }
       pushes <- FutureHelpers.accumulateRobustly(channelsByTeamId.values)(pushDigestNotificationForOneChannelInTeam)
@@ -147,29 +131,18 @@
         })
     )))).quiet
   }
-<<<<<<< HEAD
-  private def pushDigestNotificationForOneChannelInTeam(channels: Seq[SlackChannel]): Future[Unit] = {
-=======
   private def pushDigestNotificationForOneChannelInTeam(channels: Seq[SlackChannel]): Future[Boolean] = {
->>>>>>> 6fb68512
     val now = clock.now
     val channelAndMessage = db.readOnlyMaster { implicit s =>
       channels.sortBy(_.unnotifiedSince).toStream.flatMap { channel =>
         createChannelDigest(channel).map(describeChannelDigest).map(channel -> _)
       }.headOption
     }
-<<<<<<< HEAD
-    val pushOpt = channelAndMessage.map {
-      case (channel, msg) =>
-        slackClient.sendToSlackChannel(channel.slackTeamId, channel.idAndName, msg).andThen {
-          case Success(_: Unit) =>
-=======
     log.info(s"[SLACK-CHANNEL-DIGEST] Trying to push channel digest for ${channels.map(_.slackChannelId).mkString(",")}, got msg $channelAndMessage")
     val pushOpt = channelAndMessage.map {
       case (channel, msg) =>
         slackClient.sendToSlackChannel(channel.slackTeamId, channel.idAndName, msg).imap(_ => true).andThen {
           case Success(_) =>
->>>>>>> 6fb68512
             db.readWrite { implicit s =>
               slackChannelRepo.save(slackChannelRepo.get(channel.id.get).withLastNotificationAtLeast(now))
             }
