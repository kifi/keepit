package com.keepit.slack

import com.google.inject.{ ImplementedBy, Inject, Singleton }
import com.keepit.commanders._
import com.keepit.common.akka.SafeFuture
import com.keepit.common.core.{ anyExtensionOps, _ }
import com.keepit.common.crypto.PublicIdConfiguration
import com.keepit.common.db.Id
import com.keepit.common.db.slick.DBSession.RSession
import com.keepit.common.db.slick.Database
import com.keepit.common.logging.SlackLog
import com.keepit.common.social.BasicUserRepo
import com.keepit.common.time.{ Clock, _ }
import com.keepit.common.util.DescriptionElements
import com.keepit.heimdal.HeimdalContext
import com.keepit.model.LibrarySpace.{ OrganizationSpace, UserSpace }
import com.keepit.model._
import com.keepit.slack.SlackTeamCommander.SlackChannelLibraries
import com.keepit.slack.models._

import scala.concurrent.{ ExecutionContext, Future }
import scala.util.{ Failure, Success, Try }

object SlackTeamCommander {
  type SlackChannelLibraries = Map[SlackChannelIdAndName, Either[LibraryFail, Library]]
}

@ImplementedBy(classOf[SlackTeamCommanderImpl])
trait SlackTeamCommander {
  def getSlackTeams(userId: Id[User]): Set[SlackTeam]
  def setupSlackTeam(userId: Id[User], slackTeamId: SlackTeamId, organizationId: Option[Id[Organization]])(implicit context: HeimdalContext): Future[SlackTeam]
  def addSlackTeam(userId: Id[User], slackTeamId: SlackTeamId)(implicit context: HeimdalContext): Future[(SlackTeam, Boolean)]
  def createOrganizationForSlackTeam(userId: Id[User], slackTeamId: SlackTeamId)(implicit context: HeimdalContext): Future[SlackTeam]
  def connectSlackTeamToOrganization(userId: Id[User], slackTeamId: SlackTeamId, organizationId: Id[Organization])(implicit context: HeimdalContext): Try[SlackTeam]
  def getOrganizationsToConnectToSlackTeam(userId: Id[User])(implicit session: RSession): Set[BasicOrganization]
  def syncPublicChannels(userId: Id[User], slackTeamId: SlackTeamId)(implicit context: HeimdalContext): Future[(Id[Organization], Set[SlackChannelIdAndName], Future[SlackChannelLibraries])]
}

@Singleton
class SlackTeamCommanderImpl @Inject() (
  db: Database,
  slackTeamRepo: SlackTeamRepo,
  slackTeamMembershipRepo: SlackTeamMembershipRepo,
  channelToLibRepo: SlackChannelToLibraryRepo,
  libToChannelRepo: LibraryToSlackChannelRepo,
  channelRepo: SlackChannelRepo,
  slackClient: SlackClientWrapper,
  slackOnboarder: SlackOnboarder,
  permissionCommander: PermissionCommander,
  orgCommander: OrganizationCommander,
  orgAvatarCommander: OrganizationAvatarCommander,
  libraryRepo: LibraryRepo,
  libraryCommander: LibraryCommander,
  orgMembershipRepo: OrganizationMembershipRepo,
  organizationInfoCommander: OrganizationInfoCommander,
  basicUserRepo: BasicUserRepo,
  clock: Clock,
  implicit val executionContext: ExecutionContext,
  implicit val publicIdConfig: PublicIdConfiguration,
  implicit val inhouseSlackClient: InhouseSlackClient)
    extends SlackTeamCommander {
  val slackLog = new SlackLog(InhouseSlackChannel.ENG_SLACK)

  def getSlackTeams(userId: Id[User]): Set[SlackTeam] = {
    db.readOnlyMaster { implicit session =>
      val slackTeamIds = slackTeamMembershipRepo.getByUserId(userId).map(_.slackTeamId).toSet
      slackTeamRepo.getBySlackTeamIds(slackTeamIds).values.toSet
    }
  }

  def setupSlackTeam(userId: Id[User], slackTeamId: SlackTeamId, organizationId: Option[Id[Organization]])(implicit context: HeimdalContext): Future[SlackTeam] = {
    val (slackTeam, connectableOrgs) = db.readWrite { implicit session =>
      (slackTeamRepo.getBySlackTeamId(slackTeamId).get, getOrganizationsToConnectToSlackTeam(userId))
    }
    organizationId match {
      case Some(orgId) => Future.fromTry(connectSlackTeamToOrganization(userId, slackTeamId, orgId))
      case None if slackTeam.organizationId.isEmpty && connectableOrgs.isEmpty => createOrganizationForSlackTeam(userId, slackTeamId)
      case _ => Future.successful(slackTeam)
    }
  }

  def addSlackTeam(userId: Id[User], slackTeamId: SlackTeamId)(implicit context: HeimdalContext): Future[(SlackTeam, Boolean)] = {
    val (teamOpt, connectableOrgs) = db.readOnlyMaster { implicit session =>
      (slackTeamRepo.getBySlackTeamId(slackTeamId), getOrganizationsToConnectToSlackTeam(userId))
    }
    teamOpt match {
      case Some(team) if team.organizationId.isEmpty && connectableOrgs.isEmpty => createOrganizationForSlackTeam(userId, slackTeamId).imap((_, true))
      case Some(team) => Future.successful((team, false))
      case None => Future.failed(SlackActionFail.TeamNotFound(slackTeamId))
    }
  }

  def createOrganizationForSlackTeam(userId: Id[User], slackTeamId: SlackTeamId)(implicit context: HeimdalContext): Future[SlackTeam] = {
    val (slackTeamOpt, membershipOpt) = db.readOnlyMaster { implicit session =>
      val slackTeamOpt = slackTeamRepo.getBySlackTeamId(slackTeamId)
      val membershipOpt = slackTeamMembershipRepo.getByUserId(userId).find(_.slackTeamId == slackTeamId)
      (slackTeamOpt, membershipOpt)
    }

    slackTeamOpt match {
      case Some(team) => team.organizationId match {
        case None => membershipOpt.flatMap(_.getTokenIncludingScopes(SlackAuthScope.teamSetup)) match {
          case Some(validToken) =>
            slackClient.getTeamInfo(validToken).flatMap { teamInfo =>
              val orgInitialValues = OrganizationInitialValues(name = teamInfo.name.value, description = None)
              orgCommander.createOrganization(OrganizationCreateRequest(userId, orgInitialValues)) match {
                case Right(createdOrg) =>
                  val orgId = createdOrg.newOrg.id.get
                  val futureAvatar = teamInfo.icon.maxByOpt(_._1) match {
                    case None => Future.successful(())
                    case Some((_, imageUrl)) => orgAvatarCommander.persistRemoteOrganizationAvatars(orgId, imageUrl).imap(_ => ())
                  }
                  teamInfo.emailDomains.exists { domain =>
                    orgCommander.modifyOrganization(OrganizationModifyRequest(userId, orgId, OrganizationModifications(rawSite = Some(domain.value)))).isRight
                  }
                  val connectedTeamMaybe = connectSlackTeamToOrganization(userId, slackTeamId, orgId)
                  futureAvatar.flatMap { _ =>
                    Future.fromTry {
                      connectedTeamMaybe
                    }
                  }

                case Left(error) => Future.failed(error)
              }
            }
          case None => Future.failed(SlackActionFail.InvalidMembership(userId, team.slackTeamId, team.slackTeamName, membershipOpt))
        }
        case Some(orgId) => Future.failed(SlackActionFail.TeamAlreadyConnected(team.slackTeamId, team.slackTeamName, orgId))
      }
      case None => Future.failed(SlackActionFail.TeamNotFound(slackTeamId))
    }
  }

  def connectSlackTeamToOrganization(userId: Id[User], slackTeamId: SlackTeamId, newOrganizationId: Id[Organization])(implicit context: HeimdalContext): Try[SlackTeam] = {
    db.readWrite { implicit session =>
      permissionCommander.getOrganizationPermissions(newOrganizationId, Some(userId)).contains(SlackCommander.slackSetupPermission) match {
        case false => Failure(OrganizationFail.INSUFFICIENT_PERMISSIONS)
        case true => slackTeamRepo.getBySlackTeamId(slackTeamId) match {
          case None => Failure(SlackActionFail.TeamNotFound(slackTeamId))
          case Some(team) => team.organizationId match {
            case Some(connectedOrg) if connectedOrg == newOrganizationId => Success(team)
            case Some(otherOrg) => Failure(SlackActionFail.TeamAlreadyConnected(team.slackTeamId, team.slackTeamName, team.organizationId.get))
            case None => slackTeamRepo.getByOrganizationId(newOrganizationId) match {
              case Some(orgTeam) => Failure(SlackActionFail.OrgAlreadyConnected(newOrganizationId, orgTeam.slackTeamId, failedToConnectTeam = slackTeamId))
              case None => slackTeamMembershipRepo.getByUserId(userId).find(_.slackTeamId == slackTeamId) match {
                case None => Failure(SlackActionFail.InvalidMembership(userId, team.slackTeamId, team.slackTeamName, None))
                case Some(validMembership) => Success(slackTeamRepo.save(team.withOrganizationId(Some(newOrganizationId))))
              }
            }
          }
        }
      }
    } tap {
      case Success(team) => SafeFuture {
        db.readOnlyMaster { implicit session =>
          (basicUserRepo.load(userId), organizationInfoCommander.getBasicOrganizationHelper(newOrganizationId))
        }
      } flatMap {
        case (user, org) =>
<<<<<<< HEAD
          inhouseSlackClient.sendToSlack(InhouseSlackChannel.SLACK_ALERTS, SlackMessageRequest.inhouse(DescriptionElements(
            user, "connected Slack team", team.slackTeamName.value, "to Kifi org", org
          )))
=======
          SafeFuture {
            inhouseSlackClient.sendToSlack(InhouseSlackChannel.SLACK_ALERTS, SlackMessageRequest.inhouse(DescriptionElements(
              user, "connected Slack team", team.slackTeamName.value, "to Kifi org", org
            )))
          }
>>>>>>> 5cc5f605
      }

      case Failure(fail) =>
        slackLog.warn(s"Failed to connect $slackTeamId to org $newOrganizationId for user $userId because:", fail.getMessage)
    }
  }

  private def setupSlackChannel(team: SlackTeam, membership: SlackTeamMembership, channel: SlackPublicChannelInfo)(implicit context: HeimdalContext): Either[LibraryFail, Library] = {
    require(membership.slackTeamId == team.slackTeamId, s"SlackTeam ${team.id.get}/${team.slackTeamId.value} doesn't match SlackTeamMembership ${membership.id.get}/${membership.slackTeamId.value}")
    require(membership.userId.isDefined, s"SlackTeamMembership ${membership.id.get} doesn't belong to any user.")

    val userId = membership.userId.get
    val libraryName = channel.channelName.value
    val librarySpace = LibrarySpace(userId, team.organizationId)

    // If this channel is the slack team's general channel, try to sync it with the org's general library
    // if not, just create a library as normal
    def createLibrary() = {
      val maybeOrgGeneralLibrary = if (channel.isGeneral) {
        val generalLib = db.readOnlyMaster { implicit s => libraryRepo.getBySpaceAndKind(librarySpace, LibraryKind.SYSTEM_ORG_GENERAL).headOption }
        generalLib.map { lib => libraryCommander.unsafeModifyLibrary(lib, LibraryModifications(name = Some(channel.channelName.value))).modifiedLibrary }
      } else None

      maybeOrgGeneralLibrary.map(Right(_)).getOrElse {
        val initialValues = LibraryInitialValues(
          name = libraryName,
          visibility = librarySpace match {
            case UserSpace(_) => LibraryVisibility.SECRET
            case OrganizationSpace(_) => LibraryVisibility.ORGANIZATION
          },
          kind = Some(LibraryKind.SLACK_CHANNEL),
          description = channel.purpose.map(_.value) orElse channel.topic.map(_.value),
          space = Some(librarySpace)
        )
        libraryCommander.createLibrary(initialValues, userId)
      }
    }

    createLibrary() tap {
      case Left(_) =>
      case Right(library) =>
        db.readWrite { implicit session =>
          channelRepo.getOrCreate(team.slackTeamId, channel.channelId, channel.channelName)
          libToChannelRepo.internBySlackTeamChannelAndLibrary(SlackIntegrationCreateRequest(
            requesterId = userId,
            space = librarySpace,
            libraryId = library.id.get,
            slackUserId = membership.slackUserId,
            slackTeamId = membership.slackTeamId,
            slackChannelId = Some(channel.channelId),
            slackChannelName = channel.channelName,
            status = SlackIntegrationStatus.On
          ))
          channelToLibRepo.internBySlackTeamChannelAndLibrary(SlackIntegrationCreateRequest(
            requesterId = userId,
            space = librarySpace,
            libraryId = library.id.get,
            slackUserId = membership.slackUserId,
            slackTeamId = membership.slackTeamId,
            slackChannelId = Some(channel.channelId),
            slackChannelName = channel.channelName,
            status = SlackIntegrationStatus.On
          ))
        }
    }
  }

  private def setupSlackChannels(team: SlackTeam, membership: SlackTeamMembership, channels: Seq[SlackPublicChannelInfo])(implicit context: HeimdalContext): SlackChannelLibraries = {
    val libCreationsByChannel = channels.map { channel =>
      channel.channelIdAndName -> setupSlackChannel(team, membership, channel)
    }.toMap

    val newLibraries = libCreationsByChannel.collect { case (channel, Right(lib)) => channel -> lib }
    val failedChannels = libCreationsByChannel.collect { case (channel, Left(fail)) => channel -> fail }

    val updatedTeam = team
      .withPublicChannelsSyncedAt(clock.now)
      .withSyncedChannels(newLibraries.keySet.map(_.id))
      .copy(lastChannelCreatedAt = channels.map(_.createdAt).maxOpt orElse team.lastChannelCreatedAt)
    if (updatedTeam != team) {
      db.readWrite { implicit s => slackTeamRepo.save(updatedTeam) }
    }
    if (failedChannels.nonEmpty) slackLog.warn(
      "Failed to create some libraries while integrating Slack team", team.slackTeamId.value, ".",
      "The errors are:", failedChannels.values.map(_.getMessage).mkString("[", ",", "]")
    )

    if (newLibraries.nonEmpty) {
      SafeFuture(inhouseSlackClient.sendToSlack(InhouseSlackChannel.SLACK_ALERTS, SlackMessageRequest.inhouse(DescriptionElements(
        "Created", newLibraries.size, "libraries from", team.slackTeamName.value, "channels",
        team.organizationId.map(orgId => DescriptionElements("for", db.readOnlyMaster { implicit s => organizationInfoCommander.getBasicOrganizationHelper(orgId) }))
      ))))
    }

    libCreationsByChannel
  }

  def syncPublicChannels(userId: Id[User], slackTeamId: SlackTeamId)(implicit context: HeimdalContext): Future[(Id[Organization], Set[SlackChannelIdAndName], Future[SlackChannelLibraries])] = {
    val teamOpt = db.readOnlyMaster { implicit session => slackTeamRepo.getBySlackTeamId(slackTeamId) }
    teamOpt match {
      case Some(team) =>
        team.organizationId match {
          case Some(orgId) =>
            val (membershipOpt, integratedChannelIds, hasOrgPermissions) = db.readOnlyMaster { implicit session =>
              val membershipOpt = slackTeamMembershipRepo.getByUserId(userId).find(_.slackTeamId == team.slackTeamId)
              val integratedChannelIds = channelToLibRepo.getIntegrationsByOrg(orgId).filter(_.slackTeamId == team.slackTeamId).flatMap(_.slackChannelId).toSet
              val hasOrgPermissions = permissionCommander.getOrganizationPermissions(orgId, Some(userId)).contains(SlackCommander.slackSetupPermission)
              (membershipOpt, integratedChannelIds, hasOrgPermissions)
            }
            if (hasOrgPermissions) {
              membershipOpt.flatMap(membership => membership.getTokenIncludingScopes(SlackAuthScope.syncPublicChannels).map((membership, _))) match {
                case Some((membership, validToken)) =>
                  val onboardingAgent = slackOnboarder.getTeamAgent(team, membership)
                  onboardingAgent.intro().flatMap { _ =>
                    slackClient.getChannels(validToken, excludeArchived = true).map { channels =>
                      val updatedTeam = {
                        val teamWithGeneral = channels.collectFirst { case channel if channel.isGeneral => team.withGeneralChannelId(channel.channelId) }
                        val updatedTeam = (teamWithGeneral getOrElse team).withSyncedChannels(integratedChannelIds) // lazy single integration channel backfilling
                        if (team == updatedTeam) team else db.readWrite { implicit session => slackTeamRepo.save(updatedTeam) }
                      }
                      def shouldBeIgnored(channel: SlackPublicChannelInfo) = channel.isArchived || updatedTeam.channelsSynced.contains(channel.channelId) || team.lastChannelCreatedAt.exists(channel.createdAt <= _)
                      val channelsToIntegrate = channels.filter(!shouldBeIgnored(_)).sortBy(_.createdAt)
                      val futureSlackChannelLibraries = SafeFuture {
                        setupSlackChannels(updatedTeam, membership, channelsToIntegrate)
                      } flatMap { slackChannelLibraries =>
                        onboardingAgent.channels(membership, channelsToIntegrate).map { _ =>
                          slackChannelLibraries
                        }
                      }
                      (orgId, channelsToIntegrate.map(_.channelIdAndName).toSet, futureSlackChannelLibraries)
                    }
                  }
                case None => Future.failed(SlackActionFail.InvalidMembership(userId, team.slackTeamId, team.slackTeamName, membershipOpt))
              }
            } else Future.failed(OrganizationFail.INSUFFICIENT_PERMISSIONS)

          case None => Future.failed(SlackActionFail.TeamNotConnected(team.slackTeamId, team.slackTeamName))
        }
      case None => Future.failed(SlackActionFail.TeamNotFound(slackTeamId))
    }
  }

  def getOrganizationsToConnectToSlackTeam(userId: Id[User])(implicit session: RSession): Set[BasicOrganization] = {
    val allOrgIds = orgMembershipRepo.getAllByUserId(userId).map(_.organizationId).toSet
    val permissionsByOrgIds = permissionCommander.getOrganizationsPermissions(allOrgIds, Some(userId))
    val slackTeamsByOrgId = slackTeamRepo.getByOrganizationIds(allOrgIds)
    val validOrgIds = allOrgIds.filter(orgId => slackTeamsByOrgId(orgId).isEmpty && permissionsByOrgIds(orgId).contains(SlackCommander.slackSetupPermission))
    organizationInfoCommander.getBasicOrganizations(validOrgIds).values.toSet
  }
}<|MERGE_RESOLUTION|>--- conflicted
+++ resolved
@@ -157,17 +157,11 @@
         }
       } flatMap {
         case (user, org) =>
-<<<<<<< HEAD
-          inhouseSlackClient.sendToSlack(InhouseSlackChannel.SLACK_ALERTS, SlackMessageRequest.inhouse(DescriptionElements(
-            user, "connected Slack team", team.slackTeamName.value, "to Kifi org", org
-          )))
-=======
           SafeFuture {
             inhouseSlackClient.sendToSlack(InhouseSlackChannel.SLACK_ALERTS, SlackMessageRequest.inhouse(DescriptionElements(
               user, "connected Slack team", team.slackTeamName.value, "to Kifi org", org
             )))
           }
->>>>>>> 5cc5f605
       }
 
       case Failure(fail) =>
