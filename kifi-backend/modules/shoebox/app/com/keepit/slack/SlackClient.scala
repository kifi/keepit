package com.keepit.slack

import com.keepit.common.logging.Logging
import com.keepit.common.net.{ DirectUrl, HttpClient }
import com.keepit.slack.models._
import play.api.Mode.Mode
import play.api.http.Status
import play.api.libs.json._

import scala.concurrent.{ ExecutionContext, Future }

object KifiSlackApp {
  val SLACK_CLIENT_ID = "2348051170.12884760868"
  val SLACK_CLIENT_SECRET = "3cfeb40c29a06272bbb159fc1d9d4fb3"
  val KIFI_SLACK_REDIRECT_URI = "https://www.kifi.com/oauth2/slack"
}

trait SlackClient {
  def sendToSlack(url: String, msg: SlackMessage): Future[Unit]
  def processAuthorizationResponse(code: SlackAuthorizationCode): Future[SlackAuthorizationResponse]
  def identifyUser(token: SlackAccessToken): Future[SlackIdentifyResponse]
  def searchMessages(token: SlackAccessToken, query: SlackSearchQuery, optional: SlackSearchParams*): Future[SlackSearchResponse]
}

class SlackClientImpl(
  httpClient: HttpClient,
  mode: Mode,
  implicit val ec: ExecutionContext)
    extends SlackClient with Logging {

  def sendToSlack(url: String, msg: SlackMessage): Future[Unit] = {
    httpClient.postFuture(DirectUrl(url), Json.toJson(msg)).flatMap { clientResponse =>
      (clientResponse.status, clientResponse.json) match {
        case (Status.OK, json) if json.asOpt[String].contains("ok") => Future.successful(())
        case (status, payload) => Future.failed(SlackAPIFailure.Generic(status, payload))
      }
    }
  }

  private def slackCall[T](route: SlackAPI.Route)(implicit reads: Reads[T]): Future[T] = {
    httpClient.getFuture(DirectUrl(route.url)).flatMap { clientResponse =>
      (clientResponse.status, clientResponse.json) match {
        case (Status.OK, payload) if (payload \ "ok").asOpt[Boolean].contains(true) =>
          reads.reads(payload) match {
            case JsSuccess(res, _) =>
              Future.successful(res)
            case errs: JsError =>
              Future.failed(SlackAPIFailure.ParseError(payload))
          }
        case (status, payload) => Future.failed(SlackAPIFailure.Generic(status, payload))
      }
    }
  }
  def processAuthorizationResponse(code: SlackAuthorizationCode): Future[SlackAuthorizationResponse] = {
    slackCall[SlackAuthorizationResponse](SlackAPI.OAuthAccess(code))
  }

  def searchMessages(token: SlackAccessToken, query: SlackSearchQuery, optional: SlackSearchParams*): Future[SlackSearchResponse] = {
    slackCall[SlackSearchResponse](SlackAPI.SearchMessages(token, query, optional: _*))
  }

  def identifyUser(token: SlackAccessToken): Future[SlackIdentifyResponse] = {
    slackCall[SlackIdentifyResponse](SlackAPI.Identify(token))
  }
  def channelId(token: SlackAccessToken, channelName: SlackChannelName): Future[Option[String]] = {
    searchMessages(token, SlackSearchQuery.in(channelName), SlackSearchParams.PageSize(1)).map { response =>
      for {
        matches <- (response.messages \ "matches").asOpt[Seq[JsObject]]
        firstMsg <- matches.headOption
        channelId <- (firstMsg \ "channel" \ "id").asOpt[String]
      } yield channelId
    }
  }
}

object SlackAPI {
  import com.keepit.common.routes.{ GET, ServiceRoute, Param, Method }

  case class Route(method: Method, path: String, params: Param*)
  implicit def toServiceRoute(route: Route): ServiceRoute = ServiceRoute(route.method, route.path, route.params: _*)

  object SlackParams {
    val CLIENT_ID = Param("client_id", KifiSlackApp.SLACK_CLIENT_ID)
    val CLIENT_SECRET = Param("client_secret", KifiSlackApp.SLACK_CLIENT_SECRET)
    val REDIRECT_URI = Param("redirect_uri", KifiSlackApp.KIFI_SLACK_REDIRECT_URI)
<<<<<<< HEAD
    implicit def fromCode(code: SlackAuthorizationCode) = Param("code", code.code)
    implicit def formState(state: SlackState) = Param("state", state.state)
    implicit def fromScope(scopes: Set[SlackAuthScope]) = Param("scope", scopes.map(_.value).mkString(","))
    implicit def fromToken(token: SlackAccessToken) = Param("token", token.token)
    implicit def fromSearchParam(searchParam: SlackSearchParams) = Param(searchParam.name, searchParam.value)
=======
    implicit def fromCode(code: SlackAuthorizationCode): Param = Param("code", code.code)
    implicit def formState(state: SlackState): Param = Param("state", state.state)
    implicit def fromScope(scopes: Set[SlackAuthScope]): Param = Param("scope", scopes.map(_.value).mkString(","))
    implicit def fromToken(token: SlackAccessToken): Param = Param("token", token.token)
    implicit def fromSearchParam(searchParam: SlackSearchParams): Param = Param(searchParam.name, searchParam.value)
>>>>>>> fb6d2ae1
  }

  import SlackParams._

  def OAuthAuthorize(scopes: Set[SlackAuthScope], state: SlackState) = Route(GET, "https://slack.com/oauth/authorize", CLIENT_ID, REDIRECT_URI, scopes, state)
  def OAuthAccess(code: SlackAuthorizationCode) = Route(GET, "https://slack.com/api/oauth.access", CLIENT_ID, CLIENT_SECRET, REDIRECT_URI, code)
  def Identify(token: SlackAccessToken) = Route(GET, "https://slack.com/api/auth.test", token)
  def SearchMessages(token: SlackAccessToken, query: SlackSearchQuery, optional: SlackSearchParams*) = {
    val params = Seq[Param](token, query) ++ optional.map(fromSearchParam)
    Route(GET, "https://slack.com/api/search.messages", params: _*)
  }
}<|MERGE_RESOLUTION|>--- conflicted
+++ resolved
@@ -83,19 +83,11 @@
     val CLIENT_ID = Param("client_id", KifiSlackApp.SLACK_CLIENT_ID)
     val CLIENT_SECRET = Param("client_secret", KifiSlackApp.SLACK_CLIENT_SECRET)
     val REDIRECT_URI = Param("redirect_uri", KifiSlackApp.KIFI_SLACK_REDIRECT_URI)
-<<<<<<< HEAD
-    implicit def fromCode(code: SlackAuthorizationCode) = Param("code", code.code)
-    implicit def formState(state: SlackState) = Param("state", state.state)
-    implicit def fromScope(scopes: Set[SlackAuthScope]) = Param("scope", scopes.map(_.value).mkString(","))
-    implicit def fromToken(token: SlackAccessToken) = Param("token", token.token)
-    implicit def fromSearchParam(searchParam: SlackSearchParams) = Param(searchParam.name, searchParam.value)
-=======
     implicit def fromCode(code: SlackAuthorizationCode): Param = Param("code", code.code)
     implicit def formState(state: SlackState): Param = Param("state", state.state)
     implicit def fromScope(scopes: Set[SlackAuthScope]): Param = Param("scope", scopes.map(_.value).mkString(","))
     implicit def fromToken(token: SlackAccessToken): Param = Param("token", token.token)
     implicit def fromSearchParam(searchParam: SlackSearchParams): Param = Param(searchParam.name, searchParam.value)
->>>>>>> fb6d2ae1
   }
 
   import SlackParams._
