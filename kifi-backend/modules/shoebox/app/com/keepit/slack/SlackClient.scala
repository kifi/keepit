--- conflicted
+++ resolved
@@ -71,12 +71,10 @@
       (clientResponse.status, clientResponse.json) match {
         case (Status.OK, payload) if (payload \ "ok").asOpt[Boolean].contains(true) =>
           reads.reads(payload) match {
-            case JsSuccess(res, _) => Future.successful(res)
-<<<<<<< HEAD
-            case errs: JsError => Future.failed(SlackAPIFailure.ParseError(payload, errs))
-=======
-            case errs: JsError => Future.failed(SlackAPIFail.ParseError(payload))
->>>>>>> bf62f6f3
+            case JsSuccess(res, _) =>
+              Future.successful(res)
+            case errs: JsError =>
+              Future.failed(SlackAPIFailure.ParseError(payload))
           }
         case (status, payload) => Future.failed(SlackAPIFailure.Generic(status, payload))
       }
