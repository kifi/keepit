package com.keepit.realtime


import org.joda.time.DateTime

import com.google.inject.{ Inject, Singleton }
import com.keepit.common.db.ExternalId
import com.keepit.common.db.slick.DBSession._
import com.keepit.common.db.slick.Database
import com.keepit.common.db.{ State, Id }
import com.keepit.common.logging._
import com.keepit.common.mail.LocalPostOffice
import com.keepit.common.net.URINormalizer
import com.keepit.common.service.FortyTwoServices
import com.keepit.common.social._
import com.keepit.model._
import com.keepit.common.time._

import play.api.libs.functional.syntax._
import play.api.libs.json._
import com.keepit.social.BasicUser

case class CommentDetails(
  id: String, // ExternalId[Comment]
  author: BasicUser,
  recipient: BasicUser,
  locator: String, // DeepLink.deepLocator
  url: String, // DeepLink.url (containing /r/)
  page: String, // NormalizedURI.url
  title: String, // Comment.pageTitle
  text: String, // Comment.text
  createdAt: DateTime,
  newCount: Int,
  totalCount: Int,
  subsumes: Option[String] // Option[ExternalId[UserNotification]]
)

case class MessageDetails(
  id: String, // ExternalId[Comment] of the message
  hasParent: Boolean,
  authors: Seq[BasicUser],
  recipient: BasicUser,
  locator: String, // DeepLink.deepLocator
  url: String, // DeepLink.url (containing /r/)
  page: String, // NormalizedURI.url
  title: String, // Comment.pageTitle
  text: String, // Comment.text
  createdAt: DateTime,
  newCount: Int,
  totalCount: Int,
  subsumes: Option[String] // Option[ExternalId[UserNotification]]
)

case class GlobalNotificationDetails(
  createdAt: DateTime,
  title: String,
  bodyHtml: String,
  linkText: String,
  url: Option[String],
  image: String,
  isSticky: Boolean,
  markReadOnAction: Boolean
)
object GlobalNotificationDetails {
  implicit val globalDetailsFormat = Json.format[GlobalNotificationDetails]
}

case class SendableNotification(
  id: ExternalId[UserNotification],
  time: DateTime,
  category: UserNotificationCategory,
  details: UserNotificationDetails,
  state: State[UserNotification])

object SendableNotification {
  implicit val format = (
    (__ \ 'id).format(ExternalId.format[UserNotification]) and
    (__ \ 'time).format(DateTimeJsonFormat) and
    (__ \ 'category).format[String].inmap(UserNotificationCategory.apply, unlift(UserNotificationCategory.unapply)) and
    (__ \ 'details).format[JsValue].inmap(UserNotificationDetails.apply, unlift(UserNotificationDetails.unapply)) and
    (__ \ 'state).format(State.format[UserNotification])
  )(SendableNotification.apply, unlift(SendableNotification.unapply))

  def fromUserNotification(notify: UserNotification) = {
    SendableNotification(id = notify.externalId, time = notify.createdAt, category = notify.category,
      details = notify.details, state = notify.state)
  }
}

class NotificationBroadcaster @Inject() (
    userChannel: UserChannel,
    urbanAirship: UrbanAirship,
    userNotificationRepo: UserNotificationRepo,
    messageRepo: CommentRepo,
    db: Database
  ) extends Logging {
  def push(notify: UserNotification) {
    lazy val unvisitedCount = db.readOnly { implicit s => userNotificationRepo.getUnvisitedCount(notify.userId) }
    for (pushNotification <- PushNotification.fromUserNotification(notify, unvisitedCount)) {
      urbanAirship.notifyUser(notify.userId, pushNotification)
    }
    val sendable = SendableNotification.fromUserNotification(notify)
    log.info("User notification serialized: " + sendable)
    userChannel.pushAndFanout(notify.userId, Json.arr("notification", Json.toJson(sendable)))
  }
}

@Singleton
class UserNotifier @Inject() (
  db: Database,
  userRepo: UserRepo,
  normalizedURIRepo: NormalizedURIRepo,
  followRepo: FollowRepo,
  emailAddressRepo: EmailAddressRepo,
  deepLinkRepo: DeepLinkRepo,
  postOffice: LocalPostOffice,
  basicUserRepo: BasicUserRepo,
  commentRepo: CommentRepo,
  commentRecipientRepo: CommentRecipientRepo,
  commentFormatter: CommentFormatter,
  userNotifyRepo: UserNotificationRepo,
  notificationBroadcast: NotificationBroadcaster,
  commentWithBasicUserRepo: CommentWithBasicUserRepo,
  normalUriRepo: NormalizedURIRepo,
  uriChannel: UriChannel,
  userChannel: UserChannel,
  threadInfoRepo: ThreadInfoRepo,
  clock: Clock,
  implicit val fortyTwoServices: FortyTwoServices) extends Logging {

  implicit val commentDetailsFormat = Json.format[CommentDetails]
  implicit val messageDetailsFormat = Json.format[MessageDetails]

  def globalNotification(global: GlobalNotification) = {
    db.readWrite { implicit session =>
      val users = global.sendToSpecificUsers.getOrElse {
        userRepo.allExcluding(UserStates.BLOCKED, UserStates.PENDING).map(_.id.get)
      }
      val globalDetails = GlobalNotificationDetails(
        createdAt = clock.now,
        title = global.title,
        bodyHtml = global.bodyHtml,
        linkText = global.linkText,
        url = global.url,
        image = global.image,
        isSticky = global.isSticky,
        markReadOnAction = global.markReadOnAction)

      val globalDetailsJson = UserNotificationDetails(Json.toJson(globalDetails))

      users.map { userId =>
        val userNotification = userNotifyRepo.save(UserNotification(
          userId = userId,
          category = UserNotificationCategories.GLOBAL,
          details = globalDetailsJson,
          commentId = None,
          subsumedId = None,
          state = UserNotificationStates.DELIVERED))
        notificationBroadcast.push(userNotification)
      }
    }
  }

  def comment(comment: Comment): Unit = {
    db.readWrite { implicit s =>
      val normalizedUri = normalUriRepo.get(comment.uriId).url
      uriChannel.pushAndFanout(normalizedUri, Json.arr("comment", normalizedUri, commentWithBasicUserRepo.load(comment)))

      val commentDetails = createCommentDetails(comment)
      commentDetails.map { commentDetail =>
        val user = userRepo.get(commentDetail.recipient.externalId)
        val userNotification = userNotifyRepo.save(UserNotification(
          userId = user.id.get,
          category = UserNotificationCategories.COMMENT,
          details = UserNotificationDetails(Json.toJson(commentDetail)),
          commentId = comment.id,
          subsumedId = None))
        notificationBroadcast.push(userNotification)
      }
    }
  }

  def message(message: Comment): Unit = {
    db.readWrite { implicit s =>
      val normUri = normalUriRepo.get(message.uriId)
      val parent = message.parent.map(commentRepo.get).getOrElse(message)
      val threadInfo = threadInfoRepo.load(parent, Some(message.userId))
      val messageJson = Json.arr("message", normUri.url, threadInfo, commentWithBasicUserRepo.load(message))
      userChannel.pushAndFanout(message.userId, messageJson)

      val thread = if (message eq parent) Seq(message) else (parent +: commentRepo.getChildren(parent.id.get)).reverse

      createMessageUserNotifications(message, thread) map {
        case (user, messageDetails, userNotification) =>
<<<<<<< HEAD

          if (userChannel.isConnected(userNotification.userId)) {
            log.info(s"Sending notification because ${userNotification.userId} is connected.")

            userChannel.pushAndFanout(userNotification.userId, messageJson)
            notificationBroadcast.push(userNotification)
          } else {
            log.info(s"Sending email because ${userNotification.userId} is not connected.")
            //notifyMessageByEmail(user, messageDetails)
          }

        //userNotifyRepo.save(userNotification.withState(UserNotificationStates.DELIVERED))
=======
          userChannel.push(userNotification.userId, messageJson)
          notificationBroadcast.push(userNotification)
>>>>>>> 836c39b9
      }
    }
  }

  def recreateMessageDetails(safeMode: Boolean)(implicit session: RWSession) = {
    userNotifyRepo.allActive(UserNotificationCategories.MESSAGE) map { notice =>
      try {
        val recipient = userRepo.get(notice.userId)
        val message = commentRepo.get(notice.commentId.get)

        val deepLinkUrl = (notice.details.payload \ "url").as[String]
        val deepLinkLocator = (notice.details.payload \ "locator").asOpt[String].getOrElse {
          // We haven't always had this field. When it's missing, we need to find it.
          val token = deepLinkUrl.split("/").last
          deepLinkRepo.getByToken(DeepLinkToken(token)).map(_.deepLocator.value).get
        }
        val page = (notice.details.payload \ "page").as[String]

        val lastNoticeExtId = notice.subsumedId.map(userNotifyRepo.get(_).externalId)

        val parent = message.parent.map(commentRepo.get).getOrElse(message)
        val thread = if (message eq parent) Seq(message) else (parent +: commentRepo.getChildren(parent.id.get)).reverse

        val messageDetail = createMessageDetail(message, notice.userId, DeepLocator(deepLinkLocator), deepLinkUrl, page, thread, lastNoticeExtId)
        val json = Json.toJson(messageDetail)
        if (json != notice.details.payload) {
          log.info(s"Updating ${notice.id} (message, safeMode: $safeMode).\n-Old details-\n${notice.details.payload}\n-New details-\n$json")
          if (!safeMode) userNotifyRepo.save(notice.copy(details = UserNotificationDetails(json)))
        }
      } catch {
        case ex: Throwable =>
          log.warn(s"[recreateDetail] Error: Could not recreate message notice ${notice.id}", ex)
      }

    }
  }

  def recreateCommentDetails(safeMode: Boolean)(implicit session: RWSession) = {
    userNotifyRepo.allActive(UserNotificationCategories.COMMENT) map { notice =>
      try {
        val comment = commentRepo.get(notice.commentId.get)
        val author = userRepo.get(comment.userId)
        val uri = normalizedURIRepo.get(comment.uriId)
        val userId = notice.userId
        val recipient = userRepo.get(userId)
        val deepLinkUrl = (notice.details.payload \ "url").as[String]
        val deepLinkLocator = (notice.details.payload \ "locator").asOpt[String].getOrElse {
          // We haven't always had this field. When it's missing, we need to find it.
          val token = deepLinkUrl.split("/").last
          deepLinkRepo.getByToken(DeepLinkToken(token)).map(_.deepLocator.value).get
        }
        val commentDetail = new CommentDetails(
          comment.externalId.id,
          basicUserRepo.load(comment.userId),
          basicUserRepo.load(userId),
          deepLinkLocator,
          deepLinkUrl,
          URINormalizer.normalize(uri.url),
          comment.pageTitle,
          comment.text,
          comment.createdAt,
          0, 0, None)
        val json = Json.toJson(commentDetail)
        if (json != notice.details.payload) {
          log.info(s"[recreateDetail] Updating ${notice.id} (comment, safeMode: $safeMode).\n-Old details-\n${notice.details.payload}\n-New details-\n$json")
          if (!safeMode) userNotifyRepo.save(notice.copy(details = UserNotificationDetails(json)))
        }
      } catch {
        case ex: Throwable =>
          log.warn(s"[recreateDetail] Error: Could not recreate comment notice ${notice.id}", ex)
      }

    }
  }

  def recreateAllActiveDetails(safeMode: Boolean)(implicit session: RWSession) = {
    recreateMessageDetails(safeMode)
    recreateCommentDetails(safeMode)
  }

  private def createCommentDetails(comment: Comment)(implicit session: RWSession): Set[CommentDetails] = {
    val uri = normalizedURIRepo.get(comment.uriId)
    val follows = followRepo.getByUri(uri.id.get)
    for (userId <- follows.map(_.userId).toSet - comment.userId) yield {
      val deepLink = deepLinkRepo.save(DeepLink(
        initiatorUserId = Option(comment.userId),
        recipientUserId = Some(userId),
        uriId = Some(comment.uriId),
        urlId = comment.urlId,
        deepLocator = DeepLocator.ofCommentList))
      new CommentDetails(
        comment.externalId.id,
        basicUserRepo.load(comment.userId),
        basicUserRepo.load(userId),
        deepLink.deepLocator.value,
        deepLink.url,
        URINormalizer.normalize(uri.url),
        comment.pageTitle,
        comment.text,
        comment.createdAt,
        0, 0, None)
    }
  }

  private def createMessageUserNotifications(message: Comment, thread: Seq[Comment])(implicit session: RWSession): Set[(User, MessageDetails, UserNotification)] = {
    val author = userRepo.get(message.userId)
    val uri = normalizedURIRepo.get(message.uriId)
    val participants = commentRepo.getParticipantsUserIds(message.id.get)
    val parent = message.parent.map(commentRepo.get).getOrElse(message)

    val generatedSet = (for (userId <- participants - author.id.get) yield {
      val lastMessage +: olderMessages = thread.filter(_.userId != userId)
      val subsumed = olderMessages flatMap { m =>
        userNotifyRepo.getWithCommentId(userId, m.id.get)
      } map { oldNotice =>
        userNotifyRepo.save(oldNotice.withState(UserNotificationStates.SUBSUMED))
      }
      if (lastMessage.id.get == message.id.get) {
        val lastNotice = subsumed.headOption
        val recipient = userRepo.get(userId)
        val deepLink = deepLinkRepo.save(DeepLink(
          initiatorUserId = Option(message.userId),
          recipientUserId = Some(userId),
          uriId = Some(message.uriId),
          urlId = message.urlId,
          deepLocator = DeepLocator.ofMessageThread(parent)))

        val messageDetail = createMessageDetail(message, userId, deepLink.deepLocator, deepLink.url, uri.url, thread, lastNotice.map(_.externalId))
        Some((recipient, messageDetail, userNotifyRepo.save(UserNotification(
          userId = userId,
          category = UserNotificationCategories.MESSAGE,
          details = UserNotificationDetails(Json.toJson(messageDetail)),
          commentId = message.id,
          subsumedId = lastNotice.map(_.id.get)))))
      } else {
        // This message is not the last one in the thread so it should already be subsumed
        // Therefore, we don't need to generate a notification
        None
      }
    }).flatten
    generatedSet
  }

  private def createMessageDetail(
    message: Comment, userId: Id[User],
    deepLocator: DeepLocator,
    deepLinkUrl: String,
    page: String,
    thread: Seq[Comment],
    lastNoticeExtId: Option[ExternalId[UserNotification]])(implicit session: RWSession): MessageDetails = {
    val recentAuthors = thread.filter(c => c.userId != userId).map(_.userId).distinct.take(5)
    val authors = recentAuthors.map(basicUserRepo.load)

    new MessageDetails(
      message.externalId.id,
      message.parent.isDefined,
      authors,
      basicUserRepo.load(userId),
      deepLocator.value,
      deepLinkUrl,
      URINormalizer.normalize(page),
      message.pageTitle,
      message.text,
      message.createdAt,
      1,
      thread.size,
      lastNoticeExtId.map(_.id))
  }

}<|MERGE_RESOLUTION|>--- conflicted
+++ resolved
@@ -192,23 +192,9 @@
 
       createMessageUserNotifications(message, thread) map {
         case (user, messageDetails, userNotification) =>
-<<<<<<< HEAD
-
-          if (userChannel.isConnected(userNotification.userId)) {
-            log.info(s"Sending notification because ${userNotification.userId} is connected.")
-
-            userChannel.pushAndFanout(userNotification.userId, messageJson)
-            notificationBroadcast.push(userNotification)
-          } else {
-            log.info(s"Sending email because ${userNotification.userId} is not connected.")
-            //notifyMessageByEmail(user, messageDetails)
-          }
-
-        //userNotifyRepo.save(userNotification.withState(UserNotificationStates.DELIVERED))
-=======
-          userChannel.push(userNotification.userId, messageJson)
+          log.info(s"Sending notification to ${userNotification.userId}: $messageJson")
+          userChannel.pushAndFanout(userNotification.userId, messageJson)
           notificationBroadcast.push(userNotification)
->>>>>>> 836c39b9
       }
     }
   }
