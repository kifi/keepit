--- conflicted
+++ resolved
@@ -28,11 +28,7 @@
     userRepo: UserRepo,
     userConnectionRepo: UserConnectionRepo,
     UserCache: UserIdCache) extends Typeahead[User, User] with Logging { // User as info might be too heavy
-<<<<<<< HEAD
-=======
-
   implicit val fj = ExecutionContext.fj
->>>>>>> 258e40fc
 
   def refreshAll(): Future[Unit] = {
     val userIds = db.readOnlyMaster { implicit ro =>
