package com.keepit.commanders

import com.keepit.common.net.WebService
import com.keepit.common.performance._
import com.keepit.common.cache.TransactionalCaching
import com.keepit.common.logging.Logging
import com.google.inject.{ Singleton, Inject }
import org.apache.commons.lang3.RandomStringUtils
import scala.concurrent.Future
import com.keepit.model._
import com.keepit.common.store.{ S3ImageConfig, ImageSize }
import play.api.libs.concurrent.Execution.Implicits.defaultContext
import com.keepit.common.db.slick.Database
<<<<<<< HEAD
=======
import java.awt.image.BufferedImage
import scala.util.{ Success, Failure }
>>>>>>> 4930847f
import com.keepit.common.healthcheck.AirbrakeNotifier
import com.keepit.common.time._
import com.keepit.scraper.{ NormalizedURIRef, ScraperServiceClient }
import com.keepit.scraper.embedly.EmbedlyStore
import com.keepit.common.db.Id
import com.keepit.cortex.CortexServiceClient
import com.keepit.search.ArticleStore
import com.keepit.scraper.embedly.EmbedlyKeyword
import com.keepit.normalizer.NormalizedURIInterner
import com.keepit.common.service.RequestConsolidator
import scala.concurrent.duration._
import com.keepit.common.core._

@Singleton
class URISummaryCommander @Inject() (
    normalizedUriRepo: NormalizedURIRepo,
    normalizedURIInterner: NormalizedURIInterner,
    imageInfoRepo: ImageInfoRepo,
    imageConfig: S3ImageConfig,
    pageInfoRepo: PageInfoRepo,
    s3URIImageStore: S3URIImageStore,
    db: Database,
    scraper: ScraperServiceClient,
    cortex: CortexServiceClient,
    embedlyStore: EmbedlyStore,
    articleStore: ArticleStore,
    uriSummaryCache: URISummaryCache,
    airbrake: AirbrakeNotifier,
    clock: Clock,
    val webService: WebService) extends Logging with ProcessedImageHelper {

  /**
   * Gets the default URI Summary
   */
  def getDefaultURISummary(uriId: Id[NormalizedURI], waiting: Boolean): Future[URISummary] = {
    val uri = db.readOnlyReplica { implicit session => normalizedUriRepo.get(uriId) }
    getDefaultURISummary(uri, waiting)
  }

  def getDefaultURISummary(nUri: NormalizedURI, waiting: Boolean): Future[URISummary] = {
    val uriSummaryRequest = URISummaryRequest(nUri.id.get, ImageType.ANY, ImageSize(0, 0), withDescription = true, waiting = waiting, silent = false)
    getURISummaryForRequest(uriSummaryRequest, NormalizedURIRef(nUri.id.get, nUri.url, nUri.externalId))
  }

  /**
   * Gets an image for the given URI. It can be an image on the page or a screenshot, and there are no size restrictions
   * If no image is available, fetching is triggered (silent=false) but the promise is immediately resolved (waiting=false)
   */
  def getURIImage(nUri: NormalizedURI, minSizeOpt: Option[ImageSize] = None): Future[Option[String]] = {
    val minSize = minSizeOpt getOrElse ImageSize(0, 0)
    val request = URISummaryRequest(nUri.id.get, ImageType.ANY, minSize, false, false, false)
    getURISummaryForRequest(request, NormalizedURIRef(nUri.id.get, nUri.url, nUri.externalId)) map { _.imageUrl }
  }

  /**
   * URI summaries are "best effort", which means partial results can be returned (for example if a description is required
   * and only the image is found, the image should still be returned
   */
  def getURISummaryForRequest(request: URISummaryRequest): Future[URISummary] = {
    val nUri = db.readOnlyReplica { implicit session =>
      normalizedUriRepo.get(request.uriId)
    }
    getURISummaryForRequest(request, NormalizedURIRef(nUri.id.get, nUri.url, nUri.externalId))
  }

  private val consolidateFetchURISummary = new RequestConsolidator[NormalizedURIRef, Option[URISummary]](20.seconds)

  private def getURISummaryForRequest(request: URISummaryRequest, nUri: NormalizedURIRef): Future[URISummary] = {
    import com.keepit.common.cache.TransactionalCaching.Implicits.directCacheAccess

    val existingSummary = getExistingSummaryForRequest(request, nUri)
    if (isCompleteSummary(existingSummary, request) || request.silent) {
      Future.successful(existingSummary)
    } else {
      val fetchedSummaryFuture = consolidateFetchURISummary(nUri)(fetchSummaryForRequest)
      if (request.isCacheable) fetchedSummaryFuture.onSuccess {
        case None => // ignore
        case Some(fetchedSummary) =>
          uriSummaryCache.set(URISummaryKey(nUri.id), fetchedSummary)
      }
      if (request.waiting) fetchedSummaryFuture.imap(_.getOrElse(existingSummary)) else Future.successful(existingSummary)
    }
  }

  private def getExistingSummaryForRequest(request: URISummaryRequest, nUri: NormalizedURIRef): URISummary = {
    import com.keepit.common.cache.TransactionalCaching.Implicits.directCacheAccess

    val cachedSummary = if (request.isCacheable) uriSummaryCache.get(URISummaryKey(nUri.id)) else None
    cachedSummary getOrElse timing(s"getStoredSummaryForRequest ${nUri.id} -> ${nUri.url}") {
      getStoredSummaryForRequest(nUri, request.imageType, request.minSize, request.withDescription)
    }
  }

  /**
   * Check if the URI summary contains everything the request needs. As of now, all requests require an image/screenshot
   */
  private def isCompleteSummary(summary: URISummary, request: URISummaryRequest): Boolean = {
    !summary.imageUrl.isEmpty && (summary.description.nonEmpty || !request.withDescription)
  }

  /**
   * Retrieves URI summary data by only looking at the database
   */
  private def getStoredSummaryForRequest(nUri: NormalizedURIRef, imageType: ImageType, minSize: ImageSize, withDescription: Boolean): URISummary = {
    val targetProvider = imageType match {
      case ImageType.ANY => None
      case ImageType.SCREENSHOT => Some(ImageProvider.PAGEPEEKER)
      case ImageType.IMAGE => Some(ImageProvider.EMBEDLY)
    }
    db.readOnlyReplica { implicit session =>
      val storedImageInfos = imageInfoRepo.getByUriWithPriority(nUri.id, minSize, targetProvider)
      val storedSummaryOpt = storedImageInfos flatMap { imageInfo =>
        if (withDescription) {
          val wordCountOpt = scraper.getURIWordCountOpt(nUri.id, nUri.url) // todo: Why is this done separately? Scraper should handle it internally.
          for {
            pageInfo <- pageInfoRepo.getByUri(nUri.id)
          } yield {
            URISummary(Some(getCDNURL(imageInfo)), pageInfo.title, pageInfo.description, imageInfo.width, imageInfo.height, wordCountOpt)
          }
        } else {
          Some(URISummary(imageUrl = Some(getCDNURL(imageInfo)), imageWidth = imageInfo.width, imageHeight = imageInfo.height))
        }
      }
      storedSummaryOpt getOrElse URISummary()
    }
  }

  /**
   * Retrieves URI summary data from external services (Embedly, PagePeeker)
   */
  private def fetchSummaryForRequest(nUri: NormalizedURIRef): Future[Option[URISummary]] = {
    log.info(s"fetchSummaryForRequest for ${nUri.id} -> ${nUri.url}")
    val stopper = Stopwatch("fetching from scraper embedly info for ${nUri.id} -> ${nUri.url}")
    val future = fetchFromEmbedly(nUri)
    future.onComplete { res =>
      stopper.stop() tap { _ => log.info(stopper.toString) }
    }
    future
  }

  /**
   * Fetches images and page description from Embedly
   */
  private def fetchFromEmbedly(nUri: NormalizedURIRef): Future[Option[URISummary]] = {
<<<<<<< HEAD
    scraper.fetchAndPersistURIPreview(nUri.url).map { rawResp =>
      rawResp.map { resp =>
        val savedImages = db.readWrite(attempts = 3) { implicit session =>
          // PageInfo (title, desc, etc)
          val pageInfo = pageInfoRepo.getByUri(nUri.id) match {
            case Some(pi) =>
              pi.copy(
                uriId = nUri.id,
                title = resp.title,
                description = resp.description,
                authors = resp.authors,
                publishedAt = resp.publishedAt,
                safe = resp.safe,
                lang = resp.lang,
                faviconUrl = resp.faviconUrl
              )
            case None =>
              PageInfo(
                uriId = nUri.id,
                title = resp.title,
                description = resp.description,
                authors = resp.authors,
                publishedAt = resp.publishedAt,
                safe = resp.safe,
                lang = resp.lang,
                faviconUrl = resp.faviconUrl
              )
          }
          pageInfoRepo.save(pageInfo)

          // Images
          resp.images.map { images =>
            // todo handle existing images
            // Persist images largest to smallest
            images.sizes.sortBy(i => i.height + i.width).reverse.map { image =>
              val format = image.path.substring(image.path.lastIndexOf(".") + 1).toLowerCase match {
                case "png" => ImageFormat.PNG
                case "jpg" | "jpeg" => ImageFormat.JPG
                case "gif" => ImageFormat.GIF
                case _ => ImageFormat.UNKNOWN
              }
              ImageInfo(
                uriId = nUri.id,
                url = Some(image.originalUrl),
                caption = images.caption,
                width = Some(image.width),
                height = Some(image.height),
                size = None, // Not storing this anymore
                format = Some(format),
                provider = Some(ImageProvider.EMBEDLY),
                priority = Some(0), // Only storing primary image for now
                path = Some(image.path)
              )
            }.map(imageInfoRepo.save)
          }
        }

        val primaryImageOpt = savedImages.flatMap(_.headOption)

        // and to support the old API:
        URISummary(
          imageUrl = primaryImageOpt.map(getCDNURL),
          imageWidth = primaryImageOpt.flatMap(_.width),
          imageHeight = primaryImageOpt.flatMap(_.height),
          title = resp.title,
          description = resp.description,
          wordCount = None
        )
      }
    }
=======
    scraper.getURISummaryFromEmbedly(nUri, descriptionOnly = true)
>>>>>>> 4930847f
  }

  /**
   * Get S3 url for image info
   */
  private def getCDNURL(info: ImageInfo): String = {
    imageConfig.cdnBase + "/" + info.path.get
  }

  def getStoredEmbedlyKeywords(id: Id[NormalizedURI]): Seq[EmbedlyKeyword] = {
    embedlyStore.get(id) match {
      case Some(info) => info.info.keywords.sortBy(-1 * _.score)
      case None => Seq()
    }
  }

  def getArticleKeywords(id: Id[NormalizedURI]): Seq[String] = {
    val rv = for {
      article <- articleStore.get(id)
      keywords <- article.keywords
    } yield {
      keywords.toLowerCase.split(" ").filter { x => !x.isEmpty && x.forall(_.isLetterOrDigit) }
    }
    rv.getOrElse(Array()).toSeq
  }

  def getWord2VecKeywords(id: Id[NormalizedURI]): Future[Option[Word2VecKeywords]] = {
    cortex.word2vecURIKeywords(id)
  }

  def batchGetWord2VecKeywords(ids: Seq[Id[NormalizedURI]]): Future[Seq[Option[Word2VecKeywords]]] = {
    cortex.word2vecBatchURIKeywords(ids)
  }

  // FYI this is very slow. Be careful calling it.
  def getKeywordsSummary(uri: Id[NormalizedURI]): Future[KeywordsSummary] = {
    val word2vecKeywordsFut = getWord2VecKeywords(uri)
    val embedlyKeywords = getStoredEmbedlyKeywords(uri)
    val embedlyKeywordsStr = embedlyKeywords.map { _.name }.toSet
    val articleKeywords = getArticleKeywords(uri).toSet

    for {
      word2vecKeys <- word2vecKeywordsFut
    } yield {

      val word2vecCount = word2vecKeys.map { _.wordCounts } getOrElse 0
      val w2vCos = word2vecKeys.map { _.cosine.toSet } getOrElse Set()
      val w2vFreq = word2vecKeys.map { _.freq.toSet } getOrElse Set()

      val bestGuess = if (!articleKeywords.isEmpty) {
        articleKeywords intersect (embedlyKeywordsStr union w2vCos union w2vFreq)
      } else {
        if (embedlyKeywords.isEmpty) {
          w2vCos intersect w2vFreq
        } else {
          embedlyKeywordsStr intersect (w2vCos union w2vFreq)
        }
      }

      KeywordsSummary(articleKeywords.toSeq, embedlyKeywords, w2vCos.toSeq, w2vFreq.toSeq, word2vecCount, bestGuess.toSeq)
    }

  }

  //todo(andrew) method to prune obsolete images from S3 (i.e. remove image if there is a newer image with at least the same size and priority)
}<|MERGE_RESOLUTION|>--- conflicted
+++ resolved
@@ -11,11 +11,8 @@
 import com.keepit.common.store.{ S3ImageConfig, ImageSize }
 import play.api.libs.concurrent.Execution.Implicits.defaultContext
 import com.keepit.common.db.slick.Database
-<<<<<<< HEAD
-=======
 import java.awt.image.BufferedImage
 import scala.util.{ Success, Failure }
->>>>>>> 4930847f
 import com.keepit.common.healthcheck.AirbrakeNotifier
 import com.keepit.common.time._
 import com.keepit.scraper.{ NormalizedURIRef, ScraperServiceClient }
@@ -36,7 +33,6 @@
     imageInfoRepo: ImageInfoRepo,
     imageConfig: S3ImageConfig,
     pageInfoRepo: PageInfoRepo,
-    s3URIImageStore: S3URIImageStore,
     db: Database,
     scraper: ScraperServiceClient,
     cortex: CortexServiceClient,
@@ -160,7 +156,6 @@
    * Fetches images and page description from Embedly
    */
   private def fetchFromEmbedly(nUri: NormalizedURIRef): Future[Option[URISummary]] = {
-<<<<<<< HEAD
     scraper.fetchAndPersistURIPreview(nUri.url).map { rawResp =>
       rawResp.map { resp =>
         val savedImages = db.readWrite(attempts = 3) { implicit session =>
@@ -212,7 +207,7 @@
                 format = Some(format),
                 provider = Some(ImageProvider.EMBEDLY),
                 priority = Some(0), // Only storing primary image for now
-                path = Some(image.path)
+                path = image.path
               )
             }.map(imageInfoRepo.save)
           }
@@ -231,16 +226,13 @@
         )
       }
     }
-=======
-    scraper.getURISummaryFromEmbedly(nUri, descriptionOnly = true)
->>>>>>> 4930847f
   }
 
   /**
    * Get S3 url for image info
    */
   private def getCDNURL(info: ImageInfo): String = {
-    imageConfig.cdnBase + "/" + info.path.get
+    imageConfig.cdnBase + "/" + info.path
   }
 
   def getStoredEmbedlyKeywords(id: Id[NormalizedURI]): Seq[EmbedlyKeyword] = {
