package com.keepit.commanders

import com.google.inject.{ ImplementedBy, Inject, Singleton }
import com.keepit.common.crypto.PublicIdConfiguration
import com.keepit.common.db.slick.DBSession.RSession
<<<<<<< HEAD
import com.keepit.common.core.anyExtensionOps
=======
import com.keepit.common.core.{ anyExtensionOps, optionExtensionOps }
>>>>>>> 8f364e0d
import com.keepit.common.db.slick._
import com.keepit.common.logging.{ SlackLog, Logging }
import com.keepit.model.LibrarySpace.{ UserSpace, OrganizationSpace }
import com.keepit.model._
import com.keepit.common.time.dateTimeOrdering
import com.keepit.slack.{ InhouseSlackChannel, InhouseSlackClient }

import scala.concurrent.{ Future, ExecutionContext }
import scala.util.{ Failure, Success, Try }

@ImplementedBy(classOf[KeepExportCommanderImpl])
trait KeepExportCommander {
  def assembleKeepExport(keepExports: Seq[KeepExport]): String
  def exportKeeps(exportRequest: KeepExportRequest): Future[Try[KeepExportResponse]]
}

@Singleton
class KeepExportCommanderImpl @Inject() (
  db: Database,
  keepRepo: KeepRepo,
  ktlRepo: KeepToLibraryRepo,
  ktcRepo: KeepToCollectionRepo,
  collectionRepo: CollectionRepo,
  permissionCommander: PermissionCommander,
  libraryRepo: LibraryRepo,
  libraryMembershipRepo: LibraryMembershipRepo,
  implicit val defaultContext: ExecutionContext,
  implicit val publicIdConfig: PublicIdConfiguration,
  implicit val inhouseSlackClient: InhouseSlackClient)
    extends KeepExportCommander with Logging {
  val slackLog = new SlackLog(InhouseSlackChannel.ENG_SHOEBOX)

  def assembleKeepExport(keepExports: Seq[KeepExport]): String = {
    // HTML format that follows Delicious exports
    val before = """<!DOCTYPE NETSCAPE-Bookmark-file-1>
                   |<META HTTP-EQUIV="Content-Type" CONTENT="text/html; charset=UTF-8">
                   |<!--This is an automatically generated file.
                   |It will be read and overwritten.
                   |Do Not Edit! -->
                   |<Title>Kifi Bookmarks Export</Title>
                   |<H1>Bookmarks</H1>
                   |<DL>
                   |""".stripMargin
    val after = "\n</DL>"

    def createExport(keep: KeepExport): String = {
      // Parse Tags
      val title = keep.title getOrElse ""
      val tagString = keep.tags map { tags =>
        s""" TAGS="${tags.replace("&", "&amp;").replace("\"", "")}""""
      } getOrElse ""
      val date = keep.createdAt.getMillis() / 1000
      val line =
        s"""<DT><A HREF="${keep.url}" ADD_DATE="${date}"${tagString}>${title.replace("&", "&amp;")}</A>"""
      line
    }
    before + keepExports.map(createExport).mkString("\n") + after
  }

  private def validateRequest(req: KeepExportRequest)(implicit session: RSession): Option[OrganizationFail] = {
    req match {
      case PersonalKeepExportRequest(_) => None
      case OrganizationKeepExportRequest(userId, orgIds) =>
        val hasAllNecessaryExportPermissions = orgIds.forall(orgId => permissionCommander.getOrganizationPermissions(orgId, Some(userId)).contains(OrganizationPermission.EXPORT_KEEPS))
        if (!hasAllNecessaryExportPermissions) Some(OrganizationFail.INSUFFICIENT_PERMISSIONS)
        else None
    }
  }

  def exportKeeps(exportRequest: KeepExportRequest): Future[Try[KeepExportResponse]] = db.readOnlyReplicaAsync { implicit session =>
    val validationError = validateRequest(exportRequest)
    validationError match {
      case Some(fail) => Failure(fail)
      case None =>
        Success(unsafeExportKeeps(exportRequest))
    }
  }

  def unsafeExportKeeps(exportRequest: KeepExportRequest)(implicit session: RSession): KeepExportResponse = {
    val keepIds = exportRequest match {
      case PersonalKeepExportRequest(userId) =>
        val writableLibIds = libraryMembershipRepo.getLibrariesWithWriteAccess(userId)
        def libIsInValidSpace(lib: Library): Boolean = lib.space match {
          case UserSpace(uid) => uid == userId
          case OrganizationSpace(_) => false
        }
        val libIdsToExportFrom = libraryRepo.getActiveByIds(writableLibIds).values.filter(libIsInValidSpace).map(_.id.get).toSet
<<<<<<< HEAD
        slackLog.info(s"Exporting personal keeps from ${libIdsToExportFrom.size} for user $userId")
        ktlRepo.getAllByLibraryIds(libIdsToExportFrom).values.flatten.filter(_.addedBy == userId).map(_.keepId) tap { ktls =>
          log.info(s"[KEEP-EXPORT] Personal export for user $userId has ${writableLibIds.size} writeable libs and ${libIdsToExportFrom.size} exportable libs, so ${ktls.size} keeps")
=======
        val ktlsByLibrary = ktlRepo.getAllByLibraryIds(libIdsToExportFrom)
        ktlsByLibrary.values.flatten.filter(_.addedBy safeContains userId).map(_.keepId).toSet tap { keepIds =>
          slackLog.info(s"Exporting ${keepIds.size} personal keeps from ${libIdsToExportFrom.size} libs for user $userId")
>>>>>>> 8f364e0d
        }

      case OrganizationKeepExportRequest(userId, orgIds) =>
        val libIdsToExportFrom = orgIds.flatMap { orgId => libraryRepo.getBySpace(LibrarySpace.fromOrganizationId(orgId)) }.filter(!_.isSecret).map(_.id.get)
<<<<<<< HEAD
        slackLog.info(s"Exporting org keeps from ${libIdsToExportFrom.size} for user $userId")
        ktlRepo.getAllByLibraryIds(libIdsToExportFrom).values.flatten.map(_.keepId)
=======
        ktlRepo.getAllByLibraryIds(libIdsToExportFrom).values.flatten.map(_.keepId).toSet tap { keepIds =>
          slackLog.info(s"Exporting ${keepIds.size} org keeps from ${libIdsToExportFrom.size} libs for user $userId")
        }
>>>>>>> 8f364e0d
    }
    val keeps = keepRepo.getByIds(keepIds).values.toSeq

    val tagIds = ktcRepo.getCollectionsForKeeps(keeps)
    val idToTag = collectionRepo.getByIds(tagIds.flatten.toSet).mapValues(_.name.tag)
    val tagsByKeepId = (keeps zip tagIds).map { case (keep, keepTags) => keep.id.get -> keepTags.map(idToTag(_)) }.toMap

    val libIdsByKeep = ktlRepo.getAllByKeepIds(keeps.map(_.id.get).toSet).mapValues(ktls => ktls.map(_.libraryId))
    val idToLib = libraryRepo.getActiveByIds(libIdsByKeep.values.flatten.toSet)
    val libsByKeepId = keeps.map { keep => keep.id.get -> libIdsByKeep(keep.id.get).flatMap(idToLib.get) }.toMap
    KeepExportResponse(keeps.sortBy(_.keptAt), tagsByKeepId, libsByKeepId)
  }
}
<|MERGE_RESOLUTION|>--- conflicted
+++ resolved
@@ -3,11 +3,7 @@
 import com.google.inject.{ ImplementedBy, Inject, Singleton }
 import com.keepit.common.crypto.PublicIdConfiguration
 import com.keepit.common.db.slick.DBSession.RSession
-<<<<<<< HEAD
-import com.keepit.common.core.anyExtensionOps
-=======
 import com.keepit.common.core.{ anyExtensionOps, optionExtensionOps }
->>>>>>> 8f364e0d
 import com.keepit.common.db.slick._
 import com.keepit.common.logging.{ SlackLog, Logging }
 import com.keepit.model.LibrarySpace.{ UserSpace, OrganizationSpace }
@@ -95,27 +91,16 @@
           case OrganizationSpace(_) => false
         }
         val libIdsToExportFrom = libraryRepo.getActiveByIds(writableLibIds).values.filter(libIsInValidSpace).map(_.id.get).toSet
-<<<<<<< HEAD
-        slackLog.info(s"Exporting personal keeps from ${libIdsToExportFrom.size} for user $userId")
-        ktlRepo.getAllByLibraryIds(libIdsToExportFrom).values.flatten.filter(_.addedBy == userId).map(_.keepId) tap { ktls =>
-          log.info(s"[KEEP-EXPORT] Personal export for user $userId has ${writableLibIds.size} writeable libs and ${libIdsToExportFrom.size} exportable libs, so ${ktls.size} keeps")
-=======
         val ktlsByLibrary = ktlRepo.getAllByLibraryIds(libIdsToExportFrom)
         ktlsByLibrary.values.flatten.filter(_.addedBy safeContains userId).map(_.keepId).toSet tap { keepIds =>
           slackLog.info(s"Exporting ${keepIds.size} personal keeps from ${libIdsToExportFrom.size} libs for user $userId")
->>>>>>> 8f364e0d
         }
 
       case OrganizationKeepExportRequest(userId, orgIds) =>
         val libIdsToExportFrom = orgIds.flatMap { orgId => libraryRepo.getBySpace(LibrarySpace.fromOrganizationId(orgId)) }.filter(!_.isSecret).map(_.id.get)
-<<<<<<< HEAD
-        slackLog.info(s"Exporting org keeps from ${libIdsToExportFrom.size} for user $userId")
-        ktlRepo.getAllByLibraryIds(libIdsToExportFrom).values.flatten.map(_.keepId)
-=======
         ktlRepo.getAllByLibraryIds(libIdsToExportFrom).values.flatten.map(_.keepId).toSet tap { keepIds =>
           slackLog.info(s"Exporting ${keepIds.size} org keeps from ${libIdsToExportFrom.size} libs for user $userId")
         }
->>>>>>> 8f364e0d
     }
     val keeps = keepRepo.getByIds(keepIds).values.toSeq
 
