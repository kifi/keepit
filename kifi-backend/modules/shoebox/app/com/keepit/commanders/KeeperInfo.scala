--- conflicted
+++ resolved
@@ -42,10 +42,7 @@
   keepers: Seq[BasicUser],
   keepersOmitted: Int,
   keepersTotal: Int,
-<<<<<<< HEAD
-=======
   libraries: Seq[JsObject],
->>>>>>> 42e09df5
   keeps: Seq[KeepData])
 object KeeperPageInfo {
   implicit val writes: Writes[KeeperPageInfo] = (
@@ -56,10 +53,7 @@
     (__ \ 'keepers).writeNullable[Seq[BasicUser]].contramap[Seq[BasicUser]](Some(_).filter(_.nonEmpty)) and
     (__ \ 'keepersOmitted).writeNullable[Int].contramap[Int](Some(_).filter(_ > 0)) and
     (__ \ 'keepersTotal).writeNullable[Int].contramap[Int](Some(_).filter(_ > 0)) and
-<<<<<<< HEAD
-=======
     (__ \ 'libraries).writeNullable[Seq[JsObject]].contramap[Seq[JsObject]](Some(_).filter(_.nonEmpty)) and
->>>>>>> 42e09df5
     (__ \ 'keeps).write[Seq[KeepData]]
   )(unlift(KeeperPageInfo.unapply))
 }
