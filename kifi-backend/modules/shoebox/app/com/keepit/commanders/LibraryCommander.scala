--- conflicted
+++ resolved
@@ -835,11 +835,7 @@
       log.info(s"[zombieLibrary] Deleting lib: $oldLibrary")
       db.readWrite(attempts = 2) { implicit s =>
         libraryRepo.save(oldLibrary.sanitizeForDelete)
-<<<<<<< HEAD
           .tap { l => log.info(s"[zombieLibrary] Should have deleted lib: $l") }
-=======
-          .tap { l => log.info(s"Deleted lib: $l") }
->>>>>>> 0ac76fc8
       }
       db.readOnlyMaster { implicit s =>
         libraryRepo.get(oldLibrary.id.get) match {
