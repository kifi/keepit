package com.keepit.commanders

import com.google.inject.Inject
import com.keepit.common.cache.{ ImmutableJsonCacheImpl, FortyTwoCachePlugin, CacheStatistics, Key }
import com.keepit.common.crypto.{ PublicIdConfiguration, PublicId }
import com.keepit.common.db.slick.DBSession.RWSession
import com.keepit.common.db.{ Id, ExternalId }
import com.keepit.common.db.slick.Database
import com.keepit.common.social.BasicUserRepo
import com.keepit.common.time.Clock
import com.keepit.model._
import com.keepit.social.BasicUser
import com.kifi.macros.json
import play.api.libs.functional.syntax._
import play.api.libs.json._
import com.keepit.common.logging.{ AccessLog, Logging }

import scala.concurrent.duration.Duration
import scala.util.{ Failure, Success }

class LibraryCommander @Inject() (
    db: Database,
    libraryRepo: LibraryRepo,
    libraryMembershipRepo: LibraryMembershipRepo,
    libraryInviteRepo: LibraryInviteRepo,
    userRepo: UserRepo,
    basicUserRepo: BasicUserRepo,
    keepRepo: KeepRepo,
    keepToCollectionRepo: KeepToCollectionRepo,
    implicit val publicIdConfig: PublicIdConfiguration,
    clock: Clock) extends Logging {

  def createFullLibraryInfo(library: Library): FullLibraryInfo = {
    val (lib, owner, collabs, follows, numKeeps) = db.readOnlyReplica { implicit s =>
      val owner = basicUserRepo.load(library.ownerId)
      val memberships = libraryMembershipRepo.getWithLibraryId(library.id.get)
      val (collabs, follows) = memberships.foldLeft(List.empty[BasicUser], List.empty[BasicUser]) {
        case ((c1, f1), m) => m.access match {
          case LibraryAccess.READ_ONLY => (c1, basicUserRepo.load(m.userId) :: f1)
          case LibraryAccess.READ_INSERT => (basicUserRepo.load(m.userId) :: c1, f1)
          case LibraryAccess.READ_WRITE => (basicUserRepo.load(m.userId) :: c1, f1)
          case _ => (c1, f1)
        }
      }
      val numKeeps = keepRepo.getCountByLibrary(library.id.get)
      (library, owner, collabs, follows, numKeeps)
    }
    val collabGroup = GroupHolder(count = collabs.length, users = collabs, isMore = false)
    val followerGroup = GroupHolder(count = follows.length, users = follows, isMore = false)
    FullLibraryInfo(
      id = Library.publicId(lib.id.get),
      name = lib.name,
      ownerId = owner.externalId,
      description = lib.description,
      slug = lib.slug,
      visibility = lib.visibility,
      collaborators = collabGroup,
      followers = followerGroup,
      keepCount = numKeeps)
  }

  def addLibrary(libAddReq: LibraryAddRequest, ownerId: Id[User]): Either[LibraryFail, Library] = {
    val badMessage: Option[String] = {
      if (!libAddReq.collaborators.intersect(libAddReq.followers).isEmpty) { Some("collaborators & followers overlap!") }
      else if (libAddReq.name.isEmpty || !Library.isValidName(libAddReq.name)) { Some("invalid library name") }
      else if (libAddReq.slug.isEmpty || !LibrarySlug.isValidSlug(libAddReq.slug)) { Some("invalid library slug") }
      else { None }
    }
    badMessage match {
      case Some(x) => Left(LibraryFail(x))
      case _ => {
        val exists = db.readOnlyReplica { implicit s => libraryRepo.getByNameAndUserId(ownerId, libAddReq.name) }
        exists match {
          case Some(x) => Left(LibraryFail("library name already exists for user"))
          case _ => {
            val (collaboratorIds, followerIds) = db.readOnlyReplica { implicit s =>
              val collabs = libAddReq.collaborators.map { x =>
                val inviteeIdOpt = userRepo.getOpt(x) collect { case user => user.id.get }
                inviteeIdOpt.get
              }
              val follows = libAddReq.followers.map { x =>
                val inviteeIdOpt = userRepo.getOpt(x) collect { case user => user.id.get }
                inviteeIdOpt.get
              }
              (collabs, follows)
            }
            val validVisibility = libAddReq.visibility
            val validSlug = LibrarySlug(libAddReq.slug)

            val library = db.readWrite { implicit s =>
              val lib = libraryRepo.save(Library(ownerId = ownerId, name = libAddReq.name, description = libAddReq.description,
                visibility = validVisibility, slug = validSlug, kind = LibraryKind.USER_CREATED, memberCount = 1))
              val libId = lib.id.get
              libraryMembershipRepo.save(LibraryMembership(libraryId = libId, userId = ownerId, access = LibraryAccess.OWNER, showInSearch = true))
              lib
            }

            val bulkInvites1 = for (c <- collaboratorIds) yield LibraryInvite(libraryId = library.id.get, ownerId = ownerId, userId = c, access = LibraryAccess.READ_WRITE)
            val bulkInvites2 = for (c <- followerIds) yield LibraryInvite(libraryId = library.id.get, ownerId = ownerId, userId = c, access = LibraryAccess.READ_ONLY)

            inviteBulkUsers(bulkInvites1 ++ bulkInvites2)
            Right(library)
          }
        }
      }
    }
  }

  def modifyLibrary(libraryId: Id[Library], userId: Id[User],
    name: Option[String] = None,
    description: Option[String] = None,
    slug: Option[String] = None,
    visibility: Option[LibraryVisibility] = None): Either[LibraryFail, Library] = {

    db.readWrite { implicit s =>
      val targetLib = libraryRepo.get(libraryId)
      if (targetLib.ownerId != userId) {
        Left(LibraryFail("Not Owner"))
      } else {
        def validName(name: String): Either[LibraryFail, String] = {
          if (Library.isValidName(name)) Right(name)
          else Left(LibraryFail("Invalid name"))
        }
        def validSlug(slug: String): Either[LibraryFail, String] = {
          if (LibrarySlug.isValidSlug(slug)) Right(slug)
          else Left(LibraryFail("Invalid slug"))
        }

        for {
          newName <- validName(name.getOrElse(targetLib.name)).right
          newSlug <- validSlug(slug.getOrElse(targetLib.slug.value)).right
        } yield {
          val newDescription: Option[String] = description.orElse(targetLib.description)
          val newVisibility: LibraryVisibility = visibility.getOrElse(targetLib.visibility)
          libraryRepo.save(targetLib.copy(name = newName, slug = LibrarySlug(newSlug), visibility = newVisibility, description = newDescription))
        }
      }
    }
  }

  def removeLibrary(libraryId: Id[Library], userId: Id[User]): Either[LibraryFail, String] = {
    db.readWrite { implicit s =>
      val oldLibrary = libraryRepo.get(libraryId)
      if (oldLibrary.ownerId != userId) {
        Left(LibraryFail("Not Owner"))
      } else {
        val removedLibrary = libraryRepo.save(oldLibrary.withState(LibraryStates.INACTIVE))

        libraryMembershipRepo.getWithLibraryId(removedLibrary.id.get).map { m =>
          libraryMembershipRepo.save(m.withState(LibraryMembershipStates.INACTIVE))
        }
        libraryInviteRepo.getWithLibraryId(removedLibrary.id.get).map { inv =>
          libraryInviteRepo.save(inv.withState(LibraryInviteStates.INACTIVE))
        }
        Right("success")
      }
    }
  }

  def getLibraryById(id: Id[Library]): Library = {
    db.readOnlyMaster { implicit s =>
      libraryRepo.get(id)
    }
  }

  def getLibrariesByUser(userId: Id[User]): Seq[(LibraryAccess, Library)] = {
    db.readOnlyMaster { implicit s =>
      libraryRepo.getByUser(userId)
    }
  }

  private def inviteBulkUsers(invites: Seq[LibraryInvite]) {
    db.readWrite { implicit s =>
      invites.map { invite => libraryInviteRepo.save(invite) }
    }
  }

  def internSystemGeneratedLibraries(userId: Id[User]): (Library, Library) = { // returns true if created, false if already existed
    db.readWrite { implicit session =>
      val libMem = libraryMembershipRepo.getWithUserId(userId, None)
      val allLibs = libraryRepo.getByUser(userId, None)

      // Get all current system libraries, for main/secret, make sure only one is active.
      // This corrects any issues with previously created libraries / memberships
      val sysLibs = allLibs.filter(_._2.ownerId == userId)
        .filter(l => l._2.kind == LibraryKind.SYSTEM_MAIN || l._2.kind == LibraryKind.SYSTEM_SECRET)
        .sortBy(_._2.id.get.id)
        .groupBy(_._2.kind)
        .map {
          case (kind, libs) =>
            val (slug, name, visibility) = if (kind == LibraryKind.SYSTEM_MAIN) ("main", "Main Library", LibraryVisibility.DISCOVERABLE) else ("secret", "Secret Library", LibraryVisibility.SECRET)

            val activeLib = libs.head._2.copy(state = LibraryStates.ACTIVE, slug = LibrarySlug(slug), name = name, visibility = visibility, memberCount = 1)
            val activeMembership = libMem.find(m => m.libraryId == activeLib.id.get && m.access == LibraryAccess.OWNER)
              .getOrElse(LibraryMembership(libraryId = activeLib.id.get, userId = userId, access = LibraryAccess.OWNER, showInSearch = true))
              .copy(state = LibraryMembershipStates.ACTIVE)
            val active = (activeMembership, activeLib)
            val otherLibs = libs.tail.map {
              case (a, l) =>
                val inactMem = libMem.find(_.libraryId == l.id.get)
                  .getOrElse(LibraryMembership(libraryId = activeLib.id.get, userId = userId, access = LibraryAccess.OWNER, showInSearch = true))
                  .copy(state = LibraryMembershipStates.INACTIVE)
                (inactMem, l.copy(state = LibraryStates.INACTIVE))
            }
            active +: otherLibs
        }.flatten.toList // force eval

      // Save changes
      sysLibs.map {
        case (mem, lib) =>
          libraryRepo.save(lib)
          libraryMembershipRepo.save(mem)
      }

      // If user is missing a system lib, create it
      val mainOpt = if (sysLibs.find(_._2.kind == LibraryKind.SYSTEM_MAIN).isEmpty) {
        val mainLib = libraryRepo.save(Library(name = "Main Library", ownerId = userId, visibility = LibraryVisibility.DISCOVERABLE, slug = LibrarySlug("main"), kind = LibraryKind.SYSTEM_MAIN, memberCount = 1))
        val mainMem = libraryMembershipRepo.save(LibraryMembership(libraryId = mainLib.id.get, userId = userId, access = LibraryAccess.OWNER, showInSearch = true))
        Some(mainLib)
      } else None

      val secretOpt = if (sysLibs.find(_._2.kind == LibraryKind.SYSTEM_SECRET).isEmpty) {
        val secretLib = libraryRepo.save(Library(name = "Secret Library", ownerId = userId, visibility = LibraryVisibility.SECRET, slug = LibrarySlug("secret"), kind = LibraryKind.SYSTEM_SECRET, memberCount = 1))
        val secretMem = libraryMembershipRepo.save(LibraryMembership(libraryId = secretLib.id.get, userId = userId, access = LibraryAccess.OWNER, showInSearch = true))
        Some(secretLib)
      } else None

      (sysLibs.find(_._2.kind == LibraryKind.SYSTEM_MAIN).map(_._2).orElse(mainOpt).get, sysLibs.find(_._2.kind == LibraryKind.SYSTEM_SECRET).map(_._2).orElse(secretOpt).get)
    }
  }

  def inviteUsersToLibrary(libraryId: Id[Library], inviterId: Id[User], inviteList: Seq[(Id[User], LibraryAccess)]): Either[LibraryFail, Seq[(ExternalId[User], LibraryAccess)]] = {
    db.readWrite { implicit s =>
      val targetLib = libraryRepo.get(libraryId)
      if (targetLib.ownerId != inviterId) {
        Left(LibraryFail("Not Owner"))
      } else {
        val successInvites = for (i <- inviteList) yield {
          val inv = LibraryInvite(libraryId = libraryId, ownerId = inviterId, userId = i._1, access = i._2)
          val extId = userRepo.get(i._1).externalId
          (inv, (extId, i._2))
        }
        val (inv1, res) = successInvites.unzip
        inviteBulkUsers(inv1)
        Right(res)
      }
    }
  }

  def joinLibrary(inviteId: Id[LibraryInvite]): Library = {
    db.readWrite { implicit s =>
      val inv = libraryInviteRepo.get(inviteId)
      val listInvites = libraryInviteRepo.getWithLibraryIdandUserId(inv.libraryId, inv.userId)

      listInvites.map(inv => libraryInviteRepo.save(inv.copy(state = LibraryInviteStates.ACCEPTED)))

      val listAccesses = listInvites.map(_.access)
      val maxAccess = if (listAccesses.contains(LibraryAccess.READ_WRITE)) {
        LibraryAccess.READ_WRITE
      } else if (listAccesses.contains(LibraryAccess.READ_INSERT)) {
        LibraryAccess.READ_INSERT
      } else {
        LibraryAccess.READ_ONLY
      }

      libraryMembershipRepo.save(LibraryMembership(libraryId = inv.libraryId, userId = inv.userId, access = maxAccess, showInSearch = true))
      libraryRepo.get(inv.libraryId)
    }
  }

  def declineLibrary(inviteId: Id[LibraryInvite]) = {
    db.readWrite { implicit s =>
      val inv = libraryInviteRepo.get(inviteId)
      libraryInviteRepo.save(inv.copy(state = LibraryInviteStates.DECLINED))
    }
  }

  def leaveLibrary(libraryId: Id[Library], userId: Id[User]): Either[LibraryFail, Unit] = {
    db.readWrite { implicit s =>
      libraryMembershipRepo.getWithLibraryIdAndUserId(libraryId, userId) match {
        case None => Left(LibraryFail("membership not found"))
        case Some(mem) => {
          libraryMembershipRepo.save(mem.copy(state = LibraryMembershipStates.INACTIVE))
          Right()
        }
      }
    }
  }

  def getKeeps(libraryId: Id[Library]): Seq[Keep] = {
    db.readOnlyMaster { implicit s =>
      keepRepo.getByLibrary(libraryId)
    }
  }

  // Return is Set of Keep -> error message
  private def applyToKeeps(userId: Id[User],
    library: Library,
    keeps: Seq[Keep],
    excludeFromAccess: Set[LibraryAccess],
    saveKeep: (Keep, RWSession) => Unit): Seq[(Keep, LibraryError)] = {

    val badKeeps = collection.mutable.Set[(Keep, LibraryError)]()
    db.readWrite { implicit s =>
<<<<<<< HEAD
      val existingURIs = keepRepo.getByLibrary(library.id.get).map(_.uriId)
      keepSet.groupBy(_.libraryId).map {
        case (None, _) => {}
        case (Some(fromLibraryId), keeps) => {
          libraryMembershipRepo.getWithLibraryIdAndUserId(fromLibraryId, userId) match {
            case None => { badKeeps ++= keeps }
            case Some(memFrom) if excludeFromAccess.contains(memFrom.access) => { badKeeps ++= keeps }
            case Some(_) => {
              keeps.map { keep =>
                if (!existingURIs.contains(keep.uriId)) {
                  saveKeep(keep)(s)
                } else {
                  badKeeps += keep
                }
              }
            }
=======
      val existingURIs = keepRepo.getByLibrary(library.id.get).map(_.uriId).toSet
      keeps.groupBy(_.libraryId).map {
        case (None, keeps) => keeps
        case (Some(fromLibraryId), keeps) =>
          libraryMembershipRepo.getWithLibraryIdandUserId(fromLibraryId, userId) match {
            case None =>
              badKeeps ++= keeps.map(_ -> LibraryError.SourcePermissionDenied)
              Seq[Keep]()
            case Some(memFrom) if excludeFromAccess.contains(memFrom.access) =>
              badKeeps ++= keeps.map(_ -> LibraryError.SourcePermissionDenied)
              Seq[Keep]()
            case Some(_) =>
              keeps
>>>>>>> ec809f8c
          }
      }.flatten.foreach { keep =>
        if (!existingURIs.contains(keep.uriId)) {
          saveKeep(keep, s)
        } else {
          badKeeps += keep -> LibraryError.AlreadyExistsInDest
        }
      }
    }
    badKeeps.toSeq
  }

  def copyKeeps(userId: Id[User], toLibraryId: Id[Library], keeps: Seq[Keep]): Seq[(Keep, LibraryError)] = {
    val (library, memTo) = db.readOnlyMaster { implicit s =>
      val library = libraryRepo.get(toLibraryId)
      val memTo = libraryMembershipRepo.getWithLibraryIdAndUserId(toLibraryId, userId)
      (library, memTo)
    }
    memTo match {
      case v if v.isEmpty || v.get.access == LibraryAccess.READ_ONLY =>
        keeps.map(_ -> LibraryError.DestPermissionDenied)
      case Some(_) =>
        def saveKeep(k: Keep, s: RWSession): Unit = {
          implicit val session = s
          val newKeep = keepRepo.save(Keep(title = k.title, uriId = k.uriId, url = k.url, urlId = k.urlId,
            userId = k.userId, source = k.source, libraryId = Some(toLibraryId)))
          keepToCollectionRepo.getByKeep(k.id.get).map { k2c =>
            keepToCollectionRepo.save(KeepToCollection(keepId = newKeep.id.get, collectionId = k2c.collectionId))
          }
        }

        val badKeeps = applyToKeeps(userId, library, keeps, Set(), saveKeep)
        badKeeps
    }
  }

  def moveKeeps(userId: Id[User], toLibraryId: Id[Library], keeps: Seq[Keep]): Seq[(Keep, LibraryError)] = {
    val (library, memTo) = db.readOnlyMaster { implicit s =>
      val library = libraryRepo.get(toLibraryId)
      val memTo = libraryMembershipRepo.getWithLibraryIdAndUserId(toLibraryId, userId)
      (library, memTo)
    }
    memTo match {
      case v if v.isEmpty || v.get.access == LibraryAccess.READ_ONLY =>
        keeps.map(_ -> LibraryError.DestPermissionDenied)
      case Some(_) =>

        def saveKeep(k: Keep, s: RWSession): Unit = {
          implicit val session = s
          keepRepo.save(k.copy(libraryId = Some(toLibraryId)))
        }

        val badKeeps = applyToKeeps(userId, library, keeps, Set(LibraryAccess.READ_ONLY, LibraryAccess.READ_INSERT), saveKeep)
        badKeeps
    }
  }

}

sealed abstract class LibraryError(val message: String)
object LibraryError {
  case object SourcePermissionDenied extends LibraryError("source_permission_denied")
  case object DestPermissionDenied extends LibraryError("dest_permission_denied")
  case object AlreadyExistsInDest extends LibraryError("already_exists_in_dest")

  def apply(message: String): LibraryError = {
    message match {
      case SourcePermissionDenied.message => SourcePermissionDenied
      case DestPermissionDenied.message => DestPermissionDenied
      case AlreadyExistsInDest.message => AlreadyExistsInDest
    }
  }
}

case class LibraryFail(message: String) extends AnyVal

@json case class LibraryAddRequest(
  name: String,
  visibility: LibraryVisibility,
  description: Option[String] = None,
  slug: String,
  collaborators: Seq[ExternalId[User]],
  followers: Seq[ExternalId[User]])

case class LibraryInfo(
  id: PublicId[Library],
  name: String,
  visibility: LibraryVisibility,
  shortDescription: Option[String],
  slug: LibrarySlug,
  ownerId: ExternalId[User])
object LibraryInfo {
  implicit val libraryExternalIdFormat = ExternalId.format[Library]

  implicit val format = (
    (__ \ 'id).format[PublicId[Library]] and
    (__ \ 'name).format[String] and
    (__ \ 'visibility).format[LibraryVisibility] and
    (__ \ 'shortDescription).formatNullable[String] and
    (__ \ 'slug).format[LibrarySlug] and
    (__ \ 'ownerId).format[ExternalId[User]]
  )(LibraryInfo.apply, unlift(LibraryInfo.unapply))

  def fromLibraryAndOwner(lib: Library, owner: User)(implicit config: PublicIdConfiguration): LibraryInfo = {
    LibraryInfo(
      id = Library.publicId(lib.id.get),
      name = lib.name,
      visibility = lib.visibility,
      shortDescription = lib.description,
      slug = lib.slug,
      ownerId = owner.externalId
    )
  }

  val MaxDescriptionLength = 120
  def descriptionShortener(str: Option[String]): Option[String] = str match {
    case Some(s) => { Some(s.dropRight(s.length - MaxDescriptionLength)) } // will change later!
    case _ => None
  }
}

case class GroupHolder(count: Int, users: Seq[BasicUser], isMore: Boolean)
object GroupHolder {
  implicit val format = (
    (__ \ 'count).format[Int] and
    (__ \ 'users).format[Seq[BasicUser]] and
    (__ \ 'isMore).format[Boolean]
  )(GroupHolder.apply, unlift(GroupHolder.unapply))
}

case class FullLibraryInfo(
  id: PublicId[Library],
  name: String,
  visibility: LibraryVisibility,
  description: Option[String],
  slug: LibrarySlug,
  ownerId: ExternalId[User],
  collaborators: GroupHolder,
  followers: GroupHolder,
  keepCount: Int)

object FullLibraryInfo {
  implicit val format = (
    (__ \ 'id).format[PublicId[Library]] and
    (__ \ 'name).format[String] and
    (__ \ 'visibility).format[LibraryVisibility] and
    (__ \ 'description).formatNullable[String] and
    (__ \ 'slug).format[LibrarySlug] and
    (__ \ 'ownerId).format[ExternalId[User]] and
    (__ \ 'collaborators).format[GroupHolder] and
    (__ \ 'followers).format[GroupHolder] and
    (__ \ 'keepCount).format[Int]
  )(FullLibraryInfo.apply, unlift(FullLibraryInfo.unapply))
}

case class LibraryInfoIdKey(libraryId: Id[Library]) extends Key[LibraryInfo] {
  override val version = 1
  val namespace = "library_info_libraryid"
  def toKey(): String = libraryId.id.toString
}

class LibraryInfoIdCache(stats: CacheStatistics, accessLog: AccessLog, innermostPluginSettings: (FortyTwoCachePlugin, Duration), innerToOuterPluginSettings: (FortyTwoCachePlugin, Duration)*)
  extends ImmutableJsonCacheImpl[LibraryInfoIdKey, LibraryInfo](stats, accessLog, innermostPluginSettings, innerToOuterPluginSettings: _*)<|MERGE_RESOLUTION|>--- conflicted
+++ resolved
@@ -69,7 +69,7 @@
     badMessage match {
       case Some(x) => Left(LibraryFail(x))
       case _ => {
-        val exists = db.readOnlyReplica { implicit s => libraryRepo.getByNameAndUserId(ownerId, libAddReq.name) }
+        val exists = db.readOnlyReplica { implicit s => libraryRepo.getByNameAndUser(ownerId, libAddReq.name) }
         exists match {
           case Some(x) => Left(LibraryFail("library name already exists for user"))
           case _ => {
@@ -277,7 +277,7 @@
 
   def leaveLibrary(libraryId: Id[Library], userId: Id[User]): Either[LibraryFail, Unit] = {
     db.readWrite { implicit s =>
-      libraryMembershipRepo.getWithLibraryIdAndUserId(libraryId, userId) match {
+      libraryMembershipRepo.getWithLibraryIdandUserId(libraryId, userId) match {
         case None => Left(LibraryFail("membership not found"))
         case Some(mem) => {
           libraryMembershipRepo.save(mem.copy(state = LibraryMembershipStates.INACTIVE))
@@ -302,24 +302,6 @@
 
     val badKeeps = collection.mutable.Set[(Keep, LibraryError)]()
     db.readWrite { implicit s =>
-<<<<<<< HEAD
-      val existingURIs = keepRepo.getByLibrary(library.id.get).map(_.uriId)
-      keepSet.groupBy(_.libraryId).map {
-        case (None, _) => {}
-        case (Some(fromLibraryId), keeps) => {
-          libraryMembershipRepo.getWithLibraryIdAndUserId(fromLibraryId, userId) match {
-            case None => { badKeeps ++= keeps }
-            case Some(memFrom) if excludeFromAccess.contains(memFrom.access) => { badKeeps ++= keeps }
-            case Some(_) => {
-              keeps.map { keep =>
-                if (!existingURIs.contains(keep.uriId)) {
-                  saveKeep(keep)(s)
-                } else {
-                  badKeeps += keep
-                }
-              }
-            }
-=======
       val existingURIs = keepRepo.getByLibrary(library.id.get).map(_.uriId).toSet
       keeps.groupBy(_.libraryId).map {
         case (None, keeps) => keeps
@@ -333,7 +315,6 @@
               Seq[Keep]()
             case Some(_) =>
               keeps
->>>>>>> ec809f8c
           }
       }.flatten.foreach { keep =>
         if (!existingURIs.contains(keep.uriId)) {
@@ -349,7 +330,7 @@
   def copyKeeps(userId: Id[User], toLibraryId: Id[Library], keeps: Seq[Keep]): Seq[(Keep, LibraryError)] = {
     val (library, memTo) = db.readOnlyMaster { implicit s =>
       val library = libraryRepo.get(toLibraryId)
-      val memTo = libraryMembershipRepo.getWithLibraryIdAndUserId(toLibraryId, userId)
+      val memTo = libraryMembershipRepo.getWithLibraryIdandUserId(toLibraryId, userId)
       (library, memTo)
     }
     memTo match {
@@ -373,7 +354,7 @@
   def moveKeeps(userId: Id[User], toLibraryId: Id[Library], keeps: Seq[Keep]): Seq[(Keep, LibraryError)] = {
     val (library, memTo) = db.readOnlyMaster { implicit s =>
       val library = libraryRepo.get(toLibraryId)
-      val memTo = libraryMembershipRepo.getWithLibraryIdAndUserId(toLibraryId, userId)
+      val memTo = libraryMembershipRepo.getWithLibraryIdandUserId(toLibraryId, userId)
       (library, memTo)
     }
     memTo match {
