package com.keepit.commanders

import com.google.inject.{ ImplementedBy, Inject, Provider }
import com.keepit.abook.ABookServiceClient
import com.keepit.abook.model.RichContact
import com.keepit.commanders.emails.{ EmailOptOutCommander, LibraryInviteEmailSender }
import com.keepit.common.akka.SafeFuture
import com.keepit.common.cache._
import com.keepit.common.core._
import com.keepit.common.crypto.{ PublicId, PublicIdConfiguration }
import com.keepit.common.db.slick.DBSession.{ RSession, RWSession }
import com.keepit.common.db.slick.Database
import com.keepit.common.db.{ SequenceNumber, State, ExternalId, Id }
import com.keepit.common.healthcheck.AirbrakeNotifier
import com.keepit.common.logging.Logging
import com.keepit.common.mail.{ BasicContact, ElectronicMail, EmailAddress }
import com.keepit.common.social.BasicUserRepo
import com.keepit.common.store.{ ImageSize, S3ImageStore }
import com.keepit.common.time._
import com.keepit.common.util.Paginator
import com.keepit.eliza.{ LibraryPushNotificationCategory, UserPushNotificationCategory, PushNotificationExperiment, ElizaServiceClient }
import com.keepit.heimdal.{ HeimdalContext, HeimdalContextBuilderFactory, HeimdalServiceClient }
import com.keepit.model._
import com.keepit.search.SearchServiceClient
import com.keepit.social.{ BasicNonUser, BasicUser }
import com.keepit.common.concurrent.FutureHelpers
import com.kifi.macros.json
import org.joda.time.DateTime
import play.api.http.Status._
import play.api.libs.functional.syntax._
import play.api.libs.json._
import views.html.admin.{ libraries, library }

import scala.collection.parallel.ParSeq
import scala.concurrent._
import scala.util.Success

@json case class MarketingSuggestedLibrarySystemValue(
  id: Id[Library],
  caption: Option[String] = None)

object MarketingSuggestedLibrarySystemValue {
  // system value that persists the library IDs and additional library data for the marketing site
  def systemValueName = Name[SystemValue]("marketing_site_libraries")
}

@ImplementedBy(classOf[LibraryCommanderImpl])
trait LibraryCommander {
  // todo: For each method here, remove if no one's calling it externally, and set as private in the implementation
  def getKeeps(libraryId: Id[Library], offset: Int, limit: Int): Future[Seq[Keep]]
  def getKeepsCount(libraryId: Id[Library]): Future[Int]
  def updateLastView(userId: Id[User], libraryId: Id[Library]): Unit
  def getLibraryById(userIdOpt: Option[Id[User]], showPublishedLibraries: Boolean, id: Id[Library], imageSize: ImageSize, viewerId: Option[Id[User]])(implicit context: HeimdalContext): Future[FullLibraryInfo]
  def getLibrarySummaries(libraryIds: Seq[Id[Library]]): Seq[LibraryInfo]
  def getLibraryPath(library: Library): String
  def getBasicLibraryDetails(libraryIds: Set[Id[Library]], idealImageSize: ImageSize, viewerId: Option[Id[User]]): Map[Id[Library], BasicLibraryDetails]
  def getLibrarySummaryAndMembership(userIdOpt: Option[Id[User]], libraryId: Id[Library]): (LibraryInfo, Option[LibraryMembershipInfo])
  def getLibraryWithOwnerAndCounts(libraryId: Id[Library], viewerUserId: Id[User]): Either[LibraryFail, (Library, BasicUser, Int, Option[Boolean], Boolean)]
  def getViewerMembershipInfo(userIdOpt: Option[Id[User]], libraryId: Id[Library]): Option[LibraryMembershipInfo]
  def sortUsersByImage(users: Seq[BasicUser]): Seq[BasicUser]
  def createFullLibraryInfos(viewerUserIdOpt: Option[Id[User]], showPublishedLibraries: Boolean, maxMembersShown: Int, maxKeepsShown: Int, idealKeepImageSize: ImageSize, libraries: Seq[Library], idealLibraryImageSize: ImageSize, withKeepTime: Boolean): Future[Seq[(Id[Library], FullLibraryInfo)]]
  def createFullLibraryInfo(viewerUserIdOpt: Option[Id[User]], showPublishedLibraries: Boolean, library: Library, libImageSize: ImageSize, showKeepCreateTime: Boolean = true): Future[FullLibraryInfo]
  def getLibraryMembers(libraryId: Id[Library], offset: Int, limit: Int, fillInWithInvites: Boolean): (Seq[LibraryMembership], Seq[LibraryMembership], Seq[(Either[Id[User], EmailAddress], Set[LibraryInvite])], CountWithLibraryIdByAccess)
  def buildMaybeLibraryMembers(collaborators: Seq[LibraryMembership], followers: Seq[LibraryMembership], inviteesWithInvites: Seq[(Either[Id[User], EmailAddress], Set[LibraryInvite])]): Seq[MaybeLibraryMember]
  def suggestMembers(userId: Id[User], libraryId: Id[Library], query: Option[String], limit: Option[Int]): Future[Seq[MaybeLibraryMember]]
  def addLibrary(libAddReq: LibraryAddRequest, ownerId: Id[User])(implicit context: HeimdalContext): Either[LibraryFail, Library]
  def canModifyLibrary(libraryId: Id[Library], userId: Id[User]): Boolean
  def getLibrariesWithWriteAccess(userId: Id[User]): Set[Id[Library]]
  def modifyLibrary(libraryId: Id[Library], userId: Id[User], modifyReq: LibraryModifyRequest)(implicit context: HeimdalContext): Either[LibraryFail, Library]
  def removeLibrary(libraryId: Id[Library], userId: Id[User])(implicit context: HeimdalContext): Option[LibraryFail]
  def canViewLibrary(userId: Option[Id[User]], library: Library, authToken: Option[String] = None): Boolean
  def canViewLibrary(userId: Option[Id[User]], libraryId: Id[Library], accessToken: Option[String]): Boolean
  def canMoveToOrg(userId: Id[User], libId: Id[Library], to: Option[Id[Organization]]): Boolean
  def getLibrariesByUser(userId: Id[User]): (Seq[(LibraryMembership, Library)], Seq[(LibraryInvite, Library)])
  def getLibrariesUserCanKeepTo(userId: Id[User]): Seq[(Library, LibraryMembership, Seq[BasicUser])]
  def userAccess(userId: Id[User], libraryId: Id[Library], universalLinkOpt: Option[String]): Option[LibraryAccess]
  def internSystemGeneratedLibraries(userId: Id[User], generateNew: Boolean = true): (Library, Library)
  def notifyFollowersOfNewKeeps(library: Library, newKeeps: Keep*): Unit
  def joinLibrary(userId: Id[User], libraryId: Id[Library], authToken: Option[String] = None, subscribed: Option[Boolean] = None)(implicit eventContext: HeimdalContext): Either[LibraryFail, (Library, LibraryMembership)]
  def leaveLibrary(libraryId: Id[Library], userId: Id[User])(implicit eventContext: HeimdalContext): Either[LibraryFail, Unit]
  def sortAndSelectLibrariesWithTopGrowthSince(libraryIds: Set[Id[Library]], since: DateTime, totalMemberCount: Id[Library] => Int): Seq[(Id[Library], Seq[LibraryMembership])]
  def sortAndSelectLibrariesWithTopGrowthSince(libraryMemberCountsSince: Map[Id[Library], Int], since: DateTime, totalMemberCount: Id[Library] => Int): Seq[(Id[Library], Seq[LibraryMembership])]
  def fixLibraryKeepCount(libIds: Seq[Id[Library]]): Unit
  def copyKeepsFromCollectionToLibrary(userId: Id[User], libraryId: Id[Library], tagName: Hashtag)(implicit context: HeimdalContext): Either[LibraryFail, (Seq[Keep], Seq[(Keep, LibraryError)])]
  def moveKeepsFromCollectionToLibrary(userId: Id[User], libraryId: Id[Library], tagName: Hashtag)(implicit context: HeimdalContext): Either[LibraryFail, (Seq[Keep], Seq[(Keep, LibraryError)])]
  def copyKeeps(userId: Id[User], toLibraryId: Id[Library], keeps: Seq[Keep], withSource: Option[KeepSource])(implicit context: HeimdalContext): (Seq[Keep], Seq[(Keep, LibraryError)])
  def moveKeeps(userId: Id[User], toLibraryId: Id[Library], keeps: Seq[Keep])(implicit context: HeimdalContext): (Seq[Keep], Seq[(Keep, LibraryError)])
  def getMainAndSecretLibrariesForUser(userId: Id[User])(implicit session: RWSession): (Library, Library)
  def getLibraryWithUsernameAndSlug(username: String, slug: LibrarySlug, viewerId: Option[Id[User]])(implicit context: HeimdalContext): Either[LibraryFail, Library]
  def trackLibraryView(viewerId: Option[Id[User]], library: Library)(implicit context: HeimdalContext): Unit
  def getLibraryBySlugOrAlias(ownerId: Id[User], slug: LibrarySlug): Option[(Library, Boolean)]
  def getMarketingSiteSuggestedLibraries(): Future[Seq[LibraryCardInfo]]
  def createLibraryCardInfos(libs: Seq[Library], owners: Map[Id[User], BasicUser], viewerOpt: Option[User], withFollowing: Boolean, idealSize: ImageSize)(implicit session: RSession): ParSeq[LibraryCardInfo]
  def createLiteLibraryCardInfos(libs: Seq[Library], viewerId: Id[User])(implicit session: RSession): ParSeq[(LibraryCardInfo, MiniLibraryMembership, Seq[LibrarySubscriptionKey])]
  def updateLastEmailSent(userId: Id[User], keeps: Seq[Keep]): Unit
  def updateSubscribedToLibrary(userId: Id[User], libraryId: Id[Library], subscribedToUpdatesNew: Boolean): Either[LibraryFail, LibraryMembership]
  def updateLibraryMembershipAccess(requestUserId: Id[User], libraryId: Id[Library], targetUserId: Id[User], newAccess: Option[LibraryAccess]): Either[LibraryFail, LibraryMembership]
}

class LibraryCommanderImpl @Inject() (
    db: Database,
    libraryRepo: LibraryRepo,
    libraryMembershipRepo: LibraryMembershipRepo,
    libraryAliasRepo: LibraryAliasRepo,
    libraryInviteRepo: LibraryInviteRepo,
    libraryInvitesAbuseMonitor: LibraryInvitesAbuseMonitor,
    libraryInviteCommander: LibraryInviteCommander,
    libraryImageRepo: LibraryImageRepo,
    librarySubscriptionRepo: LibrarySubscriptionRepo,
    librarySubscriptionCommander: LibrarySubscriptionCommander,
    subscriptionCommander: LibrarySubscriptionCommander,
    organizationMembershipRepo: OrganizationMembershipRepo,
<<<<<<< HEAD
    organizationMembershipCommander: OrganizationMembershipCommander,
=======
    orgRepo: OrganizationRepo,
>>>>>>> e88c3721
    userRepo: UserRepo,
    userCommander: Provider[UserCommander],
    basicUserRepo: BasicUserRepo,
    keepRepo: KeepRepo,
    keepToCollectionRepo: KeepToCollectionRepo,
    keepDecorator: KeepDecorator,
    countByLibraryCache: CountByLibraryCache,
    typeaheadCommander: TypeaheadCommander,
    collectionRepo: CollectionRepo,
    s3ImageStore: S3ImageStore,
    emailOptOutCommander: EmailOptOutCommander,
    airbrake: AirbrakeNotifier,
    searchClient: SearchServiceClient,
    elizaClient: ElizaServiceClient,
    abookClient: ABookServiceClient,
    libraryAnalytics: LibraryAnalytics,
    libraryInviteSender: Provider[LibraryInviteEmailSender],
    heimdal: HeimdalServiceClient,
    contextBuilderFactory: HeimdalContextBuilderFactory,
    libraryImageCommander: LibraryImageCommander,
    libPathCommander: LibraryPathCommander,
    experimentCommander: LocalUserExperimentCommander,
    userValueRepo: UserValueRepo,
    systemValueRepo: SystemValueRepo,
    twitterSyncRepo: TwitterSyncStateRepo,
    kifiInstallationCommander: KifiInstallationCommander,
    implicit val defaultContext: ExecutionContext,
    implicit val publicIdConfig: PublicIdConfiguration,
    clock: Clock) extends LibraryCommander with Logging {

  def getKeeps(libraryId: Id[Library], offset: Int, limit: Int): Future[Seq[Keep]] = {
    if (limit > 0) db.readOnlyReplicaAsync { implicit s => keepRepo.getByLibrary(libraryId, offset, limit) }
    else Future.successful(Seq.empty)
  }

  def getKeepsCount(libraryId: Id[Library]): Future[Int] = {
    db.readOnlyMasterAsync { implicit s => libraryRepo.get(libraryId).keepCount }
  }

  def updateLastView(userId: Id[User], libraryId: Id[Library]): Unit = {
    Future {
      db.readWrite { implicit s =>
        libraryMembershipRepo.getWithLibraryIdAndUserId(libraryId, userId).map { mem =>
          libraryMembershipRepo.updateLastViewed(mem.id.get) // do not update seq num
        }
      }
    }
  }

  def getLibraryById(userIdOpt: Option[Id[User]], showPublishedLibraries: Boolean, id: Id[Library], imageSize: ImageSize, viewerId: Option[Id[User]])(implicit context: HeimdalContext): Future[FullLibraryInfo] = {
    val lib = db.readOnlyMaster { implicit s => libraryRepo.get(id) }
    libraryAnalytics.viewedLibrary(viewerId, lib, context)
    createFullLibraryInfo(userIdOpt, showPublishedLibraries, lib, imageSize)
  }

  def getLibrarySummaries(libraryIds: Seq[Id[Library]]): Seq[LibraryInfo] = {
    db.readOnlyMaster { implicit session =>
      val librariesById = libraryRepo.getLibraries(libraryIds.toSet) // cached
      val ownersById = basicUserRepo.loadAll(librariesById.values.map(_.ownerId).toSet) // cached
      libraryIds.map { libId =>
        val library = librariesById(libId)
        val owner = ownersById(library.ownerId)
        val org = library.organizationId.map { orgRepo.get(_) }
        LibraryInfo.fromLibraryAndOwner(library, None, owner, org) // library images are not used, so no need to include
      }
    }
  }

  def getLibraryPath(library: Library): String = {
    libPathCommander.getPath(library)
  }

  def getBasicLibraryDetails(libraryIds: Set[Id[Library]], idealImageSize: ImageSize, viewerId: Option[Id[User]]): Map[Id[Library], BasicLibraryDetails] = {
    db.readOnlyReplica { implicit session =>

      val membershipsByLibraryId = viewerId.map { id =>
        libraryMembershipRepo.getWithLibraryIdsAndUserId(libraryIds, id)
      } getOrElse Map.empty

      val libs = libraryRepo.getLibraries(libraryIds)

      libraryIds.map { libId =>
        val lib = libs(libId)
        val counts = libraryMembershipRepo.countWithLibraryIdByAccess(libId)
        val numFollowers = counts.readOnly
        val numCollaborators = counts.readWrite + counts.readInsert
        val imageOpt = libraryImageCommander.getBestImageForLibrary(libId, idealImageSize).map(libraryImageCommander.getUrl)
        val membership = membershipsByLibraryId.get(libId).flatten
        libId -> BasicLibraryDetails(lib.name, lib.slug, lib.color, imageOpt, lib.description, numFollowers, numCollaborators, lib.keepCount, membership)
      }.toMap
    }
  }

  def getLibrarySummaryAndMembership(userIdOpt: Option[Id[User]], libraryId: Id[Library]): (LibraryInfo, Option[LibraryMembershipInfo]) = {
    val Seq(libInfo) = getLibrarySummaries(Seq(libraryId))
    val imageOpt = libraryImageCommander.getBestImageForLibrary(libraryId, ProcessedImageSize.Medium.idealSize).map(LibraryImageInfo.createInfo)
    val memOpt = getViewerMembershipInfo(userIdOpt, libraryId)
    (libInfo.copy(image = imageOpt), memOpt)
  }

  def getLibraryWithOwnerAndCounts(libraryId: Id[Library], viewerUserId: Id[User]): Either[LibraryFail, (Library, BasicUser, Int, Option[Boolean], Boolean)] = {
    db.readOnlyReplica { implicit s =>
      val library = libraryRepo.get(libraryId)
      val mine = library.ownerId == viewerUserId
      val memOpt = libraryMembershipRepo.getWithLibraryIdAndUserId(libraryId, viewerUserId)
      val following = if (mine) None else Some(memOpt.isDefined)
      val subscribedToUpdates = memOpt.map(_.subscribedToUpdates).getOrElse(false)
      if (library.visibility == LibraryVisibility.PUBLISHED || mine || following.get) {
        val owner = basicUserRepo.load(library.ownerId)
        val followerCount = libraryMembershipRepo.countWithLibraryIdByAccess(library.id.get).readOnly
        Right((library, owner, followerCount, following, subscribedToUpdates))
      } else {
        Left(LibraryFail(FORBIDDEN, "library_access_denied"))
      }
    }
  }

  private case class LibMembersAndCounts(counts: CountWithLibraryIdByAccess, inviters: Seq[Id[User]], collaborators: Seq[Id[User]], followers: Seq[Id[User]]) {
    // Users that should be shown as members. Doesn't include collaborators because they're highighted elsewhere.
    def shown: Seq[Id[User]] = inviters ++ followers.filter(!inviters.contains(_))
    def all = inviters ++ collaborators ++ followers
  }
  private def countMemberInfosByLibraryId(libraries: Seq[Library], maxMembersShown: Int, viewerUserIdOpt: Option[Id[User]]): Map[Id[Library], LibMembersAndCounts] = libraries.map { library =>
    val info: LibMembersAndCounts = library.kind match {
      case LibraryKind.USER_CREATED | LibraryKind.SYSTEM_PERSONA =>
        val (collaborators, followers, _, counts) = getLibraryMembers(library.id.get, 0, maxMembersShown, fillInWithInvites = false)
        val inviters: Seq[LibraryMembership] = viewerUserIdOpt.map { userId =>
          db.readOnlyReplica { implicit session =>
            libraryInviteRepo.getWithLibraryIdAndUserId(library.id.get, userId).filter { invite => //not cached
              invite.inviterId != library.ownerId
            }.map { invite =>
              libraryMembershipRepo.getWithLibraryIdAndUserId(library.id.get, invite.inviterId) //not cached
            }
          }.flatten
        }.getOrElse(Seq.empty)
        LibMembersAndCounts(counts, inviters.map(_.userId), collaborators.map(_.userId), followers.map(_.userId))
      case _ =>
        LibMembersAndCounts(CountWithLibraryIdByAccess.empty, Seq.empty, Seq.empty, Seq.empty)
    }
    library.id.get -> info
  }.toMap

  def createFullLibraryInfos(viewerUserIdOpt: Option[Id[User]], showPublishedLibraries: Boolean, maxMembersShown: Int, maxKeepsShown: Int,
    idealKeepImageSize: ImageSize, libraries: Seq[Library], idealLibraryImageSize: ImageSize, withKeepTime: Boolean): Future[Seq[(Id[Library], FullLibraryInfo)]] = {
    libraries.groupBy(l => l.id.get).foreach { case (lib, set) => if (set.size > 1) throw new Exception(s"There are ${set.size} identical libraries of $lib") }
    val futureKeepInfosByLibraryId = libraries.map { library =>
      library.id.get -> {
        if (maxKeepsShown > 0) {
          val keeps = db.readOnlyMaster { implicit session =>
            library.kind match {
              case LibraryKind.USER_CREATED | LibraryKind.SYSTEM_PERSONA => keepRepo.getByLibrary(library.id.get, 0, maxKeepsShown) //not cached
              case LibraryKind.SYSTEM_MAIN =>
                assume(library.ownerId == viewerUserIdOpt.get, s"viewer ${viewerUserIdOpt.get} can't view a system library they do not own: $library")
                if (experimentCommander.userHasExperiment(library.ownerId, ExperimentType.ALL_KEEPS_VIEW)) { //cached
                  keepRepo.getNonPrivate(library.ownerId, 0, maxKeepsShown) //not cached
                } else keepRepo.getByLibrary(library.id.get, 0, maxKeepsShown)
              case LibraryKind.SYSTEM_SECRET =>
                assume(library.ownerId == viewerUserIdOpt.get, s"viewer ${viewerUserIdOpt.get} can't view a system library they do not own: $library")
                if (experimentCommander.userHasExperiment(library.ownerId, ExperimentType.ALL_KEEPS_VIEW)) { //cached
                  keepRepo.getPrivate(library.ownerId, 0, maxKeepsShown) //not cached
                } else keepRepo.getByLibrary(library.id.get, 0, maxKeepsShown) //not cached
            }

          }
          keepDecorator.decorateKeepsIntoKeepInfos(viewerUserIdOpt, showPublishedLibraries, keeps, idealKeepImageSize, withKeepTime)
        } else Future.successful(Seq.empty)
      }
    }.toMap

    val memberInfosByLibraryId = countMemberInfosByLibraryId(libraries, maxMembersShown, viewerUserIdOpt)

    val usersByIdF = {
      val allUsersShown = libraries.flatMap { library => memberInfosByLibraryId(library.id.get).all :+ library.ownerId }.toSet
      db.readOnlyMasterAsync { implicit s => basicUserRepo.loadAll(allUsersShown) } //cached
    }

    val futureCountsByLibraryId = {
      val keepCountsByLibraries: Map[Id[Library], Int] = db.readOnlyMaster { implicit s =>
        val userLibs = libraries.filter { lib => lib.kind == LibraryKind.USER_CREATED || lib.kind == LibraryKind.SYSTEM_PERSONA }.map(_.id.get).toSet
        var userLibCounts: Map[Id[Library], Int] = libraries.map(lib => lib.id.get -> lib.keepCount).toMap
        if (userLibs.size < libraries.size) {
          val privateLibOpt = libraries.find(_.kind == LibraryKind.SYSTEM_SECRET)
          val mainLibOpt = libraries.find(_.kind == LibraryKind.SYSTEM_MAIN)
          val owner = privateLibOpt.map(_.ownerId).orElse(mainLibOpt.map(_.ownerId)).getOrElse(
            throw new Exception(s"no main or secret libs in ${libraries.size} libs while userLibs counts for $userLibs is $userLibCounts. Libs are ${libraries.mkString("\n")}"))
          if (experimentCommander.userHasExperiment(owner, ExperimentType.ALL_KEEPS_VIEW)) {
            val (privateCount, publicCount) = keepRepo.getPrivatePublicCountByUser(owner)
            privateLibOpt foreach { privateLib =>
              userLibCounts = userLibCounts + (privateLib.id.get -> privateCount)
            }
            mainLibOpt foreach { mainLib =>
              userLibCounts = userLibCounts + (mainLib.id.get -> publicCount)
            }
          } else {
            privateLibOpt foreach { privateLib =>
              userLibCounts = userLibCounts + (privateLib.id.get -> privateLib.keepCount)
            }
            mainLibOpt foreach { mainLib =>
              userLibCounts = userLibCounts + (mainLib.id.get -> mainLib.keepCount)
            }
          }
        }
        userLibCounts
      }
      libraries.map { library =>
        library.id.get -> SafeFuture {
          val counts = memberInfosByLibraryId(library.id.get).counts
          val collaboratorCount = counts.readWrite
          val followerCount = counts.readOnly
          val keepCount = keepCountsByLibraries.getOrElse(library.id.get, 0)
          (collaboratorCount, followerCount, keepCount)
        }
      }.toMap
    }

    val imagesF = libraries.map { library =>
      library.id.get -> SafeFuture { libraryImageCommander.getBestImageForLibrary(library.id.get, idealLibraryImageSize) } //not cached
    }.toMap

    val futureFullLibraryInfos = libraries.map { lib =>
      val libId = lib.id.get
      for {
        keepInfos <- futureKeepInfosByLibraryId(libId)
        counts <- futureCountsByLibraryId(libId)
        usersById <- usersByIdF
        libImageOpt <- imagesF(libId)
      } yield {
        val (collaboratorCount, followerCount, keepCount) = counts
        val owner = usersById(lib.ownerId)
        val followers = memberInfosByLibraryId(lib.id.get).shown.map(usersById(_))
        val collaborators = memberInfosByLibraryId(lib.id.get).collaborators.map(usersById(_))
        val whoCanInvite = lib.whoCanInvite.getOrElse(LibraryInvitePermissions.COLLABORATOR) // todo: remove Option
        val attr = getSourceAttribution(libId)

        if (keepInfos.size > keepCount) {
          airbrake.notify(s"keep count $keepCount for library is lower then num of keeps ${keepInfos.size} for $lib")
        }
        lib.id.get -> FullLibraryInfo(
          id = Library.publicId(lib.id.get),
          name = lib.name,
          owner = owner,
          description = lib.description,
          slug = lib.slug,
          url = libPathCommander.getPath(lib),
          color = lib.color,
          kind = lib.kind,
          visibility = lib.visibility,
          image = libImageOpt.map(LibraryImageInfo.createInfo),
          followers = followers,
          collaborators = collaborators,
          keeps = keepInfos,
          numKeeps = keepCount,
          numCollaborators = collaboratorCount,
          numFollowers = followerCount,
          lastKept = lib.lastKept,
          attr = attr,
          whoCanInvite = whoCanInvite,
          modifiedAt = lib.updatedAt
        )
      }
    }
    Future.sequence(futureFullLibraryInfos)
  }

  def getViewerMembershipInfo(userIdOpt: Option[Id[User]], libraryId: Id[Library]): Option[LibraryMembershipInfo] = {
    userIdOpt.map { userId =>
      db.readOnlyMaster { implicit s =>
        libraryMembershipRepo.getWithLibraryIdAndUserId(libraryId, userId)
      } map (LibraryMembershipInfo.fromMembership(_))
    }.flatten
  }

  private def getSourceAttribution(libId: Id[Library]): Option[LibrarySourceAttribution] = {
    db.readOnlyReplica { implicit s =>
      twitterSyncRepo.getFirstHandleByLibraryId(libId).map { TwitterLibrarySourceAttribution(_) }
    }
  }

  def sortUsersByImage(users: Seq[BasicUser]): Seq[BasicUser] =
    users.sortBy(_.pictureName == BasicNonUser.DefaultPictureName)

  def createFullLibraryInfo(viewerUserIdOpt: Option[Id[User]], showPublishedLibraries: Boolean, library: Library, libImageSize: ImageSize, showKeepCreateTime: Boolean = true): Future[FullLibraryInfo] = {
    val maxMembersShown = 10
    createFullLibraryInfos(viewerUserIdOpt, showPublishedLibraries, maxMembersShown = maxMembersShown * 2, maxKeepsShown = 10, ProcessedImageSize.Large.idealSize, Seq(library), libImageSize, showKeepCreateTime).imap {
      case Seq((_, info)) =>
        val followers = info.followers
        val sortedFollowers = sortUsersByImage(followers)
        info.copy(followers = sortedFollowers.take(maxMembersShown))
    }
  }

  def getLibraryMembers(libraryId: Id[Library], offset: Int, limit: Int, fillInWithInvites: Boolean): (Seq[LibraryMembership], Seq[LibraryMembership], Seq[(Either[Id[User], EmailAddress], Set[LibraryInvite])], CountWithLibraryIdByAccess) = {
    val collaboratorsAccess: Set[LibraryAccess] = Set(LibraryAccess.READ_INSERT, LibraryAccess.READ_WRITE)
    val followersAccess: Set[LibraryAccess] = Set(LibraryAccess.READ_ONLY)
    val relevantInviteStates = Set(LibraryInviteStates.ACTIVE)

    val memberCount = db.readOnlyMaster { implicit s =>
      libraryMembershipRepo.countWithLibraryIdByAccess(libraryId)
    }

    if (limit > 0) db.readOnlyMaster { implicit session =>
      // Get Collaborators
      val collaborators = libraryMembershipRepo.pageWithLibraryIdAndAccess(libraryId, offset, limit, collaboratorsAccess) //not cached
      val collaboratorsShown = collaborators.length

      val numCollaborators = memberCount.readInsert + memberCount.readWrite
      val numMembers = numCollaborators + memberCount.readOnly

      // Get Followers
      val followersLimit = limit - collaboratorsShown
      val followers = if (followersLimit == 0) Seq.empty[LibraryMembership] else {
        val followersOffset = if (collaboratorsShown > 0) 0 else {
          val collaboratorsTotal = numCollaborators
          offset - collaboratorsTotal
        }
        libraryMembershipRepo.pageWithLibraryIdAndAccess(libraryId, followersOffset, followersLimit, followersAccess) //not cached
      }

      // Get Invitees with Invites
      val membersShown = collaborators.length + followers.length
      val inviteesLimit = limit - membersShown
      val inviteesWithInvites = if (inviteesLimit == 0 || !fillInWithInvites) Seq.empty[(Either[Id[User], EmailAddress], Set[LibraryInvite])] else {
        val inviteesOffset = if (membersShown > 0) 0 else {
          val membersTotal = numMembers
          offset - membersTotal
        }
        libraryInviteRepo.pageInviteesByLibraryId(libraryId, inviteesOffset, inviteesLimit, relevantInviteStates) //not cached
      }
      (collaborators, followers, inviteesWithInvites, memberCount)
    }
    else (Seq.empty, Seq.empty, Seq.empty, CountWithLibraryIdByAccess.empty)
  }

  def buildMaybeLibraryMembers(collaborators: Seq[LibraryMembership], followers: Seq[LibraryMembership], inviteesWithInvites: Seq[(Either[Id[User], EmailAddress], Set[LibraryInvite])]): Seq[MaybeLibraryMember] = {

    val usersById = {
      val usersShown = collaborators.map(_.userId).toSet ++ followers.map(_.userId) ++ inviteesWithInvites.flatMap(_._1.left.toOption)
      db.readOnlyMaster { implicit session => basicUserRepo.loadAll(usersShown) }
    }

    val actualMembers = (collaborators ++ followers).map { membership =>
      val member = Left(usersById(membership.userId))
      MaybeLibraryMember(member, Some(membership.access), None)
    }

    val invitedMembers = inviteesWithInvites.map {
      case (invitee, invites) =>
        val member = invitee.left.map(usersById(_)).right.map(BasicContact(_)) // todo(ray): fetch contacts from abook or cache
        val lastInvitedAt = invites.map(_.createdAt).maxBy(_.getMillis)
        val access = invites.map(_.access).maxBy(_.priority)
        MaybeLibraryMember(member, Some(access), Some(lastInvitedAt))
    }

    actualMembers ++ invitedMembers
  }

  def suggestMembers(userId: Id[User], libraryId: Id[Library], query: Option[String], limit: Option[Int]): Future[Seq[MaybeLibraryMember]] = {
    val futureFriendsAndContacts = query.map(_.trim).filter(_.nonEmpty) match {
      case Some(validQuery) => typeaheadCommander.searchFriendsAndContacts(userId, validQuery, limit)
      case None => Future.successful(typeaheadCommander.suggestFriendsAndContacts(userId, limit))
    }

    val activeInvites = db.readOnlyMaster { implicit session =>
      libraryInviteRepo.getByLibraryIdAndInviterId(libraryId, userId, Set(LibraryInviteStates.ACTIVE))
    }

    val invitedUsers = activeInvites.groupBy(_.userId).collect {
      case (Some(userId), invites) =>
        val access = invites.map(_.access).maxBy(_.priority)
        val lastInvitedAt = invites.map(_.createdAt).maxBy(_.getMillis)
        userId -> (access, lastInvitedAt)
    }

    val invitedEmailAddresses = activeInvites.groupBy(_.emailAddress).collect {
      case (Some(emailAddress), invites) =>
        val access = invites.map(_.access).maxBy(_.priority)
        val lastInvitedAt = invites.map(_.createdAt).maxBy(_.getMillis)
        emailAddress -> (access, lastInvitedAt)
    }

    futureFriendsAndContacts.map {
      case (users, contacts) =>
        val existingMembers = {
          val userIds = users.map(_._1).toSet
          val memberships = db.readOnlyMaster { implicit session => libraryMembershipRepo.getWithLibraryIdAndUserIds(libraryId, userIds) }
          memberships.mapValues(_.access)
        }
        val suggestedUsers = users.map {
          case (userId, basicUser) =>
            val (access, lastInvitedAt) = existingMembers.get(userId) match {
              case Some(access) => (Some(access), None)
              case None => invitedUsers.get(userId) match {
                case Some((access, lastInvitedAt)) => (Some(access), Some(lastInvitedAt))
                case None => (None, None)
              }
            }
            MaybeLibraryMember(Left(basicUser), access, lastInvitedAt)
        }

        val suggestedEmailAddresses = contacts.map { contact =>
          val (access, lastInvitedAt) = invitedEmailAddresses.get(contact.email) match {
            case Some((access, lastInvitedAt)) => (Some(access), Some(lastInvitedAt))
            case None => (None, None)
          }
          MaybeLibraryMember(Right(contact), access, lastInvitedAt)
        }
        suggestedUsers ++ suggestedEmailAddresses
    }
  }

  def addLibrary(libAddReq: LibraryAddRequest, ownerId: Id[User])(implicit context: HeimdalContext): Either[LibraryFail, Library] = {
    val badMessage: Option[String] = {
      if (libAddReq.name.isEmpty || !Library.isValidName(libAddReq.name)) {
        log.info(s"[addLibrary] Invalid name ${libAddReq.name} for $ownerId")
        Some("invalid_name")
      } else if (libAddReq.slug.isEmpty || !LibrarySlug.isValidSlug(libAddReq.slug)) {
        log.info(s"[addLibrary] Invalid slug ${libAddReq.slug} for $ownerId")
        Some("invalid_slug")
      } else if (LibrarySlug.isReservedSlug(libAddReq.slug)) {
        log.info(s"[addLibrary] Attempted reserved slug ${libAddReq.slug} for $ownerId")
        Some("reserved_slug")
      } else {
        None
      }
    }
    badMessage match {
      case Some(x) => Left(LibraryFail(BAD_REQUEST, x))
      case _ => {
        val validSlug = LibrarySlug(libAddReq.slug)
        db.readOnlyReplica { implicit s => libraryRepo.getByNameOrSlug(ownerId, libAddReq.name, validSlug) } match {
          case Some(lib) if lib.name == libAddReq.name =>
            Left(LibraryFail(BAD_REQUEST, "library_name_exists"))
          case Some(lib) if lib.slug == validSlug =>
            Left(LibraryFail(BAD_REQUEST, "library_slug_exists"))
          case None =>
            val newColor = libAddReq.color.orElse(Some(LibraryColor.pickRandomLibraryColor))
            val newListed = libAddReq.listed.getOrElse(true)
            val newKind = libAddReq.kind.getOrElse(LibraryKind.USER_CREATED)
            val newInviteToCollab = libAddReq.whoCanInvite.orElse(Some(LibraryInvitePermissions.COLLABORATOR))
            val library = db.readWrite { implicit s =>
              libraryAliasRepo.reclaim(ownerId, validSlug)
              libraryRepo.getOpt(ownerId, validSlug) match {
                case None =>
                  val lib = libraryRepo.save(Library(ownerId = ownerId, name = libAddReq.name, description = libAddReq.description,
                    visibility = libAddReq.visibility, slug = validSlug, color = newColor, kind = newKind, memberCount = 1, keepCount = 0, whoCanInvite = newInviteToCollab))
                  libraryMembershipRepo.save(LibraryMembership(libraryId = lib.id.get, userId = ownerId, access = LibraryAccess.OWNER, listed = newListed, lastJoinedAt = Some(currentDateTime)))
                  libAddReq.subscriptions match {
                    case Some(subKeys) => librarySubscriptionCommander.updateSubsByLibIdAndKey(lib.id.get, subKeys)
                    case None =>
                  }
                  lib
                case Some(lib) =>
                  val newLib = libraryRepo.save(lib.copy(state = LibraryStates.ACTIVE))
                  libraryMembershipRepo.getWithLibraryIdAndUserId(libraryId = lib.id.get, userId = ownerId, None) match {
                    case None => libraryMembershipRepo.save(LibraryMembership(libraryId = lib.id.get, userId = ownerId, access = LibraryAccess.OWNER))
                    case Some(mem) => libraryMembershipRepo.save(mem.copy(state = LibraryMembershipStates.ACTIVE, listed = newListed))
                  }
                  libAddReq.subscriptions match {
                    case Some(subKeys) => librarySubscriptionCommander.updateSubsByLibIdAndKey(lib.id.get, subKeys)
                    case None =>
                  }
                  newLib
              }
            }
            SafeFuture {
              libraryAnalytics.createLibrary(ownerId, library, context)
              searchClient.updateLibraryIndex()
            }
            Right(library)
        }
      }
    }
  }

  def canModifyLibrary(libraryId: Id[Library], userId: Id[User]): Boolean = {
    db.readOnlyReplica { implicit s => libraryMembershipRepo.getWithLibraryIdAndUserId(libraryId, userId) } exists { membership => //not cached!
      membership.canWrite
    }
  }

  def getLibrariesWithWriteAccess(userId: Id[User]): Set[Id[Library]] = {
    db.readOnlyMaster { implicit session => libraryMembershipRepo.getLibrariesWithWriteAccess(userId) }
  }

  def modifyLibrary(libraryId: Id[Library], userId: Id[User], modifyReq: LibraryModifyRequest)(implicit context: HeimdalContext): Either[LibraryFail, Library] = {
    val (targetLib, targetMembershipOpt) = db.readOnlyMaster { implicit s =>
      val lib = libraryRepo.get(libraryId)
      val mem = libraryMembershipRepo.getWithLibraryIdAndUserId(libraryId, userId)
      (lib, mem)
    }

    if (!targetMembershipOpt.exists(_.canWrite)) {
      Left(LibraryFail(FORBIDDEN, "permission_denied"))
    } else {
      val targetMembership = targetMembershipOpt.get

      def validName(newNameOpt: Option[String]): Either[LibraryFail, String] = {
        newNameOpt match {
          case None => Right(targetLib.name)
          case Some(name) =>
            if (!Library.isValidName(name)) {
              Left(LibraryFail(BAD_REQUEST, "invalid_name"))
            } else {
              db.readOnlyMaster { implicit s =>
                libraryRepo.getByNameAndUserId(userId, name)
              } match {
                case Some(other) if other.id.get != libraryId => Left(LibraryFail(BAD_REQUEST, "library_name_exists"))
                case _ => Right(name)
              }
            }
        }
      }
      def validSlug(newSlugOpt: Option[String]): Either[LibraryFail, LibrarySlug] = {
        newSlugOpt match {
          case None => Right(targetLib.slug)
          case Some(slugStr) =>
            if (!LibrarySlug.isValidSlug(slugStr)) {
              Left(LibraryFail(BAD_REQUEST, "invalid_slug"))
            } else if (LibrarySlug.isReservedSlug(slugStr)) {
              Left(LibraryFail(BAD_REQUEST, "reserved_slug"))
            } else {
              val slug = LibrarySlug(slugStr)
              db.readOnlyMaster { implicit s =>
                libraryRepo.getBySlugAndUserId(userId, slug)
              } match {
                case Some(other) if other.id.get != libraryId => Left(LibraryFail(BAD_REQUEST, "library_slug_exists"))
                case _ => Right(slug)
              }
            }
        }
      }

      def validOrg(newOrg: Option[OrganizationMoveRequest]): Either[LibraryFail, Option[Id[Organization]]] = {
        newOrg match {
          case None => Right(targetLib.organizationId)
          case Some(orgMoveReq) if (canMoveToOrg(userId = userId, libId = libraryId, to = orgMoveReq.destination)) => Right(orgMoveReq.destination)
          case _ => Left(LibraryFail(BAD_REQUEST, "invalid_org_id"))
        }
      }

      val newSubKeysOpt = modifyReq.subscriptions

      val result = for {
        newName <- validName(modifyReq.name).right
        newSlug <- validSlug(modifyReq.slug).right
        newOrgId <- validOrg(modifyReq.orgId).right
      } yield {
        val newDescription = modifyReq.description.orElse(targetLib.description)
        val newVisibility = modifyReq.visibility.getOrElse(targetLib.visibility)
        val newColor = modifyReq.color.orElse(targetLib.color)
        val newListed = modifyReq.listed.getOrElse(targetMembership.listed)
        val newInviteToCollab = modifyReq.whoCanInvite.orElse(targetLib.whoCanInvite)

        Future {
          val keeps = db.readOnlyMaster { implicit s =>
            keepRepo.getByLibrary(libraryId, 0, Int.MaxValue, Set.empty)
          }
          if (keeps.nonEmpty) {
            db.readWriteBatch(keeps) { (s, k) =>
              keepRepo.save(k.copy(visibility = newVisibility, organizationId = newOrgId))(s)
            }
            searchClient.updateKeepIndex()
          }
        }

        newSubKeysOpt match {
          case Some(newSubKeys) => db.readWrite { implicit s =>
            librarySubscriptionCommander.updateSubsByLibIdAndKey(targetLib.id.get, newSubKeys)
          }
          case None =>
        }

        val lib = db.readWrite { implicit s =>
          if (targetLib.slug != newSlug) {
            // TODO: update alias for organization updates and/or owner updates. (Need to do all updates in one go - only create a single alias)
            val ownerId = targetLib.ownerId
            libraryAliasRepo.reclaim(ownerId, newSlug)
            libraryAliasRepo.alias(ownerId, targetLib.slug, targetLib.id.get)
          }
          if (targetMembership.listed != newListed) {
            libraryMembershipRepo.save(targetMembership.copy(listed = newListed))
          }

          libraryRepo.save(targetLib.copy(name = newName, slug = newSlug, visibility = newVisibility, description = newDescription, color = newColor, whoCanInvite = newInviteToCollab, state = LibraryStates.ACTIVE, organizationId = newOrgId))
        }

        val edits = Map(
          "title" -> (newName != targetLib.name),
          "slug" -> (newSlug != targetLib.slug),
          "description" -> (newDescription != targetLib.description),
          "color" -> (newColor != targetLib.color),
          "madePrivate" -> (newVisibility != targetLib.visibility && newVisibility == LibraryVisibility.SECRET),
          "listed" -> (newListed != targetMembership.listed),
          "inviteToCollab" -> (newInviteToCollab != targetLib.whoCanInvite),
          "orgId" -> (newOrgId != targetLib.organizationId)
        )
        (lib, edits)
      }
      Future {
        if (result.isRight) {
          val editedLibrary = result.right.get._1
          val edits = result.right.get._2
          libraryAnalytics.editLibrary(userId, editedLibrary, context, None, edits)
        }
        searchClient.updateLibraryIndex()
      }
      result match {
        case Right((lib, _)) => Right(lib)
        case Left(error) => Left(error)
      }
    }
  }

  def removeLibrary(libraryId: Id[Library], userId: Id[User])(implicit context: HeimdalContext): Option[LibraryFail] = {
    val oldLibrary = db.readOnlyMaster { implicit s => libraryRepo.get(libraryId) }
    if (oldLibrary.ownerId != userId) {
      Some(LibraryFail(FORBIDDEN, "permission_denied"))
    } else if (oldLibrary.kind == LibraryKind.SYSTEM_MAIN || oldLibrary.kind == LibraryKind.SYSTEM_SECRET) {
      Some(LibraryFail(BAD_REQUEST, "cant_delete_system_generated_library"))
    } else {
      val keepsInLibrary = db.readWrite { implicit s =>
        libraryMembershipRepo.getWithLibraryId(oldLibrary.id.get).map { m =>
          libraryMembershipRepo.save(m.withState(LibraryMembershipStates.INACTIVE))
        }
        libraryInviteRepo.getWithLibraryId(oldLibrary.id.get).map { inv =>
          libraryInviteRepo.save(inv.withState(LibraryInviteStates.INACTIVE))
        }
        keepRepo.getByLibrary(oldLibrary.id.get, 0, Int.MaxValue)
      }
      val savedKeeps = db.readWriteBatch(keepsInLibrary) { (s, keep) =>
        keepRepo.save(keep.sanitizeForDelete())(s)
      }
      libraryAnalytics.deleteLibrary(userId, oldLibrary, context)
      libraryAnalytics.unkeptPages(userId, savedKeeps.keySet.toSeq, oldLibrary, context)
      searchClient.updateKeepIndex()
      //Note that this is at the end, if there was an error while cleaning other library assets
      //we would want to be able to get back to the library and clean it again
      db.readWrite { implicit s =>
        libraryRepo.save(oldLibrary.sanitizeForDelete())
      }
      searchClient.updateLibraryIndex()
      None
    }
  }

  private def getValidLibInvitesFromAuthToken(libraryId: Id[Library], authToken: Option[String])(implicit s: RSession): Seq[LibraryInvite] = {
    if (authToken.nonEmpty) {
      libraryInviteRepo.getByLibraryIdAndAuthToken(libraryId, authToken.get) // todo: only accept 'general invites' for x days
    } else {
      Seq.empty[LibraryInvite]
    }
  }

  def canViewLibrary(userId: Option[Id[User]], library: Library, authToken: Option[String] = None): Boolean = {
    library.visibility == LibraryVisibility.PUBLISHED || // published library
      db.readOnlyMaster { implicit s =>
        userId match {
          case Some(id) =>
            libraryMembershipRepo.getWithLibraryIdAndUserId(library.id.get, id).nonEmpty ||
              library.organizationId.flatMap(orgId => organizationMembershipRepo.getByOrgIdAndUserId(orgId, id)).nonEmpty ||
              libraryInviteRepo.getWithLibraryIdAndUserId(userId = id, libraryId = library.id.get).nonEmpty ||
              getValidLibInvitesFromAuthToken(library.id.get, authToken).nonEmpty
          case None =>
            getValidLibInvitesFromAuthToken(library.id.get, authToken).nonEmpty
        }
      }
  }

  def canViewLibrary(userId: Option[Id[User]], libraryId: Id[Library], accessToken: Option[String]): Boolean = {
    val library = db.readOnlyReplica { implicit session =>
      libraryRepo.get(libraryId)
    }
    library.state == LibraryStates.ACTIVE && canViewLibrary(userId, library, accessToken)
  }

  def canMoveToOrg(userId: Id[User], libId: Id[Library], to: Option[Id[Organization]]): Boolean = {
    // lib.ownerId = userId && userId is in `from` and `to`
    db.readOnlyMaster { implicit s =>
      val library = libraryRepo.get(libId)
      val from: Option[Id[Organization]] = library.organizationId
      (from match {
        case Some(fromOrg) =>
          organizationMembershipCommander.getPermissions(fromOrg, Some(userId)).contains(OrganizationPermission.REMOVE_LIBRARIES)
        case None => (library.ownerId == userId) // Can move libraries from Personal space to Organization Space.
      }) && (to match {
        case Some(toOrg) => organizationMembershipCommander.getPermissions(toOrg, Some(userId)).contains(OrganizationPermission.ADD_LIBRARIES)
        case None => (library.ownerId == userId) // Can move from Organization Space to Personal space.
      })
    }
  }

  def getLibrariesByUser(userId: Id[User]): (Seq[(LibraryMembership, Library)], Seq[(LibraryInvite, Library)]) = {
    db.readOnlyMaster { implicit s =>
      val myLibraries = libraryRepo.getByUser(userId)
      val myInvites = libraryInviteRepo.getByUser(userId, Set(LibraryInviteStates.ACCEPTED, LibraryInviteStates.INACTIVE, LibraryInviteStates.DECLINED))
      (myLibraries, myInvites)
    }
  }

  def getLibrariesUserCanKeepTo(userId: Id[User]): Seq[(Library, LibraryMembership, Seq[BasicUser])] = { //ZZZ
    db.readOnlyMaster { implicit s =>
      val libsWithMembership: Seq[(Library, LibraryMembership)] = libraryRepo.getLibrariesWithWriteAccess(userId)
      val libIds: Set[Id[Library]] = libsWithMembership.map(_._1.id.get).toSet
      val contributors: Map[Id[Library], Seq[Id[User]]] = libraryMembershipRepo.getUsersWithWriteAccessForLibraries(libIds, userId)
      libsWithMembership.map {
        case (lib, membership) =>
          val collabs: Seq[Id[User]] = if (lib.ownerId == userId) contributors.getOrElse(lib.id.get, Seq.empty) else lib.ownerId +: contributors.getOrElse(lib.id.get, Seq.empty)
          val bus = basicUserRepo.loadAll(collabs.toSet)
          (lib, membership, collabs.map(bus(_)))
      }
    }
  }

  def userAccess(userId: Id[User], libraryId: Id[Library], universalLinkOpt: Option[String]): Option[LibraryAccess] = {
    db.readOnlyMaster { implicit s =>
      val lib = libraryRepo.get(libraryId)
      lib.state match {
        case LibraryStates.ACTIVE =>
          libraryMembershipRepo.getWithLibraryIdAndUserId(libraryId, userId) match {
            case Some(mem) =>
              Some(mem.access)
            case None =>
              if (lib.visibility == LibraryVisibility.PUBLISHED)
                Some(LibraryAccess.READ_ONLY)
              else if (libraryInviteRepo.getWithLibraryIdAndUserId(libraryId, userId).nonEmpty)
                Some(LibraryAccess.READ_ONLY)
              else if (universalLinkOpt.nonEmpty && lib.universalLink == universalLinkOpt.get)
                Some(LibraryAccess.READ_ONLY)
              else
                None
          }
        case _ => None
      }
    }
  }

  def internSystemGeneratedLibraries(userId: Id[User], generateNew: Boolean = true): (Library, Library) = {
    db.readWrite(attempts = 3) { implicit session =>
      val libMem = libraryMembershipRepo.getWithUserId(userId, None)
      val allLibs = libraryRepo.getByUser(userId, None)
      val user = userRepo.get(userId)

      // Get all current system libraries, for main/secret, make sure only one is active.
      // This corrects any issues with previously created libraries / memberships
      val sysLibs = allLibs.filter(_._2.ownerId == userId)
        .filter(l => l._2.kind == LibraryKind.SYSTEM_MAIN || l._2.kind == LibraryKind.SYSTEM_SECRET)
        .sortBy(_._2.id.get.id)
        .groupBy(_._2.kind)
        .map {
          case (kind, libs) =>
            val (slug, name, visibility) = if (kind == LibraryKind.SYSTEM_MAIN) ("main", "Main Library", LibraryVisibility.DISCOVERABLE) else ("secret", "Secret Library", LibraryVisibility.SECRET)

            if (user.state == UserStates.ACTIVE) {
              val activeLib = libs.head._2.copy(state = LibraryStates.ACTIVE, slug = LibrarySlug(slug), name = name, visibility = visibility, memberCount = 1)
              val membership = libMem.find(m => m.libraryId == activeLib.id.get && m.access == LibraryAccess.OWNER)
              if (membership.isEmpty) airbrake.notify(s"user $userId - non-existing ownership of library kind $kind (id: ${activeLib.id.get})")
              val activeMembership = membership.getOrElse(LibraryMembership(libraryId = activeLib.id.get, userId = userId, access = LibraryAccess.OWNER)).copy(state = LibraryMembershipStates.ACTIVE)
              val active = (activeMembership, activeLib)
              if (libs.tail.length > 0) airbrake.notify(s"user $userId - duplicate active ownership of library kind $kind (ids: ${libs.tail.map(_._2.id.get)})")
              val otherLibs = libs.tail.map {
                case (a, l) =>
                  val inactMem = libMem.find(_.libraryId == l.id.get)
                    .getOrElse(LibraryMembership(libraryId = activeLib.id.get, userId = userId, access = LibraryAccess.OWNER))
                    .copy(state = LibraryMembershipStates.INACTIVE)
                  (inactMem, l.copy(state = LibraryStates.INACTIVE))
              }
              active +: otherLibs
            } else { // do not reactivate libraries / memberships for nonactive users
              libs
            }
        }.flatten.toList // force eval

      // save changes for active users only
      if (sysLibs.nonEmpty && user.state == UserStates.ACTIVE) {
        sysLibs.map {
          case (mem, lib) =>
            libraryRepo.save(lib)
            libraryMembershipRepo.save(mem)
        }
      }

      // If user is missing a system lib, create it
      val mainOpt = if (sysLibs.find(_._2.kind == LibraryKind.SYSTEM_MAIN).isEmpty) {
        val mainLib = libraryRepo.save(Library(name = "Main Library", ownerId = userId, visibility = LibraryVisibility.DISCOVERABLE, slug = LibrarySlug("main"), kind = LibraryKind.SYSTEM_MAIN, memberCount = 1, keepCount = 0))
        libraryMembershipRepo.save(LibraryMembership(libraryId = mainLib.id.get, userId = userId, access = LibraryAccess.OWNER))
        if (!generateNew) {
          airbrake.notify(s"$userId missing main library")
        }
        searchClient.updateLibraryIndex()
        Some(mainLib)
      } else None

      val secretOpt = if (sysLibs.find(_._2.kind == LibraryKind.SYSTEM_SECRET).isEmpty) {
        val secretLib = libraryRepo.save(Library(name = "Secret Library", ownerId = userId, visibility = LibraryVisibility.SECRET, slug = LibrarySlug("secret"), kind = LibraryKind.SYSTEM_SECRET, memberCount = 1, keepCount = 0))
        libraryMembershipRepo.save(LibraryMembership(libraryId = secretLib.id.get, userId = userId, access = LibraryAccess.OWNER))
        if (!generateNew) {
          airbrake.notify(s"$userId missing secret library")
        }
        searchClient.updateLibraryIndex()
        Some(secretLib)
      } else None

      val mainLib = sysLibs.find(_._2.kind == LibraryKind.SYSTEM_MAIN).map(_._2).orElse(mainOpt).get
      val secretLib = sysLibs.find(_._2.kind == LibraryKind.SYSTEM_SECRET).map(_._2).orElse(secretOpt).get
      (mainLib, secretLib)
    }
  }

  private def notifyOwnerOfNewFollowerOrCollaborator(newFollowerId: Id[User], lib: Library, access: LibraryAccess): Unit = SafeFuture {
    val (follower, owner, lotsOfFollowers) = db.readOnlyReplica { implicit session =>
      val follower = userRepo.get(newFollowerId)
      val owner = basicUserRepo.load(lib.ownerId)
      val lotsOfFollowers = libraryMembershipRepo.countMembersForLibrarySince(lib.id.get, DateTime.now().minusDays(1)) > 2
      (follower, owner, lotsOfFollowers)
    }
    val (title, category, message) = if (access == LibraryAccess.READ_WRITE) {
      // This should be changed to library_collaborated but right now iOS skips categories it doesn't know.
      ("New Library Collaborator", NotificationCategory.User.LIBRARY_FOLLOWED, s"${follower.firstName} ${follower.lastName} is now collaborating on your Library ${lib.name}")
    } else {
      ("New Library Follower", NotificationCategory.User.LIBRARY_FOLLOWED, s"${follower.firstName} ${follower.lastName} is now following your Library ${lib.name}")
    }
    val libImageOpt = libraryImageCommander.getBestImageForLibrary(lib.id.get, ProcessedImageSize.Medium.idealSize)
    elizaClient.sendGlobalNotification( //push sent
      userIds = Set(lib.ownerId),
      title = title,
      body = message,
      linkText = s"See ${follower.firstName}’s profile",
      linkUrl = s"https://www.kifi.com/${follower.username.value}",
      imageUrl = s3ImageStore.avatarUrlByUser(follower),
      sticky = false,
      category = category,
      unread = !lotsOfFollowers, // if not a lot of recent followers, notification is marked unread
      extra = Some(Json.obj(
        "follower" -> BasicUser.fromUser(follower),
        "library" -> Json.toJson(LibraryNotificationInfo.fromLibraryAndOwner(lib, libImageOpt, owner))
      ))
    ) map { _ =>
        if (!lotsOfFollowers) {
          val canSendPush = kifiInstallationCommander.isMobileVersionEqualOrGreaterThen(lib.ownerId, KifiAndroidVersion("2.2.4"), KifiIPhoneVersion("2.1.0"))
          if (canSendPush) {
            val pushCat = category match {
              case NotificationCategory.User.LIBRARY_COLLABORATED => UserPushNotificationCategory.NewLibraryCollaborator
              case _ => UserPushNotificationCategory.NewLibraryFollower
            }
            elizaClient.sendUserPushNotification(
              userId = lib.ownerId,
              message = message,
              recipient = follower,
              pushNotificationExperiment = PushNotificationExperiment.Experiment1,
              category = pushCat)
          }
        }
      }
  }

  def notifyFollowersOfNewKeeps(library: Library, newKeeps: Keep*): Unit = {
    newKeeps.foreach { newKeep =>
      if (newKeep.libraryId.get != library.id.get) { throw new IllegalArgumentException(s"Keep ${newKeep.id.get} does not belong to expected library ${library.id.get}") }
    }
    val (relevantFollowers, usersById) = db.readOnlyReplica { implicit session =>
      val relevantFollowers: Set[Id[User]] = libraryMembershipRepo.getWithLibraryId(library.id.get).filter(_.subscribedToUpdates).map(_.userId).toSet
      val usersById = userRepo.getUsers(newKeeps.map(_.userId) :+ library.ownerId)
      (relevantFollowers, usersById)
    }
    val libImageOpt = libraryImageCommander.getBestImageForLibrary(library.id.get, ProcessedImageSize.Medium.idealSize)
    val owner = usersById(library.ownerId)
    newKeeps.foreach { newKeep =>
      val toBeNotified = relevantFollowers - newKeep.userId
      if (toBeNotified.nonEmpty) {
        val keeper = usersById(newKeep.userId)
        val basicKeeper = BasicUser.fromUser(keeper)
        elizaClient.sendGlobalNotification(
          userIds = toBeNotified,
          title = s"New Keep in ${library.name}",
          body = s"${keeper.firstName} has just kept ${newKeep.title.getOrElse("a new item")}",
          linkText = "Go to Page",
          linkUrl = newKeep.url,
          imageUrl = s3ImageStore.avatarUrlByUser(keeper),
          sticky = false,
          category = NotificationCategory.User.NEW_KEEP,
          extra = Some(Json.obj(
            "keeper" -> basicKeeper,
            "library" -> Json.toJson(LibraryNotificationInfo.fromLibraryAndOwner(library, libImageOpt, basicKeeper)),
            "keep" -> Json.obj(
              "id" -> newKeep.externalId,
              "url" -> newKeep.url
            )
          ))
        ).foreach { _ =>
            if (toBeNotified.size > 100) {
              airbrake.notify("Warning: Library with lots of subscribers. Time to make the code better!")
            }
            FutureHelpers.sequentialExec(toBeNotified) { userId =>
              elizaClient.sendLibraryPushNotification(
                userId,
                message = s"New Keep in ${library.name}",
                libraryId = library.id.get,
                libraryUrl = "https://www.kifi.com" + libPathCommander.getPath(library),
                pushNotificationExperiment = PushNotificationExperiment.Experiment1,
                category = LibraryPushNotificationCategory.LibraryChanged
              )
            }
          }
      }
    }
  }

  def joinLibrary(userId: Id[User], libraryId: Id[Library], authToken: Option[String] = None, subscribed: Option[Boolean] = None)(implicit eventContext: HeimdalContext): Either[LibraryFail, (Library, LibraryMembership)] = {
    val (lib, inviteList, existingActiveMembership) = db.readOnlyMaster { implicit s =>
      val lib = libraryRepo.get(libraryId)
      val tokenInvites = if (authToken.isDefined) {
        getValidLibInvitesFromAuthToken(libraryId, authToken)
      } else Seq.empty
      val libInvites = libraryInviteRepo.getWithLibraryIdAndUserId(libraryId, userId)
      val allInvites = tokenInvites ++ libInvites
      val existingActiveMembership = libraryMembershipRepo.getWithLibraryIdAndUserId(libraryId, userId)
      (lib, allInvites, existingActiveMembership)
    }

    if (lib.kind == LibraryKind.SYSTEM_MAIN || lib.kind == LibraryKind.SYSTEM_SECRET) {
      Left(LibraryFail(FORBIDDEN, "cant_join_system_generated_library"))
    } else if (lib.visibility != LibraryVisibility.PUBLISHED && inviteList.isEmpty && existingActiveMembership.isEmpty) {
      // private library & no library invites with matching authtoken
      Left(LibraryFail(FORBIDDEN, "cant_join_nonpublished_library"))
    } else {
      val maxAccess = if (inviteList.isEmpty) LibraryAccess.READ_ONLY else inviteList.max.access
      val (updatedLib, updatedMem) = db.readWrite(attempts = 3) { implicit s =>
        val updatedMem = libraryMembershipRepo.getWithLibraryIdAndUserId(libraryId, userId, None) match {
          case None =>
            val subscribedToUpdates = subscribed.getOrElse(maxAccess == LibraryAccess.READ_WRITE)
            log.info(s"[joinLibrary] New membership for $userId. New access: $maxAccess. $inviteList")
            val mem = libraryMembershipRepo.save(LibraryMembership(libraryId = libraryId, userId = userId, access = maxAccess, lastJoinedAt = Some(clock.now), subscribedToUpdates = subscribedToUpdates))
            notifyOwnerOfNewFollowerOrCollaborator(userId, lib, maxAccess) // todo, bad, this is in a db transaction and side effects
            mem
          case Some(mem) =>
            val maxWithExisting = if (mem.state == LibraryMembershipStates.ACTIVE) Seq(maxAccess, mem.access).max else maxAccess
            val subscribedToUpdates = subscribed.getOrElse(maxWithExisting == LibraryAccess.READ_WRITE || mem.subscribedToUpdates)
            log.info(s"[joinLibrary] Modifying membership for ${mem.userId} / $userId. Old access: ${mem.access} (${mem.state}), new: $maxWithExisting. $maxAccess, $inviteList")
            libraryMembershipRepo.save(mem.copy(access = maxWithExisting, state = LibraryMembershipStates.ACTIVE, lastJoinedAt = Some(clock.now), subscribedToUpdates = subscribedToUpdates))
        }

        inviteList.foreach { inv =>
          // Only update invitations to a specific user. If it's to a specific recipient. Otherwise, leave it open for others.
          if (inv.userId.isDefined || inv.emailAddress.isDefined) {
            libraryInviteRepo.save(inv.copy(state = LibraryInviteStates.ACCEPTED))
          }
        }

        val invitesToAlert = inviteList.filterNot(_.inviterId == lib.ownerId)
        if (invitesToAlert.nonEmpty) {
          val invitee = userRepo.get(userId)
          val owner = basicUserRepo.load(lib.ownerId)
          libraryInviteCommander.notifyInviterOnLibraryInvitationAcceptance(invitesToAlert, invitee, lib, owner) // todo, bad, this is in a db transaction and side effects
        }

        val updatedLib = libraryRepo.save(lib.copy(memberCount = libraryMembershipRepo.countWithLibraryId(libraryId)))
        (updatedLib, updatedMem)
      }
      updateLibraryJoin(userId, lib, eventContext)
      Right((updatedLib, updatedMem))
    }
  }

  private def updateLibraryJoin(userId: Id[User], library: Library, eventContext: HeimdalContext): Future[Unit] = SafeFuture {
    val libraryId = library.id.get
    libraryAnalytics.acceptLibraryInvite(userId, library, eventContext)
    libraryAnalytics.followLibrary(userId, library, eventContext)
    searchClient.updateLibraryIndex()
  }

  def leaveLibrary(libraryId: Id[Library], userId: Id[User])(implicit eventContext: HeimdalContext): Either[LibraryFail, Unit] = {
    db.readOnlyMaster { implicit s =>
      libraryMembershipRepo.getWithLibraryIdAndUserId(libraryId, userId, None)
    } match {
      case None => Right((): Unit)
      case Some(mem) if mem.access == LibraryAccess.OWNER => Left(LibraryFail(BAD_REQUEST, "cannot_leave_own_library"))
      case Some(mem) =>
        val lib = db.readWrite { implicit s =>
          libraryMembershipRepo.save(mem.copy(state = LibraryMembershipStates.INACTIVE))
          val lib = libraryRepo.get(libraryId)
          libraryRepo.save(lib.copy(memberCount = libraryMembershipRepo.countWithLibraryId(libraryId)))
          lib
        }
        SafeFuture {
          convertKeepOwnershipToLibraryOwner(userId, lib)
          libraryAnalytics.unfollowLibrary(userId, lib, eventContext)
          searchClient.updateLibraryIndex()
        }
        Right((): Unit)
    }
  }

  private def convertKeepOwnershipToLibraryOwner(userId: Id[User], library: Library) = {
    db.readWrite { implicit s =>
      keepRepo.getByUserIdAndLibraryId(userId, library.id.get).map { keep =>
        keepRepo.save(keep.copy(userId = library.ownerId))
      }
    }
  }

  // sorts by the highest growth of members in libraries since the last email (descending)
  //
  def sortAndSelectLibrariesWithTopGrowthSince(libraryIds: Set[Id[Library]], since: DateTime, totalMemberCount: Id[Library] => Int): Seq[(Id[Library], Seq[LibraryMembership])] = {
    val libraryMemberCountsSince = db.readOnlyReplica { implicit session =>
      libraryIds.map { id => id -> libraryMembershipRepo.countMembersForLibrarySince(id, since) }.toMap
    }

    sortAndSelectLibrariesWithTopGrowthSince(libraryMemberCountsSince, since, totalMemberCount)
  }

  def sortAndSelectLibrariesWithTopGrowthSince(libraryMemberCountsSince: Map[Id[Library], Int], since: DateTime, totalMemberCount: Id[Library] => Int): Seq[(Id[Library], Seq[LibraryMembership])] = {
    libraryMemberCountsSince.toSeq sortBy {
      case (libraryId, membersSince) =>
        val totalMembers = totalMemberCount(libraryId)
        if (totalMembers > 0) {
          // negative number so higher growth rates are sorted at the front of the list
          val growthRate = membersSince.toFloat / -totalMembers

          // multiplier gives more weight to libraries with more members (cap at 30 total before it doesn't grow)
          val multiplier = Math.exp(-10f / totalMembers.min(30))
          growthRate * multiplier
        } else 0
    } map {
      case (libraryId, membersSince) =>

        // gets followers of library and orders them by when they last joined desc
        val members = db.readOnlyReplica { implicit s =>
          libraryMembershipRepo.getWithLibraryId(libraryId) filter { membership =>
            membership.state == LibraryMembershipStates.ACTIVE && !membership.isOwner
          } sortBy (-_.lastJoinedAt.map(_.getMillis).getOrElse(0L))
        }

        (libraryId, members)
    }
  }

  // Return is Set of Keep -> error message
  private def applyToKeeps(userId: Id[User],
    dstLibraryId: Id[Library],
    keeps: Seq[Keep],
    excludeFromAccess: Set[LibraryAccess], // what membership access does user need?
    saveKeep: (Keep, RWSession) => Either[LibraryError, Keep]): (Seq[Keep], Seq[(Keep, LibraryError)]) = {

    val badKeeps = collection.mutable.Set[(Keep, LibraryError)]()
    val goodKeeps = collection.mutable.Set[Keep]()
    val srcLibs = db.readWrite { implicit s =>
      val groupedKeeps = keeps.groupBy(_.libraryId)
      groupedKeeps.map {
        case (None, keeps) => keeps
        case (Some(fromLibraryId), keeps) =>
          libraryMembershipRepo.getWithLibraryIdAndUserId(fromLibraryId, userId) match {
            case None if excludeFromAccess.nonEmpty =>
              badKeeps ++= keeps.map(_ -> LibraryError.SourcePermissionDenied)
              Seq.empty[Keep]
            case Some(memFrom) if excludeFromAccess.contains(memFrom.access) =>
              badKeeps ++= keeps.map(_ -> LibraryError.SourcePermissionDenied)
              Seq.empty[Keep]
            case _ =>
              keeps
          }
      }.flatten.foreach { keep =>
        saveKeep(keep, s) match {
          case Left(error) => badKeeps += keep -> error
          case Right(successKeep) => goodKeeps += successKeep
        }
      }
      if (goodKeeps.nonEmpty) libraryRepo.updateLastKept(dstLibraryId)

      groupedKeeps.keys.flatten
    }
    searchClient.updateKeepIndex()

    implicit val dca = TransactionalCaching.Implicits.directCacheAccess
    srcLibs.map { srcLibId =>
      countByLibraryCache.remove(CountByLibraryKey(srcLibId))
    }
    countByLibraryCache.remove(CountByLibraryKey(dstLibraryId))

    // fix keep count after we cleared cache
    fixLibraryKeepCount(dstLibraryId :: srcLibs.toList)

    (goodKeeps.toSeq, badKeeps.toSeq)
  }

  def fixLibraryKeepCount(libIds: Seq[Id[Library]]) = {
    db.readWrite { implicit s =>
      val counts = keepRepo.getCountsByLibrary(libIds.toSet)
      libIds.foreach { libId =>
        val lib = libraryRepo.get(libId)
        libraryRepo.save(lib.copy(keepCount = counts(lib.id.get)))
      }
    }
  }

  def copyKeepsFromCollectionToLibrary(userId: Id[User], libraryId: Id[Library], tagName: Hashtag)(implicit context: HeimdalContext): Either[LibraryFail, (Seq[Keep], Seq[(Keep, LibraryError)])] = {
    db.readOnlyMaster { implicit s =>
      collectionRepo.getByUserAndName(userId, tagName)
    } match {
      case None =>
        Left(LibraryFail(NOT_FOUND, "tag_not_found"))
      case Some(tag) =>
        val keeps = db.readOnlyMaster { implicit s =>
          keepToCollectionRepo.getKeepsForTag(tag.id.get).map { kId => keepRepo.get(kId) }
        }
        Right(copyKeeps(userId, libraryId, keeps, withSource = Some(KeepSource.tagImport)))
    }
  }

  def moveKeepsFromCollectionToLibrary(userId: Id[User], libraryId: Id[Library], tagName: Hashtag)(implicit context: HeimdalContext): Either[LibraryFail, (Seq[Keep], Seq[(Keep, LibraryError)])] = {
    db.readOnlyMaster { implicit s =>
      collectionRepo.getByUserAndName(userId, tagName)
    } match {
      case None =>
        Left(LibraryFail(NOT_FOUND, "tag_not_found"))
      case Some(tag) =>
        val keeps = db.readOnlyMaster { implicit s =>
          keepToCollectionRepo.getKeepsForTag(tag.id.get).map { kId => keepRepo.get(kId) }
        }
        Right(moveKeeps(userId, libraryId, keeps))
    }
  }

  def copyKeeps(userId: Id[User], toLibraryId: Id[Library], keeps: Seq[Keep], withSource: Option[KeepSource])(implicit context: HeimdalContext): (Seq[Keep], Seq[(Keep, LibraryError)]) = {
    val (toLibrary, memTo) = db.readOnlyMaster { implicit s =>
      val library = libraryRepo.get(toLibraryId)
      val memTo = libraryMembershipRepo.getWithLibraryIdAndUserId(toLibraryId, userId)
      (library, memTo)
    }
    memTo match {
      case v if v.isEmpty || v.get.access == LibraryAccess.READ_ONLY =>
        (Seq.empty[Keep], keeps.map(_ -> LibraryError.DestPermissionDenied))
      case Some(_) =>
        def saveKeep(k: Keep, s: RWSession): Either[LibraryError, Keep] = {
          implicit val session = s

          val currentKeepOpt = if (toLibrary.isDisjoint)
            keepRepo.getPrimaryInDisjointByUriAndUser(k.uriId, userId)
          else
            keepRepo.getPrimaryByUriAndLibrary(k.uriId, toLibraryId)

          currentKeepOpt match {
            case None =>
              val newKeep = keepRepo.save(Keep(title = k.title, uriId = k.uriId, url = k.url, urlId = k.urlId, visibility = toLibrary.visibility,
                userId = userId, note = k.note, source = withSource.getOrElse(k.source), libraryId = Some(toLibraryId), inDisjointLib = toLibrary.isDisjoint, originalKeeperId = k.originalKeeperId.orElse(Some(userId))))
              combineTags(k.id.get, newKeep.id.get)
              Right(newKeep)
            case Some(existingKeep) if existingKeep.state == KeepStates.INACTIVE =>
              val newKeep = keepRepo.save(existingKeep.copy(userId = userId, libraryId = Some(toLibraryId), visibility = toLibrary.visibility,
                inDisjointLib = toLibrary.isDisjoint, source = withSource.getOrElse(k.source), state = KeepStates.ACTIVE))
              combineTags(k.id.get, existingKeep.id.get)
              Right(newKeep)
            case Some(existingKeep) =>
              if (existingKeep.inDisjointLib) {
                val newKeep = keepRepo.save(existingKeep.copy(userId = userId, libraryId = Some(toLibraryId), visibility = toLibrary.visibility,
                  inDisjointLib = toLibrary.isDisjoint, source = withSource.getOrElse(k.source), state = KeepStates.ACTIVE))
                combineTags(k.id.get, existingKeep.id.get)
                Right(newKeep)
              } else {
                combineTags(k.id.get, existingKeep.id.get)
                Left(LibraryError.AlreadyExistsInDest)
              }
          }
        }
        val keepResults = applyToKeeps(userId, toLibraryId, keeps, Set(), saveKeep)
        Future {
          libraryAnalytics.editLibrary(userId, toLibrary, context, Some("copy_keeps"))
        }
        keepResults
    }
  }

  def moveKeeps(userId: Id[User], toLibraryId: Id[Library], keeps: Seq[Keep])(implicit context: HeimdalContext): (Seq[Keep], Seq[(Keep, LibraryError)]) = {
    val (toLibrary, memTo) = db.readOnlyMaster { implicit s =>
      val library = libraryRepo.get(toLibraryId)
      val memTo = libraryMembershipRepo.getWithLibraryIdAndUserId(toLibraryId, userId)
      (library, memTo)
    }
    memTo match {
      case v if v.isEmpty || v.get.access == LibraryAccess.READ_ONLY =>
        (Seq.empty[Keep], keeps.map(_ -> LibraryError.DestPermissionDenied))
      case Some(_) =>
        def saveKeep(k: Keep, s: RWSession): Either[LibraryError, Keep] = {
          implicit val session = s

          val currentKeepOpt = if (toLibrary.isDisjoint)
            keepRepo.getPrimaryInDisjointByUriAndUser(k.uriId, userId)
          else
            keepRepo.getPrimaryByUriAndLibrary(k.uriId, toLibraryId)

          currentKeepOpt match {
            case None =>
              val movedKeep = keepRepo.save(k.copy(libraryId = Some(toLibraryId), visibility = toLibrary.visibility,
                inDisjointLib = toLibrary.isDisjoint, state = KeepStates.ACTIVE))
              Right(movedKeep)
            case Some(existingKeep) if existingKeep.state == KeepStates.INACTIVE =>
              val movedKeep = keepRepo.save(existingKeep.copy(libraryId = Some(toLibraryId), visibility = toLibrary.visibility,
                inDisjointLib = toLibrary.isDisjoint, state = KeepStates.ACTIVE))
              keepRepo.save(k.copy(state = KeepStates.INACTIVE))
              combineTags(k.id.get, existingKeep.id.get)
              Right(movedKeep)
            case Some(existingKeep) =>
              if (toLibraryId == k.libraryId.get) {
                Left(LibraryError.AlreadyExistsInDest)
              } else if (existingKeep.inDisjointLib) {
                val newKeep = keepRepo.save(existingKeep.copy(libraryId = Some(toLibraryId), visibility = toLibrary.visibility, inDisjointLib = toLibrary.isDisjoint, state = KeepStates.ACTIVE))
                combineTags(k.id.get, existingKeep.id.get)
                Right(newKeep)
              } else {
                keepRepo.save(k.copy(state = KeepStates.INACTIVE))
                combineTags(k.id.get, existingKeep.id.get)
                Left(LibraryError.AlreadyExistsInDest)
              }
          }
        }
        val keepResults = applyToKeeps(userId, toLibraryId, keeps, Set(LibraryAccess.READ_ONLY, LibraryAccess.READ_INSERT), saveKeep)
        Future {
          libraryAnalytics.editLibrary(userId, toLibrary, context, Some("move_keeps"))
        }
        keepResults
    }
  }

  // combine tag info on both keeps & saves difference on the new Keep
  private def combineTags(oldKeepId: Id[Keep], newKeepId: Id[Keep])(implicit s: RWSession) = {
    val oldSet = keepToCollectionRepo.getCollectionsForKeep(oldKeepId).toSet
    val existingSet = keepToCollectionRepo.getCollectionsForKeep(newKeepId).toSet
    val tagsToAdd = oldSet.diff(existingSet)
    tagsToAdd.map { tagId =>
      keepToCollectionRepo.getOpt(newKeepId, tagId) match {
        case None =>
          keepToCollectionRepo.save(KeepToCollection(keepId = newKeepId, collectionId = tagId))
        case Some(ktc) if ktc.state == KeepToCollectionStates.INACTIVE =>
          keepToCollectionRepo.save(ktc.copy(state = KeepToCollectionStates.ACTIVE))
        case _ =>
      }
    }
  }

  def getMainAndSecretLibrariesForUser(userId: Id[User])(implicit session: RWSession) = {
    val libs = libraryRepo.getByUser(userId)
    val mainOpt = libs.find {
      case (membership, lib) =>
        membership.access == LibraryAccess.OWNER && lib.kind == LibraryKind.SYSTEM_MAIN
    }
    val secretOpt = libs.find {
      case (membership, lib) =>
        membership.access == LibraryAccess.OWNER && lib.kind == LibraryKind.SYSTEM_SECRET
    }
    val (main, secret) = if (mainOpt.isEmpty || secretOpt.isEmpty) {
      // Right now, we don't have any users without libraries. However, I'd prefer to be safe for now
      // and fix it if a user's libraries are not set up.
      log.error(s"Unable to get main or secret libraries for user $userId: $mainOpt $secretOpt")
      internSystemGeneratedLibraries(userId)
    } else (mainOpt.get._2, secretOpt.get._2)
    (main, secret)
  }

  def getLibraryWithUsernameAndSlug(username: String, slug: LibrarySlug, viewerId: Option[Id[User]])(implicit context: HeimdalContext): Either[LibraryFail, Library] = {
    val ownerIdentifier = ExternalId.asOpt[User](username).map(Left(_)) getOrElse Right(Username(username))
    val ownerOpt = ownerIdentifier match {
      case Left(externalId) => db.readOnlyMaster { implicit s => userRepo.getOpt(externalId).map((_, false)) }
      case Right(username) => userCommander.get.getUserByUsername(username)
    }
    ownerOpt match {
      case None => Left(LibraryFail(BAD_REQUEST, "invalid_username"))
      case Some((owner, _)) =>
        getLibraryBySlugOrAlias(owner.id.get, slug) match {
          case None => Left(LibraryFail(NOT_FOUND, "no_library_found"))
          case Some((library, isLibraryAlias)) =>
            Right(library)
        }
    }
  }

  def trackLibraryView(viewerId: Option[Id[User]], library: Library)(implicit context: HeimdalContext): Unit = {
    libraryAnalytics.viewedLibrary(viewerId, library, context)
  }

  def getLibraryBySlugOrAlias(ownerId: Id[User], slug: LibrarySlug): Option[(Library, Boolean)] = {
    db.readOnlyMaster { implicit session =>
      libraryRepo.getBySlugAndUserId(ownerId, slug).map((_, false)) orElse
        libraryAliasRepo.getByOwnerIdAndSlug(ownerId, slug).map(alias => (libraryRepo.get(alias.libraryId), true)).filter(_._1.state == LibraryStates.ACTIVE)
    }
  }

  def getMarketingSiteSuggestedLibraries(): Future[Seq[LibraryCardInfo]] = {
    val valueOpt = db.readOnlyReplica { implicit s =>
      systemValueRepo.getValue(MarketingSuggestedLibrarySystemValue.systemValueName)
    }

    valueOpt map { value =>
      val systemValueLibraries = Json.fromJson[Seq[MarketingSuggestedLibrarySystemValue]](Json.parse(value)).fold(
        err => {
          airbrake.notify(s"Invalid JSON format for Seq[MarketingSuggestedLibrarySystemValue]: $err")
          Seq.empty[MarketingSuggestedLibrarySystemValue]
        },
        identity
      ).zipWithIndex.map { case (value, idx) => value.id -> (value, idx) }.toMap

      val libIds = systemValueLibraries.keySet
      val libs = db.readOnlyReplica { implicit s =>
        libraryRepo.getLibraries(libIds).values.toSeq.filter(_.visibility == LibraryVisibility.PUBLISHED)
      }
      val infos: ParSeq[LibraryCardInfo] = db.readOnlyMaster { implicit s =>
        val owners = basicUserRepo.loadAll(libs.map(_.ownerId).toSet)
        createLibraryCardInfos(libs, owners, None, false, ProcessedImageSize.Medium.idealSize)
      }

      SafeFuture {
        (infos.zip(libs).map {
          case (info, lib) =>
            val (extraInfo, idx) = systemValueLibraries(lib.id.get)
            idx -> LibraryCardInfo(
              id = info.id,
              name = info.name,
              description = None, // not currently used
              color = info.color,
              image = info.image,
              slug = info.slug,
              visibility = lib.visibility,
              owner = info.owner,
              numKeeps = info.numKeeps,
              numFollowers = info.numFollowers,
              followers = Seq.empty,
              numCollaborators = info.numCollaborators,
              collaborators = Seq.empty,
              lastKept = info.lastKept,
              following = None,
              membership = None,
              caption = extraInfo.caption,
              modifiedAt = lib.updatedAt,
              kind = lib.kind)
        }).seq.sortBy(_._1).map(_._2)
      }
    } getOrElse Future.successful(Seq.empty)
  }

  def createLibraryCardInfos(libs: Seq[Library], owners: Map[Id[User], BasicUser], viewerOpt: Option[User], withFollowing: Boolean, idealSize: ImageSize)(implicit session: RSession): ParSeq[LibraryCardInfo] = {
    val libIds = libs.map(_.id.get).toSet
    val membershipsToLibsMap = viewerOpt.map { viewer =>
      libraryMembershipRepo.getWithLibraryIdsAndUserId(libIds, viewer.id.get)
    } getOrElse Map.empty
    libs.par map { lib => // may want to optimize queries below into bulk queries
      val image = ProcessedImageSize.pickBestImage(idealSize, libraryImageRepo.getActiveForLibraryId(lib.id.get), false)
      val (numFollowers, followersSample, numCollaborators, collabsSample) = {
        val countMap = libraryMembershipRepo.countWithLibraryIdByAccess(lib.id.get)
        val numFollowers = countMap.readOnly
        val numCollaborators = countMap.readWrite

        val collaborators = libraryMembershipRepo.pageWithLibraryIdAndAccess(lib.id.get, 0, 3, Set(LibraryAccess.READ_WRITE, LibraryAccess.READ_INSERT))
        val followers = libraryMembershipRepo.pageWithLibraryIdAndAccess(lib.id.get, 0, 3, Set(LibraryAccess.READ_ONLY))
        val collabIds = collaborators.map(_.userId).toSet
        val followerIds = followers.map(_.userId).toSet
        val userSample = basicUserRepo.loadAll(followerIds ++ collabIds) //we don't care about the order now anyway
        val followersSample = followerIds.map(id => userSample(id)).toSeq
        val collabsSample = collabIds.map(id => userSample(id)).toSeq
        (numFollowers, followersSample, numCollaborators, collabsSample)
      }

      val owner = owners(lib.ownerId)
      val membershipOpt = membershipsToLibsMap.get(lib.id.get).flatten
      val isFollowing = if (withFollowing && membershipOpt.isDefined) {
        Some(membershipOpt.isDefined)
      } else {
        None
      }
      createLibraryCardInfo(lib, image, owner, numFollowers, followersSample, numCollaborators, collabsSample, isFollowing, membershipOpt)
    }
  }

  def createLiteLibraryCardInfos(libs: Seq[Library], viewerId: Id[User])(implicit session: RSession): ParSeq[(LibraryCardInfo, MiniLibraryMembership, Seq[LibrarySubscriptionKey])] = {
    val memberships = libraryMembershipRepo.getMinisByLibraryIdsAndAccess(
      libs.map(_.id.get).toSet, Set(LibraryAccess.OWNER, LibraryAccess.READ_WRITE, LibraryAccess.READ_INSERT))
    val allBasicUsers = basicUserRepo.loadAll(memberships.values.map(_.map(_.userId)).flatten.toSet)

    libs.par map { lib =>
      val libMems = memberships(lib.id.get)
      val viewerMem = libMems.find(_.userId == viewerId).get
      val subscriptions = librarySubscriptionRepo.getByLibraryId(lib.id.get).map { sub => LibrarySubscription.toSubKey(sub) }
      val (numFollowers, numCollaborators, collabsSample) = if (libMems.length > 1) {
        val numFollowers = libraryMembershipRepo.countWithLibraryIdAndAccess(lib.id.get, LibraryAccess.READ_ONLY)
        val numCollaborators = libMems.length - 1
        val collabsSample = libMems.filter(_.access != LibraryAccess.OWNER)
          .sortBy(m => (m.userId != viewerId, m.access == LibraryAccess.READ_INSERT))
          .take(4).map(m => allBasicUsers(m.userId))
        (numFollowers, numCollaborators, collabsSample)
      } else {
        (0, 0, Seq.empty)
      }

      val info = LibraryCardInfo(
        id = Library.publicId(lib.id.get),
        name = lib.name,
        description = None, // not needed
        color = lib.color,
        image = None, // not needed
        slug = lib.slug,
        kind = lib.kind,
        visibility = lib.visibility,
        owner = allBasicUsers(lib.ownerId),
        numKeeps = lib.keepCount,
        numFollowers = numFollowers,
        followers = Seq.empty, // not needed
        numCollaborators = numCollaborators,
        collaborators = collabsSample,
        lastKept = lib.lastKept.getOrElse(lib.createdAt),
        listed = None, // not needed
        following = None, // not needed
        membership = None, // not needed
        modifiedAt = lib.updatedAt)
      (info, viewerMem, subscriptions)
    }
  }

  private def createLibraryCardInfo(lib: Library, image: Option[LibraryImage], owner: BasicUser, numFollowers: Int,
    followers: Seq[BasicUser], numCollaborators: Int, collaborators: Seq[BasicUser], isFollowing: Option[Boolean], membershipOpt: Option[LibraryMembership]): LibraryCardInfo = {
    LibraryCardInfo(
      id = Library.publicId(lib.id.get),
      name = lib.name,
      description = lib.description,
      color = lib.color,
      image = image.map(LibraryImageInfo.createInfo),
      slug = lib.slug,
      visibility = lib.visibility,
      owner = owner,
      numKeeps = lib.keepCount,
      numFollowers = numFollowers,
      followers = LibraryCardInfo.chooseFollowers(followers),
      numCollaborators = numCollaborators,
      collaborators = LibraryCardInfo.chooseCollaborators(collaborators),
      lastKept = lib.lastKept.getOrElse(lib.createdAt),
      following = isFollowing,
      membership = membershipOpt.map(LibraryMembershipInfo.fromMembership(_)),
      modifiedAt = lib.updatedAt,
      kind = lib.kind)
  }

  def updateLastEmailSent(userId: Id[User], keeps: Seq[Keep]): Unit = {
    // persist when we last sent an email for each library membership
    db.readWrite { implicit rw =>
      keeps.groupBy(_.libraryId).collect { case (Some(libId), _) => libId } foreach { libId =>
        libraryMembershipRepo.getWithLibraryIdAndUserId(libId, userId) map { libMembership =>
          libraryMembershipRepo.updateLastEmailSent(libMembership.id.get)
        }
      }
    }
  }

  def updateSubscribedToLibrary(userId: Id[User], libraryId: Id[Library], subscribedToUpdatesNew: Boolean): Either[LibraryFail, LibraryMembership] = {
    db.readOnlyMaster { implicit s =>
      libraryMembershipRepo.getWithLibraryIdAndUserId(libraryId, userId)
    } match {
      case None => Left(LibraryFail(NOT_FOUND, "need_to_follow_to_subscribe"))
      case Some(mem) if mem.subscribedToUpdates == subscribedToUpdatesNew => Right(mem)
      case Some(mem) => {
        val updatedMembership = db.readWrite { implicit s =>
          libraryMembershipRepo.save(mem.copy(subscribedToUpdates = subscribedToUpdatesNew))
        }
        Right(updatedMembership)
      }
    }
  }

  ///////////////////
  // Collaborators!
  ///////////////////

  def updateLibraryMembershipAccess(requestUserId: Id[User], libraryId: Id[Library], targetUserId: Id[User], newAccess: Option[LibraryAccess]): Either[LibraryFail, LibraryMembership] = {
    if (newAccess.isDefined && newAccess.get == LibraryAccess.OWNER) {
      Left(LibraryFail(BAD_REQUEST, "cannot_change_access_to_owner"))
    } else {
      db.readOnlyMaster { implicit s =>
        val membershipMap = libraryMembershipRepo.getWithLibraryIdAndUserIds(libraryId, Set(requestUserId, targetUserId))
        val library = libraryRepo.get(libraryId)
        (membershipMap.get(requestUserId), membershipMap.get(targetUserId), library)
      } match {
        case (None, _, _) =>
          Left(LibraryFail(NOT_FOUND, "request_membership_not_found"))
        case (_, None, _) =>
          Left(LibraryFail(NOT_FOUND, "target_membership_not_found"))
        case (Some(mem), Some(targetMem), _) if targetMem.access == LibraryAccess.OWNER =>
          Left(LibraryFail(BAD_REQUEST, "cannot_change_owner_access"))

        case (Some(requesterMem), Some(targetMem), library) =>

          if ((requesterMem.isOwner && !targetMem.isOwner) || // owners can edit anyone except themselves
            (requesterMem.isCollaborator && !targetMem.isOwner) || // a collaborator can edit anyone (but the owner). Collaborator cannot invite others to collaborate if the library does not allow collaborators to invite
            (requesterMem.isFollower && requesterMem.userId == targetMem.userId)) { // a follower can only edit herself
            db.readWrite { implicit s =>
              newAccess match {
                case None =>
                  SafeFuture { convertKeepOwnershipToLibraryOwner(targetMem.userId, library) }
                  Right(libraryMembershipRepo.save(targetMem.copy(state = LibraryMembershipStates.INACTIVE)))
                case Some(newAccess) if requesterMem.isCollaborator && newAccess == LibraryAccess.READ_WRITE && library.whoCanInvite == Some(LibraryInvitePermissions.OWNER) =>
                  log.warn(s"[updateLibraryMembership] invalid permission ${requesterMem} trying to change membership ${targetMem} to ${newAccess} when library has invite policy ${library.whoCanInvite}")
                  Left(LibraryFail(FORBIDDEN, "invalid_collaborator_permission"))
                case Some(newAccess) =>
                  val newSubscription = if (newAccess == LibraryAccess.READ_WRITE) true else targetMem.subscribedToUpdates // auto subscribe to updates if a collaborator
                  val inviter = userRepo.get(requestUserId)
                  val libOwner = basicUserRepo.load(library.ownerId)
                  val updatedTargetMembership = libraryMembershipRepo.save(targetMem.copy(access = newAccess, subscribedToUpdates = newSubscription, state = LibraryMembershipStates.ACTIVE))
                  libraryInviteCommander.notifyInviteeAboutInvitationToJoinLibrary(inviter, library, libOwner, Map(targetUserId -> updatedTargetMembership))

                  Right(updatedTargetMembership)
              }
            }
          } else { // invalid permissions
            log.warn(s"[updateLibraryMembership] invalid permission ${requesterMem} trying to change membership ${targetMem} to ${newAccess}")
            Left(LibraryFail(FORBIDDEN, "invalid_permissions"))
          }
      }
    }
  }

}<|MERGE_RESOLUTION|>--- conflicted
+++ resolved
@@ -110,11 +110,8 @@
     librarySubscriptionCommander: LibrarySubscriptionCommander,
     subscriptionCommander: LibrarySubscriptionCommander,
     organizationMembershipRepo: OrganizationMembershipRepo,
-<<<<<<< HEAD
     organizationMembershipCommander: OrganizationMembershipCommander,
-=======
     orgRepo: OrganizationRepo,
->>>>>>> e88c3721
     userRepo: UserRepo,
     userCommander: Provider[UserCommander],
     basicUserRepo: BasicUserRepo,
