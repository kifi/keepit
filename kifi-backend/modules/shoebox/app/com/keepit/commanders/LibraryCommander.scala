--- conflicted
+++ resolved
@@ -1228,11 +1228,11 @@
     }
   }
 
-<<<<<<< HEAD
   private def getUserValueSetting(userId: Id[User], userVal: UserValueName)(implicit rs: RSession): Boolean = {
     val settingsJs = userValueRepo.getValue(userId, UserValues.userProfileSettings)
     UserValueSettings.retrieveSetting(userVal, settingsJs)
-=======
+  }
+
   def libraries(user: User, viewer: Option[User], page: Paginator): Seq[ProfileLibraryView] = db.readOnlyMaster { implicit session =>
     val libs = viewer match {
       case None => libraryRepo.getLibrariesOfUserFromAnonymos(user.id.get, page)
@@ -1258,7 +1258,6 @@
       numKeeps = numKeeps,
       numFollowers = library.memberCount - 1, //not including the creator
       followersSample)
->>>>>>> d4b2e054
   }
 }
 
