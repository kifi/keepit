package com.keepit.commanders

import com.google.inject.{ Inject, Provider }
import com.keepit.abook.ABookServiceClient
import com.keepit.abook.model.RichContact
import com.keepit.commanders.emails.{ EmailOptOutCommander, LibraryInviteEmailSender }
import com.keepit.common.akka.SafeFuture
import com.keepit.common.cache._
import com.keepit.common.core._
import com.keepit.common.crypto.{ PublicId, PublicIdConfiguration }
import com.keepit.common.db.slick.DBSession.{ RSession, RWSession }
import com.keepit.common.db.slick.Database
import com.keepit.common.db.{ SequenceNumber, State, ExternalId, Id }
import com.keepit.common.healthcheck.AirbrakeNotifier
import com.keepit.common.logging.Logging
import com.keepit.common.mail.{ BasicContact, ElectronicMail, EmailAddress }
import com.keepit.common.social.BasicUserRepo
import com.keepit.common.store.{ ImageSize, S3ImageStore }
import com.keepit.common.time._
import com.keepit.common.util.Paginator
import com.keepit.eliza.{ LibraryPushNotificationCategory, UserPushNotificationCategory, PushNotificationExperiment, ElizaServiceClient }
import com.keepit.heimdal.{ HeimdalContext, HeimdalContextBuilderFactory, HeimdalServiceClient }
import com.keepit.model._
import com.keepit.search.SearchServiceClient
import com.keepit.social.{ BasicNonUser, BasicUser }
import com.kifi.macros.json
import org.joda.time.DateTime
import play.api.http.Status._
import play.api.libs.functional.syntax._
import play.api.libs.json._
import views.html.admin.{ libraries, library }

import scala.collection.parallel.ParSeq
import scala.concurrent._
import scala.util.Success

@json case class MarketingSuggestedLibrarySystemValue(
  id: Id[Library],
  caption: Option[String] = None)

object MarketingSuggestedLibrarySystemValue {
  // system value that persists the library IDs and additional library data for the marketing site
  def systemValueName = Name[SystemValue]("marketing_site_libraries")
}

class LibraryCommander @Inject() (
    db: Database,
    libraryRepo: LibraryRepo,
    libraryMembershipRepo: LibraryMembershipRepo,
    libraryAliasRepo: LibraryAliasRepo,
    libraryInviteRepo: LibraryInviteRepo,
    libraryInvitesAbuseMonitor: LibraryInvitesAbuseMonitor,
    libraryImageRepo: LibraryImageRepo,
    userRepo: UserRepo,
    userCommander: Provider[UserCommander],
    basicUserRepo: BasicUserRepo,
    keepRepo: KeepRepo,
    keepToCollectionRepo: KeepToCollectionRepo,
    keepDecorator: KeepDecorator,
    countByLibraryCache: CountByLibraryCache,
    typeaheadCommander: TypeaheadCommander,
    collectionRepo: CollectionRepo,
    s3ImageStore: S3ImageStore,
    emailOptOutCommander: EmailOptOutCommander,
    airbrake: AirbrakeNotifier,
    searchClient: SearchServiceClient,
    elizaClient: ElizaServiceClient,
    abookClient: ABookServiceClient,
    libraryAnalytics: LibraryAnalytics,
    libraryInviteSender: Provider[LibraryInviteEmailSender],
    heimdal: HeimdalServiceClient,
    contextBuilderFactory: HeimdalContextBuilderFactory,
    libraryImageCommander: LibraryImageCommander,
    uriSummaryCommander: URISummaryCommander,
    experimentCommander: LocalUserExperimentCommander,
    userValueRepo: UserValueRepo,
    systemValueRepo: SystemValueRepo,
    twitterSyncRepo: TwitterSyncStateRepo,
    kifiInstallationCommander: KifiInstallationCommander,
    implicit val defaultContext: ExecutionContext,
    implicit val publicIdConfig: PublicIdConfiguration,
    clock: Clock) extends Logging {

  def getKeeps(libraryId: Id[Library], offset: Int, limit: Int): Future[Seq[Keep]] = {
    if (limit > 0) db.readOnlyReplicaAsync { implicit s => keepRepo.getByLibrary(libraryId, offset, limit) }
    else Future.successful(Seq.empty)
  }

  def getKeepsCount(libraryId: Id[Library]): Future[Int] = {
    db.readOnlyMasterAsync { implicit s => libraryRepo.get(libraryId).keepCount }
  }

  def getMaybeMembership(userIdOpt: Option[Id[User]], libraryId: Id[Library]): Option[LibraryMembership] = {
    userIdOpt.map { userId =>
      db.readOnlyMaster { implicit s =>
        libraryMembershipRepo.getWithLibraryIdAndUserId(libraryId, userId)
      }
    }.flatten
  }

  def updateLastView(userId: Id[User], libraryId: Id[Library]): Unit = {
    Future {
      db.readWrite { implicit s =>
        libraryMembershipRepo.getWithLibraryIdAndUserId(libraryId, userId).map { mem =>
          libraryMembershipRepo.updateLastViewed(mem.id.get) // do not update seq num
        }
      }
    }
  }

  def getLibraryById(userIdOpt: Option[Id[User]], showPublishedLibraries: Boolean, id: Id[Library], imageSize: ImageSize): Future[FullLibraryInfo] = {
    val lib = db.readOnlyMaster { implicit s => libraryRepo.get(id) }
    createFullLibraryInfo(userIdOpt, showPublishedLibraries, lib, imageSize)
  }

  def getLibrarySummaries(libraryIds: Seq[Id[Library]]): Seq[LibraryInfo] = {
    db.readOnlyMaster { implicit session =>
      val librariesById = libraryRepo.getLibraries(libraryIds.toSet) // cached
      val ownersById = basicUserRepo.loadAll(librariesById.values.map(_.ownerId).toSet) // cached
      libraryIds.map { libId =>
        val library = librariesById(libId)
        val owner = ownersById(library.ownerId)
        LibraryInfo.fromLibraryAndOwner(library, None, owner) // library images are not used, so no need to include
      }
    }
  }

  def getLibraryPath(library: Library): String = {
    val owner = db.readOnlyMaster { implicit session => userRepo.get(library.ownerId) }
    Library.formatLibraryPath(owner.username, library.slug)
  }

  def getBasicLibraryStatistics(libraryIds: Set[Id[Library]]): Map[Id[Library], BasicLibraryStatistics] = {
    db.readOnlyReplica { implicit session =>
      val libs = libraryRepo.getLibraries(libraryIds)
      libraryIds.map { libId =>
        val lib = libs(libId)
        libId -> BasicLibraryStatistics(lib.memberCount, lib.keepCount)
      }.toMap
    }
  }

  def getLibrarySummaryAndMembership(userIdOpt: Option[Id[User]], libraryId: Id[Library]): (LibraryInfo, Option[LibraryMembership]) = {
    val Seq(libInfo) = getLibrarySummaries(Seq(libraryId))
    val imageOpt = libraryImageCommander.getBestImageForLibrary(libraryId, ProcessedImageSize.Medium.idealSize).map(LibraryImageInfo.createInfo)
    val memOpt = getMaybeMembership(userIdOpt, libraryId)
    (libInfo.copy(image = imageOpt), memOpt)
  }

  def getLibraryWithOwnerAndCounts(libraryId: Id[Library], viewerUserId: Id[User]): Either[LibraryFail, (Library, BasicUser, Int, Option[Boolean])] = {
    db.readOnlyReplica { implicit s =>
      val library = libraryRepo.get(libraryId)
      val mine = library.ownerId == viewerUserId
      val following = if (mine) None else Some(libraryMembershipRepo.getWithLibraryIdAndUserId(libraryId, viewerUserId).isDefined)
      if (library.visibility == LibraryVisibility.PUBLISHED || mine || following.get) {
        val owner = basicUserRepo.load(library.ownerId)
        val followerCount = libraryMembershipRepo.countWithLibraryIdByAccess(library.id.get).readOnly
        Right(library, owner, followerCount, following)
      } else {
        Left(LibraryFail(FORBIDDEN, "library_access_denied"))
      }
    }
  }

  def countFollowerInfosByLibraryId(libraries: Seq[Library], maxMembersShown: Int, viewerUserIdOpt: Option[Id[User]]): Map[Id[Library], (Seq[Id[User]], CountWithLibraryIdByAccess)] = libraries.map { library =>
    val info: (Seq[Id[User]], CountWithLibraryIdByAccess) = library.kind match {
      case LibraryKind.USER_CREATED | LibraryKind.SYSTEM_PERSONA =>
        val (collaborators, followers, _, counts) = getLibraryMembers(library.id.get, 0, maxMembersShown, fillInWithInvites = false)
        val inviters: Seq[LibraryMembership] = viewerUserIdOpt.map { userId =>
          db.readOnlyReplica { implicit session =>
            libraryInviteRepo.getWithLibraryIdAndUserId(library.id.get, userId).filter { invite => //not cached
              invite.inviterId != library.ownerId
            }.map { invite =>
              libraryMembershipRepo.getWithLibraryIdAndUserId(library.id.get, invite.inviterId) //not cached
            }
          }.flatten
        }.getOrElse(Seq.empty)
        val all = (inviters ++ collaborators.filter(!inviters.contains(_)) ++ followers.filter(!inviters.contains(_))).map(_.userId)
        (all, counts)
      case _ =>
        (Seq.empty, CountWithLibraryIdByAccess.empty)
    }
    library.id.get -> info
  }.toMap

  def createFullLibraryInfos(viewerUserIdOpt: Option[Id[User]], showPublishedLibraries: Boolean, maxMembersShown: Int, maxKeepsShown: Int,
    idealKeepImageSize: ImageSize, libraries: Seq[Library], idealLibraryImageSize: ImageSize, withKeepTime: Boolean): Future[Seq[(Id[Library], FullLibraryInfo)]] = {
    libraries.groupBy(l => l.id.get).toMap.foreach { case (lib, set) => if (set.size > 1) throw new Exception(s"There are ${set.size} identical libraries of $lib") }
    val futureKeepInfosByLibraryId = libraries.map { library =>
      library.id.get -> {
        if (maxKeepsShown > 0) {
          val keeps = db.readOnlyMaster { implicit session =>
            library.kind match {
              case LibraryKind.USER_CREATED | LibraryKind.SYSTEM_PERSONA => keepRepo.getByLibrary(library.id.get, 0, maxKeepsShown) //not cached
              case LibraryKind.SYSTEM_MAIN =>
                assume(library.ownerId == viewerUserIdOpt.get, s"viewer ${viewerUserIdOpt.get} can't view a system library they do not own: $library")
                if (experimentCommander.userHasExperiment(library.ownerId, ExperimentType.ALL_KEEPS_VIEW)) { //cached
                  keepRepo.getNonPrivate(library.ownerId, 0, maxKeepsShown) //not cached
                } else keepRepo.getByLibrary(library.id.get, 0, maxKeepsShown)
              case LibraryKind.SYSTEM_SECRET =>
                assume(library.ownerId == viewerUserIdOpt.get, s"viewer ${viewerUserIdOpt.get} can't view a system library they do not own: $library")
                if (experimentCommander.userHasExperiment(library.ownerId, ExperimentType.ALL_KEEPS_VIEW)) { //cached
                  keepRepo.getPrivate(library.ownerId, 0, maxKeepsShown) //not cached
                } else keepRepo.getByLibrary(library.id.get, 0, maxKeepsShown) //not cached
            }

          }
          keepDecorator.decorateKeepsIntoKeepInfos(viewerUserIdOpt, showPublishedLibraries, keeps, idealKeepImageSize, withKeepTime)
        } else Future.successful(Seq.empty)
      }
    }.toMap

    val followerInfosByLibraryId = countFollowerInfosByLibraryId(libraries, maxMembersShown, viewerUserIdOpt)

    val usersByIdF = {
      val allUsersShown = libraries.flatMap { library => followerInfosByLibraryId(library.id.get)._1 :+ library.ownerId }.toSet
      db.readOnlyMasterAsync { implicit s => basicUserRepo.loadAll(allUsersShown) } //cached
    }

    val futureCountsByLibraryId = {
      val keepCountsByLibraries: Map[Id[Library], Int] = db.readOnlyMaster { implicit s =>
        val userLibs = libraries.filter { lib => lib.kind == LibraryKind.USER_CREATED || lib.kind == LibraryKind.SYSTEM_PERSONA }.map(_.id.get).toSet
        var userLibCounts: Map[Id[Library], Int] = libraries.map(lib => lib.id.get -> lib.keepCount).toMap
        if (userLibs.size < libraries.size) {
          val privateLibOpt = libraries.find(_.kind == LibraryKind.SYSTEM_SECRET)
          val mainLibOpt = libraries.find(_.kind == LibraryKind.SYSTEM_MAIN)
          val owner = privateLibOpt.map(_.ownerId).orElse(mainLibOpt.map(_.ownerId)).getOrElse(
            throw new Exception(s"no main or secret libs in ${libraries.size} libs while userLibs counts for $userLibs is $userLibCounts. Libs are ${libraries.mkString("\n")}"))
          if (experimentCommander.userHasExperiment(owner, ExperimentType.ALL_KEEPS_VIEW)) {
            val (privateCount, publicCount) = keepRepo.getPrivatePublicCountByUser(owner)
            privateLibOpt foreach { privateLib =>
              userLibCounts = userLibCounts + (privateLib.id.get -> privateCount)
            }
            mainLibOpt foreach { mainLib =>
              userLibCounts = userLibCounts + (mainLib.id.get -> publicCount)
            }
          } else {
            privateLibOpt foreach { privateLib =>
              userLibCounts = userLibCounts + (privateLib.id.get -> privateLib.keepCount)
            }
            mainLibOpt foreach { mainLib =>
              userLibCounts = userLibCounts + (mainLib.id.get -> mainLib.keepCount)
            }
          }
        }
        userLibCounts
      }
      libraries.map { library =>
        library.id.get -> SafeFuture {
          val counts = followerInfosByLibraryId(library.id.get)._2
          val collaboratorCount = counts.readWrite
          val followerCount = counts.readInsert + counts.readOnly
          val keepCount = keepCountsByLibraries.getOrElse(library.id.get, 0)
          (collaboratorCount, followerCount, keepCount)
        }
      }.toMap
    }

    val imagesF = libraries.map { library =>
      library.id.get -> SafeFuture { libraryImageCommander.getBestImageForLibrary(library.id.get, idealLibraryImageSize) } //not cached
    }.toMap

    val futureFullLibraryInfos = libraries.map { lib =>
      val libId = lib.id.get
      for {
        keepInfos <- futureKeepInfosByLibraryId(libId)
        counts <- futureCountsByLibraryId(libId)
        usersById <- usersByIdF
        libImageOpt <- imagesF(libId)
      } yield {
        val (collaboratorCount, followerCount, keepCount) = counts
        val owner = usersById(lib.ownerId)
        val followers = followerInfosByLibraryId(lib.id.get)._1.map(usersById(_))
        val attr = getSourceAttribution(libId)
        lib.id.get -> FullLibraryInfo(
          id = Library.publicId(lib.id.get),
          name = lib.name,
          owner = owner,
          description = lib.description,
          slug = lib.slug,
          url = Library.formatLibraryPath(owner.username, lib.slug),
          color = lib.color,
          kind = lib.kind,
          visibility = lib.visibility,
          image = libImageOpt.map(LibraryImageInfo.createInfo),
          followers = followers,
          keeps = keepInfos,
          numKeeps = keepCount,
          numCollaborators = collaboratorCount,
          numFollowers = followerCount,
          lastKept = lib.lastKept,
          attr = attr
        )
      }
    }
    Future.sequence(futureFullLibraryInfos)
  }

  private def getSourceAttribution(libId: Id[Library]): Option[LibrarySourceAttribution] = {
    db.readOnlyReplica { implicit s =>
      twitterSyncRepo.getFirstHandleByLibraryId(libId).map { TwitterLibrarySourceAttribution(_) }
    }
  }

  def sortUsersByImage(users: Seq[BasicUser]): Seq[BasicUser] =
    users.sortBy(_.pictureName == BasicNonUser.DefaultPictureName)

  def createFullLibraryInfo(viewerUserIdOpt: Option[Id[User]], showPublishedLibraries: Boolean, library: Library, libImageSize: ImageSize, showKeepCreateTime: Boolean = true): Future[FullLibraryInfo] = {
    val maxMembersShown = 10
    createFullLibraryInfos(viewerUserIdOpt, showPublishedLibraries, maxMembersShown = maxMembersShown * 2, maxKeepsShown = 10, ProcessedImageSize.Large.idealSize, Seq(library), libImageSize, showKeepCreateTime).imap {
      case Seq((_, info)) =>
        val followers = info.followers
        val sortedFollowers = sortUsersByImage(followers)
        info.copy(followers = sortedFollowers.take(maxMembersShown))
    }
  }

  def getLibraryMembers(libraryId: Id[Library], offset: Int, limit: Int, fillInWithInvites: Boolean): (Seq[LibraryMembership], Seq[LibraryMembership], Seq[(Either[Id[User], EmailAddress], Set[LibraryInvite])], CountWithLibraryIdByAccess) = {
    val collaboratorsAccess: Set[LibraryAccess] = Set(LibraryAccess.READ_INSERT, LibraryAccess.READ_WRITE)
    val followersAccess: Set[LibraryAccess] = Set(LibraryAccess.READ_ONLY)
    val relevantInviteStates = Set(LibraryInviteStates.ACTIVE)

    val memberCount = db.readOnlyMaster { implicit s =>
      libraryMembershipRepo.countWithLibraryIdByAccess(libraryId)
    }

    if (limit > 0) db.readOnlyMaster { implicit session =>
      // Get Collaborators
      val collaborators = libraryMembershipRepo.pageWithLibraryIdAndAccess(libraryId, offset, limit, collaboratorsAccess) //not cached
      val collaboratorsShown = collaborators.length

      val numCollaborators = memberCount.readInsert + memberCount.readWrite
      val numMembers = numCollaborators + memberCount.readOnly

      // Get Followers
      val followersLimit = limit - collaboratorsShown
      val followers = if (followersLimit == 0) Seq.empty[LibraryMembership] else {
        val followersOffset = if (collaboratorsShown > 0) 0 else {
          val collaboratorsTotal = numCollaborators
          offset - collaboratorsTotal
        }
        libraryMembershipRepo.pageWithLibraryIdAndAccess(libraryId, followersOffset, followersLimit, followersAccess) //not cached
      }

      // Get Invitees with Invites
      val membersShown = collaborators.length + followers.length
      val inviteesLimit = limit - membersShown
      val inviteesWithInvites = if (inviteesLimit == 0 || !fillInWithInvites) Seq.empty[(Either[Id[User], EmailAddress], Set[LibraryInvite])] else {
        val inviteesOffset = if (membersShown > 0) 0 else {
          val membersTotal = numMembers
          offset - membersTotal
        }
        libraryInviteRepo.pageInviteesByLibraryId(libraryId, inviteesOffset, inviteesLimit, relevantInviteStates) //not cached
      }
      (collaborators, followers, inviteesWithInvites, memberCount)
    }
    else (Seq.empty, Seq.empty, Seq.empty, CountWithLibraryIdByAccess.empty)
  }

  def buildMaybeLibraryMembers(collaborators: Seq[LibraryMembership], followers: Seq[LibraryMembership], inviteesWithInvites: Seq[(Either[Id[User], EmailAddress], Set[LibraryInvite])]): Seq[MaybeLibraryMember] = {

    val usersById = {
      val usersShown = collaborators.map(_.userId).toSet ++ followers.map(_.userId) ++ inviteesWithInvites.flatMap(_._1.left.toOption)
      db.readOnlyMaster { implicit session => basicUserRepo.loadAll(usersShown) }
    }

    val actualMembers = (collaborators ++ followers).map { membership =>
      val member = Left(usersById(membership.userId))
      MaybeLibraryMember(member, Some(membership.access), None)
    }

    val invitedMembers = inviteesWithInvites.map {
      case (invitee, invites) =>
        val member = invitee.left.map(usersById(_)).right.map(BasicContact(_)) // todo(ray): fetch contacts from abook or cache
        val lastInvitedAt = invites.map(_.createdAt).maxBy(_.getMillis)
        val access = invites.map(_.access).maxBy(_.priority)
        MaybeLibraryMember(member, Some(access), Some(lastInvitedAt))
    }

    actualMembers ++ invitedMembers
  }

  def suggestMembers(userId: Id[User], libraryId: Id[Library], query: Option[String], limit: Option[Int]): Future[Seq[MaybeLibraryMember]] = {
    val futureFriendsAndContacts = query.map(_.trim).filter(_.nonEmpty) match {
      case Some(validQuery) => typeaheadCommander.searchFriendsAndContacts(userId, validQuery, limit)
      case None => Future.successful(typeaheadCommander.suggestFriendsAndContacts(userId, limit))
    }

    val activeInvites = db.readOnlyMaster { implicit session =>
      libraryInviteRepo.getByLibraryIdAndInviterId(libraryId, userId, Set(LibraryInviteStates.ACTIVE))
    }

    val invitedUsers = activeInvites.groupBy(_.userId).collect {
      case (Some(userId), invites) =>
        val access = invites.map(_.access).maxBy(_.priority)
        val lastInvitedAt = invites.map(_.createdAt).maxBy(_.getMillis)
        userId -> (access, lastInvitedAt)
    }

    val invitedEmailAddresses = activeInvites.groupBy(_.emailAddress).collect {
      case (Some(emailAddress), invites) =>
        val access = invites.map(_.access).maxBy(_.priority)
        val lastInvitedAt = invites.map(_.createdAt).maxBy(_.getMillis)
        emailAddress -> (access, lastInvitedAt)
    }

    futureFriendsAndContacts.map {
      case (users, contacts) =>
        val existingMembers = {
          val userIds = users.map(_._1).toSet
          val memberships = db.readOnlyMaster { implicit session => libraryMembershipRepo.getWithLibraryIdAndUserIds(libraryId, userIds) }
          memberships.mapValues(_.access)
        }
        val suggestedUsers = users.map {
          case (userId, basicUser) =>
            val (access, lastInvitedAt) = existingMembers.get(userId) match {
              case Some(access) => (Some(access), None)
              case None => invitedUsers.get(userId) match {
                case Some((access, lastInvitedAt)) => (Some(access), Some(lastInvitedAt))
                case None => (None, None)
              }
            }
            MaybeLibraryMember(Left(basicUser), access, lastInvitedAt)
        }

        val suggestedEmailAddresses = contacts.map { contact =>
          val (access, lastInvitedAt) = invitedEmailAddresses.get(contact.email) match {
            case Some((access, lastInvitedAt)) => (Some(access), Some(lastInvitedAt))
            case None => (None, None)
          }
          MaybeLibraryMember(Right(contact), access, lastInvitedAt)
        }
        suggestedUsers ++ suggestedEmailAddresses
    }
  }

  def addLibrary(libAddReq: LibraryAddRequest, ownerId: Id[User])(implicit context: HeimdalContext): Either[LibraryFail, Library] = {
    val badMessage: Option[String] = {
      if (libAddReq.name.isEmpty || !Library.isValidName(libAddReq.name)) {
        log.info(s"[addLibrary] Invalid name ${libAddReq.name} for $ownerId")
        Some("invalid_name")
      } else if (libAddReq.slug.isEmpty || !LibrarySlug.isValidSlug(libAddReq.slug)) {
        log.info(s"[addLibrary] Invalid slug ${libAddReq.slug} for $ownerId")
        Some("invalid_slug")
      } else if (LibrarySlug.isReservedSlug(libAddReq.slug)) {
        log.info(s"[addLibrary] Attempted reserved slug ${libAddReq.slug} for $ownerId")
        Some("reserved_slug")
      } else {
        None
      }
    }
    badMessage match {
      case Some(x) => Left(LibraryFail(BAD_REQUEST, x))
      case _ => {
        val validSlug = LibrarySlug(libAddReq.slug)
        db.readOnlyReplica { implicit s => libraryRepo.getByNameOrSlug(ownerId, libAddReq.name, validSlug) } match {
          case Some(lib) if lib.name == libAddReq.name =>
            Left(LibraryFail(BAD_REQUEST, "library_name_exists"))
          case Some(lib) if lib.slug == validSlug =>
            Left(LibraryFail(BAD_REQUEST, "library_slug_exists"))
          case None =>
            val newColor = libAddReq.color.orElse(Some(LibraryColor.pickRandomLibraryColor))
            val newListed = libAddReq.listed.getOrElse(true)
            val newKind = libAddReq.kind.getOrElse(LibraryKind.USER_CREATED)
            val library = db.readWrite { implicit s =>
              libraryAliasRepo.reclaim(ownerId, validSlug)
              libraryRepo.getOpt(ownerId, validSlug) match {
                case None =>
                  val lib = libraryRepo.save(Library(ownerId = ownerId, name = libAddReq.name, description = libAddReq.description,
                    visibility = libAddReq.visibility, slug = validSlug, color = newColor, kind = newKind, memberCount = 1, keepCount = 0))
                  libraryMembershipRepo.save(LibraryMembership(libraryId = lib.id.get, userId = ownerId, access = LibraryAccess.OWNER, listed = newListed, lastJoinedAt = Some(currentDateTime)))
                  lib
                case Some(lib) =>
                  val newLib = libraryRepo.save(lib.copy(state = LibraryStates.ACTIVE))
                  libraryMembershipRepo.getWithLibraryIdAndUserId(libraryId = lib.id.get, userId = ownerId, None) match {
                    case None => libraryMembershipRepo.save(LibraryMembership(libraryId = lib.id.get, userId = ownerId, access = LibraryAccess.OWNER))
                    case Some(mem) => libraryMembershipRepo.save(mem.copy(state = LibraryMembershipStates.ACTIVE, listed = newListed))
                  }
                  newLib
              }
            }
            SafeFuture {
              libraryAnalytics.createLibrary(ownerId, library, context)
              searchClient.updateLibraryIndex()
            }
            Right(library)
        }
      }
    }
  }

  def canModifyLibrary(libraryId: Id[Library], userId: Id[User]): Boolean = {
    db.readOnlyReplica { implicit s => libraryMembershipRepo.getWithLibraryIdAndUserId(libraryId, userId) } exists { membership => //not cached!
      membership.canWrite
    }
  }

  def getLibrariesWithWriteAccess(userId: Id[User]): Set[Id[Library]] = {
    db.readOnlyMaster { implicit session => libraryMembershipRepo.getLibrariesWithWriteAccess(userId) }
  }

  def modifyLibrary(libraryId: Id[Library], userId: Id[User], modifyReq: LibraryModifyRequest)(implicit context: HeimdalContext): Either[LibraryFail, Library] = {

    val (targetLib, targetMembershipOpt) = db.readOnlyMaster { implicit s =>
      val lib = libraryRepo.get(libraryId)
      val mem = libraryMembershipRepo.getWithLibraryIdAndUserId(libraryId, userId)
      (lib, mem)
    }
    if (targetMembershipOpt.isEmpty || !targetMembershipOpt.get.canWrite) {
      Left(LibraryFail(FORBIDDEN, "permission_denied"))
    } else {
      val targetMembership = targetMembershipOpt.get

      def validName(newNameOpt: Option[String]): Either[LibraryFail, String] = {
        newNameOpt match {
          case None => Right(targetLib.name)
          case Some(name) =>
            if (!Library.isValidName(name)) {
              Left(LibraryFail(BAD_REQUEST, "invalid_name"))
            } else {
              db.readOnlyMaster { implicit s =>
                libraryRepo.getByNameAndUserId(userId, name)
              } match {
                case Some(other) if other.id.get != libraryId => Left(LibraryFail(BAD_REQUEST, "library_name_exists"))
                case _ => Right(name)
              }
            }
        }
      }
      def validSlug(newSlugOpt: Option[String]): Either[LibraryFail, LibrarySlug] = {
        newSlugOpt match {
          case None => Right(targetLib.slug)
          case Some(slugStr) =>
            if (!LibrarySlug.isValidSlug(slugStr)) {
              Left(LibraryFail(BAD_REQUEST, "invalid_slug"))
            } else if (LibrarySlug.isReservedSlug(slugStr)) {
              Left(LibraryFail(BAD_REQUEST, "reserved_slug"))
            } else {
              val slug = LibrarySlug(slugStr)
              db.readOnlyMaster { implicit s =>
                libraryRepo.getBySlugAndUserId(userId, slug)
              } match {
                case Some(other) if other.id.get != libraryId => Left(LibraryFail(BAD_REQUEST, "library_slug_exists"))
                case _ => Right(slug)
              }
            }
        }
      }

      val result = for {
        newName <- validName(modifyReq.name).right
        newSlug <- validSlug(modifyReq.slug).right
      } yield {
        val newDescription = modifyReq.description.orElse(targetLib.description)
        val newVisibility = modifyReq.visibility.getOrElse(targetLib.visibility)
        val newColor = modifyReq.color.orElse(targetLib.color)
        val newListed = modifyReq.listed.getOrElse(targetMembership.listed)
        Future {
          val keeps = db.readOnlyMaster { implicit s =>
            keepRepo.getByLibrary(libraryId, 0, Int.MaxValue, Set.empty)
          }
          if (keeps.nonEmpty) {
            db.readWriteBatch(keeps) { (s, k) =>
              keepRepo.save(k.copy(visibility = newVisibility))(s)
            }
            searchClient.updateKeepIndex()
          }
        }
        val lib = db.readWrite { implicit s =>
          if (targetLib.slug != newSlug) {
            val ownerId = targetLib.ownerId
            libraryAliasRepo.reclaim(ownerId, newSlug)
            libraryAliasRepo.alias(ownerId, targetLib.slug, targetLib.id.get)
          }
          if (targetMembership.listed != newListed) {
            libraryMembershipRepo.save(targetMembership.copy(listed = newListed))
          }
          libraryRepo.save(targetLib.copy(name = newName, slug = newSlug, visibility = newVisibility, description = newDescription, color = newColor, state = LibraryStates.ACTIVE))
        }

        val edits = Map(
          "title" -> (newName != targetLib.name),
          "slug" -> (newSlug != targetLib.slug),
          "description" -> (newDescription != targetLib.description),
          "color" -> (newColor != targetLib.color),
          "madePrivate" -> (newVisibility != targetLib.visibility && newVisibility == LibraryVisibility.SECRET),
          "listed" -> (newListed != targetMembership.listed)
        )
        (lib, edits)
      }
      Future {
        if (result.isRight) {
          val editedLibrary = result.right.get._1
          val edits = result.right.get._2
          libraryAnalytics.editLibrary(userId, editedLibrary, context, None, edits)
        }
        searchClient.updateLibraryIndex()
      }
      result match {
        case Right((lib, _)) => Right(lib)
        case Left(error) => Left(error)
      }
    }
  }

  def removeLibrary(libraryId: Id[Library], userId: Id[User])(implicit context: HeimdalContext): Option[LibraryFail] = {
    val oldLibrary = db.readOnlyMaster { implicit s => libraryRepo.get(libraryId) }
    if (oldLibrary.ownerId != userId) {
      Some(LibraryFail(FORBIDDEN, "permission_denied"))
    } else if (oldLibrary.kind == LibraryKind.SYSTEM_MAIN || oldLibrary.kind == LibraryKind.SYSTEM_SECRET) {
      Some(LibraryFail(BAD_REQUEST, "cant_delete_system_generated_library"))
    } else {
      val keepsInLibrary = db.readWrite { implicit s =>
        libraryMembershipRepo.getWithLibraryId(oldLibrary.id.get).map { m =>
          libraryMembershipRepo.save(m.withState(LibraryMembershipStates.INACTIVE))
        }
        libraryInviteRepo.getWithLibraryId(oldLibrary.id.get).map { inv =>
          libraryInviteRepo.save(inv.withState(LibraryInviteStates.INACTIVE))
        }
        keepRepo.getByLibrary(oldLibrary.id.get, 0, Int.MaxValue)
      }
      val savedKeeps = db.readWriteBatch(keepsInLibrary) { (s, keep) =>
        keepRepo.save(keep.sanitizeForDelete())(s)
      }
      libraryAnalytics.deleteLibrary(userId, oldLibrary, context)
      libraryAnalytics.unkeptPages(userId, savedKeeps.keySet.toSeq, oldLibrary, context)
      searchClient.updateKeepIndex()
      //Note that this is at the end, if there was an error while cleaning other library assets
      //we would want to be able to get back to the library and clean it again
      db.readWrite { implicit s =>
        libraryRepo.save(oldLibrary.sanitizeForDelete())
      }
      searchClient.updateLibraryIndex()
      None
    }
  }

  private def getValidLibInvitesFromAuthTokenAndPassPhrase(libraryId: Id[Library], authToken: Option[String], passPhrase: Option[HashedPassPhrase])(implicit s: RSession): Seq[LibraryInvite] = {
    if (authToken.nonEmpty && passPhrase.nonEmpty) {
      val excludeSet = Set(LibraryInviteStates.INACTIVE, LibraryInviteStates.ACCEPTED, LibraryInviteStates.DECLINED)
      libraryInviteRepo.getByLibraryIdAndAuthToken(libraryId, authToken.get, excludeSet)
        .filter { i =>
          HashedPassPhrase.generateHashedPhrase(i.passPhrase) == passPhrase.get
        }
    } else {
      Seq.empty[LibraryInvite]
    }
  }

  def canViewLibrary(userId: Option[Id[User]], library: Library,
    authToken: Option[String] = None,
    passPhrase: Option[HashedPassPhrase] = None): Boolean = {

    library.visibility == LibraryVisibility.PUBLISHED || // published library
      db.readOnlyMaster { implicit s =>
        userId match {
          case Some(id) =>
            libraryMembershipRepo.getWithLibraryIdAndUserId(library.id.get, id).nonEmpty ||
              libraryInviteRepo.getWithLibraryIdAndUserId(userId = id, libraryId = library.id.get, excludeState = Some(LibraryInviteStates.INACTIVE)).nonEmpty ||
              getValidLibInvitesFromAuthTokenAndPassPhrase(library.id.get, authToken, passPhrase).nonEmpty
          case None =>
            getValidLibInvitesFromAuthTokenAndPassPhrase(library.id.get, authToken, passPhrase).nonEmpty
        }
      }
  }

  def canViewLibrary(userId: Option[Id[User]], libraryId: Id[Library], accessToken: Option[String], passCode: Option[HashedPassPhrase]): Boolean = {
    val library = db.readOnlyReplica { implicit session =>
      libraryRepo.get(libraryId)
    }
    canViewLibrary(userId, library, accessToken, passCode)
  }

  def getLibrariesByUser(userId: Id[User]): (Seq[(LibraryMembership, Library)], Seq[(LibraryInvite, Library)]) = {
    db.readOnlyMaster { implicit s =>
      val myLibraries = libraryRepo.getByUser(userId)
      val myInvites = libraryInviteRepo.getByUser(userId, Set(LibraryInviteStates.ACCEPTED, LibraryInviteStates.INACTIVE, LibraryInviteStates.DECLINED))
      (myLibraries, myInvites)
    }
  }

  def getLibrariesUserCanKeepTo(userId: Id[User]): Seq[Library] = {
    db.readOnlyMaster { implicit s =>
      libraryRepo.getByUser(userId, excludeAccess = Some(LibraryAccess.READ_ONLY)).map(_._2)
    }
  }

  def userAccess(userId: Id[User], libraryId: Id[Library], universalLinkOpt: Option[String]): Option[LibraryAccess] = {
    db.readOnlyMaster { implicit s =>
      libraryMembershipRepo.getWithLibraryIdAndUserId(libraryId, userId) match {
        case Some(mem) =>
          Some(mem.access)
        case None =>
          val lib = libraryRepo.get(libraryId)
          if (lib.visibility == LibraryVisibility.PUBLISHED)
            Some(LibraryAccess.READ_ONLY)
          else if (libraryInviteRepo.getWithLibraryIdAndUserId(libraryId, userId).nonEmpty)
            Some(LibraryAccess.READ_ONLY)
          else if (universalLinkOpt.nonEmpty && lib.universalLink == universalLinkOpt.get)
            Some(LibraryAccess.READ_ONLY)
          else
            None
      }
    }
  }

  def processInvites(invites: Seq[LibraryInvite]): Future[Seq[ElectronicMail]] = {
    val emailFutures = {
      invites.groupBy(invite => (invite.inviterId, invite.libraryId, invite.userId, invite.emailAddress))
        .map { key =>
          val (inviterId, libId, recipientId, recipientEmail) = key._1

          val (inviter, lib, libOwner, lastInviteOpt) = db.readOnlyMaster { implicit s =>
            val inviter = userRepo.get(inviterId)
            val lib = libraryRepo.get(libId)
            val libOwner = basicUserRepo.load(lib.ownerId)
            val lastInviteOpt = (recipientId, recipientEmail) match {
              case (Some(userId), _) =>
                libraryInviteRepo.getLastSentByLibraryIdAndInviterIdAndUserId(libId, inviterId, userId, Set(LibraryInviteStates.ACTIVE))
              case (_, Some(email)) =>
                libraryInviteRepo.getLastSentByLibraryIdAndInviterIdAndEmail(libId, inviterId, email, Set(LibraryInviteStates.ACTIVE))
              case _ => None
            }
            (inviter, lib, libOwner, lastInviteOpt)
          }
          val invitesToPersist = key._2.filter { invite =>
            lastInviteOpt.map { lastInvite =>
              lastInvite.createdAt.plusMinutes(5).isBefore(invite.createdAt)
            }.getOrElse(true)
          }

          db.readWrite { implicit s =>
            invitesToPersist.map { inv =>
              libraryInviteRepo.save(inv)
            }
          }

          val userImage = s3ImageStore.avatarUrlByUser(inviter)
          val libLink = s"""https://www.kifi.com${Library.formatLibraryPath(libOwner.username, lib.slug)}"""
          val libImageOpt = libraryImageCommander.getBestImageForLibrary(libId, ProcessedImageSize.Medium.idealSize)

          val inviteeIdSet = invitesToPersist.map(_.userId).flatten.toSet
          if (inviteeIdSet.nonEmpty) {
            // send notifications to kifi users only
            notifyInviteeAboutInvitationToJoinLIbrary(inviter, lib, libOwner, userImage, libLink, libImageOpt, inviteeIdSet)
            if (inviterId != lib.ownerId) {
              notifyLibOwnerAboutInvitationToTheirLibrary(inviter, lib, libOwner, userImage, libImageOpt, inviteeIdSet)
            }
          }
          // send emails to both users & non-users
          invitesToPersist.map { invite =>
            invite.userId match {
              case Some(id) =>
                libraryInvitesAbuseMonitor.inspect(inviterId, Some(id), None, libId, invitesToPersist.length)
              case _ =>
                libraryInvitesAbuseMonitor.inspect(inviterId, None, invite.emailAddress, libId, invitesToPersist.length)
            }
            libraryInviteSender.get.sendInvite(invite)
          }
        }.toSeq.flatten
    }
    val emailsF = Future.sequence(emailFutures)
    emailsF map (_.filter(_.isDefined).map(_.get))
  }

  def notifyLibOwnerAboutInvitationToTheirLibrary(inviter: User, lib: Library, libOwner: BasicUser, userImage: String, libImageOpt: Option[LibraryImage], inviteeIdSet: Set[Id[User]]): Unit = {
    val friendStr = if (inviteeIdSet.size > 1) "friends" else "a friend"
    elizaClient.sendGlobalNotification( //push sent
      userIds = Set(lib.ownerId),
      title = s"${inviter.firstName} invited someone to your Library!",
      body = s"${inviter.fullName} invited $friendStr to your library, ${lib.name}.",
      linkText = s"See ${inviter.firstName}’s profile",
      linkUrl = s"https://www.kifi.com/${inviter.username.value}",
      imageUrl = userImage,
      sticky = false,
      category = NotificationCategory.User.LIBRARY_FOLLOWED,
      extra = Some(Json.obj(
        "inviter" -> inviter,
        "library" -> Json.toJson(LibraryNotificationInfo.fromLibraryAndOwner(lib, libImageOpt, libOwner))
      ))
    ) map { _ =>
        val message = s"${inviter.firstName} invited someone to your Library ${lib.name}!"
        inviteeIdSet.foreach { userId =>
          val canSendPush = kifiInstallationCommander.isMobileVersionEqualOrGreaterThen(userId, KifiAndroidVersion("2.2.4"), KifiIPhoneVersion("2.1.0"))
          if (canSendPush) {
            elizaClient.sendUserPushNotification(
              userId = lib.ownerId,
              message = message,
              recipient = inviter,
              pushNotificationExperiment = PushNotificationExperiment.Experiment1,
              category = UserPushNotificationCategory.NewLibraryFollower)
          }
        }
      }
  }

  def notifyInviteeAboutInvitationToJoinLIbrary(inviter: User, lib: Library, libOwner: BasicUser, userImage: String, libLink: String, libImageOpt: Option[LibraryImage], inviteeIdSet: Set[Id[User]]): Unit = {
    elizaClient.sendGlobalNotification( //push sent
      userIds = inviteeIdSet,
      title = s"${inviter.firstName} ${inviter.lastName} invited you to follow a Library!",
      body = s"Browse keeps in ${lib.name} to find some interesting gems kept by ${libOwner.firstName}.",
      linkText = "Let's take a look!",
      linkUrl = libLink,
      imageUrl = userImage,
      sticky = false,
      category = NotificationCategory.User.LIBRARY_INVITATION,
      extra = Some(Json.obj(
        "inviter" -> inviter,
        "library" -> Json.toJson(LibraryNotificationInfo.fromLibraryAndOwner(lib, libImageOpt, libOwner))
      ))
    ) map { _ =>
        val message = s"""${inviter.firstName} ${inviter.lastName} invited you to follow: ${lib.name}"""
        inviteeIdSet.foreach { userId =>
          val canSendPush = kifiInstallationCommander.isMobileVersionEqualOrGreaterThen(userId, KifiAndroidVersion("2.2.4"), KifiIPhoneVersion("2.1.0"))
          if (canSendPush) {
            elizaClient.sendLibraryPushNotification(
              userId,
              message,
              lib.id.get,
              libLink,
              PushNotificationExperiment.Experiment1,
              LibraryPushNotificationCategory.LibraryInvitation)
          }
        }
      }
  }

  def internSystemGeneratedLibraries(userId: Id[User], generateNew: Boolean = true): (Library, Library) = {
    db.readWrite(attempts = 3) { implicit session =>
      val libMem = libraryMembershipRepo.getWithUserId(userId, None)
      val allLibs = libraryRepo.getByUser(userId, None)
      val user = userRepo.get(userId)

      // Get all current system libraries, for main/secret, make sure only one is active.
      // This corrects any issues with previously created libraries / memberships
      val sysLibs = allLibs.filter(_._2.ownerId == userId)
        .filter(l => l._2.kind == LibraryKind.SYSTEM_MAIN || l._2.kind == LibraryKind.SYSTEM_SECRET)
        .sortBy(_._2.id.get.id)
        .groupBy(_._2.kind)
        .map {
          case (kind, libs) =>
            val (slug, name, visibility) = if (kind == LibraryKind.SYSTEM_MAIN) ("main", "Main Library", LibraryVisibility.DISCOVERABLE) else ("secret", "Secret Library", LibraryVisibility.SECRET)

            if (user.state == UserStates.ACTIVE) {
              val activeLib = libs.head._2.copy(state = LibraryStates.ACTIVE, slug = LibrarySlug(slug), name = name, visibility = visibility, memberCount = 1)
              val membership = libMem.find(m => m.libraryId == activeLib.id.get && m.access == LibraryAccess.OWNER)
              if (membership.isEmpty) airbrake.notify(s"user $userId - non-existing ownership of library kind $kind (id: ${activeLib.id.get})")
              val activeMembership = membership.getOrElse(LibraryMembership(libraryId = activeLib.id.get, userId = userId, access = LibraryAccess.OWNER)).copy(state = LibraryMembershipStates.ACTIVE)
              val active = (activeMembership, activeLib)
              if (libs.tail.length > 0) airbrake.notify(s"user $userId - duplicate active ownership of library kind $kind (ids: ${libs.tail.map(_._2.id.get)})")
              val otherLibs = libs.tail.map {
                case (a, l) =>
                  val inactMem = libMem.find(_.libraryId == l.id.get)
                    .getOrElse(LibraryMembership(libraryId = activeLib.id.get, userId = userId, access = LibraryAccess.OWNER))
                    .copy(state = LibraryMembershipStates.INACTIVE)
                  (inactMem, l.copy(state = LibraryStates.INACTIVE))
              }
              active +: otherLibs
            } else { // do not reactivate libraries / memberships for nonactive users
              libs
            }
        }.flatten.toList // force eval

      // save changes for active users only
      if (sysLibs.nonEmpty && user.state == UserStates.ACTIVE) {
        sysLibs.map {
          case (mem, lib) =>
            libraryRepo.save(lib)
            libraryMembershipRepo.save(mem)
        }
      }

      // If user is missing a system lib, create it
      val mainOpt = if (sysLibs.find(_._2.kind == LibraryKind.SYSTEM_MAIN).isEmpty) {
        val mainLib = libraryRepo.save(Library(name = "Main Library", ownerId = userId, visibility = LibraryVisibility.DISCOVERABLE, slug = LibrarySlug("main"), kind = LibraryKind.SYSTEM_MAIN, memberCount = 1, keepCount = 0))
        libraryMembershipRepo.save(LibraryMembership(libraryId = mainLib.id.get, userId = userId, access = LibraryAccess.OWNER))
        if (!generateNew) {
          airbrake.notify(s"$userId missing main library")
        }
        searchClient.updateLibraryIndex()
        Some(mainLib)
      } else None

      val secretOpt = if (sysLibs.find(_._2.kind == LibraryKind.SYSTEM_SECRET).isEmpty) {
        val secretLib = libraryRepo.save(Library(name = "Secret Library", ownerId = userId, visibility = LibraryVisibility.SECRET, slug = LibrarySlug("secret"), kind = LibraryKind.SYSTEM_SECRET, memberCount = 1, keepCount = 0))
        libraryMembershipRepo.save(LibraryMembership(libraryId = secretLib.id.get, userId = userId, access = LibraryAccess.OWNER))
        if (!generateNew) {
          airbrake.notify(s"$userId missing secret library")
        }
        searchClient.updateLibraryIndex()
        Some(secretLib)
      } else None

      val mainLib = sysLibs.find(_._2.kind == LibraryKind.SYSTEM_MAIN).map(_._2).orElse(mainOpt).get
      val secretLib = sysLibs.find(_._2.kind == LibraryKind.SYSTEM_SECRET).map(_._2).orElse(secretOpt).get
      (mainLib, secretLib)
    }
  }

  def inviteUsersToLibrary(libraryId: Id[Library], inviterId: Id[User], inviteList: Seq[(Either[Id[User], EmailAddress], LibraryAccess, Option[String])])(implicit eventContext: HeimdalContext): Future[Either[LibraryFail, Seq[(Either[BasicUser, RichContact], LibraryAccess)]]] = {
    val targetLib = db.readOnlyMaster { implicit s =>
      libraryRepo.get(libraryId)
    }
    if (!(targetLib.ownerId == inviterId || targetLib.visibility == LibraryVisibility.PUBLISHED))
      Future.successful(Left(LibraryFail(FORBIDDEN, "permission_denied")))
    else if (targetLib.kind == LibraryKind.SYSTEM_MAIN || targetLib.kind == LibraryKind.SYSTEM_SECRET)
      Future.successful(Left(LibraryFail(BAD_REQUEST, "cant_invite_to_system_generated_library")))
    else {
      val futureInvitedContactsByEmailAddress = {
        val invitedEmailAddresses = inviteList.collect { case (Right(emailAddress), _, _) => emailAddress }
        abookClient.internKifiContacts(inviterId, invitedEmailAddresses.map(BasicContact(_)): _*).imap { kifiContacts =>
          (invitedEmailAddresses zip kifiContacts).toMap
        }
      }

      val invitedBasicUsersById = {
        val invitedUserIds = inviteList.collect { case (Left(userId), _, _) => userId }
        db.readOnlyMaster { implicit s => basicUserRepo.loadAll(invitedUserIds.toSet) }
      }

      futureInvitedContactsByEmailAddress.map { invitedContactsByEmailAddress =>
        val invitesAndInvitees = db.readOnlyMaster { implicit s =>
          for ((recipient, inviteAccess, msgOpt) <- inviteList) yield {
            val access = if (targetLib.ownerId != inviterId) LibraryAccess.READ_ONLY else inviteAccess
            recipient match {
              case Left(userId) =>
                if (userId == targetLib.ownerId) {
                  None
                } else {
                  libraryMembershipRepo.getWithLibraryIdAndUserId(libraryId, userId) match {
                    case Some(mem) if mem.access == access =>
                      None
                    case _ =>
                      val newInvite = LibraryInvite(libraryId = libraryId, inviterId = inviterId, userId = Some(userId), access = access, message = msgOpt)
                      val inviteeInfo = (Left(invitedBasicUsersById(userId)), access)
                      Some(newInvite, inviteeInfo)
                  }
                }
              case Right(email) =>
                val newInvite = LibraryInvite(libraryId = libraryId, inviterId = inviterId, emailAddress = Some(email), access = access, message = msgOpt)
                val inviteeInfo = (Right(invitedContactsByEmailAddress(email)), access)
                Some(newInvite, inviteeInfo)
            }
          }
        }
        val (invites, inviteesWithAccess) = invitesAndInvitees.flatten.unzip
        processInvites(invites)
        Future {
          libraryAnalytics.sendLibraryInvite(inviterId, targetLib, inviteList.map { _._1 }, eventContext)
        }

        Right(inviteesWithAccess)
      }
    }
  }

  private def notifyOwnerOfNewFollower(newFollowerId: Id[User], lib: Library): Unit = SafeFuture {
    val (follower, owner, lotsOfFollowers) = db.readOnlyReplica { implicit session =>
      val follower = userRepo.get(newFollowerId)
      val owner = basicUserRepo.load(lib.ownerId)
      val lotsOfFollowers = libraryMembershipRepo.countMembersForLibrarySince(lib.id.get, DateTime.now().minusDays(1)) > 2
      (follower, owner, lotsOfFollowers)
    }
    val message = s"${follower.firstName} ${follower.lastName} is now following your Library ${lib.name}"
    val libImageOpt = libraryImageCommander.getBestImageForLibrary(lib.id.get, ProcessedImageSize.Medium.idealSize)
    elizaClient.sendGlobalNotification( //push sent
      userIds = Set(lib.ownerId),
      title = "New Library Follower",
      body = message,
      linkText = s"See ${follower.firstName}’s profile",
      linkUrl = s"https://www.kifi.com/${follower.username.value}",
      imageUrl = s3ImageStore.avatarUrlByUser(follower),
      sticky = false,
      category = NotificationCategory.User.LIBRARY_FOLLOWED,
      unread = !lotsOfFollowers, // if not a lot of recent followers, notification is marked unread
      extra = Some(Json.obj(
        "follower" -> BasicUser.fromUser(follower),
        "library" -> Json.toJson(LibraryNotificationInfo.fromLibraryAndOwner(lib, libImageOpt, owner))
      ))
    ) map { _ =>
        if (!lotsOfFollowers) {
          val canSendPush = kifiInstallationCommander.isMobileVersionEqualOrGreaterThen(lib.ownerId, KifiAndroidVersion("2.2.4"), KifiIPhoneVersion("2.1.0"))
          if (canSendPush) {
            elizaClient.sendUserPushNotification(
              userId = lib.ownerId,
              message = message,
              recipient = follower,
              pushNotificationExperiment = PushNotificationExperiment.Experiment1,
              category = UserPushNotificationCategory.NewLibraryFollower)
          }
        }
      }
  }

  def notifyFollowersOfNewKeeps(library: Library, newKeeps: Keep*): Unit = {
    newKeeps.foreach { newKeep =>
      if (newKeep.libraryId.get != library.id.get) { throw new IllegalArgumentException(s"Keep ${newKeep.id.get} does not belong to expected library ${library.id.get}") }
    }
    val (relevantFollowers, usersById) = db.readOnlyReplica { implicit session =>
      val relevantFollowers = libraryMembershipRepo.getWithLibraryId(library.id.get).map(_.userId).filter(experimentCommander.userHasExperiment(_, ExperimentType.NEW_KEEP_NOTIFICATIONS)).toSet
      val usersById = userRepo.getUsers(newKeeps.map(_.userId) :+ library.ownerId)
      (relevantFollowers, usersById)
    }
    val libImageOpt = libraryImageCommander.getBestImageForLibrary(library.id.get, ProcessedImageSize.Medium.idealSize)
    val owner = usersById(library.ownerId)
    newKeeps.foreach { newKeep =>
      val toBeNotified = relevantFollowers - newKeep.userId
      if (toBeNotified.nonEmpty) {
        val keeper = usersById(newKeep.userId)
        val basicKeeper = BasicUser.fromUser(keeper)
        elizaClient.sendGlobalNotification( //no need for push
          userIds = toBeNotified,
          title = s"New Keep in ${library.name}",
          body = s"${keeper.firstName} has just kept ${newKeep.title.getOrElse("a new item")}",
          linkText = "Go to Library",
          linkUrl = "https://www.kifi.com" + Library.formatLibraryPath(owner.username, library.slug),
          imageUrl = s3ImageStore.avatarUrlByUser(keeper),
          sticky = false,
          category = NotificationCategory.User.NEW_KEEP,
          extra = Some(Json.obj(
            "keeper" -> basicKeeper,
            "library" -> Json.toJson(LibraryNotificationInfo.fromLibraryAndOwner(library, libImageOpt, basicKeeper)),
            "keep" -> Json.obj(
              "id" -> newKeep.externalId,
              "url" -> newKeep.url
            )
          ))
        )
      }
    }
  }

  def joinLibrary(userId: Id[User], libraryId: Id[Library], authToken: Option[String] = None, hashedPassPhrase: Option[HashedPassPhrase] = None)(implicit eventContext: HeimdalContext): Either[LibraryFail, Library] = {
    val (lib, inviteList) = db.readOnlyMaster { implicit s =>
      val lib = libraryRepo.get(libraryId)
<<<<<<< HEAD

      val tokenInvites = if (authToken.isDefined) {
        getValidLibInvitesFromAuthTokenAndPassPhrase(libraryId, authToken, hashedPassPhrase) ++
          libraryInviteRepo.getByLibraryIdAndAuthToken(libraryId, authToken.get)
      } else Seq()
      val listInvites = libraryInviteRepo.getWithLibraryIdAndUserId(libraryId, userId) ++ tokenInvites

      (lib, listInvites)
=======
      val tokenInvites = if (authToken.isDefined && hashedPassPhrase.isDefined) {
        getValidLibInvitesFromAuthTokenAndPassPhrase(libraryId, authToken, hashedPassPhrase)
      } else Seq.empty
      val libInvites = libraryInviteRepo.getWithLibraryIdAndUserId(libraryId, userId)
      val allInvites = tokenInvites ++ libInvites
      (lib, allInvites)
>>>>>>> 4c6b3077
    }

    if (lib.kind == LibraryKind.SYSTEM_MAIN || lib.kind == LibraryKind.SYSTEM_SECRET)
      Left(LibraryFail(FORBIDDEN, "cant_join_system_generated_library"))
    else if (lib.visibility != LibraryVisibility.PUBLISHED && inviteList.isEmpty) // private library & no library invites with matching authtoken/passphrase
      Left(LibraryFail(FORBIDDEN, "cant_join_nonpublished_library"))
    else {
      val maxAccess = if (inviteList.isEmpty) LibraryAccess.READ_ONLY else inviteList.sorted.last.access
      val updatedLib = db.readWrite(attempts = 3) { implicit s =>
        libraryMembershipRepo.getWithLibraryIdAndUserId(libraryId, userId, None) match {
          case None =>
            libraryMembershipRepo.save(LibraryMembership(libraryId = libraryId, userId = userId, access = maxAccess, lastJoinedAt = Some(currentDateTime)))
            SafeFuture {
              notifyOwnerOfNewFollower(userId, lib)
            }
          case Some(mem) =>
            val maxWithExisting = (maxAccess :: mem.access :: Nil).sorted.last
            libraryMembershipRepo.save(mem.copy(access = maxWithExisting, state = LibraryMembershipStates.ACTIVE, lastJoinedAt = Some(currentDateTime)))
        }
        val updatedLib = libraryRepo.save(lib.copy(memberCount = libraryMembershipRepo.countWithLibraryId(libraryId)))
        inviteList.foreach { inv =>
          libraryInviteRepo.save(inv.copy(state = LibraryInviteStates.ACCEPTED))
        }
        val invitesToAlert = inviteList.filterNot(_.inviterId == lib.ownerId)
        if (invitesToAlert.nonEmpty) {
          val invaitee = userRepo.get(userId)
          val owner = basicUserRepo.load(lib.ownerId)
          notifyInviterOnLibraryInvitationAcceptance(invitesToAlert, invaitee, lib, owner)
        }
        updatedLib
      }
      updateLibraryJoin(userId, lib, eventContext)
      Right(updatedLib)
    }
  }

  def notifyInviterOnLibraryInvitationAcceptance(invitesToAlert: Seq[LibraryInvite], invaitee: User, lib: Library, owner: BasicUser): Unit = {
    val invaiteeImage = s3ImageStore.avatarUrlByUser(invaitee)
    val libImageOpt = libraryImageCommander.getBestImageForLibrary(lib.id.get, ProcessedImageSize.Medium.idealSize)
    invitesToAlert foreach { invite =>
      val inviterId = invite.inviterId
      elizaClient.sendGlobalNotification( //push sent
        userIds = Set(inviterId),
        title = s"${invaitee.firstName} is now following ${lib.name}",
        body = s"You invited ${invaitee.fullName} to follow ${lib.name}.",
        linkText = s"See ${invaitee.firstName}’s profile",
        linkUrl = s"https://www.kifi.com/${invaitee.username.value}",
        imageUrl = invaiteeImage,
        sticky = false,
        category = NotificationCategory.User.LIBRARY_FOLLOWED,
        extra = Some(Json.obj(
          "follower" -> BasicUser.fromUser(invaitee),
          "library" -> Json.toJson(LibraryNotificationInfo.fromLibraryAndOwner(lib, libImageOpt, owner))
        ))
      ) map { _ =>
          val message = s"${invaitee.firstName} is now following ${lib.name}"
          val canSendPush = kifiInstallationCommander.isMobileVersionEqualOrGreaterThen(inviterId, KifiAndroidVersion("2.2.4"), KifiIPhoneVersion("2.1.0"))
          if (canSendPush) {
            elizaClient.sendUserPushNotification(
              userId = inviterId,
              message = message,
              recipient = invaitee,
              pushNotificationExperiment = PushNotificationExperiment.Experiment1,
              category = UserPushNotificationCategory.NewLibraryFollower)
          }
        }
    }
  }

  private def updateLibraryJoin(userId: Id[User], library: Library, eventContext: HeimdalContext): Future[Unit] = SafeFuture {
    val libraryId = library.id.get
    libraryAnalytics.acceptLibraryInvite(userId, library, eventContext)
    libraryAnalytics.followLibrary(userId, library, eventContext)
    searchClient.updateLibraryIndex()
  }

  def declineLibrary(userId: Id[User], libraryId: Id[Library]) = {
    db.readWrite { implicit s =>
      val listInvites = libraryInviteRepo.getWithLibraryIdAndUserId(libraryId = libraryId, userId = userId)
      listInvites.map(inv => libraryInviteRepo.save(inv.copy(state = LibraryInviteStates.DECLINED)))
    }
  }

  def leaveLibrary(libraryId: Id[Library], userId: Id[User])(implicit eventContext: HeimdalContext): Either[LibraryFail, Unit] = {
    db.readOnlyMaster { implicit s =>
      libraryMembershipRepo.getWithLibraryIdAndUserId(libraryId, userId, None)
    } match {
      case None => Right((): Unit)
      case Some(mem) if mem.access == LibraryAccess.OWNER => Left(LibraryFail(BAD_REQUEST, "cannot_leave_own_library"))
      case Some(mem) =>
        val lib = db.readWrite { implicit s =>
          libraryMembershipRepo.save(mem.copy(state = LibraryMembershipStates.INACTIVE))
          val lib = libraryRepo.get(libraryId)
          libraryRepo.save(lib.copy(memberCount = libraryMembershipRepo.countWithLibraryId(libraryId)))
          lib
        }
        SafeFuture {
          libraryAnalytics.unfollowLibrary(userId, lib, eventContext)
          searchClient.updateLibraryIndex()
        }
        Right((): Unit)
    }
  }

  // sorts by the highest growth of members in libraries since the last email (descending)
  //
  def sortAndSelectLibrariesWithTopGrowthSince(libraryIds: Set[Id[Library]], since: DateTime, totalMemberCount: Id[Library] => Int): Seq[(Id[Library], Seq[LibraryMembership])] = {
    val libraryMemberCountsSince = db.readOnlyReplica { implicit session =>
      libraryIds.map { id => id -> libraryMembershipRepo.countMembersForLibrarySince(id, since) }.toMap
    }

    sortAndSelectLibrariesWithTopGrowthSince(libraryMemberCountsSince, since, totalMemberCount)
  }

  def sortAndSelectLibrariesWithTopGrowthSince(libraryMemberCountsSince: Map[Id[Library], Int], since: DateTime, totalMemberCount: Id[Library] => Int): Seq[(Id[Library], Seq[LibraryMembership])] = {
    libraryMemberCountsSince.toSeq sortBy {
      case (libraryId, membersSince) =>
        val totalMembers = totalMemberCount(libraryId)
        if (totalMembers > 0) {
          // negative number so higher growth rates are sorted at the front of the list
          val growthRate = membersSince.toFloat / -totalMembers

          // multiplier gives more weight to libraries with more members (cap at 30 total before it doesn't grow)
          val multiplier = Math.exp(-10f / totalMembers.min(30))
          growthRate * multiplier
        } else 0
    } map {
      case (libraryId, membersSince) =>

        // gets followers of library and orders them by when they last joined desc
        val members = db.readOnlyReplica { implicit s =>
          libraryMembershipRepo.getWithLibraryId(libraryId) filter { membership =>
            membership.state == LibraryMembershipStates.ACTIVE && !membership.isOwner
          } sortBy (-_.lastJoinedAt.map(_.getMillis).getOrElse(0L))
        }

        (libraryId, members)
    }
  }

  // Return is Set of Keep -> error message
  private def applyToKeeps(userId: Id[User],
    dstLibraryId: Id[Library],
    keeps: Seq[Keep],
    excludeFromAccess: Set[LibraryAccess], // what membership access does user need?
    saveKeep: (Keep, RWSession) => Either[LibraryError, Keep]): (Seq[Keep], Seq[(Keep, LibraryError)]) = {

    val badKeeps = collection.mutable.Set[(Keep, LibraryError)]()
    val goodKeeps = collection.mutable.Set[Keep]()
    val srcLibs = db.readWrite { implicit s =>
      val groupedKeeps = keeps.groupBy(_.libraryId)
      groupedKeeps.map {
        case (None, keeps) => keeps
        case (Some(fromLibraryId), keeps) =>
          libraryMembershipRepo.getWithLibraryIdAndUserId(fromLibraryId, userId) match {
            case None if excludeFromAccess.nonEmpty =>
              badKeeps ++= keeps.map(_ -> LibraryError.SourcePermissionDenied)
              Seq.empty[Keep]
            case Some(memFrom) if excludeFromAccess.contains(memFrom.access) =>
              badKeeps ++= keeps.map(_ -> LibraryError.SourcePermissionDenied)
              Seq.empty[Keep]
            case _ =>
              keeps
          }
      }.flatten.foreach { keep =>
        saveKeep(keep, s) match {
          case Left(error) => badKeeps += keep -> error
          case Right(successKeep) => goodKeeps += successKeep
        }
      }
      if (badKeeps.size != keeps.size)
        libraryRepo.updateLastKept(dstLibraryId)
      groupedKeeps.keys.flatten
    }
    searchClient.updateKeepIndex()

    implicit val dca = TransactionalCaching.Implicits.directCacheAccess
    srcLibs.map { srcLibId =>
      countByLibraryCache.remove(CountByLibraryKey(srcLibId))
    }
    countByLibraryCache.remove(CountByLibraryKey(dstLibraryId))
    (goodKeeps.toSeq, badKeeps.toSeq)
  }

  def copyKeepsFromCollectionToLibrary(userId: Id[User], libraryId: Id[Library], tagName: Hashtag)(implicit context: HeimdalContext): Either[LibraryFail, (Seq[Keep], Seq[(Keep, LibraryError)])] = {
    db.readOnlyMaster { implicit s =>
      collectionRepo.getByUserAndName(userId, tagName)
    } match {
      case None =>
        Left(LibraryFail(NOT_FOUND, "tag_not_found"))
      case Some(tag) =>
        val keeps = db.readOnlyMaster { implicit s =>
          keepToCollectionRepo.getKeepsForTag(tag.id.get).map { kId => keepRepo.get(kId) }
        }
        Right(copyKeeps(userId, libraryId, keeps, withSource = Some(KeepSource.tagImport)))
    }
  }

  def moveKeepsFromCollectionToLibrary(userId: Id[User], libraryId: Id[Library], tagName: Hashtag)(implicit context: HeimdalContext): Either[LibraryFail, (Seq[Keep], Seq[(Keep, LibraryError)])] = {
    db.readOnlyMaster { implicit s =>
      collectionRepo.getByUserAndName(userId, tagName)
    } match {
      case None =>
        Left(LibraryFail(NOT_FOUND, "tag_not_found"))
      case Some(tag) =>
        val keeps = db.readOnlyMaster { implicit s =>
          keepToCollectionRepo.getKeepsForTag(tag.id.get).map { kId => keepRepo.get(kId) }
        }
        Right(moveKeeps(userId, libraryId, keeps))
    }
  }

  def copyKeeps(userId: Id[User], toLibraryId: Id[Library], keeps: Seq[Keep], withSource: Option[KeepSource])(implicit context: HeimdalContext): (Seq[Keep], Seq[(Keep, LibraryError)]) = {
    val (toLibrary, memTo) = db.readOnlyMaster { implicit s =>
      val library = libraryRepo.get(toLibraryId)
      val memTo = libraryMembershipRepo.getWithLibraryIdAndUserId(toLibraryId, userId)
      (library, memTo)
    }
    memTo match {
      case v if v.isEmpty || v.get.access == LibraryAccess.READ_ONLY =>
        (Seq.empty[Keep], keeps.map(_ -> LibraryError.DestPermissionDenied))
      case Some(_) =>
        def saveKeep(k: Keep, s: RWSession): Either[LibraryError, Keep] = {
          implicit val session = s

          val currentKeepOpt = if (toLibrary.isDisjoint)
            keepRepo.getPrimaryInDisjointByUriAndUser(k.uriId, userId)
          else
            keepRepo.getPrimaryByUriAndLibrary(k.uriId, toLibraryId)

          currentKeepOpt match {
            case None =>
              val newKeep = keepRepo.save(Keep(title = k.title, uriId = k.uriId, url = k.url, urlId = k.urlId, visibility = toLibrary.visibility,
                userId = userId, source = withSource.getOrElse(k.source), libraryId = Some(toLibraryId), inDisjointLib = toLibrary.isDisjoint))
              combineTags(k.id.get, newKeep.id.get)
              Right(newKeep)
            case Some(existingKeep) if existingKeep.state == KeepStates.INACTIVE =>
              val newKeep = keepRepo.save(existingKeep.copy(userId = userId, libraryId = Some(toLibraryId), visibility = toLibrary.visibility,
                inDisjointLib = toLibrary.isDisjoint, source = withSource.getOrElse(k.source), state = KeepStates.ACTIVE))
              combineTags(k.id.get, existingKeep.id.get)
              Right(newKeep)
            case Some(existingKeep) =>
              if (existingKeep.inDisjointLib) {
                val newKeep = keepRepo.save(existingKeep.copy(userId = userId, libraryId = Some(toLibraryId), visibility = toLibrary.visibility,
                  inDisjointLib = toLibrary.isDisjoint, source = withSource.getOrElse(k.source), state = KeepStates.ACTIVE))
                combineTags(k.id.get, existingKeep.id.get)
                Right(newKeep)
              } else {
                combineTags(k.id.get, existingKeep.id.get)
                Left(LibraryError.AlreadyExistsInDest)
              }
          }
        }
        val keepResults = applyToKeeps(userId, toLibraryId, keeps, Set(), saveKeep)
        Future {
          libraryAnalytics.editLibrary(userId, toLibrary, context, Some("copy_keeps"))
        }
        keepResults
    }
  }

  def moveKeeps(userId: Id[User], toLibraryId: Id[Library], keeps: Seq[Keep])(implicit context: HeimdalContext): (Seq[Keep], Seq[(Keep, LibraryError)]) = {
    val (toLibrary, memTo) = db.readOnlyMaster { implicit s =>
      val library = libraryRepo.get(toLibraryId)
      val memTo = libraryMembershipRepo.getWithLibraryIdAndUserId(toLibraryId, userId)
      (library, memTo)
    }
    memTo match {
      case v if v.isEmpty || v.get.access == LibraryAccess.READ_ONLY =>
        (Seq.empty[Keep], keeps.map(_ -> LibraryError.DestPermissionDenied))
      case Some(_) =>
        def saveKeep(k: Keep, s: RWSession): Either[LibraryError, Keep] = {
          implicit val session = s

          val currentKeepOpt = if (toLibrary.isDisjoint)
            keepRepo.getPrimaryInDisjointByUriAndUser(k.uriId, userId)
          else
            keepRepo.getPrimaryByUriAndLibrary(k.uriId, toLibraryId)

          currentKeepOpt match {
            case None =>
              val movedKeep = keepRepo.save(k.copy(libraryId = Some(toLibraryId), visibility = toLibrary.visibility,
                inDisjointLib = toLibrary.isDisjoint, state = KeepStates.ACTIVE))
              Right(movedKeep)
            case Some(existingKeep) if existingKeep.state == KeepStates.INACTIVE =>
              val movedKeep = keepRepo.save(existingKeep.copy(libraryId = Some(toLibraryId), visibility = toLibrary.visibility,
                inDisjointLib = toLibrary.isDisjoint, state = KeepStates.ACTIVE))
              keepRepo.save(k.copy(state = KeepStates.INACTIVE))
              combineTags(k.id.get, existingKeep.id.get)
              Right(movedKeep)
            case Some(existingKeep) =>
              if (toLibraryId == k.libraryId.get) {
                Left(LibraryError.AlreadyExistsInDest)
              } else if (existingKeep.inDisjointLib) {
                val newKeep = keepRepo.save(existingKeep.copy(libraryId = Some(toLibraryId), visibility = toLibrary.visibility, inDisjointLib = toLibrary.isDisjoint, state = KeepStates.ACTIVE))
                combineTags(k.id.get, existingKeep.id.get)
                Right(newKeep)
              } else {
                keepRepo.save(k.copy(state = KeepStates.INACTIVE))
                combineTags(k.id.get, existingKeep.id.get)
                Left(LibraryError.AlreadyExistsInDest)
              }
          }
        }
        val keepResults = applyToKeeps(userId, toLibraryId, keeps, Set(LibraryAccess.READ_ONLY, LibraryAccess.READ_INSERT), saveKeep)
        Future {
          libraryAnalytics.editLibrary(userId, toLibrary, context, Some("move_keeps"))
        }
        keepResults
    }
  }

  // combine tag info on both keeps & saves difference on the new Keep
  private def combineTags(oldKeepId: Id[Keep], newKeepId: Id[Keep])(implicit s: RWSession) = {
    val oldSet = keepToCollectionRepo.getCollectionsForKeep(oldKeepId).toSet
    val existingSet = keepToCollectionRepo.getCollectionsForKeep(newKeepId).toSet
    val tagsToAdd = oldSet.diff(existingSet)
    tagsToAdd.map { tagId =>
      keepToCollectionRepo.getOpt(newKeepId, tagId) match {
        case None =>
          keepToCollectionRepo.save(KeepToCollection(keepId = newKeepId, collectionId = tagId))
        case Some(ktc) if ktc.state == KeepToCollectionStates.INACTIVE =>
          keepToCollectionRepo.save(ktc.copy(state = KeepToCollectionStates.ACTIVE))
        case _ =>
      }
    }
  }

  def getMainAndSecretLibrariesForUser(userId: Id[User])(implicit session: RWSession) = {
    val libs = libraryRepo.getByUser(userId)
    val mainOpt = libs.find {
      case (membership, lib) =>
        membership.access == LibraryAccess.OWNER && lib.kind == LibraryKind.SYSTEM_MAIN
    }
    val secretOpt = libs.find {
      case (membership, lib) =>
        membership.access == LibraryAccess.OWNER && lib.kind == LibraryKind.SYSTEM_SECRET
    }
    val (main, secret) = if (mainOpt.isEmpty || secretOpt.isEmpty) {
      // Right now, we don't have any users without libraries. However, I'd prefer to be safe for now
      // and fix it if a user's libraries are not set up.
      log.error(s"Unable to get main or secret libraries for user $userId: $mainOpt $secretOpt")
      internSystemGeneratedLibraries(userId)
    } else (mainOpt.get._2, secretOpt.get._2)
    (main, secret)
  }

  def getLibraryWithUsernameAndSlug(username: String, slug: LibrarySlug): Either[LibraryFail, Library] = {
    val ownerIdentifier = ExternalId.asOpt[User](username).map(Left(_)) getOrElse Right(Username(username))
    val ownerOpt = ownerIdentifier match {
      case Left(externalId) => db.readOnlyMaster { implicit s => userRepo.getOpt(externalId).map((_, false)) }
      case Right(username) => userCommander.get.getUserByUsernameOrAlias(username)
    }
    ownerOpt match {
      case None => Left(LibraryFail(BAD_REQUEST, "invalid_username"))
      case Some((owner, isUserAlias)) =>
        getLibraryBySlugOrAlias(owner.id.get, slug) match {
          case None => Left(LibraryFail(NOT_FOUND, "no_library_found"))
          case Some((library, isLibraryAlias)) => Right(library)
        }
    }
  }

  def getLibraryBySlugOrAlias(ownerId: Id[User], slug: LibrarySlug): Option[(Library, Boolean)] = {
    db.readOnlyMaster { implicit session =>
      libraryRepo.getBySlugAndUserId(ownerId, slug).map((_, false)) orElse
        libraryAliasRepo.getByOwnerIdAndSlug(ownerId, slug).map(alias => (libraryRepo.get(alias.libraryId), true)).filter(_._1.state == LibraryStates.ACTIVE)
    }
  }

  def getLibraryIdAndPassPhraseFromCookie(libraryAccessCookie: String): Option[(Id[Library], HashedPassPhrase)] = { /* cookie is in session, key: library_access */
    val a = libraryAccessCookie.split('/')
    (a.headOption, a.tail.headOption) match {
      case (Some(l), Some(p)) =>
        Library.decodePublicId(PublicId[Library](l)) match {
          case Success(lid) => Some((lid, HashedPassPhrase(p)))
          case _ => None
        }
      case _ => None
    }
  }

  def getMarketingSiteSuggestedLibraries(): Future[Seq[LibraryCardInfo]] = {
    val valueOpt = db.readOnlyReplica { implicit s =>
      systemValueRepo.getValue(MarketingSuggestedLibrarySystemValue.systemValueName)
    }

    valueOpt map { value =>
      val systemValueLibraries = Json.fromJson[Seq[MarketingSuggestedLibrarySystemValue]](Json.parse(value)).fold(
        err => {
          airbrake.notify(s"Invalid JSON format for Seq[MarketingSuggestedLibrarySystemValue]: $err")
          Seq.empty[MarketingSuggestedLibrarySystemValue]
        },
        identity
      ).zipWithIndex.map { case (value, idx) => value.id -> (value, idx) }.toMap

      val libIds = systemValueLibraries.keySet
      val libs = db.readOnlyReplica { implicit s =>
        libraryRepo.getLibraries(libIds).values.toSeq.filter(_.visibility == LibraryVisibility.PUBLISHED)
      }
      val infos: ParSeq[LibraryCardInfo] = db.readOnlyMaster { implicit s =>
        val owners = basicUserRepo.loadAll(libs.map(_.ownerId).toSet)
        createLibraryCardInfos(libs, owners, None, false, ProcessedImageSize.Medium.idealSize)
      }

      SafeFuture {
        (infos.zip(libs).map {
          case (info, lib) =>
            val (extraInfo, idx) = systemValueLibraries(lib.id.get)
            idx -> LibraryCardInfo(
              id = info.id,
              name = info.name,
              description = None, // not currently used
              color = info.color,
              image = info.image,
              slug = info.slug,
              visibility = lib.visibility,
              owner = info.owner,
              numKeeps = info.numKeeps,
              numFollowers = info.numFollowers,
              followers = Seq.empty,
              lastKept = info.lastKept,
              following = None,
              caption = extraInfo.caption)
        }).seq.sortBy(_._1).map(_._2)
      }
    } getOrElse Future.successful(Seq.empty)
  }

  def convertPendingInvites(emailAddress: EmailAddress, userId: Id[User]) = {
    db.readWrite { implicit s =>
      libraryInviteRepo.getByEmailAddress(emailAddress, Set.empty) foreach { libInv =>
        libraryInviteRepo.save(libInv.copy(userId = Some(userId)))
      }
    }
  }

  def updateLastEmailSent(userId: Id[User], keeps: Seq[Keep]): Unit = {
    // persist when we last sent an email for each library membership
    db.readWrite { implicit rw =>
      keeps.groupBy(_.libraryId).collect { case (Some(libId), _) => libId } foreach { libId =>
        libraryMembershipRepo.getWithLibraryIdAndUserId(libId, userId) map { libMembership =>
          libraryMembershipRepo.updateLastEmailSent(libMembership.id.get)
        }
      }
    }
  }

  // number of libraries user owns that the viewer can see
  // number of libraries user follows that the viewer can see
  // number of libraries user is invited to (only if user is viewing his/her own profile)
  def countLibraries(userId: Id[User], viewer: Option[Id[User]]): (Int, Int, Option[Int]) = {
    viewer match {
      case None =>
        db.readOnlyReplica { implicit s =>
          val numLibsOwned = libraryRepo.countLibrariesOfUserForAnonymous(userId)
          val numLibsFollowing = libraryRepo.countFollowingLibrariesForAnonymous(userId)
          (numLibsOwned, numLibsFollowing, None)
        }
      case Some(id) if id == userId =>
        val (numLibsOwned, numLibsFollowing) = db.readOnlyMaster { implicit s =>
          val numLibsOwned = libraryMembershipRepo.countWithUserIdAndAccess(userId, LibraryAccess.OWNER) // cached
          val numLibsFollowing = libraryMembershipRepo.countWithUserIdAndAccess(userId, LibraryAccess.READ_ONLY) // cached
          (numLibsOwned, numLibsFollowing)
        }
        val numLibsInvited = db.readOnlyReplica { implicit s =>
          libraryInviteRepo.countDistinctWithUserId(userId)
        }
        (numLibsOwned, numLibsFollowing, Some(numLibsInvited))
      case Some(viewerId) =>
        db.readOnlyReplica { implicit s =>
          val numLibsOwned = libraryRepo.countLibrariesForOtherUser(userId, viewerId)
          val numLibsFollowing = libraryRepo.countFollowingLibrariesForOtherUser(userId, viewerId)
          (numLibsOwned, numLibsFollowing, None)
        }
    }
  }

  def countFollowers(userId: Id[User], viewer: Option[Id[User]]): Int = db.readOnlyReplica { implicit s =>
    viewer match {
      case None =>
        libraryMembershipRepo.countFollowersForAnonymous(userId)
      case Some(id) if id == userId =>
        libraryMembershipRepo.countFollowersForOwner(userId)
      case Some(viewerId) =>
        libraryMembershipRepo.countFollowersForOtherUser(userId, viewerId)
    }
  }

  private def getUserValueSetting(userId: Id[User], userVal: UserValueName)(implicit rs: RSession): Boolean = {
    val settingsJs = userValueRepo.getValue(userId, UserValues.userProfileSettings)
    UserValueSettings.retrieveSetting(userVal, settingsJs)
  }

  def getOwnProfileLibrariesForSelf(user: User, page: Paginator, idealSize: ImageSize): ParSeq[OwnLibraryCardInfo] = {
    val (libraryInfos, memberships) = db.readOnlyMaster { implicit session =>
      val libs = libraryRepo.getLibrariesForSelf(user.id.get, page)
      val libraryIds = libs.map(_.id.get).toSet
      val owners = Map(user.id.get -> BasicUser.fromUser(user))
      val memberships = libraryMembershipRepo.getWithLibraryIdsAndUserId(libraryIds, user.id.get)
      val libraryInfos = createLibraryCardInfos(libs, owners, Some(user), false, idealSize) zip libs
      (libraryInfos, memberships)
    }
    libraryInfos map {
      case (info, lib) =>
        OwnLibraryCardInfo(
          id = info.id,
          name = info.name,
          description = info.description,
          color = info.color,
          image = info.image,
          slug = info.slug,
          kind = lib.kind,
          visibility = lib.visibility,
          numKeeps = info.numKeeps,
          numFollowers = info.numFollowers,
          followers = info.followers,
          lastKept = lib.lastKept.getOrElse(lib.createdAt),
          listed = memberships(lib.id.get).listed)
    }
  }

  def getOwnProfileLibraries(user: User, viewer: Option[User], page: Paginator, idealSize: ImageSize): ParSeq[LibraryCardInfo] = {
    db.readOnlyMaster { implicit session =>
      val libs = viewer match {
        case None =>
          libraryRepo.getLibrariesOfUserForAnonymous(user.id.get, page)
        case Some(other) =>
          libraryRepo.getOwnedLibrariesForOtherUser(user.id.get, other.id.get, page)
      }
      val owners = Map(user.id.get -> BasicUser.fromUser(user))
      createLibraryCardInfos(libs, owners, viewer, viewer.exists(_.id != user.id), idealSize)
    }
  }

  def getFollowingLibraries(user: User, viewer: Option[User], page: Paginator, idealSize: ImageSize): ParSeq[LibraryCardInfo] = {
    db.readOnlyMaster { implicit session =>
      val libs = viewer match {
        case None =>
          val showFollowLibraries = getUserValueSetting(user.id.get, UserValueName.SHOW_FOLLOWED_LIBRARIES)
          if (showFollowLibraries) {
            libraryRepo.getFollowingLibrariesForAnonymous(user.id.get, page)
          } else Seq.empty
        case Some(other) if other.id == user.id =>
          libraryRepo.getFollowingLibrariesForSelf(user.id.get, page)
        case Some(other) =>
          val showFollowLibraries = getUserValueSetting(user.id.get, UserValueName.SHOW_FOLLOWED_LIBRARIES)
          if (showFollowLibraries) {
            libraryRepo.getFollowingLibrariesForOtherUser(user.id.get, other.id.get, page)
          } else Seq.empty
      }
      val owners = basicUserRepo.loadAll(libs.map(_.ownerId).toSet)
      createLibraryCardInfos(libs, owners, viewer, viewer.exists(_.id != user.id), idealSize)
    }
  }

  def getInvitedLibraries(user: User, viewer: Option[User], page: Paginator, idealSize: ImageSize): ParSeq[LibraryCardInfo] = {
    if (viewer.exists(_.id == user.id)) {
      db.readOnlyMaster { implicit session =>
        val libs = libraryRepo.getInvitedLibrariesForSelf(user.id.get, page)
        val owners = basicUserRepo.loadAll(libs.map(_.ownerId).toSet)
        createLibraryCardInfos(libs, owners, viewer, false, idealSize)
      }
    } else {
      ParSeq.empty
    }
  }

  def getFollowersByViewer(userId: Id[User], viewer: Option[Id[User]]): Seq[Id[User]] = db.readOnlyMaster { implicit s =>
    viewer match {
      case None =>
        libraryMembershipRepo.getFollowersForAnonymous(userId)
      case Some(id) if id == userId =>
        libraryMembershipRepo.getFollowersForOwner(userId)
      case Some(viewerId) =>
        libraryMembershipRepo.getFollowersForOtherUser(userId, viewerId)
    }
  }

  private def createLibraryCardInfos(libs: Seq[Library], owners: Map[Id[User], BasicUser], viewer: Option[User], withFollowing: Boolean, idealSize: ImageSize)(implicit session: RSession): ParSeq[LibraryCardInfo] = {
    libs.par map { lib => // may want to optimize queries below into bulk queries
      val image = ProcessedImageSize.pickBestImage(idealSize, libraryImageRepo.getActiveForLibraryId(lib.id.get), false)
      val (numFollowers, followersSample) = if (lib.memberCount > 1) {
        val count = libraryMembershipRepo.countWithLibraryIdAndAccess(lib.id.get, LibraryAccess.READ_ONLY)
        val followersIds = libraryMembershipRepo.pageWithLibraryIdAndAccess(lib.id.get, 0, 3, Set(LibraryAccess.READ_ONLY)).map(_.userId).toSet
        val sample = basicUserRepo.loadAll(followersIds).values.toSeq //we don't care about the order now anyway
        (count, sample)
      } else {
        (0, Seq.empty)
      }

      val owner = owners(lib.ownerId)
      val isFollowing = if (withFollowing && viewer.isDefined && viewer.get.externalId != owner.externalId) {
        Some(libraryMembershipRepo.getWithLibraryIdAndUserId(lib.id.get, viewer.get.id.get).isDefined)
      } else {
        None
      }
      createLibraryCardInfo(lib, image, owner, numFollowers, followersSample, isFollowing)
    }
  }

  private def createLibraryCardInfo(lib: Library, image: Option[LibraryImage], owner: BasicUser, numFollowers: Int,
    followers: Seq[BasicUser], isFollowing: Option[Boolean]): LibraryCardInfo = {
    LibraryCardInfo(
      id = Library.publicId(lib.id.get),
      name = lib.name,
      description = lib.description,
      color = lib.color,
      image = image.map(LibraryImageInfo.createInfo),
      slug = lib.slug,
      visibility = lib.visibility,
      owner = owner,
      numKeeps = lib.keepCount,
      numFollowers = numFollowers,
      followers = LibraryCardInfo.showable(followers),
      lastKept = lib.lastKept.getOrElse(lib.createdAt),
      following = isFollowing,
      caption = None)
  }

  def getOwnerLibraryCounts(users: Set[Id[User]]): Map[Id[User], Int] = {
    db.readOnlyReplica { implicit s =>
      libraryRepo.getOwnerLibraryCounts(users)
    }
  }

}<|MERGE_RESOLUTION|>--- conflicted
+++ resolved
@@ -1033,23 +1033,12 @@
   def joinLibrary(userId: Id[User], libraryId: Id[Library], authToken: Option[String] = None, hashedPassPhrase: Option[HashedPassPhrase] = None)(implicit eventContext: HeimdalContext): Either[LibraryFail, Library] = {
     val (lib, inviteList) = db.readOnlyMaster { implicit s =>
       val lib = libraryRepo.get(libraryId)
-<<<<<<< HEAD
-
-      val tokenInvites = if (authToken.isDefined) {
-        getValidLibInvitesFromAuthTokenAndPassPhrase(libraryId, authToken, hashedPassPhrase) ++
-          libraryInviteRepo.getByLibraryIdAndAuthToken(libraryId, authToken.get)
-      } else Seq()
-      val listInvites = libraryInviteRepo.getWithLibraryIdAndUserId(libraryId, userId) ++ tokenInvites
-
-      (lib, listInvites)
-=======
       val tokenInvites = if (authToken.isDefined && hashedPassPhrase.isDefined) {
         getValidLibInvitesFromAuthTokenAndPassPhrase(libraryId, authToken, hashedPassPhrase)
       } else Seq.empty
       val libInvites = libraryInviteRepo.getWithLibraryIdAndUserId(libraryId, userId)
       val allInvites = tokenInvites ++ libInvites
       (lib, allInvites)
->>>>>>> 4c6b3077
     }
 
     if (lib.kind == LibraryKind.SYSTEM_MAIN || lib.kind == LibraryKind.SYSTEM_SECRET)
