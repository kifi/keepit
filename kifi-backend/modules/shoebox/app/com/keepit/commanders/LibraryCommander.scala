package com.keepit.commanders

import com.google.inject.{ Provider, Inject }
import com.keepit.commanders.emails.{ LibraryInviteEmailSender, EmailOptOutCommander }
import com.keepit.common.akka.SafeFuture
import com.keepit.common.cache._
import com.keepit.common.crypto.{ PublicIdConfiguration, PublicId }
import com.keepit.common.db.slick.DBSession.{ RSession, RWSession }
import com.keepit.common.db.{ State, Id, ExternalId }
import com.keepit.common.db.slick.Database
import com.keepit.common.healthcheck.AirbrakeNotifier
import com.keepit.common.logging.{ AccessLog, Logging }
import com.keepit.common.mail.template.tags
import com.keepit.common.mail.{ BasicContact, ElectronicMail, EmailAddress }
import com.keepit.common.social.BasicUserRepo
import com.keepit.common.store.{ ImageSize, S3ImageStore }
import com.keepit.common.time.Clock
import com.keepit.common.util.Paginator
import com.keepit.eliza.ElizaServiceClient
import com.keepit.heimdal.{ HeimdalContext, HeimdalServiceClient, HeimdalContextBuilderFactory, UserEvent, UserEventTypes }
import com.keepit.inject.FortyTwoConfig
import com.keepit.model.LibraryVisibility.PUBLISHED
import com.keepit.model._
import com.keepit.search.SearchServiceClient
import com.keepit.social.{ SocialNetworks, BasicUser }
import com.kifi.macros.json
import org.joda.time.DateTime
import play.api.http.Status._
import play.api.libs.concurrent.Execution.Implicits.defaultContext
import play.api.libs.functional.syntax._
import play.api.libs.json._
import scala.collection.parallel.ParSeq
import scala.concurrent._
import scala.concurrent.duration.Duration
import scala.util.Success
import com.keepit.common.json
import com.keepit.common.core._
import com.keepit.abook.ABookServiceClient
import com.keepit.abook.model.RichContact

@json case class MarketingSuggestedLibrarySystemValue(
  id: Id[Library],
  caption: Option[String] = None,
  color: Option[HexColor] = None)

object MarketingSuggestedLibrarySystemValue {
  // system value that persists the library IDs and additional library data for the marketing site
  def systemValueName = Name[SystemValue]("marketing_site_libraries")
}

class LibraryCommander @Inject() (
    db: Database,
    libraryRepo: LibraryRepo,
    libraryMembershipRepo: LibraryMembershipRepo,
    libraryAliasRepo: LibraryAliasRepo,
    libraryInviteRepo: LibraryInviteRepo,
    libraryInvitesAbuseMonitor: LibraryInvitesAbuseMonitor,
    libraryImageRepo: LibraryImageRepo,
    userRepo: UserRepo,
    userCommander: Provider[UserCommander],
    basicUserRepo: BasicUserRepo,
    keepRepo: KeepRepo,
    keepToCollectionRepo: KeepToCollectionRepo,
    keepsCommanderProvider: Provider[KeepsCommander],
    countByLibraryCache: CountByLibraryCache,
    typeaheadCommander: TypeaheadCommander,
    collectionRepo: CollectionRepo,
    s3ImageStore: S3ImageStore,
    emailOptOutCommander: EmailOptOutCommander,
    airbrake: AirbrakeNotifier,
    searchClient: SearchServiceClient,
    elizaClient: ElizaServiceClient,
    abookClient: ABookServiceClient,
    libraryAnalytics: LibraryAnalytics,
    libraryInviteSender: Provider[LibraryInviteEmailSender],
    heimdal: HeimdalServiceClient,
    contextBuilderFactory: HeimdalContextBuilderFactory,
    keepImageCommander: KeepImageCommander,
    libraryImageCommander: LibraryImageCommander,
    applicationConfig: FortyTwoConfig,
    uriSummaryCommander: URISummaryCommander,
    socialUserInfoRepo: SocialUserInfoRepo,
    experimentCommander: LocalUserExperimentCommander,
    userValueRepo: UserValueRepo,
    systemValueRepo: SystemValueRepo,
    implicit val publicIdConfig: PublicIdConfiguration,
    clock: Clock) extends Logging {

  private def imageUrl(image: LibraryImage): String = addProtocol(libraryImageCommander.getUrl(image))

  private def imageUrl(image: KeepImage): String = addProtocol(keepImageCommander.getUrl(image))

  private def addProtocol(url: String): String = if (url.startsWith("http:") || url.startsWith("https:")) url else s"http:$url"

  def libraryMetaTags(library: Library): Future[PublicPageMetaTags] = {
    db.readOnlyMasterAsync { implicit s =>
      val owner = userRepo.get(library.ownerId)
      val urlPathOnly = Library.formatLibraryPath(owner.username, library.slug)
      if (library.visibility != PUBLISHED) {
        PublicPageMetaPrivateTags(urlPathOnly)
      } else {
        val facebookId: Option[String] = socialUserInfoRepo.getByUser(owner.id.get).filter(i => i.networkType == SocialNetworks.FACEBOOK).map(_.socialId.id).headOption

        val keeps = keepRepo.getByLibrary(library.id.get, 0, 50)

        //facebook OG recommends:
        //We suggest that you use an image of at least 1200x630 pixels.
        val imageUrls: Seq[String] = {
          libraryImageCommander.getBestImageForLibrary(library.id.get, ProcessedImageSize.XLarge.idealSize) match {
            case Some(image) =>
              Seq(imageUrl(image))
            case None =>
              val images: Seq[KeepImage] = keepImageCommander.getBestImagesForKeeps(keeps.map(_.id.get).toSet, ProcessedImageSize.XLarge.idealSize).values.flatten.toSeq
              val sorted: Seq[KeepImage] = images.sortWith {
                case (image1, image2) =>
                  (image1.imageSize.width * image1.imageSize.height) > (image2.imageSize.width * image2.imageSize.height)
              }
              val urls: Seq[String] = sorted.take(10) map { image =>
                imageUrl(image)
              }
              //last image is the kifi image we want to append to all image lists
              if (urls.isEmpty) Seq("https://djty7jcqog9qu.cloudfront.net/assets/fbc1200X630.png") else urls
          }
        }

        val url = {
          val fullUrl = s"${applicationConfig.applicationBaseUrl}$urlPathOnly"
          if (fullUrl.startsWith("http") || fullUrl.startsWith("https:")) fullUrl else s"http:$fullUrl"
        }

        val lowQualityLibrary: Boolean = {
          keeps.size <= 3 || ((library.description.isEmpty || library.description.get.length <= 10) && keeps.size <= 6)
        }

        PublicPageMetaFullTags(
          unsafeTitle = s"${library.name} by ${owner.firstName} ${owner.lastName} \u2022 Kifi",
          url = url,
          urlPathOnly = urlPathOnly,
          unsafeDescription = PublicPageMetaTags.generateMetaTagsDescription(library.description, owner.fullName, library.name),
          images = imageUrls,
          facebookId = facebookId,
          createdAt = library.createdAt,
          updatedAt = library.updatedAt,
          unsafeFirstName = owner.firstName,
          unsafeLastName = owner.lastName,
          noIndex = lowQualityLibrary)
      }
    }
  }

  def getKeeps(libraryId: Id[Library], offset: Int, limit: Int): Future[Seq[Keep]] = {
    if (limit > 0) db.readOnlyReplicaAsync { implicit s => keepRepo.getByLibrary(libraryId, offset, limit) }
    else Future.successful(Seq.empty)
  }

  def getKeepsCount(libraryId: Id[Library]): Future[Int] = {
    db.readOnlyMasterAsync { implicit s => keepRepo.getCountByLibrary(libraryId) }
  }

  def getAccessStr(userId: Id[User], libraryId: Id[Library]): Option[String] = {
    val membership: Option[LibraryMembership] = db.readOnlyMaster { implicit s =>
      libraryMembershipRepo.getWithLibraryIdAndUserId(libraryId, userId)
    }
    membership.map(_.access.value)
  }

  def updateLastView(userId: Id[User], libraryId: Id[Library]): Unit = {
    future {
      db.readWrite { implicit s =>
        libraryMembershipRepo.getWithLibraryIdAndUserId(libraryId, userId).map { mem =>
          libraryMembershipRepo.updateLastViewed(mem.id.get) // do not update seq num
        }
      }
    }
  }

  def getLibraryById(userIdOpt: Option[Id[User]], showPublishedLibraries: Boolean, id: Id[Library], imageSize: ImageSize): Future[(FullLibraryInfo, String)] = {
    val lib = db.readOnlyMaster { implicit s => libraryRepo.get(id) }
    createFullLibraryInfo(userIdOpt, showPublishedLibraries, lib, imageSize).map { libInfo =>
      val accessStr = userIdOpt.flatMap(getAccessStr(_, id)) getOrElse "none"
      (libInfo, accessStr)
    }
  }

  def getLibrarySummaries(libraryIds: Seq[Id[Library]]): Seq[LibraryInfo] = {
    db.readOnlyReplica { implicit session =>
      val librariesById = libraryRepo.getLibraries(libraryIds.toSet)
      val ownersById = basicUserRepo.loadAll(librariesById.values.map(_.ownerId).toSet)
      val keepCountsByLibraryId = keepRepo.getCountsByLibrary(libraryIds.toSet).withDefaultValue(0)
      libraryIds.map { libId =>
        val library = librariesById(libId)
        val owner = ownersById(library.ownerId)
        val keepCount = keepCountsByLibraryId(libId)
        LibraryInfo.fromLibraryAndOwner(library, owner, keepCount, None)
      }
    }
  }

  def getBasicLibraryStatistics(libraryIds: Set[Id[Library]]): Map[Id[Library], BasicLibraryStatistics] = {
    db.readOnlyReplica { implicit session =>
      val memberCountByLibraryId = libraryRepo.getLibraries(libraryIds).mapValues(_.memberCount)
      val keepCountsByLibraryId = keepRepo.getCountsByLibrary(libraryIds).withDefaultValue(0)
      libraryIds.map { libId => libId -> BasicLibraryStatistics(memberCountByLibraryId(libId), keepCountsByLibraryId(libId)) }.toMap
    }
  }

  def getLibrarySummaryAndAccessString(userIdOpt: Option[Id[User]], id: Id[Library]): (LibraryInfo, String) = {
    val Seq(libInfo) = getLibrarySummaries(Seq(id))
    val accessStr = userIdOpt.flatMap(getAccessStr(_, id)) getOrElse "none"
    (libInfo, accessStr)
  }

  def getLibraryWithOwnerAndCounts(libraryId: Id[Library], viewerUserId: Id[User]): Either[LibraryFail, (Library, BasicUser, Int, Int, Option[Boolean])] = {
    db.readOnlyReplica { implicit s =>
      val library = libraryRepo.get(libraryId)
      val mine = library.ownerId == viewerUserId
      val following = if (mine) None else Some(libraryMembershipRepo.getWithLibraryIdAndUserId(libraryId, viewerUserId).isDefined)
      if (library.visibility == LibraryVisibility.PUBLISHED || mine || following.get) {
        val owner = basicUserRepo.load(library.ownerId)
        val keepCount = keepRepo.getCountByLibrary(library.id.get)
        val followerCount = libraryMembershipRepo.countWithLibraryIdByAccess(library.id.get).apply(LibraryAccess.READ_ONLY)
        Right(library, owner, keepCount, followerCount, following)
      } else {
        Left(LibraryFail(FORBIDDEN, "library_access_denied"))
      }
    }
  }

  def createFullLibraryInfos(viewerUserIdOpt: Option[Id[User]], showPublishedLibraries: Boolean, maxMembersShown: Int, maxKeepsShown: Int, idealKeepImageSize: ImageSize, libraries: Seq[Library], idealLibraryImageSize: ImageSize): Future[Seq[(Id[Library], FullLibraryInfo)]] = {
    val futureKeepInfosByLibraryId = libraries.map { library =>
      library.id.get -> {
        if (maxKeepsShown > 0) {
          val keeps = db.readOnlyMaster { implicit session => keepRepo.getByLibrary(library.id.get, 0, maxKeepsShown) }
          keepsCommanderProvider.get.decorateKeepsIntoKeepInfos(viewerUserIdOpt, showPublishedLibraries, keeps, idealKeepImageSize)
        } else Future.successful(Seq.empty)
      }
    }.toMap

    val followerInfosByLibraryId = libraries.map { library =>
      val (collaborators, followers, _, counts) = getLibraryMembers(library.id.get, 0, maxMembersShown, fillInWithInvites = false)
      val inviters: Seq[LibraryMembership] = viewerUserIdOpt.map { userId =>
        db.readOnlyReplica { implicit session =>
          libraryInviteRepo.getWithLibraryIdAndUserId(library.id.get, userId).filter { invite =>
            invite.inviterId != library.ownerId
          }.map { invite =>
            libraryMembershipRepo.getWithLibraryIdAndUserId(library.id.get, invite.inviterId)
          }
        }.flatten
      }.getOrElse(Seq.empty)
      library.id.get -> ((inviters ++ collaborators.filter(!inviters.contains(_)) ++ followers.filter(!inviters.contains(_))).map(_.userId), counts)
    }.toMap

    val usersById = {
      val allUsersShown = libraries.flatMap { library => followerInfosByLibraryId(library.id.get)._1 :+ library.ownerId }.toSet
      db.readOnlyReplica { implicit s => basicUserRepo.loadAll(allUsersShown) }
    }

    val keepCountsByLibraries = db.readOnlyReplica { implicit s =>
      keepRepo.getCountsByLibrary(libraries.map(_.id.get).toSet)
    }

    val countsByLibraryId = libraries.map { library =>
      val counts = followerInfosByLibraryId(library.id.get)._2
      val collaboratorCount = counts(LibraryAccess.READ_WRITE)
      val followerCount = counts(LibraryAccess.READ_INSERT) + counts(LibraryAccess.READ_ONLY)
      val keepCount = keepCountsByLibraries.getOrElse(library.id.get, 0)
      library.id.get -> (collaboratorCount, followerCount, keepCount)
    }.toMap

    val futureFullLibraryInfos = libraries.map { lib =>
      futureKeepInfosByLibraryId(lib.id.get).map { keepInfos =>
        val (collaboratorCount, followerCount, keepCount) = countsByLibraryId(lib.id.get)
        val owner = usersById(lib.ownerId)
        val followers = followerInfosByLibraryId(lib.id.get)._1.map(usersById(_))
        val libImageOpt = libraryImageCommander.getBestImageForLibrary(lib.id.get, idealLibraryImageSize)
        lib.id.get -> FullLibraryInfo(
          id = Library.publicId(lib.id.get),
          name = lib.name,
          owner = owner,
          description = lib.description,
          slug = lib.slug,
          url = Library.formatLibraryPath(owner.username, lib.slug),
          color = lib.color,
          kind = lib.kind,
          visibility = lib.visibility,
          image = libImageOpt.map(LibraryImageInfo.createInfo),
          followers = followers,
          keeps = keepInfos,
          numKeeps = keepCount,
          numCollaborators = collaboratorCount,
          numFollowers = followerCount,
          lastKept = lib.lastKept
        )
      }
    }
    Future.sequence(futureFullLibraryInfos)
  }

  def createFullLibraryInfo(viewerUserIdOpt: Option[Id[User]], showPublishedLibraries: Boolean, library: Library, libImageSize: ImageSize): Future[FullLibraryInfo] = {
    createFullLibraryInfos(viewerUserIdOpt, showPublishedLibraries, 10, 10, ProcessedImageSize.Large.idealSize, Seq(library), libImageSize).imap {
      case Seq((_, info)) => info
    }
  }

  def getLibraryMembers(libraryId: Id[Library], offset: Int, limit: Int, fillInWithInvites: Boolean): (Seq[LibraryMembership], Seq[LibraryMembership], Seq[(Either[Id[User], EmailAddress], Set[LibraryInvite])], Map[LibraryAccess, Int]) = {
    val collaboratorsAccess: Set[LibraryAccess] = Set(LibraryAccess.READ_INSERT, LibraryAccess.READ_WRITE)
    val followersAccess: Set[LibraryAccess] = Set(LibraryAccess.READ_ONLY)
    val relevantInviteStates = Set(LibraryInviteStates.ACTIVE)

    val memberCount = db.readOnlyMaster { implicit s => libraryMembershipRepo.countWithLibraryIdByAccess(libraryId) }

    if (limit > 0) db.readOnlyMaster { implicit session =>
      // Get Collaborators
      val collaborators = libraryMembershipRepo.pageWithLibraryIdAndAccess(libraryId, offset, limit, collaboratorsAccess)
      val collaboratorsShown = collaborators.length

      val numCollaborators = memberCount(LibraryAccess.READ_INSERT) + memberCount(LibraryAccess.READ_WRITE)
      val numMembers = numCollaborators + memberCount(LibraryAccess.READ_ONLY)

      // Get Followers
      val followersLimit = limit - collaboratorsShown
      val followers = if (followersLimit == 0) Seq.empty[LibraryMembership] else {
        val followersOffset = if (collaboratorsShown > 0) 0 else {
          val collaboratorsTotal = numCollaborators
          offset - collaboratorsTotal
        }
        libraryMembershipRepo.pageWithLibraryIdAndAccess(libraryId, followersOffset, followersLimit, followersAccess)
      }

      // Get Invitees with Invites
      val membersShown = collaborators.length + followers.length
      val inviteesLimit = limit - membersShown
      val inviteesWithInvites = if (inviteesLimit == 0 || !fillInWithInvites) Seq.empty[(Either[Id[User], EmailAddress], Set[LibraryInvite])] else {
        val inviteesOffset = if (membersShown > 0) 0 else {
          val membersTotal = numMembers
          offset - membersTotal
        }
        libraryInviteRepo.pageInviteesByLibraryId(libraryId, inviteesOffset, inviteesLimit, relevantInviteStates)
      }
      (collaborators, followers, inviteesWithInvites, memberCount)
    }
    else (Seq.empty, Seq.empty, Seq.empty, memberCount)
  }

  def buildMaybeLibraryMembers(collaborators: Seq[LibraryMembership], followers: Seq[LibraryMembership], inviteesWithInvites: Seq[(Either[Id[User], EmailAddress], Set[LibraryInvite])]): Seq[MaybeLibraryMember] = {

    val usersById = {
      val usersShown = collaborators.map(_.userId).toSet ++ followers.map(_.userId) ++ inviteesWithInvites.flatMap(_._1.left.toOption)
      db.readOnlyMaster { implicit session => basicUserRepo.loadAll(usersShown) }
    }

    val actualMembers = (collaborators ++ followers).map { membership =>
      val member = Left(usersById(membership.userId))
      MaybeLibraryMember(member, Some(membership.access), None)
    }

    val invitedMembers = inviteesWithInvites.map {
      case (invitee, invites) =>
        val member = invitee.left.map(usersById(_)).right.map(BasicContact(_)) // todo(ray): fetch contacts from abook or cache
        val lastInvitedAt = invites.map(_.createdAt).maxBy(_.getMillis)
        val access = invites.map(_.access).maxBy(_.priority)
        MaybeLibraryMember(member, Some(access), Some(lastInvitedAt))
    }

    actualMembers ++ invitedMembers
  }

  def suggestMembers(userId: Id[User], libraryId: Id[Library], query: Option[String], limit: Option[Int]): Future[Seq[MaybeLibraryMember]] = {
    val futureFriendsAndContacts = query.map(_.trim).filter(_.nonEmpty) match {
      case Some(validQuery) => typeaheadCommander.searchFriendsAndContacts(userId, validQuery, limit)
      case None => Future.successful(typeaheadCommander.suggestFriendsAndContacts(userId, limit))
    }

    val activeInvites = db.readOnlyMaster { implicit session =>
      libraryInviteRepo.getByLibraryIdAndInviterId(libraryId, userId, Set(LibraryInviteStates.ACTIVE))
    }

    val invitedUsers = activeInvites.groupBy(_.userId).collect {
      case (Some(userId), invites) =>
        val access = invites.map(_.access).maxBy(_.priority)
        val lastInvitedAt = invites.map(_.createdAt).maxBy(_.getMillis)
        userId -> (access, lastInvitedAt)
    }

    val invitedEmailAddresses = activeInvites.groupBy(_.emailAddress).collect {
      case (Some(emailAddress), invites) =>
        val access = invites.map(_.access).maxBy(_.priority)
        val lastInvitedAt = invites.map(_.createdAt).maxBy(_.getMillis)
        emailAddress -> (access, lastInvitedAt)
    }

    futureFriendsAndContacts.map {
      case (users, contacts) =>
        val existingMembers = {
          val userIds = users.map(_._1).toSet
          val memberships = db.readOnlyMaster { implicit session => libraryMembershipRepo.getWithLibraryIdAndUserIds(libraryId, userIds) }
          memberships.mapValues(_.access)
        }
        val suggestedUsers = users.map {
          case (userId, basicUser) =>
            val (access, lastInvitedAt) = existingMembers.get(userId) match {
              case Some(access) => (Some(access), None)
              case None => invitedUsers.get(userId) match {
                case Some((access, lastInvitedAt)) => (Some(access), Some(lastInvitedAt))
                case None => (None, None)
              }
            }
            MaybeLibraryMember(Left(basicUser), access, lastInvitedAt)
        }

        val suggestedEmailAddresses = contacts.map { contact =>
          val (access, lastInvitedAt) = invitedEmailAddresses.get(contact.email) match {
            case Some((access, lastInvitedAt)) => (Some(access), Some(lastInvitedAt))
            case None => (None, None)
          }
          MaybeLibraryMember(Right(contact), access, lastInvitedAt)
        }
        suggestedUsers ++ suggestedEmailAddresses
    }
  }

  def addLibrary(libAddReq: LibraryAddRequest, ownerId: Id[User])(implicit context: HeimdalContext): Either[LibraryFail, Library] = {
    val badMessage: Option[String] = {
      if (libAddReq.name.isEmpty || !Library.isValidName(libAddReq.name)) { Some("invalid_name") }
      else if (libAddReq.slug.isEmpty || !LibrarySlug.isValidSlug(libAddReq.slug)) { Some("invalid_slug") }
      else { None }
    }
    badMessage match {
      case Some(x) => Left(LibraryFail(BAD_REQUEST, x))
      case _ => {
        val validSlug = LibrarySlug(libAddReq.slug)
        db.readOnlyReplica { implicit s => libraryRepo.getByNameOrSlug(ownerId, libAddReq.name, validSlug) } match {
          case Some(lib) if lib.name == libAddReq.name =>
            Left(LibraryFail(BAD_REQUEST, "library_name_exists"))
          case Some(lib) if lib.slug == validSlug =>
            Left(LibraryFail(BAD_REQUEST, "library_slug_exists"))
          case None =>
            val library = db.readWrite { implicit s =>
              libraryAliasRepo.reclaim(ownerId, validSlug)
              libraryRepo.getOpt(ownerId, validSlug) match {
                case None =>
                  val lib = libraryRepo.save(Library(ownerId = ownerId, name = libAddReq.name, description = libAddReq.description,
                    visibility = libAddReq.visibility, slug = validSlug, color = libAddReq.color, kind = LibraryKind.USER_CREATED, memberCount = 1))
                  libraryMembershipRepo.save(LibraryMembership(libraryId = lib.id.get, userId = ownerId, access = LibraryAccess.OWNER))
                  lib
                case Some(lib) =>
                  val newLib = libraryRepo.save(lib.copy(state = LibraryStates.ACTIVE))
                  libraryMembershipRepo.getWithLibraryIdAndUserId(libraryId = lib.id.get, userId = ownerId, None) match {
                    case None => libraryMembershipRepo.save(LibraryMembership(libraryId = lib.id.get, userId = ownerId, access = LibraryAccess.OWNER))
                    case Some(mem) => libraryMembershipRepo.save(mem.copy(state = LibraryMembershipStates.ACTIVE))
                  }
                  newLib
              }
            }
            libraryAnalytics.createLibrary(ownerId, library, context)
            searchClient.updateLibraryIndex()
            Right(library)
        }
      }
    }
  }

  def canModifyLibrary(libraryId: Id[Library], userId: Id[User]): Boolean = {
    db.readOnlyReplica { implicit s => libraryMembershipRepo.getWithLibraryIdAndUserId(libraryId, userId) } exists { membership => //not cached!
      membership.canWrite
    }
  }

  def modifyLibrary(libraryId: Id[Library], userId: Id[User],
    name: Option[String] = None,
    description: Option[String] = None,
    slug: Option[String] = None,
    visibility: Option[LibraryVisibility] = None,
    color: Option[HexColor] = None): Either[LibraryFail, Library] = {

    val targetLib = db.readOnlyMaster { implicit s => libraryRepo.get(libraryId) }
    if (targetLib.ownerId != userId) {
      Left(LibraryFail(FORBIDDEN, "permission_denied"))
    } else {
      def validName(newNameOpt: Option[String]): Either[LibraryFail, String] = {
        newNameOpt match {
          case None => Right(targetLib.name)
          case Some(name) =>
            if (!Library.isValidName(name)) {
              Left(LibraryFail(BAD_REQUEST, "invalid_name"))
            } else {
              db.readOnlyMaster { implicit s =>
                libraryRepo.getByNameAndUserId(userId, name)
              } match {
                case Some(other) if other.id.get != libraryId => Left(LibraryFail(BAD_REQUEST, "library_name_exists"))
                case _ => Right(name)
              }
            }
        }
      }
      def validSlug(newSlugOpt: Option[String]): Either[LibraryFail, LibrarySlug] = {
        newSlugOpt match {
          case None => Right(targetLib.slug)
          case Some(slugStr) =>
            if (!LibrarySlug.isValidSlug(slugStr)) {
              Left(LibraryFail(BAD_REQUEST, "invalid_slug"))
            } else {
              val slug = LibrarySlug(slugStr)
              db.readOnlyMaster { implicit s =>
                libraryRepo.getBySlugAndUserId(userId, slug)
              } match {
                case Some(other) if other.id.get != libraryId => Left(LibraryFail(BAD_REQUEST, "library_slug_exists"))
                case _ => Right(slug)
              }
            }
        }
      }

      val result = for {
        newName <- validName(name).right
        newSlug <- validSlug(slug).right
      } yield {
        val newDescription: Option[String] = description.orElse(targetLib.description)
        val newVisibility: LibraryVisibility = visibility.getOrElse(targetLib.visibility)
        val newColor: Option[HexColor] = color.orElse(targetLib.color)
        future {
          val keeps = db.readOnlyMaster { implicit s =>
            keepRepo.getByLibrary(libraryId, 0, Int.MaxValue, None)
          }
          if (keeps.nonEmpty) {
            db.readWriteBatch(keeps) { (s, k) =>
              keepRepo.save(k.copy(visibility = newVisibility))(s)
            }
            searchClient.updateKeepIndex()
          }
        }
        db.readWrite { implicit s =>
          if (targetLib.slug != newSlug) {
            val ownerId = targetLib.ownerId
            libraryAliasRepo.reclaim(ownerId, newSlug)
            libraryAliasRepo.alias(ownerId, targetLib.slug, targetLib.id.get)
          }
          libraryRepo.save(targetLib.copy(name = newName, slug = newSlug, visibility = newVisibility, description = newDescription, color = newColor, state = LibraryStates.ACTIVE))
        }
      }
      searchClient.updateLibraryIndex()
      result
    }
  }

  def removeLibrary(libraryId: Id[Library], userId: Id[User])(implicit context: HeimdalContext): Option[LibraryFail] = {
    val oldLibrary = db.readOnlyMaster { implicit s => libraryRepo.get(libraryId) }
    if (oldLibrary.ownerId != userId) {
      Some(LibraryFail(FORBIDDEN, "permission_denied"))
    } else if (oldLibrary.kind == LibraryKind.SYSTEM_MAIN || oldLibrary.kind == LibraryKind.SYSTEM_SECRET) {
      Some(LibraryFail(BAD_REQUEST, "cant_delete_system_generated_library"))
    } else {
      val keepsInLibrary = db.readWrite { implicit s =>
        libraryMembershipRepo.getWithLibraryId(oldLibrary.id.get).map { m =>
          libraryMembershipRepo.save(m.withState(LibraryMembershipStates.INACTIVE))
        }
        libraryInviteRepo.getWithLibraryId(oldLibrary.id.get).map { inv =>
          libraryInviteRepo.save(inv.withState(LibraryInviteStates.INACTIVE))
        }
        keepRepo.getByLibrary(oldLibrary.id.get, 0, Int.MaxValue)
      }
      val savedKeeps = db.readWriteBatch(keepsInLibrary) { (s, keep) =>
        keepRepo.save(keep.sanitizeForDelete())(s)
      }
      libraryAnalytics.deleteLibrary(userId, oldLibrary, context)
      libraryAnalytics.unkeptPages(userId, savedKeeps.keySet.toSeq, oldLibrary, context)
      searchClient.updateKeepIndex()
      //Note that this is at the end, if there was an error while cleaning other library assets
      //we would want to be able to get back to the library and clean it again
      db.readWrite { implicit s =>
        libraryRepo.save(oldLibrary.sanitizeForDelete())
      }
      searchClient.updateLibraryIndex()
      None
    }
  }

  private def checkAuthTokenAndPassPhrase(libraryId: Id[Library], authToken: Option[String], passPhrase: Option[HashedPassPhrase])(implicit s: RSession) = {
    authToken.nonEmpty && passPhrase.nonEmpty && {
      val excludeSet = Set(LibraryInviteStates.INACTIVE, LibraryInviteStates.ACCEPTED, LibraryInviteStates.DECLINED)
      libraryInviteRepo.getByLibraryIdAndAuthToken(libraryId, authToken.get, excludeSet)
        .exists { i =>
          HashedPassPhrase.generateHashedPhrase(i.passPhrase) == passPhrase.get
        }
    }
  }

  def canViewLibrary(userId: Option[Id[User]], library: Library,
    authToken: Option[String] = None,
    passPhrase: Option[HashedPassPhrase] = None): Boolean = {

    library.visibility == LibraryVisibility.PUBLISHED || // published library
      db.readOnlyMaster { implicit s =>
        userId match {
          case Some(id) =>
            libraryMembershipRepo.getWithLibraryIdAndUserId(library.id.get, id).nonEmpty ||
              libraryInviteRepo.getWithLibraryIdAndUserId(userId = id, libraryId = library.id.get, excludeState = Some(LibraryInviteStates.INACTIVE)).nonEmpty ||
              checkAuthTokenAndPassPhrase(library.id.get, authToken, passPhrase)
          case None =>
            checkAuthTokenAndPassPhrase(library.id.get, authToken, passPhrase)
        }
      }
  }

  def canViewLibrary(userId: Option[Id[User]], libraryId: Id[Library], accessToken: Option[String], passCode: Option[HashedPassPhrase]): Boolean = {
    val library = db.readOnlyReplica { implicit session =>
      libraryRepo.get(libraryId)
    }
    canViewLibrary(userId, library, accessToken, passCode)
  }

  def getLibrariesByUser(userId: Id[User]): (Seq[(LibraryMembership, Library)], Seq[(LibraryInvite, Library)]) = {
    db.readOnlyMaster { implicit s =>
      val myLibraries = libraryRepo.getByUser(userId)
      val myInvites = libraryInviteRepo.getByUser(userId, Set(LibraryInviteStates.ACCEPTED, LibraryInviteStates.INACTIVE, LibraryInviteStates.DECLINED))
      (myLibraries, myInvites)
    }
  }

  def getLibrariesUserCanKeepTo(userId: Id[User]): Seq[Library] = {
    db.readOnlyMaster { implicit s =>
      libraryRepo.getByUser(userId, excludeAccess = Some(LibraryAccess.READ_ONLY)).map(_._2)
    }
  }

  def userAccess(userId: Id[User], libraryId: Id[Library], universalLinkOpt: Option[String]): Option[LibraryAccess] = {
    db.readOnlyMaster { implicit s =>
      libraryMembershipRepo.getWithLibraryIdAndUserId(libraryId, userId) match {
        case Some(mem) =>
          Some(mem.access)
        case None =>
          val lib = libraryRepo.get(libraryId)
          if (lib.visibility == LibraryVisibility.PUBLISHED)
            Some(LibraryAccess.READ_ONLY)
          else if (libraryInviteRepo.getWithLibraryIdAndUserId(libraryId, userId).nonEmpty)
            Some(LibraryAccess.READ_ONLY)
          else if (universalLinkOpt.nonEmpty && lib.universalLink == universalLinkOpt.get)
            Some(LibraryAccess.READ_ONLY)
          else
            None
      }
    }
  }

  def processInvites(invites: Seq[LibraryInvite]): Future[Seq[ElectronicMail]] = {
    val emailFutures = {
      // save invites
      db.readWrite { implicit s =>
        invites.map { invite =>
          libraryInviteRepo.save(invite)
        }
      }

      invites.groupBy(invite => (invite.inviterId, invite.libraryId))
        .map { key =>
          val (inviterId, libId) = key._1
          val (inviter, lib, libOwner) = db.readOnlyReplica { implicit session =>
            val inviter = basicUserRepo.load(inviterId)
            val lib = libraryRepo.get(libId)
            val libOwner = basicUserRepo.load(lib.ownerId)

            (inviter, lib, libOwner)
          }
          val imgUrl = s3ImageStore.avatarUrlByExternalId(Some(200), inviter.externalId, inviter.pictureName, Some("https"))
          val inviterImage = if (imgUrl.endsWith(".jpg.jpg")) imgUrl.dropRight(4) else imgUrl // basicUser appends ".jpg" which causes an extra .jpg in this case
          val libLink = s"""https://www.kifi.com${Library.formatLibraryPath(libOwner.username, lib.slug)}"""

          // send notifications to kifi users only
          val inviteeIdSet = key._2.map(_.userId).flatten.toSet
          elizaClient.sendGlobalNotification(
            userIds = inviteeIdSet,
            title = s"${inviter.firstName} ${inviter.lastName} invited you to follow a Library!",
            body = s"Browse keeps in ${lib.name} to find some interesting gems kept by ${libOwner.firstName}.",
            linkText = "Let's take a look!",
            linkUrl = libLink,
            imageUrl = inviterImage,
            sticky = false,
            category = NotificationCategory.User.LIBRARY_INVITATION
          )

          // send emails to both users & non-users
          key._2.map { invite =>
            invite.userId match {
              case Some(id) =>
                libraryInvitesAbuseMonitor.inspect(inviterId, Some(id), None, libId, key._2.length)
                Left(id)
              case _ =>
                libraryInvitesAbuseMonitor.inspect(inviterId, None, invite.emailAddress, libId, key._2.length)
                Right(invite.emailAddress.get)
            }
            libraryInviteSender.get.sendInvite(invite)
          }
        }.toSeq.flatten
    }
    val emailsF = Future.sequence(emailFutures)
    emailsF map (_.filter(_.isDefined).map(_.get))
  }

  def internSystemGeneratedLibraries(userId: Id[User], generateNew: Boolean = true): (Library, Library) = {
    db.readWrite { implicit session =>
      val libMem = libraryMembershipRepo.getWithUserId(userId, None)
      val allLibs = libraryRepo.getByUser(userId, None)

      // Get all current system libraries, for main/secret, make sure only one is active.
      // This corrects any issues with previously created libraries / memberships
      val sysLibs = allLibs.filter(_._2.ownerId == userId)
        .filter(l => l._2.kind == LibraryKind.SYSTEM_MAIN || l._2.kind == LibraryKind.SYSTEM_SECRET)
        .sortBy(_._2.id.get.id)
        .groupBy(_._2.kind)
        .map {
          case (kind, libs) =>
            val (slug, name, visibility) = if (kind == LibraryKind.SYSTEM_MAIN) ("main", "Main Library", LibraryVisibility.DISCOVERABLE) else ("secret", "Secret Library", LibraryVisibility.SECRET)

            val activeLib = libs.head._2.copy(state = LibraryStates.ACTIVE, slug = LibrarySlug(slug), name = name, visibility = visibility, memberCount = 1)
            val membership = libMem.find(m => m.libraryId == activeLib.id.get && m.access == LibraryAccess.OWNER)
            if (membership.isEmpty) airbrake.notify(s"user $userId - non-existing ownership of library kind $kind (id: ${activeLib.id.get})")
            val activeMembership = membership.getOrElse(LibraryMembership(libraryId = activeLib.id.get, userId = userId, access = LibraryAccess.OWNER)).copy(state = LibraryMembershipStates.ACTIVE)
            val active = (activeMembership, activeLib)
            if (libs.tail.length > 0) airbrake.notify(s"user $userId - duplicate active ownership of library kind $kind (ids: ${libs.tail.map(_._2.id.get)})")
            val otherLibs = libs.tail.map {
              case (a, l) =>
                val inactMem = libMem.find(_.libraryId == l.id.get)
                  .getOrElse(LibraryMembership(libraryId = activeLib.id.get, userId = userId, access = LibraryAccess.OWNER))
                  .copy(state = LibraryMembershipStates.INACTIVE)
                (inactMem, l.copy(state = LibraryStates.INACTIVE))
            }
            active +: otherLibs
        }.flatten.toList // force eval

      // Save changes
      sysLibs.map {
        case (mem, lib) =>
          libraryRepo.save(lib)
          libraryMembershipRepo.save(mem)
      }

      // If user is missing a system lib, create it
      val mainOpt = if (sysLibs.find(_._2.kind == LibraryKind.SYSTEM_MAIN).isEmpty) {
        val mainLib = libraryRepo.save(Library(name = "Main Library", ownerId = userId, visibility = LibraryVisibility.DISCOVERABLE, slug = LibrarySlug("main"), kind = LibraryKind.SYSTEM_MAIN, memberCount = 1))
        libraryMembershipRepo.save(LibraryMembership(libraryId = mainLib.id.get, userId = userId, access = LibraryAccess.OWNER))
        if (!generateNew) {
          airbrake.notify(s"$userId missing main library")
        }
        searchClient.updateLibraryIndex()
        Some(mainLib)
      } else None

      val secretOpt = if (sysLibs.find(_._2.kind == LibraryKind.SYSTEM_SECRET).isEmpty) {
        val secretLib = libraryRepo.save(Library(name = "Secret Library", ownerId = userId, visibility = LibraryVisibility.SECRET, slug = LibrarySlug("secret"), kind = LibraryKind.SYSTEM_SECRET, memberCount = 1))
        libraryMembershipRepo.save(LibraryMembership(libraryId = secretLib.id.get, userId = userId, access = LibraryAccess.OWNER))
        if (!generateNew) {
          airbrake.notify(s"$userId missing secret library")
        }
        searchClient.updateLibraryIndex()
        Some(secretLib)
      } else None

      val mainLib = sysLibs.find(_._2.kind == LibraryKind.SYSTEM_MAIN).map(_._2).orElse(mainOpt).get
      val secretLib = sysLibs.find(_._2.kind == LibraryKind.SYSTEM_SECRET).map(_._2).orElse(secretOpt).get
      (mainLib, secretLib)
    }
  }

  def inviteUsersToLibrary(libraryId: Id[Library], inviterId: Id[User], inviteList: Seq[(Either[Id[User], EmailAddress], LibraryAccess, Option[String])])(implicit eventContext: HeimdalContext): Future[Either[LibraryFail, Seq[(Either[BasicUser, RichContact], LibraryAccess)]]] = {
    val targetLib = db.readOnlyMaster { implicit s =>
      libraryRepo.get(libraryId)
    }
    if (!(targetLib.ownerId == inviterId || targetLib.visibility == LibraryVisibility.PUBLISHED))
      Future.successful(Left(LibraryFail(FORBIDDEN, "permission_denied")))
    else if (targetLib.kind == LibraryKind.SYSTEM_MAIN || targetLib.kind == LibraryKind.SYSTEM_SECRET)
      Future.successful(Left(LibraryFail(BAD_REQUEST, "cant_invite_to_system_generated_library")))
    else {
      val futureInvitedContactsByEmailAddress = {
        val invitedEmailAddresses = inviteList.collect { case (Right(emailAddress), _, _) => emailAddress }
        abookClient.internKifiContacts(inviterId, invitedEmailAddresses.map(BasicContact(_)): _*).imap { kifiContacts =>
          (invitedEmailAddresses zip kifiContacts).toMap
        }
      }

      val invitedBasicUsersById = {
        val invitedUserIds = inviteList.collect { case (Left(userId), _, _) => userId }
        db.readOnlyMaster { implicit s => basicUserRepo.loadAll(invitedUserIds.toSet) }
      }

      futureInvitedContactsByEmailAddress.map { invitedContactsByEmailAddress =>
        val invitesAndInvitees = db.readOnlyMaster { implicit s =>
          for ((recipient, inviteAccess, msgOpt) <- inviteList) yield {
            val access = if (targetLib.ownerId != inviterId) LibraryAccess.READ_ONLY else inviteAccess
            recipient match {
              case Left(userId) =>
                libraryMembershipRepo.getWithLibraryIdAndUserId(libraryId, userId) match {
                  case Some(mem) if mem.access == access =>
                    None
                  case _ =>
                    val newInvite = LibraryInvite(libraryId = libraryId, inviterId = inviterId, userId = Some(userId), access = access, message = msgOpt)
                    val inviteeInfo = (Left(invitedBasicUsersById(userId)), access)
                    Some(newInvite, inviteeInfo)
                }
              case Right(email) =>
                val newInvite = LibraryInvite(libraryId = libraryId, inviterId = inviterId, emailAddress = Some(email), access = access, message = msgOpt)
                val inviteeInfo = (Right(invitedContactsByEmailAddress(email)), access)
                Some(newInvite, inviteeInfo)
            }
          }
        }
        val (invites, inviteesWithAccess) = invitesAndInvitees.flatten.unzip
        processInvites(invites)

        libraryAnalytics.sendLibraryInvite(inviterId, libraryId, inviteList.map { _._1 }, eventContext)

        Right(inviteesWithAccess)
      }
    }
  }

  def notifyOwnerOfNewFollower(newFollowerId: Id[User], lib: Library): Unit = {
    val (follower, owner) = db.readOnlyReplica { implicit session =>
      userRepo.get(newFollowerId) -> userRepo.get(lib.ownerId)
    }
    elizaClient.sendGlobalNotification(
      userIds = Set(lib.ownerId),
      title = "New Library Follower",
      body = s"${follower.firstName} ${follower.lastName} is now following your Library ${lib.name}",
      linkText = "Go to Library",
      linkUrl = "https://www.kifi.com" + Library.formatLibraryPath(owner.username, lib.slug),
      imageUrl = s3ImageStore.avatarUrlByUser(follower),
      sticky = false,
      category = NotificationCategory.User.LIBRARY_FOLLOWED
    )
  }

  def notifyFollowersOfNewKeeps(library: Library, newKeeps: Keep*): Unit = {
    newKeeps.foreach { newKeep =>
      if (newKeep.libraryId.get != library.id.get) { throw new IllegalArgumentException(s"Keep ${newKeep.id.get} does not belong to expected library ${library.id.get}") }
    }
    val (relevantFollowers, usersById) = db.readOnlyReplica { implicit session =>
      val relevantFollowers = libraryMembershipRepo.getWithLibraryId(library.id.get).map(_.userId).filter(experimentCommander.userHasExperiment(_, ExperimentType.NEW_KEEP_NOTIFICATIONS)).toSet
      val usersById = userRepo.getUsers(newKeeps.map(_.userId) :+ library.ownerId)
      (relevantFollowers, usersById)
    }
    val owner = usersById(library.ownerId)
    newKeeps.foreach { newKeep =>
      val toBeNotified = relevantFollowers - newKeep.userId
      if (toBeNotified.nonEmpty) {
        val keeper = usersById(newKeep.userId)
        elizaClient.sendGlobalNotification(
          userIds = toBeNotified,
          title = s"New Keep in ${library.name}",
          body = s"${keeper.firstName} has just kept ${newKeep.title.getOrElse("a new item")}",
          linkText = "Go to Library",
          linkUrl = "https://www.kifi.com" + Library.formatLibraryPath(owner.username, library.slug),
          imageUrl = s3ImageStore.avatarUrlByUser(keeper),
          sticky = false,
          category = NotificationCategory.User.NEW_KEEP
        )
      }
    }
  }

  def joinLibrary(userId: Id[User], libraryId: Id[Library])(implicit eventContext: HeimdalContext): Either[LibraryFail, Library] = {
    db.readWrite { implicit s =>
      val lib = libraryRepo.get(libraryId)
      val listInvites = libraryInviteRepo.getWithLibraryIdAndUserId(libraryId, userId)

      if (lib.kind == LibraryKind.SYSTEM_MAIN || lib.kind == LibraryKind.SYSTEM_SECRET)
        Left(LibraryFail(FORBIDDEN, "cant_join_system_generated_library"))
      else if (lib.visibility != LibraryVisibility.PUBLISHED && listInvites.isEmpty)
        Left(LibraryFail(FORBIDDEN, "cant_join_nonpublished_library"))
      else {
        val maxAccess = if (listInvites.isEmpty) LibraryAccess.READ_ONLY else listInvites.sorted.last.access
        libraryMembershipRepo.getWithLibraryIdAndUserId(libraryId, userId, None) match {
          case None =>
            libraryMembershipRepo.save(LibraryMembership(libraryId = libraryId, userId = userId, access = maxAccess))
            notifyOwnerOfNewFollower(userId, lib)
          case Some(mem) =>
            val maxWithExisting = (maxAccess :: mem.access :: Nil).sorted.last
            libraryMembershipRepo.save(mem.copy(access = maxWithExisting, state = LibraryMembershipStates.ACTIVE))
        }
        val updatedLib = libraryRepo.save(lib.copy(memberCount = libraryMembershipRepo.countWithLibraryId(libraryId)))
        listInvites.map(inv => libraryInviteRepo.save(inv.copy(state = LibraryInviteStates.ACCEPTED)))

        val keepCount = keepRepo.getCountByLibrary(libraryId)
        libraryAnalytics.acceptLibraryInvite(userId, libraryId, eventContext)
        libraryAnalytics.followLibrary(userId, lib, keepCount, eventContext)
        searchClient.updateLibraryIndex()
        Right(updatedLib)
      }
    }
  }

  def declineLibrary(userId: Id[User], libraryId: Id[Library]) = {
    db.readWrite { implicit s =>
      val listInvites = libraryInviteRepo.getWithLibraryIdAndUserId(libraryId = libraryId, userId = userId)
      listInvites.map(inv => libraryInviteRepo.save(inv.copy(state = LibraryInviteStates.DECLINED)))
    }
  }

  def leaveLibrary(libraryId: Id[Library], userId: Id[User])(implicit eventContext: HeimdalContext): Either[LibraryFail, Unit] = {
    db.readWrite { implicit s =>
      libraryMembershipRepo.getWithLibraryIdAndUserId(libraryId, userId, None) match {
        case None => Right()
        case Some(mem) if mem.access == LibraryAccess.OWNER => Left(LibraryFail(BAD_REQUEST, "cannot_leave_own_library"))
        case Some(mem) => {
          libraryMembershipRepo.save(mem.copy(state = LibraryMembershipStates.INACTIVE))
          val lib = libraryRepo.get(libraryId)
          libraryRepo.save(lib.copy(memberCount = libraryMembershipRepo.countWithLibraryId(libraryId)))

          val keepCount = keepRepo.getCountByLibrary(libraryId)
          libraryAnalytics.unfollowLibrary(userId, lib, keepCount, eventContext)
          searchClient.updateLibraryIndex()
          Right()
        }
      }
    }
  }

  // Return is Set of Keep -> error message
  private def applyToKeeps(userId: Id[User],
    dstLibraryId: Id[Library],
    keeps: Seq[Keep],
    excludeFromAccess: Set[LibraryAccess],
    saveKeep: (Keep, RWSession) => Either[LibraryError, Keep]): (Seq[Keep], Seq[(Keep, LibraryError)]) = {

    val badKeeps = collection.mutable.Set[(Keep, LibraryError)]()
    val goodKeeps = collection.mutable.Set[Keep]()
    val srcLibs = db.readWrite { implicit s =>
      val groupedKeeps = keeps.groupBy(_.libraryId)
      groupedKeeps.map {
        case (None, keeps) => keeps
        case (Some(fromLibraryId), keeps) =>
          libraryMembershipRepo.getWithLibraryIdAndUserId(fromLibraryId, userId) match {
            case None =>
              badKeeps ++= keeps.map(_ -> LibraryError.SourcePermissionDenied)
              Seq.empty[Keep]
            case Some(memFrom) if excludeFromAccess.contains(memFrom.access) =>
              badKeeps ++= keeps.map(_ -> LibraryError.SourcePermissionDenied)
              Seq.empty[Keep]
            case Some(_) =>
              keeps
          }
      }.flatten.foreach { keep =>
        saveKeep(keep, s) match {
          case Left(error) => badKeeps += keep -> error
          case Right(successKeep) => goodKeeps += successKeep
        }
      }
      if (badKeeps.size != keeps.size)
        libraryRepo.updateLastKept(dstLibraryId)
      groupedKeeps.keys.flatten
    }
    searchClient.updateKeepIndex()

    implicit val dca = TransactionalCaching.Implicits.directCacheAccess
    srcLibs.map { srcLibId =>
      countByLibraryCache.remove(CountByLibraryKey(srcLibId))
    }
    countByLibraryCache.remove(CountByLibraryKey(dstLibraryId))
    (goodKeeps.toSeq, badKeeps.toSeq)
  }

  def copyKeepsFromCollectionToLibrary(userId: Id[User], libraryId: Id[Library], tagName: Hashtag)(implicit context: HeimdalContext): Either[LibraryFail, (Seq[Keep], Seq[(Keep, LibraryError)])] = {
    db.readOnlyMaster { implicit s =>
      collectionRepo.getByUserAndName(userId, tagName)
    } match {
      case None =>
        Left(LibraryFail(NOT_FOUND, "tag_not_found"))
      case Some(tag) =>
        val keeps = db.readOnlyMaster { implicit s =>
          keepToCollectionRepo.getKeepsForTag(tag.id.get).map { kId => keepRepo.get(kId) }
        }
        Right(copyKeeps(userId, libraryId, keeps, withSource = Some(KeepSource.tagImport)))
    }
  }

  def moveKeepsFromCollectionToLibrary(userId: Id[User], libraryId: Id[Library], tagName: Hashtag)(implicit context: HeimdalContext): Either[LibraryFail, (Seq[Keep], Seq[(Keep, LibraryError)])] = {
    db.readOnlyMaster { implicit s =>
      collectionRepo.getByUserAndName(userId, tagName)
    } match {
      case None =>
        Left(LibraryFail(NOT_FOUND, "tag_not_found"))
      case Some(tag) =>
        val keeps = db.readOnlyMaster { implicit s =>
          keepToCollectionRepo.getKeepsForTag(tag.id.get).map { kId => keepRepo.get(kId) }
        }
        Right(moveKeeps(userId, libraryId, keeps))
    }
  }

  def copyKeeps(userId: Id[User], toLibraryId: Id[Library], keeps: Seq[Keep], withSource: Option[KeepSource])(implicit context: HeimdalContext): (Seq[Keep], Seq[(Keep, LibraryError)]) = {
    val (toLibrary, memTo) = db.readOnlyMaster { implicit s =>
      val library = libraryRepo.get(toLibraryId)
      val memTo = libraryMembershipRepo.getWithLibraryIdAndUserId(toLibraryId, userId)
      (library, memTo)
    }
    memTo match {
      case v if v.isEmpty || v.get.access == LibraryAccess.READ_ONLY =>
        (Seq.empty[Keep], keeps.map(_ -> LibraryError.DestPermissionDenied))
      case Some(_) =>
        def saveKeep(k: Keep, s: RWSession): Either[LibraryError, Keep] = {
          implicit val session = s

          val currentKeepOpt = if (toLibrary.isDisjoint)
            keepRepo.getPrimaryInDisjointByUriAndUser(k.uriId, userId)
          else
            keepRepo.getPrimaryByUriAndLibrary(k.uriId, toLibraryId)

          currentKeepOpt match {
            case None =>
              val newKeep = keepRepo.save(Keep(title = k.title, uriId = k.uriId, url = k.url, urlId = k.urlId, visibility = toLibrary.visibility,
                userId = userId, source = withSource.getOrElse(k.source), libraryId = Some(toLibraryId), inDisjointLib = toLibrary.isDisjoint))
              combineTags(k.id.get, newKeep.id.get)
              Right(newKeep)
            case Some(existingKeep) if existingKeep.state == KeepStates.INACTIVE =>
              val newKeep = keepRepo.save(existingKeep.copy(userId = userId, libraryId = Some(toLibraryId), visibility = toLibrary.visibility,
                inDisjointLib = toLibrary.isDisjoint, source = withSource.getOrElse(k.source), state = KeepStates.ACTIVE))
              combineTags(k.id.get, existingKeep.id.get)
              Right(newKeep)
            case Some(existingKeep) =>
              if (existingKeep.inDisjointLib) {
                val newKeep = keepRepo.save(existingKeep.copy(userId = userId, libraryId = Some(toLibraryId), visibility = toLibrary.visibility,
                  inDisjointLib = toLibrary.isDisjoint, source = withSource.getOrElse(k.source), state = KeepStates.ACTIVE))
                combineTags(k.id.get, existingKeep.id.get)
                Right(newKeep)
              } else {
                combineTags(k.id.get, existingKeep.id.get)
                Left(LibraryError.AlreadyExistsInDest)
              }
          }
        }
        val keepResults = applyToKeeps(userId, toLibraryId, keeps, Set(), saveKeep)
        libraryAnalytics.editLibrary(userId, toLibrary, context, Some("copy_keeps"))
        keepResults
    }
  }

  def moveKeeps(userId: Id[User], toLibraryId: Id[Library], keeps: Seq[Keep])(implicit context: HeimdalContext): (Seq[Keep], Seq[(Keep, LibraryError)]) = {
    val (toLibrary, memTo) = db.readOnlyMaster { implicit s =>
      val library = libraryRepo.get(toLibraryId)
      val memTo = libraryMembershipRepo.getWithLibraryIdAndUserId(toLibraryId, userId)
      (library, memTo)
    }
    memTo match {
      case v if v.isEmpty || v.get.access == LibraryAccess.READ_ONLY =>
        (Seq.empty[Keep], keeps.map(_ -> LibraryError.DestPermissionDenied))
      case Some(_) =>
        def saveKeep(k: Keep, s: RWSession): Either[LibraryError, Keep] = {
          implicit val session = s

          val currentKeepOpt = if (toLibrary.isDisjoint)
            keepRepo.getPrimaryInDisjointByUriAndUser(k.uriId, userId)
          else
            keepRepo.getPrimaryByUriAndLibrary(k.uriId, toLibraryId)

          currentKeepOpt match {
            case None =>
              val movedKeep = keepRepo.save(k.copy(libraryId = Some(toLibraryId), visibility = toLibrary.visibility,
                inDisjointLib = toLibrary.isDisjoint, state = KeepStates.ACTIVE))
              Right(movedKeep)
            case Some(existingKeep) if existingKeep.state == KeepStates.INACTIVE =>
              val movedKeep = keepRepo.save(existingKeep.copy(libraryId = Some(toLibraryId), visibility = toLibrary.visibility,
                inDisjointLib = toLibrary.isDisjoint, state = KeepStates.ACTIVE))
              keepRepo.save(k.copy(state = KeepStates.INACTIVE))
              combineTags(k.id.get, existingKeep.id.get)
              Right(movedKeep)
            case Some(existingKeep) =>
              if (toLibraryId == k.libraryId.get) {
                Left(LibraryError.AlreadyExistsInDest)
              } else if (existingKeep.inDisjointLib) {
                val newKeep = keepRepo.save(existingKeep.copy(libraryId = Some(toLibraryId), visibility = toLibrary.visibility, inDisjointLib = toLibrary.isDisjoint, state = KeepStates.ACTIVE))
                combineTags(k.id.get, existingKeep.id.get)
                Right(newKeep)
              } else {
                keepRepo.save(k.copy(state = KeepStates.INACTIVE))
                combineTags(k.id.get, existingKeep.id.get)
                Left(LibraryError.AlreadyExistsInDest)
              }
          }
        }
        val keepResults = applyToKeeps(userId, toLibraryId, keeps, Set(LibraryAccess.READ_ONLY, LibraryAccess.READ_INSERT), saveKeep)
        libraryAnalytics.editLibrary(userId, toLibrary, context, Some("move_keeps"))
        keepResults
    }
  }

  // combine tag info on both keeps & saves difference on the new Keep
  private def combineTags(oldKeepId: Id[Keep], newKeepId: Id[Keep])(implicit s: RWSession) = {
    val oldSet = keepToCollectionRepo.getCollectionsForKeep(oldKeepId).toSet
    val existingSet = keepToCollectionRepo.getCollectionsForKeep(newKeepId).toSet
    val tagsToAdd = oldSet.diff(existingSet)
    tagsToAdd.map { tagId =>
      keepToCollectionRepo.getOpt(newKeepId, tagId) match {
        case None =>
          keepToCollectionRepo.save(KeepToCollection(keepId = newKeepId, collectionId = tagId))
        case Some(ktc) if ktc.state == KeepToCollectionStates.INACTIVE =>
          keepToCollectionRepo.save(ktc.copy(state = KeepToCollectionStates.ACTIVE))
        case _ =>
      }
    }
  }

  def getMainAndSecretLibrariesForUser(userId: Id[User])(implicit session: RWSession) = {
    val libs = libraryRepo.getByUser(userId)
    val mainOpt = libs.find {
      case (membership, lib) =>
        membership.access == LibraryAccess.OWNER && lib.kind == LibraryKind.SYSTEM_MAIN
    }
    val secretOpt = libs.find {
      case (membership, lib) =>
        membership.access == LibraryAccess.OWNER && lib.kind == LibraryKind.SYSTEM_SECRET
    }
    val (main, secret) = if (mainOpt.isEmpty || secretOpt.isEmpty) {
      // Right now, we don't have any users without libraries. However, I'd prefer to be safe for now
      // and fix it if a user's libraries are not set up.
      log.error(s"Unable to get main or secret libraries for user $userId: $mainOpt $secretOpt")
      internSystemGeneratedLibraries(userId)
    } else (mainOpt.get._2, secretOpt.get._2)
    (main, secret)
  }

  def getLibraryWithUsernameAndSlug(username: String, slug: LibrarySlug, followRedirect: Boolean = false): Either[LibraryFail, Library] = {
    val ownerIdentifier = ExternalId.asOpt[User](username).map(Left(_)) getOrElse Right(Username(username))
    val ownerOpt = ownerIdentifier match {
      case Left(externalId) => db.readOnlyMaster { implicit s => userRepo.getOpt(externalId).map((_, false)) }
      case Right(username) => userCommander.get.getUserByUsernameOrAlias(username)
    }
    ownerOpt match {
      case None => Left(LibraryFail(BAD_REQUEST, "invalid_username"))
      case Some((owner, isUserAlias)) =>
        getLibraryBySlugOrAlias(owner.id.get, slug) match {
          case None => Left(LibraryFail(NOT_FOUND, "no_library_found"))
          case Some((library, isLibraryAlias)) =>
            if ((isUserAlias || isLibraryAlias) && !followRedirect) Left(LibraryFail(MOVED_PERMANENTLY, Library.formatLibraryPath(owner.username, library.slug)))
            else Right(library)
        }
    }
  }

  def getLibraryBySlugOrAlias(ownerId: Id[User], slug: LibrarySlug): Option[(Library, Boolean)] = {
    db.readOnlyMaster { implicit session =>
      libraryRepo.getBySlugAndUserId(ownerId, slug).map((_, false)) orElse
        libraryAliasRepo.getByOwnerIdAndSlug(ownerId, slug).map(alias => (libraryRepo.get(alias.libraryId), true)).filter(_._1.state == LibraryStates.ACTIVE)
    }
  }

  def getLibraryIdAndPassPhraseFromCookie(libraryAccessCookie: String): Option[(Id[Library], HashedPassPhrase)] = { /* cookie is in session, key: library_access */
    val a = libraryAccessCookie.split('/')
    (a.headOption, a.tail.headOption) match {
      case (Some(l), Some(p)) =>
        Library.decodePublicId(PublicId[Library](l)) match {
          case Success(lid) => Some((lid, HashedPassPhrase(p)))
          case _ => None
        }
      case _ => None
    }
  }

  def getMarketingSiteSuggestedLibraries(): Future[Seq[LibraryCardInfo]] = {
    val valueOpt = db.readOnlyReplica { implicit s =>
      systemValueRepo.getValue(MarketingSuggestedLibrarySystemValue.systemValueName)
    }

    valueOpt map { value =>
      val systemValueLibraries = Json.fromJson[Seq[MarketingSuggestedLibrarySystemValue]](Json.parse(value)).fold(
        err => {
          airbrake.notify(s"Invalid JSON format for Seq[MarketingSuggestedLibrarySystemValue]: $err")
          Seq.empty[MarketingSuggestedLibrarySystemValue]
        },
        identity
      ).zipWithIndex.map { case (value, idx) => value.id -> (value, idx) }.toMap

      val libIds = systemValueLibraries.keySet
      val libIdsMap = db.readOnlyReplica { implicit s => libraryRepo.getLibraries(libIds) } filter {
        case (_, lib) => lib.visibility == LibraryVisibility.PUBLISHED
      }

      val fullLibInfosF = createFullLibraryInfos(viewerUserIdOpt = None,
        showPublishedLibraries = true,
        maxMembersShown = 0,
        maxKeepsShown = 0,
        idealKeepImageSize = ProcessedImageSize.Medium.idealSize,
        libraries = libIdsMap.values.toSeq,
        idealLibraryImageSize = ProcessedImageSize.Medium.idealSize)

      fullLibInfosF map { libInfos =>
        libInfos map {
          case (libId, info) =>
            val (extraInfo, idx) = systemValueLibraries(libId)
            val card = LibraryCardInfo(
              id = info.id,
              name = info.name,
              description = None, // not currently used
              color = info.color.orElse(extraInfo.color),
              image = info.image,
              slug = info.slug,
              owner = info.owner,
              numKeeps = info.numKeeps,
              numFollowers = info.numFollowers,
              followers = Seq.empty,
              caption = extraInfo.caption)
            card -> idx
        } sortBy (_._2) map (_._1)
      }
    } getOrElse Future.successful(Seq.empty)
  }

  def convertPendingInvites(emailAddress: EmailAddress, userId: Id[User]) = {
    db.readWrite { implicit s =>
      libraryInviteRepo.getByEmailAddress(emailAddress, Set.empty) foreach { libInv =>
        libraryInviteRepo.save(libInv.copy(userId = Some(userId)))
      }
    }
  }

  def updateLastEmailSent(userId: Id[User], keeps: Seq[Keep]): Unit = {
    // persist when we last sent an email for each library membership
    db.readWrite { implicit rw =>
      keeps.groupBy(_.libraryId).collect { case (Some(libId), _) => libId } foreach { libId =>
        libraryMembershipRepo.getWithLibraryIdAndUserId(libId, userId) map { libMembership =>
          libraryMembershipRepo.updateLastEmailSent(libMembership.id.get)
        }
      }
    }
  }

  /**
   * 1. non user: number of public libraries that are “displayable on profile” (see library pref) plus libraries i follow that are public
   * 2. my own profile view: total number of libraries I own and I follow, including main and secret, not including pending invites to libs
   * 3. logged in user viewing another’s profile: Everything in 1 (above) + libraries user has access to (even if private)
   */
  def countLibraries(userId: Id[User], viewer: Option[Id[User]]): Int = viewer match {
    case None => countLibrariesForAnonymous(userId)
    case Some(id) if id == userId => countLibrariesForSelf(userId)
    case Some(id) => countLibrariesForOtherUser(userId, id)
  }

  private def countLibrariesForOtherUser(userId: Id[User], friendId: Id[User]): Int = {
    db.readOnlyReplica { implicit s =>
      val showFollowLibraries = getUserValueSetting(userId, UserValueName.SHOW_FOLLOWED_LIBRARIES)
      libraryMembershipRepo.countLibrariesForOtherUser(userId, friendId, countFollowLibraries = showFollowLibraries)
    }
  }

  private def countLibrariesForSelf(userId: Id[User]): Int = {
    db.readOnlyReplica { implicit s =>
      libraryMembershipRepo.countLibrariesToSelf(userId)
    }
  }

  private def countLibrariesForAnonymous(userId: Id[User]): Int = {
    db.readOnlyReplica { implicit s =>
      val showFollowLibraries = getUserValueSetting(userId, UserValueName.SHOW_FOLLOWED_LIBRARIES)
      libraryMembershipRepo.countLibrariesOfUserFromAnonymos(userId, countFollowLibraries = showFollowLibraries)
    }
  }

  private def getUserValueSetting(userId: Id[User], userVal: UserValueName)(implicit rs: RSession): Boolean = {
    val settingsJs = userValueRepo.getValue(userId, UserValues.userProfileSettings)
    UserValueSettings.retrieveSetting(userVal, settingsJs)
  }

<<<<<<< HEAD
  def getOwnProfileLibrariesForSelf(user: User, page: Paginator, idealSize: ImageSize): Seq[OwnLibraryCardInfo] = {
    db.readOnlyMaster { implicit session =>
      val libs = libraryRepo.getLibrariesOfSelf(user.id.get, page)
      val owners = Map(user.id.get -> BasicUser.fromUser(user))
      libs zip createLibraryCardInfos(libs, owners, idealSize, true)
    } map {
      case (lib, info) =>
        OwnLibraryCardInfo(
          id = info.id,
          name = info.name,
          description = info.description,
          color = info.color,
          image = info.image,
          slug = info.slug,
          kind = lib.kind,
          visibility = lib.visibility,
          numKeeps = info.numKeeps,
          numFollowers = info.numFollowers,
          followers = info.followers)
    }
  }

  def getOwnProfileLibraries(owner: User, viewer: Option[User], page: Paginator, idealSize: ImageSize): Seq[LibraryCardInfo] = {
=======
  def getOwnProfileLibraries(owner: User, viewer: Option[User], page: Paginator, idealSize: ImageSize): ParSeq[LibraryCardInfo] = {
>>>>>>> 1126aee5
    db.readOnlyMaster { implicit session =>
      val libs = viewer match {
        case None =>
          libraryRepo.getLibrariesOfUserFromAnonymos(owner.id.get, page)
        case Some(other) =>
          getLibrariesBatch(libraryMembershipRepo.getOwnedLibrariesForOtherUser(owner.id.get, other.id.get, page))
      }
      val owners = Map(owner.id.get -> BasicUser.fromUser(owner))
      createLibraryCardInfos(libs, owners, idealSize, viewer.isDefined)
    }
  }

<<<<<<< HEAD
  def getFollowingLibraries(user: User, viewer: Option[User], page: Paginator, idealSize: ImageSize): Seq[LibraryCardInfo] = {
    db.readOnlyMaster { implicit session =>
      val libs = viewer match {
        case None =>
          val showFollowLibraries = getUserValueSetting(user.id.get, UserValueName.SHOW_FOLLOWED_LIBRARIES)
          if (showFollowLibraries) libraryMembershipRepo.getFollowingLibrariesFromAnonymos(user.id.get, page) map libraryRepo.get //cached
          else Seq.empty
        case Some(other) if other.id == user.id =>
          libraryMembershipRepo.getFollowingLibrariesOfSelf(user.id.get, page) map libraryRepo.get //cached
        case Some(other) =>
          val showFollowLibraries = getUserValueSetting(user.id.get, UserValueName.SHOW_FOLLOWED_LIBRARIES)
          if (showFollowLibraries) libraryMembershipRepo.getFollowingLibrariesForOtherUser(user.id.get, other.id.get, page) map libraryRepo.get //cached
          else Seq.empty
=======
  private def getLibrariesBatch(ids: Seq[Id[Library]])(implicit session: RSession): Seq[Library] = {
    if (ids.isEmpty) Seq.empty
    else if (ids.size == 1) Seq(libraryRepo.get(ids.head))
    else {
      val libs = libraryRepo.getLibraries(ids.toSet)
      ids.map(id => libs(id))
    }
  }

  def getFollowingLibraries(owner: User, viewer: Option[User], page: Paginator, idealSize: ImageSize): ParSeq[LibraryCardInfo] = {
    db.readOnlyMaster { implicit session =>
      val libs = viewer match {
        case None =>
          val showFollowLibraries = getUserValueSetting(owner.id.get, UserValueName.SHOW_FOLLOWED_LIBRARIES)
          if (showFollowLibraries) {
            getLibrariesBatch(libraryMembershipRepo.getFollowingLibrariesFromAnonymos(owner.id.get, page))
          } else Seq.empty
        case Some(other) if other.id == owner.id =>
          getLibrariesBatch(libraryMembershipRepo.getFollowingLibrariesOfSelf(owner.id.get, page))
        case Some(other) =>
          val showFollowLibraries = getUserValueSetting(owner.id.get, UserValueName.SHOW_FOLLOWED_LIBRARIES)
          if (showFollowLibraries) {
            getLibrariesBatch(libraryMembershipRepo.getFollowingLibrariesForOtherUser(owner.id.get, other.id.get, page))
          } else Seq.empty
>>>>>>> 1126aee5
      }
      val owners = basicUserRepo.loadAll(libs.map(_.ownerId).toSet)
      createLibraryCardInfos(libs, owners, idealSize, viewer.isDefined)
    }
  }

<<<<<<< HEAD
  def getInvitedLibraries(user: User, viewer: Option[User], page: Paginator, idealSize: ImageSize): Seq[LibraryCardInfo] = {
    if (viewer.exists(_.id == user.id)) {
      db.readOnlyMaster { implicit session =>
        val libs = libraryInviteRepo.getActiveWithUserId(user.id.get, page) map libraryRepo.get //cached
        val owners = basicUserRepo.loadAll(libs.map(_.ownerId).toSet)
        createLibraryCardInfos(libs, owners, idealSize, viewer.isDefined)
      }
    } else {
      Seq.empty
    }
  }

  private def createLibraryCardInfos(libs: Seq[Library], owners: Map[Id[User], BasicUser], idealSize: ImageSize, isAuthenticatedRequest: Boolean)(implicit session: RSession): Seq[LibraryCardInfo] = {
    libs map {
      lib => // may want to optimize queries below into bulk queries
        val image = ProcessedImageSize.pickBestImage(idealSize, libraryImageRepo.getForLibraryId(lib.id.get))
        val numKeeps = keepRepo.getCountByLibrary(lib.id.get)
        val (numFollowers, followersSample) = if (lib.memberCount > 1) {
          val count = libraryMembershipRepo.countWithLibraryIdAndAccess(lib.id.get, LibraryAccess.READ_ONLY)
          val sample = libraryMembershipRepo.pageWithLibraryIdAndAccess(lib.id.get, 0, 2, Set(LibraryAccess.READ_ONLY)) map { lm =>
            basicUserRepo.load(lm.userId)
          }
          (count, sample)
        } else {
          (0, Seq.empty)
        }
        createLibraryCardInfo(lib, image, owners(lib.ownerId), numKeeps, numFollowers, followersSample, isAuthenticatedRequest)
=======
  def getInvitedLibraries(invitee: User, viewer: Option[User], page: Paginator, idealSize: ImageSize): ParSeq[LibraryCardInfo] = {
    viewer match {
      case None =>
        ParSeq.empty
      case Some(other) if other.id.get == invitee.id.get =>
        db.readOnlyMaster { implicit session =>
          val libs = getLibrariesBatch(libraryInviteRepo.getActiveWithUserId(invitee.id.get, page))
          createLibraryCardInfos(libs, idealSize, viewer.isDefined)
        }
      case Some(other) =>
        ParSeq.empty
    }
  }

  private def createLibraryCardInfos(libs: Seq[Library], idealSize: ImageSize, isAuthenticatedRequest: Boolean)(implicit session: RSession): ParSeq[LibraryCardInfo] = {
    val owners: Map[Id[User], BasicUser] = basicUserRepo.loadAll(libs.map(_.ownerId).toSet)
    libs.par map { lib => // may want to optimize queries below into bulk queries
      val image = ProcessedImageSize.pickBestImage(idealSize, libraryImageRepo.getForLibraryId(lib.id.get))
      val numKeeps = keepRepo.getCountByLibrary(lib.id.get)
      val (numFollowers, followersSample) = if (lib.memberCount > 1) {
        val count = libraryMembershipRepo.countWithLibraryIdAndAccess(lib.id.get, LibraryAccess.READ_ONLY)
        val followersIds = libraryMembershipRepo.pageWithLibraryIdAndAccess(lib.id.get, 0, 2, Set(LibraryAccess.READ_ONLY)).map(_.userId).toSet
        val sample = basicUserRepo.loadAll(followersIds).values.toSeq //we don't care about the order now anyway
        (count, sample)
      } else {
        (0, Seq.empty)
      }
      createLibraryCardInfo(lib, image, owners, numKeeps, numFollowers, followersSample, isAuthenticatedRequest)
>>>>>>> 1126aee5
    }
  }

  private def createLibraryCardInfo(lib: Library, image: Option[LibraryImage], owner: BasicUser, numKeeps: Int, numFollowers: Int,
    followers: Seq[BasicUser], isAuthenticatedRequest: Boolean): LibraryCardInfo = {
    LibraryCardInfo(
      id = Library.publicId(lib.id.get),
      name = lib.name,
      description = lib.description,
      color = lib.color,
      image = image.map(LibraryImageInfo.createInfo),
      slug = lib.slug,
      owner = owner,
      numKeeps = numKeeps,
      numFollowers = numFollowers,
      followers = LibraryCardInfo.showable(followers, isAuthenticatedRequest),
      caption = None)
  }

}<|MERGE_RESOLUTION|>--- conflicted
+++ resolved
@@ -1258,8 +1258,7 @@
     UserValueSettings.retrieveSetting(userVal, settingsJs)
   }
 
-<<<<<<< HEAD
-  def getOwnProfileLibrariesForSelf(user: User, page: Paginator, idealSize: ImageSize): Seq[OwnLibraryCardInfo] = {
+  def getOwnProfileLibrariesForSelf(user: User, page: Paginator, idealSize: ImageSize): ParSeq[OwnLibraryCardInfo] = {
     db.readOnlyMaster { implicit session =>
       val libs = libraryRepo.getLibrariesOfSelf(user.id.get, page)
       val owners = Map(user.id.get -> BasicUser.fromUser(user))
@@ -1281,10 +1280,7 @@
     }
   }
 
-  def getOwnProfileLibraries(owner: User, viewer: Option[User], page: Paginator, idealSize: ImageSize): Seq[LibraryCardInfo] = {
-=======
   def getOwnProfileLibraries(owner: User, viewer: Option[User], page: Paginator, idealSize: ImageSize): ParSeq[LibraryCardInfo] = {
->>>>>>> 1126aee5
     db.readOnlyMaster { implicit session =>
       val libs = viewer match {
         case None =>
@@ -1294,30 +1290,6 @@
       }
       val owners = Map(owner.id.get -> BasicUser.fromUser(owner))
       createLibraryCardInfos(libs, owners, idealSize, viewer.isDefined)
-    }
-  }
-
-<<<<<<< HEAD
-  def getFollowingLibraries(user: User, viewer: Option[User], page: Paginator, idealSize: ImageSize): Seq[LibraryCardInfo] = {
-    db.readOnlyMaster { implicit session =>
-      val libs = viewer match {
-        case None =>
-          val showFollowLibraries = getUserValueSetting(user.id.get, UserValueName.SHOW_FOLLOWED_LIBRARIES)
-          if (showFollowLibraries) libraryMembershipRepo.getFollowingLibrariesFromAnonymos(user.id.get, page) map libraryRepo.get //cached
-          else Seq.empty
-        case Some(other) if other.id == user.id =>
-          libraryMembershipRepo.getFollowingLibrariesOfSelf(user.id.get, page) map libraryRepo.get //cached
-        case Some(other) =>
-          val showFollowLibraries = getUserValueSetting(user.id.get, UserValueName.SHOW_FOLLOWED_LIBRARIES)
-          if (showFollowLibraries) libraryMembershipRepo.getFollowingLibrariesForOtherUser(user.id.get, other.id.get, page) map libraryRepo.get //cached
-          else Seq.empty
-=======
-  private def getLibrariesBatch(ids: Seq[Id[Library]])(implicit session: RSession): Seq[Library] = {
-    if (ids.isEmpty) Seq.empty
-    else if (ids.size == 1) Seq(libraryRepo.get(ids.head))
-    else {
-      val libs = libraryRepo.getLibraries(ids.toSet)
-      ids.map(id => libs(id))
     }
   }
 
@@ -1336,58 +1308,34 @@
           if (showFollowLibraries) {
             getLibrariesBatch(libraryMembershipRepo.getFollowingLibrariesForOtherUser(owner.id.get, other.id.get, page))
           } else Seq.empty
->>>>>>> 1126aee5
       }
       val owners = basicUserRepo.loadAll(libs.map(_.ownerId).toSet)
       createLibraryCardInfos(libs, owners, idealSize, viewer.isDefined)
     }
   }
 
-<<<<<<< HEAD
-  def getInvitedLibraries(user: User, viewer: Option[User], page: Paginator, idealSize: ImageSize): Seq[LibraryCardInfo] = {
+  def getInvitedLibraries(user: User, viewer: Option[User], page: Paginator, idealSize: ImageSize): ParSeq[LibraryCardInfo] = {
     if (viewer.exists(_.id == user.id)) {
       db.readOnlyMaster { implicit session =>
-        val libs = libraryInviteRepo.getActiveWithUserId(user.id.get, page) map libraryRepo.get //cached
+        val libs = getLibrariesBatch(libraryInviteRepo.getActiveWithUserId(invitee.id.get, page))
         val owners = basicUserRepo.loadAll(libs.map(_.ownerId).toSet)
         createLibraryCardInfos(libs, owners, idealSize, viewer.isDefined)
       }
     } else {
-      Seq.empty
+      ParSeq.empty
+    }
+  }
+
+  private def getLibrariesBatch(ids: Seq[Id[Library]])(implicit session: RSession): Seq[Library] = {
+    if (ids.isEmpty) Seq.empty
+    else if (ids.size == 1) Seq(libraryRepo.get(ids.head))
+    else {
+      val libs = libraryRepo.getLibraries(ids.toSet)
+      ids.map(id => libs(id))
     }
   }
 
   private def createLibraryCardInfos(libs: Seq[Library], owners: Map[Id[User], BasicUser], idealSize: ImageSize, isAuthenticatedRequest: Boolean)(implicit session: RSession): Seq[LibraryCardInfo] = {
-    libs map {
-      lib => // may want to optimize queries below into bulk queries
-        val image = ProcessedImageSize.pickBestImage(idealSize, libraryImageRepo.getForLibraryId(lib.id.get))
-        val numKeeps = keepRepo.getCountByLibrary(lib.id.get)
-        val (numFollowers, followersSample) = if (lib.memberCount > 1) {
-          val count = libraryMembershipRepo.countWithLibraryIdAndAccess(lib.id.get, LibraryAccess.READ_ONLY)
-          val sample = libraryMembershipRepo.pageWithLibraryIdAndAccess(lib.id.get, 0, 2, Set(LibraryAccess.READ_ONLY)) map { lm =>
-            basicUserRepo.load(lm.userId)
-          }
-          (count, sample)
-        } else {
-          (0, Seq.empty)
-        }
-        createLibraryCardInfo(lib, image, owners(lib.ownerId), numKeeps, numFollowers, followersSample, isAuthenticatedRequest)
-=======
-  def getInvitedLibraries(invitee: User, viewer: Option[User], page: Paginator, idealSize: ImageSize): ParSeq[LibraryCardInfo] = {
-    viewer match {
-      case None =>
-        ParSeq.empty
-      case Some(other) if other.id.get == invitee.id.get =>
-        db.readOnlyMaster { implicit session =>
-          val libs = getLibrariesBatch(libraryInviteRepo.getActiveWithUserId(invitee.id.get, page))
-          createLibraryCardInfos(libs, idealSize, viewer.isDefined)
-        }
-      case Some(other) =>
-        ParSeq.empty
-    }
-  }
-
-  private def createLibraryCardInfos(libs: Seq[Library], idealSize: ImageSize, isAuthenticatedRequest: Boolean)(implicit session: RSession): ParSeq[LibraryCardInfo] = {
-    val owners: Map[Id[User], BasicUser] = basicUserRepo.loadAll(libs.map(_.ownerId).toSet)
     libs.par map { lib => // may want to optimize queries below into bulk queries
       val image = ProcessedImageSize.pickBestImage(idealSize, libraryImageRepo.getForLibraryId(lib.id.get))
       val numKeeps = keepRepo.getCountByLibrary(lib.id.get)
@@ -1399,8 +1347,7 @@
       } else {
         (0, Seq.empty)
       }
-      createLibraryCardInfo(lib, image, owners, numKeeps, numFollowers, followersSample, isAuthenticatedRequest)
->>>>>>> 1126aee5
+      createLibraryCardInfo(lib, image, owners(lib.ownerId), numKeeps, numFollowers, followersSample, isAuthenticatedRequest)
     }
   }
 
