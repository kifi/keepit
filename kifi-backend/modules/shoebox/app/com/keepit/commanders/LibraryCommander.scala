--- conflicted
+++ resolved
@@ -585,13 +585,6 @@
     (main, secret)
   }
 
-<<<<<<< HEAD
-  private def trackLibraryInvitation(userId: Id[User], eventContext: HeimdalContext) = {
-    val builder = contextBuilderFactory()
-    builder.addExistingContext(eventContext)
-    builder += ("category", "libraryInvitation")
-    heimdal.trackEvent(UserEvent(userId, builder.build, UserEventTypes.INVITED))
-=======
   def getLibraryWithUsernameAndSlug(username: String, slug: LibrarySlug): Either[(Int, String), Library] = {
     val ownerOpt = db.readOnlyMaster { implicit s =>
       ExternalId.asOpt[User](username).flatMap(userRepo.getOpt).orElse {
@@ -623,7 +616,13 @@
         }
       case _ => None
     }
->>>>>>> b3676ac4
+  }
+
+  private def trackLibraryInvitation(userId: Id[User], eventContext: HeimdalContext) = {
+    val builder = contextBuilderFactory()
+    builder.addExistingContext(eventContext)
+    builder += ("category", "libraryInvitation")
+    heimdal.trackEvent(UserEvent(userId, builder.build, UserEventTypes.INVITED))
   }
 }
 
