--- conflicted
+++ resolved
@@ -55,21 +55,12 @@
     implicit val publicIdConfig: PublicIdConfiguration,
     clock: Clock) extends Logging {
 
-<<<<<<< HEAD
-  def getKeeps(libraryId: Id[Library], offset: Int, limit: Int): (Seq[Keep], Int) = {
-    db.readOnlyReplica { implicit session =>
-      val numKeeps = keepRepo.getCountByLibrary(libraryId)
-      val keeps = keepRepo.getByLibrary(libraryId, offset, limit)
-      (keeps, numKeeps)
-    }
-=======
-  def getKeeps(libraryId: Id[Library], take: Int, offset: Int): Future[Seq[Keep]] = {
-    db.readOnlyReplicaAsync { implicit s => keepRepo.getByLibrary(libraryId, take, offset) }
+  def getKeeps(libraryId: Id[Library], offset: Int, limit: Int): Future[Seq[Keep]] = {
+    db.readOnlyReplicaAsync { implicit s => keepRepo.getByLibrary(libraryId, offset, limit) }
   }
 
   def getKeepsCount(libraryId: Id[Library]): Future[Int] = {
     db.readOnlyMasterAsync { implicit s => keepRepo.getCountByLibrary(libraryId) }
->>>>>>> d4258fa2
   }
 
   def getAccessStr(userId: Id[User], libraryId: Id[Library]): Option[String] = {
@@ -890,13 +881,24 @@
 case class MaybeLibraryMember(member: Either[BasicUser, EmailAddress], access: LibraryAccess, lastInvitedAt: Option[DateTime])
 
 object MaybeLibraryMember {
-  implicit val writes = Writes[MaybeLibraryMember] { member =>
-    val identityFields = member.member match {
-      case Left(user) => Json.toJson(user).as[JsObject]
-      case Right(emailAddress) => Json.obj("email" -> emailAddress)
-    }
-    val libraryRelatedFields = Json.obj("membership" -> member.access, "lastInvitedAt" -> member.lastInvitedAt)
-    json.minify(identityFields ++ libraryRelatedFields)
+  implicit val format = {
+    val writes = Writes[MaybeLibraryMember] { member =>
+      val identityFields = member.member match {
+        case Left(user) => Json.toJson(user).as[JsObject]
+        case Right(emailAddress) => Json.obj("email" -> emailAddress)
+      }
+      val libraryRelatedFields = Json.obj("membership" -> member.access, "lastInvitedAt" -> member.lastInvitedAt)
+      json.minify(identityFields ++ libraryRelatedFields)
+    }
+
+    val reads = Reads[MaybeLibraryMember] { jsValue =>
+      for {
+        member <- jsValue.validate[BasicUser].map(Left(_)) orElse (jsValue \ "email").validate[EmailAddress].map(Right(_))
+        access <- (jsValue \ "membership").validate[LibraryAccess]
+        lastInvitedAt <- (jsValue \ "lastInvitedAt").validate[Option[DateTime]]
+      } yield MaybeLibraryMember(member, access, lastInvitedAt)
+    }
+    Format(reads, writes)
   }
 }
 
@@ -917,22 +919,22 @@
   numFollowers: Int)
 
 object FullLibraryInfo {
-  implicit val writes = (
-    (__ \ 'id).write[PublicId[Library]] and
-    (__ \ 'name).write[String] and
-    (__ \ 'visibility).write[LibraryVisibility] and
-    (__ \ 'description).writeNullable[String] and
-    (__ \ 'slug).write[LibrarySlug] and
-    (__ \ 'url).write[String] and
-    (__ \ 'kind).write[LibraryKind] and
-    (__ \ 'lastKept).writeNullable[DateTime] and
-    (__ \ 'owner).write[BasicUser] and
-    (__ \ 'followers).write[Seq[MaybeLibraryMember]] and
-    (__ \ 'keeps).write[Seq[KeepInfo]] and
-    (__ \ 'numKeeps).write[Int] and
-    (__ \ 'numCollaborators).write[Int] and
-    (__ \ 'numFollowers).write[Int]
-  )(unlift(FullLibraryInfo.unapply))
+  implicit val formats = (
+    (__ \ 'id).format[PublicId[Library]] and
+    (__ \ 'name).format[String] and
+    (__ \ 'visibility).format[LibraryVisibility] and
+    (__ \ 'description).formatNullable[String] and
+    (__ \ 'slug).format[LibrarySlug] and
+    (__ \ 'url).format[String] and
+    (__ \ 'kind).format[LibraryKind] and
+    (__ \ 'lastKept).formatNullable[DateTime] and
+    (__ \ 'owner).format[BasicUser] and
+    (__ \ 'followers).format[Seq[MaybeLibraryMember]] and
+    (__ \ 'keeps).format[Seq[KeepInfo]] and
+    (__ \ 'numKeeps).format[Int] and
+    (__ \ 'numCollaborators).format[Int] and
+    (__ \ 'numFollowers).format[Int]
+  )(FullLibraryInfo.apply, unlift(FullLibraryInfo.unapply))
 }
 
 case class LibraryInfoIdKey(libraryId: Id[Library]) extends Key[LibraryInfo] {
