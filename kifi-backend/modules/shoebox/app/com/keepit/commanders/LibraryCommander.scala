package com.keepit.commanders

import com.google.inject.Inject
import com.keepit.common.cache.{ ImmutableJsonCacheImpl, FortyTwoCachePlugin, CacheStatistics, Key }
import com.keepit.common.crypto.{ PublicIdConfiguration, PublicId }
import com.keepit.common.db.{ Id, ExternalId }
import com.keepit.common.db.slick.Database
import com.keepit.common.social.BasicUserRepo
import com.keepit.common.time.Clock
import com.keepit.model._
import com.keepit.social.BasicUser
import com.kifi.macros.json
import play.api.libs.functional.syntax._
import play.api.libs.json._
import com.keepit.common.logging.{ AccessLog, Logging }

import scala.concurrent.duration.Duration
import scala.util.{ Failure, Success }

class LibraryCommander @Inject() (
    db: Database,
    libraryRepo: LibraryRepo,
    libraryMembershipRepo: LibraryMembershipRepo,
    libraryInviteRepo: LibraryInviteRepo,
    userRepo: UserRepo,
    basicUserRepo: BasicUserRepo,
    keepRepo: KeepRepo,
    implicit val publicIdConfig: PublicIdConfiguration,
    clock: Clock) extends Logging {

  def addLibrary(libInfo: LibraryAddRequest, ownerId: Id[User]): Either[LibraryFail, FullLibraryInfo] = {
    val badMessage: Option[String] = {
      if (!libInfo.collaborators.intersect(libInfo.followers).isEmpty) { Some("collaborators & followers overlap!") }
      else if (libInfo.name.isEmpty || !Library.isValidName(libInfo.name)) { Some("invalid library name") }
      else if (libInfo.slug.isEmpty || !LibrarySlug.isValidSlug(libInfo.slug)) { Some("invalid library slug") }
      else { None }
    }
    badMessage match {
      case Some(x) => Left(LibraryFail(x))
      case _ => {
        val (collaboratorIds, collaboratorUsers, followerIds, followerUsers, ownerExtId) = db.readOnlyReplica { implicit s =>
          val collabs = libInfo.collaborators.map { x =>
            val inviteeIdOpt = userRepo.getOpt(x) collect { case user => user.id.get }
            inviteeIdOpt.get
          }
          val follows = libInfo.followers.map { x =>
            val inviteeIdOpt = userRepo.getOpt(x) collect { case user => user.id.get }
            inviteeIdOpt.get
          }
          val collabBasicUsers = basicUserRepo.loadAll(collabs.toSet).values.toSeq
          val followBasicUsers = basicUserRepo.loadAll(follows.toSet).values.toSeq

          (collabs, collabBasicUsers, follows, followBasicUsers, userRepo.get(ownerId).externalId)
        }
        val validVisibility = libInfo.visibility
        val validSlug = LibrarySlug(libInfo.slug)

        val library = db.readWrite { implicit s =>
          val lib = libraryRepo.save(Library(ownerId = ownerId, name = libInfo.name, description = libInfo.description,
            visibility = validVisibility, slug = validSlug, kind = LibraryKind.USER_CREATED))
          val libId = lib.id.get
          libraryMembershipRepo.save(LibraryMembership(libraryId = libId, userId = ownerId, access = LibraryAccess.OWNER))
          lib
        }

        val bulkInvites1 = for (c <- collaboratorIds) yield LibraryInvite(libraryId = library.id.get, ownerId = ownerId, userId = c, access = LibraryAccess.READ_WRITE)
        val bulkInvites2 = for (c <- followerIds) yield LibraryInvite(libraryId = library.id.get, ownerId = ownerId, userId = c, access = LibraryAccess.READ_ONLY)

        inviteBulkUsers(bulkInvites1 ++ bulkInvites2)

        val groupCollabs = GroupHolder(count = collaboratorIds.length, users = collaboratorUsers, isMore = false)
        val groupFollowers = GroupHolder(count = followerIds.length, users = followerUsers, isMore = false)
        Right(FullLibraryInfo(id = Library.publicId(library.id.get), ownerId = ownerExtId, name = libInfo.name, slug = validSlug,
          visibility = validVisibility, description = libInfo.description, keepCount = 0,
          collaborators = groupCollabs, followers = groupFollowers))
      }
    }
  }

  def modifyLibrary(libraryId: Id[Library], userId: Id[User],
    name: Option[String] = None,
    description: Option[String] = None,
    slug: Option[String] = None,
    visibility: Option[LibraryVisibility] = None): Either[LibraryFail, LibraryInfo] = {
<<<<<<< HEAD
    val idTry = Library.decodePublicId(libraryId)
    idTry match {
      case Failure(ex) => Left(LibraryFail("Invalid Id"))
      case Success(id) => {
        db.readWrite { implicit s =>
          val targetLib = libraryRepo.get(id)
          val targetUser = userRepo.get(userId)
          val membership = libraryMembershipRepo.getWithLibraryIdandUserId(libraryId = targetLib.id.get, userId = targetUser.id.get)
          membership match {
            case None => Left(LibraryFail("Membership not found!"))
            case Some(x) if x.access != LibraryAccess.OWNER => Left(LibraryFail("Member not owner!"))
            case _ => {

              def validName(name: String): Either[LibraryFail, String] = {
                if (Library.isValidName(name)) Right(name)
                else Left(LibraryFail("Invalid name"))
              }
              def validSlug(slug: String): Either[LibraryFail, String] = {
                if (LibrarySlug.isValidSlug(slug)) Right(slug)
                else Left(LibraryFail("Invalid slug"))
              }

              for {
                newName <- validName(name.getOrElse(targetLib.name)).right
                newSlug <- validSlug(slug.getOrElse(targetLib.slug.value)).right
              } yield {
                val newDescription: Option[String] = description.orElse(targetLib.description)
                val newVisibility: LibraryVisibility = visibility.getOrElse(targetLib.visibility)
                val lib = libraryRepo.save(targetLib.copy(name = newName, slug = LibrarySlug(newSlug), visibility = newVisibility, description = newDescription))
                val ownerExtId = basicUserRepo.load(lib.ownerId).externalId
                LibraryInfo(id = Library.publicId(lib.id.get), name = lib.name, slug = lib.slug, visibility = lib.visibility,
                  shortDescription = LibraryInfo.descriptionShortener(lib.description), ownerId = ownerExtId)
              }
            }
=======

    db.readWrite { implicit s =>
      val targetLib = libraryRepo.get(libraryId)
      val targetUser = userRepo.get(userId)
      val membership = libraryMembershipRepo.getWithLibraryIdandUserId(libraryId = targetLib.id.get, userId = targetUser.id.get)
      membership match {
        case None => Left(LibraryFail("Membership not found!"))
        case Some(x) if x.access != LibraryAccess.OWNER => Left(LibraryFail("Member not owner!"))
        case _ => {

          def validName(name: String): Either[LibraryFail, String] = {
            if (Library.isValidName(name)) Right(name)
            else Left(LibraryFail("Invalid name"))
          }
          def validSlug(slug: String): Either[LibraryFail, String] = {
            if (LibrarySlug.isValidSlug(slug)) Right(slug)
            else Left(LibraryFail("Invalid slug"))
          }

          for {
            newName <- validName(name.getOrElse(targetLib.name)).right
            newSlug <- validSlug(slug.getOrElse(targetLib.slug.value)).right
          } yield {
            val newDescription: Option[String] = description.orElse(targetLib.description)
            val newVisibility: LibraryVisibility = visibility.getOrElse(targetLib.visibility)
            val lib = libraryRepo.save(targetLib.copy(name = newName, slug = LibrarySlug(newSlug), visibility = newVisibility, description = newDescription))
            val ownerExtId = basicUserRepo.load(lib.ownerId).externalId
            LibraryInfo(id = lib.publicId.get, name = lib.name, slug = lib.slug, visibility = lib.visibility,
              shortDescription = LibraryInfo.descriptionShortener(lib.description), ownerId = ownerExtId)
>>>>>>> b5d14ffd
          }
        }
      }
    }
  }

  def removeLibrary(libraryId: Id[Library]) = {
    db.readWrite { implicit s =>
      val oldLibrary = libraryRepo.get(libraryId)
      val removedLibrary = libraryRepo.save(oldLibrary.withState(LibraryStates.INACTIVE))

      libraryMembershipRepo.getWithLibraryId(removedLibrary.id.get).map { m =>
        libraryMembershipRepo.save(m.withState(LibraryMembershipStates.INACTIVE))
      }
      libraryInviteRepo.getWithLibraryId(removedLibrary.id.get).map { inv =>
        libraryInviteRepo.save(inv.withState(LibraryInviteStates.INACTIVE))
      }
    }
  }

  def getLibraryById(id: Id[Library]): FullLibraryInfo = {
    val (lib, owner, collaborators, followers, numKeeps) = db.readOnlyMaster { implicit s =>
      val lib = libraryRepo.get(id)
      val memberships = libraryMembershipRepo.getWithLibraryId(libraryId = lib.id.get)
      val collabIds = for (
        m: LibraryMembership <- {
          memberships.filter { x => x.access == LibraryAccess.READ_WRITE || x.access == LibraryAccess.READ_INSERT }
        }
      ) yield m.userId
      val followIds = for (
        m: LibraryMembership <- {
          memberships.filter { x => x.access == LibraryAccess.READ_ONLY }
        }
      ) yield m.userId

      val collabUsers = basicUserRepo.loadAll(collabIds.toSet).values.toSeq
      val followUsers = basicUserRepo.loadAll(followIds.toSet).values.toSeq

      val owner = basicUserRepo.load(lib.ownerId)
      val numKeeps = 0 //keepRepo.getByLibraryId
      (lib, owner, collabUsers, followUsers, numKeeps)
    }
    val groupCollabs = GroupHolder(count = collaborators.length, users = collaborators, isMore = false)
    val groupFollows = GroupHolder(count = followers.length, users = followers, isMore = false)

    FullLibraryInfo(id = lib.publicId.get, name = lib.name, description = lib.description, visibility = lib.visibility, slug = lib.slug,
      ownerId = owner.externalId, collaborators = groupCollabs, followers = groupFollows, keepCount = numKeeps)
  }

  def getLibrariesByUser(userId: Id[User]): Seq[(LibraryAccess, Library)] = {
    db.readOnlyMaster { implicit s =>
      val uId = userRepo.get(userId).id.get
      libraryRepo.getByUser(userId)
    }
  }

  private def inviteBulkUsers(invites: Seq[LibraryInvite]) {
    db.readWrite { implicit s =>
      invites.map { invite => libraryInviteRepo.save(invite) }
    }
  }

  def internSystemGeneratedLibraries(userId: Id[User]): Boolean = { // returns true if created, false if already existed
    db.readWrite { implicit session =>

    }
    true
  }
}

case class LibraryFail(message: String) extends AnyVal

@json case class LibraryAddRequest(
  name: String,
  visibility: LibraryVisibility,
  description: Option[String] = None,
  slug: String,
  collaborators: Seq[ExternalId[User]],
  followers: Seq[ExternalId[User]])

case class LibraryInfo(
  id: PublicId[Library],
  name: String,
  visibility: LibraryVisibility,
  shortDescription: Option[String],
  slug: LibrarySlug,
  ownerId: ExternalId[User])
object LibraryInfo {
  implicit val libraryExternalIdFormat = ExternalId.format[Library]

  implicit val format = (
    (__ \ 'id).format[PublicId[Library]] and
    (__ \ 'name).format[String] and
    (__ \ 'visibility).format[LibraryVisibility] and
    (__ \ 'shortDescription).formatNullable[String] and
    (__ \ 'slug).format[LibrarySlug] and
    (__ \ 'ownerId).format[ExternalId[User]]
  )(LibraryInfo.apply, unlift(LibraryInfo.unapply))

  def fromLibraryAndOwner(lib: Library, owner: User)(implicit config: PublicIdConfiguration): LibraryInfo = {
    LibraryInfo(
      id = Library.publicId(lib.id.get),
      name = lib.name,
      visibility = lib.visibility,
      shortDescription = lib.description,
      slug = lib.slug,
      ownerId = owner.externalId
    )
  }

  val MaxDescriptionLength = 120
  def descriptionShortener(str: Option[String]): Option[String] = str match {
    case Some(s) => { Some(s.dropRight(s.length - MaxDescriptionLength)) } // will change later!
    case _ => None
  }
}

case class GroupHolder(count: Int, users: Seq[BasicUser], isMore: Boolean)
object GroupHolder {
  implicit val format = (
    (__ \ 'count).format[Int] and
    (__ \ 'users).format[Seq[BasicUser]] and
    (__ \ 'isMore).format[Boolean]
  )(GroupHolder.apply, unlift(GroupHolder.unapply))
}

case class FullLibraryInfo(
  id: PublicId[Library],
  name: String,
  visibility: LibraryVisibility,
  description: Option[String],
  slug: LibrarySlug,
  ownerId: ExternalId[User],
  collaborators: GroupHolder,
  followers: GroupHolder,
  keepCount: Int)

object FullLibraryInfo {
  implicit val format = (
    (__ \ 'id).format[PublicId[Library]] and
    (__ \ 'name).format[String] and
    (__ \ 'visibility).format[LibraryVisibility] and
    (__ \ 'description).formatNullable[String] and
    (__ \ 'slug).format[LibrarySlug] and
    (__ \ 'ownerId).format[ExternalId[User]] and
    (__ \ 'collaborators).format[GroupHolder] and
    (__ \ 'followers).format[GroupHolder] and
    (__ \ 'keepCount).format[Int]
  )(FullLibraryInfo.apply, unlift(FullLibraryInfo.unapply))
}

case class LibraryInfoIdKey(libraryId: Id[Library]) extends Key[LibraryInfo] {
  override val version = 1
  val namespace = "library_info_libraryid"
  def toKey(): String = libraryId.id.toString
}

class LibraryInfoIdCache(stats: CacheStatistics, accessLog: AccessLog, innermostPluginSettings: (FortyTwoCachePlugin, Duration), innerToOuterPluginSettings: (FortyTwoCachePlugin, Duration)*)
  extends ImmutableJsonCacheImpl[LibraryInfoIdKey, LibraryInfo](stats, accessLog, innermostPluginSettings, innerToOuterPluginSettings: _*)<|MERGE_RESOLUTION|>--- conflicted
+++ resolved
@@ -82,42 +82,6 @@
     description: Option[String] = None,
     slug: Option[String] = None,
     visibility: Option[LibraryVisibility] = None): Either[LibraryFail, LibraryInfo] = {
-<<<<<<< HEAD
-    val idTry = Library.decodePublicId(libraryId)
-    idTry match {
-      case Failure(ex) => Left(LibraryFail("Invalid Id"))
-      case Success(id) => {
-        db.readWrite { implicit s =>
-          val targetLib = libraryRepo.get(id)
-          val targetUser = userRepo.get(userId)
-          val membership = libraryMembershipRepo.getWithLibraryIdandUserId(libraryId = targetLib.id.get, userId = targetUser.id.get)
-          membership match {
-            case None => Left(LibraryFail("Membership not found!"))
-            case Some(x) if x.access != LibraryAccess.OWNER => Left(LibraryFail("Member not owner!"))
-            case _ => {
-
-              def validName(name: String): Either[LibraryFail, String] = {
-                if (Library.isValidName(name)) Right(name)
-                else Left(LibraryFail("Invalid name"))
-              }
-              def validSlug(slug: String): Either[LibraryFail, String] = {
-                if (LibrarySlug.isValidSlug(slug)) Right(slug)
-                else Left(LibraryFail("Invalid slug"))
-              }
-
-              for {
-                newName <- validName(name.getOrElse(targetLib.name)).right
-                newSlug <- validSlug(slug.getOrElse(targetLib.slug.value)).right
-              } yield {
-                val newDescription: Option[String] = description.orElse(targetLib.description)
-                val newVisibility: LibraryVisibility = visibility.getOrElse(targetLib.visibility)
-                val lib = libraryRepo.save(targetLib.copy(name = newName, slug = LibrarySlug(newSlug), visibility = newVisibility, description = newDescription))
-                val ownerExtId = basicUserRepo.load(lib.ownerId).externalId
-                LibraryInfo(id = Library.publicId(lib.id.get), name = lib.name, slug = lib.slug, visibility = lib.visibility,
-                  shortDescription = LibraryInfo.descriptionShortener(lib.description), ownerId = ownerExtId)
-              }
-            }
-=======
 
     db.readWrite { implicit s =>
       val targetLib = libraryRepo.get(libraryId)
@@ -145,9 +109,8 @@
             val newVisibility: LibraryVisibility = visibility.getOrElse(targetLib.visibility)
             val lib = libraryRepo.save(targetLib.copy(name = newName, slug = LibrarySlug(newSlug), visibility = newVisibility, description = newDescription))
             val ownerExtId = basicUserRepo.load(lib.ownerId).externalId
-            LibraryInfo(id = lib.publicId.get, name = lib.name, slug = lib.slug, visibility = lib.visibility,
+            LibraryInfo(id = Library.publicId(lib.id.get), name = lib.name, slug = lib.slug, visibility = lib.visibility,
               shortDescription = LibraryInfo.descriptionShortener(lib.description), ownerId = ownerExtId)
->>>>>>> b5d14ffd
           }
         }
       }
@@ -193,7 +156,7 @@
     val groupCollabs = GroupHolder(count = collaborators.length, users = collaborators, isMore = false)
     val groupFollows = GroupHolder(count = followers.length, users = followers, isMore = false)
 
-    FullLibraryInfo(id = lib.publicId.get, name = lib.name, description = lib.description, visibility = lib.visibility, slug = lib.slug,
+    FullLibraryInfo(id = Library.publicId(lib.id.get), name = lib.name, description = lib.description, visibility = lib.visibility, slug = lib.slug,
       ownerId = owner.externalId, collaborators = groupCollabs, followers = groupFollows, keepCount = numKeeps)
   }
 
