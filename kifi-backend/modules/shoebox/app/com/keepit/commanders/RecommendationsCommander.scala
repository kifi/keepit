package com.keepit.commanders

import com.keepit.common.db.Id
import com.keepit.model._
import com.keepit.curator.CuratorServiceClient
import com.keepit.curator.model.RecommendationInfo
import com.keepit.common.db.slick.Database

import com.google.inject.Inject

import play.api.libs.concurrent.Execution.Implicits.defaultContext

import scala.concurrent.Future

class RecommendationsCommander @Inject() (
    curator: CuratorServiceClient,
    db: Database,
    nUriRepo: NormalizedURIRepo,
    uriSummaryCommander: URISummaryCommander) {

  def adHocRecos(userId: Id[User], howManyMax: Int, scoreCoefficientsUpdate: UriRecommendationScores): Future[Seq[KeepInfo]] = {
    curator.adHocRecos(userId, howManyMax, scoreCoefficientsUpdate).flatMap { recos =>
      val recosWithUris: Seq[(RecommendationInfo, NormalizedURI)] = db.readOnlyReplica { implicit session =>
        recos.map { reco => (reco, nUriRepo.get(reco.uriId)) }
      }.filter(_._2.state == NormalizedURIStates.SCRAPED)

      Future.sequence(recosWithUris.map {
        case (reco, nUri) =>
          uriSummaryCommander.getDefaultURISummary(nUri, waiting = false).map { uriSummary =>
            KeepInfo(
              title = nUri.title,
              url = nUri.url,
              isPrivate = false,
              uriSummary = Some(uriSummary.copy(description = reco.explain))
            )
          }
      })

    }
  }

  def updateUriRecommendationFeedback(userId: Id[User], uriId: Id[NormalizedURI], feedback: UriRecommendationFeedback): Future[Boolean] = {
    curator.updateUriRecommendationFeedback(userId, uriId, feedback)
  }

<<<<<<< HEAD
=======
  def UriRecommendationUserInteraction(userId: Id[User], uriId: Id[NormalizedURI], interaction: UriRecommendationUserInteraction): Future[Boolean] = {
    curator.updateUriRecommendationUserInteraction(userId, uriId, interaction)
  }

>>>>>>> 219e2ae2
}<|MERGE_RESOLUTION|>--- conflicted
+++ resolved
@@ -43,11 +43,8 @@
     curator.updateUriRecommendationFeedback(userId, uriId, feedback)
   }
 
-<<<<<<< HEAD
-=======
   def UriRecommendationUserInteraction(userId: Id[User], uriId: Id[NormalizedURI], interaction: UriRecommendationUserInteraction): Future[Boolean] = {
     curator.updateUriRecommendationUserInteraction(userId, uriId, interaction)
   }
 
->>>>>>> 219e2ae2
 }