package com.keepit.commanders.emails

import com.google.inject.{ Singleton, Inject }
import com.keepit.commanders.LocalUserExperimentCommander
import com.keepit.commanders.emails.GratificationCommander.LibraryCountData
import com.keepit.common.concurrent.ReactiveLock
import com.keepit.common.db.Id
import com.keepit.common.db.slick.Database
import com.keepit.heimdal.HeimdalServiceClient
import com.keepit.model._
import com.keepit.common.time._
import play.api.libs.concurrent.Execution.Implicits._

import scala.concurrent.Future

object GratificationCommander {

  case class LibraryCountData(totalCount: Int, countByLibrary: Map[Id[Library], Int]) {
    val sortedCountByLibrary = countByLibrary.toList.sortWith { _._2 > _._2 }
  }

}

@Singleton
class GratificationCommander @Inject() (
    db: Database,
    libMemRepo: LibraryMembershipRepo,
    libraryRepo: LibraryRepo,
    userConnectionRepo: UserConnectionRepo,
    userRepo: UserRepo,
    localUserExperimentCommander: LocalUserExperimentCommander,
    heimdal: HeimdalServiceClient) {

  private val NUM_WEEKS_BACK = 1
  val EXPERIMENT_DEPLOY = false // only send emails to users with the GRATIFICATION_EMAIL experiment
  val MIN_FOLLOWERS = 1
  val MIN_VIEWS = 5
  val MIN_CONNECTIONS = 1

  private val remoteCallQueue = new ReactiveLock(numConcurrent = 5)

  def getLibraryFollowCounts(userId: Id[User]): LibraryCountData = {
    db.readOnlyReplica { implicit s =>
      val since = currentDateTime.minusWeeks(NUM_WEEKS_BACK)
      // val cnt = libMemRepo.userRecentUniqueFollowerCounts(userId, since) // deprecated, since it gets unique followers. we currently use the total "follows" across libraries.
      val cntMap = libMemRepo.userRecentTopFollowedLibrariesAndCounts(userId, since)
      val cnt = cntMap.foldLeft[Int](0)((acc, kv) => acc + kv._2) // get total "follows" over all libraries
      LibraryCountData(cnt, cntMap)
    }
  }

  def getLibraryViewData(userId: Id[User]): Future[LibraryCountData] = {
    remoteCallQueue.withLockFuture {
      heimdal.getOwnerLibraryViewStats(userId).map {
        case (cnt, cntMap) =>
          db.readOnlyReplica { implicit s => LibraryCountData(cnt, cntMap.filter { case (id, count) => libraryRepo.get(id).state == LibraryStates.ACTIVE }) }
      }
<<<<<<< HEAD
      libCountData
=======
>>>>>>> d16b42b9
    }
  }

  def getNewConnections(userId: Id[User]): Seq[Id[User]] = {
    val since = currentDateTime.minusWeeks(NUM_WEEKS_BACK)
    val newConnections = db.readOnlyReplica { implicit s =>
      userConnectionRepo.getConnectionsSince(userId, since)
    }
    newConnections.toSeq
  }

  def usersToSendEmailTo(): Future[Seq[Id[User]]] = {
    val userIds: Seq[Id[User]] = db.readOnlyReplica { implicit session => userRepo.getAllIds() }.toSeq

    if (EXPERIMENT_DEPLOY) {
      // only send to those with the experiment (testing in production)
      Future.successful(userIds.filter { id =>
        localUserExperimentCommander.userHasExperiment(id, ExperimentType.GRATIFICATION_EMAIL)
      })
    } else {
      filterUsersWithoutData(userIds)
    }
  }

  def filterUsersWithoutData(userIds: Seq[Id[User]]): Future[Seq[Id[User]]] = {

    val idAndViewByLib: Seq[Future[(Id[User], LibraryCountData)]] = userIds.map { id =>
      val fViewsByLibrary: Future[LibraryCountData] = getLibraryViewData(id)
      fViewsByLibrary.map { x =>
        (id, x)
      } recover { case t => (id, LibraryCountData(-1, Map.empty)) } // will filter out as long as MIN_VIEWS >= 0
    }

    val fIdAndViewByLib: Future[Seq[(Id[User], LibraryCountData)]] = Future.sequence(idAndViewByLib)

    val result = fIdAndViewByLib.map { seq: Seq[(Id[User], LibraryCountData)] =>
      seq.filter {
        case (id: Id[User], viewsByLib: LibraryCountData) =>
          val totalLibFollows = getLibraryFollowCounts(id).totalCount
          val totalNewConnections = getNewConnections(id).length
          val totalLibViews = viewsByLib.totalCount
          totalLibFollows >= MIN_FOLLOWERS || totalNewConnections >= MIN_CONNECTIONS || totalLibViews >= MIN_VIEWS
      }.map {
        case (id: Id[User], _: LibraryCountData) =>
          id
      }
    }
    result
  }
}<|MERGE_RESOLUTION|>--- conflicted
+++ resolved
@@ -55,10 +55,6 @@
         case (cnt, cntMap) =>
           db.readOnlyReplica { implicit s => LibraryCountData(cnt, cntMap.filter { case (id, count) => libraryRepo.get(id).state == LibraryStates.ACTIVE }) }
       }
-<<<<<<< HEAD
-      libCountData
-=======
->>>>>>> d16b42b9
     }
   }
 
