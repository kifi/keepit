package com.keepit.commanders

import java.util.concurrent.{ Callable, TimeUnit }

import com.google.common.cache.{ CacheBuilder, Cache }
import com.google.inject.{ Singleton, Inject }

import com.keepit.common.core._
import com.keepit.common.crypto.{ PublicIdConfiguration, PublicId }
import com.keepit.common.db._
import com.keepit.common.db.slick._
import com.keepit.common.net.URISanitizer
import com.keepit.common.time._
import com.keepit.common.akka.SafeFuture
import com.keepit.common.logging.Logging
import com.keepit.common.social.BasicUserRepo
import com.keepit.curator.CuratorServiceClient
import com.keepit.heimdal._
import com.keepit.model._
import com.keepit.search.SearchServiceClient
import com.keepit.social.BasicUser

import play.api.libs.concurrent.Execution.Implicits.defaultContext
import play.api.libs.functional.syntax._
import play.api.libs.json._

import scala.concurrent.Future
import akka.actor.Scheduler
import com.keepit.eliza.ElizaServiceClient
import scala.util.{ Success, Failure }
import com.keepit.common.healthcheck.AirbrakeNotifier
import com.keepit.common.performance._
import com.keepit.common.domain.DomainToNameMapper
import com.keepit.common.db.slick.DBSession.{ RWSession, RSession }
import org.joda.time.DateTime
import com.keepit.normalizer.NormalizedURIInterner

case class KeepInfo(
  id: Option[ExternalId[Keep]] = None,
  title: Option[String],
  url: String,
  isPrivate: Boolean,
  createdAt: Option[DateTime] = None,
  others: Option[Int] = None,
  keepers: Option[Set[BasicUser]] = None,
  collections: Option[Set[String]] = None,
  tags: Option[Set[BasicCollection]] = None,
  uriSummary: Option[URISummary] = None,
  siteName: Option[String] = None,
  clickCount: Option[Int] = None,
  rekeepCount: Option[Int] = None,
  libraryId: Option[PublicId[Library]] = None)

object KeepInfo {

  implicit val format = (
    (__ \ 'id).formatNullable(ExternalId.format[Keep]) and
    (__ \ 'title).formatNullable[String] and
    (__ \ 'url).format[String] and
    (__ \ 'isPrivate).formatNullable[Boolean].inmap[Boolean](_ getOrElse true, Some(_)) and
    (__ \ 'createdAt).formatNullable[DateTime] and
    (__ \ 'others).formatNullable[Int] and
    (__ \ 'keepers).formatNullable[Set[BasicUser]] and
    (__ \ 'collections).formatNullable[Set[String]] and
    (__ \ 'tags).formatNullable[Set[BasicCollection]] and
    (__ \ 'summary).formatNullable[URISummary] and
    (__ \ 'siteName).formatNullable[String] and
    (__ \ 'clickCount).formatNullable[Int] and
    (__ \ 'rekeepCount).formatNullable[Int] and
    (__ \ 'libraryId).formatNullable(PublicId.format[Library])
  )(KeepInfo.apply _, unlift(KeepInfo.unapply))

  def fromFullKeepInfo(info: FullKeepInfo, sanitize: Boolean = false) = {
    KeepInfo(
      Some(info.bookmark.externalId),
      info.bookmark.title,
      if (sanitize) URISanitizer.sanitize(info.bookmark.url) else info.bookmark.url,
      info.bookmark.isPrivate,
      Some(info.bookmark.createdAt),
      Some(info.others),
      Some(info.users),
      Some(info.collections.map(_.id)),
      Some(info.tags),
      info.uriSummary,
      info.siteName,
      info.clickCount,
      info.rekeepCount,
      info.libraryId
    )
  }

  // Are you looking for a decorated keep (with tags, rekeepers, etc)?
  // Use KeepsCommander#decorateKeepsIntoKeepInfos(userId, keeps)
  def fromKeep(bookmark: Keep)(implicit publicIdConfig: PublicIdConfiguration): KeepInfo = {
    KeepInfo(Some(bookmark.externalId), bookmark.title, bookmark.url, bookmark.isPrivate, libraryId = bookmark.libraryId.map(Library.publicId))
  }
}

case class FullKeepInfo(
  bookmark: Keep,
  users: Set[BasicUser],
  collections: Set[ExternalId[Collection]], //deprecated, will be removed in favor off tags once site transition is complete
  tags: Set[BasicCollection],
  others: Int,
  siteName: Option[String] = None,
  uriSummary: Option[URISummary] = None,
  clickCount: Option[Int] = None,
  rekeepCount: Option[Int] = None,
  libraryId: Option[PublicId[Library]] = None)

case class RawBookmarksWithCollection(
  collection: Option[Either[ExternalId[Collection], String]], keeps: Seq[RawBookmarkRepresentation])

object RawBookmarksWithCollection {
  implicit val reads = (
    (__ \ 'collectionId).read(ExternalId.format[Collection])
    .map[Option[Either[ExternalId[Collection], String]]](c => Some(Left(c)))
    orElse (__ \ 'collectionName).readNullable[String]
    .map(_.map[Either[ExternalId[Collection], String]](Right(_))) and
    (__ \ 'keeps).read[Seq[RawBookmarkRepresentation]]
  )(RawBookmarksWithCollection.apply _)
}

case class BulkKeepSelection(
  keeps: Option[Seq[ExternalId[Keep]]],
  tag: Option[ExternalId[Collection]],
  exclude: Option[Seq[ExternalId[Keep]]])
object BulkKeepSelection {
  implicit val format = (
    (__ \ 'keeps).formatNullable[Seq[ExternalId[Keep]]] and
    (__ \ 'tag).formatNullable[ExternalId[Collection]] and
    (__ \ 'exclude).formatNullable[Seq[ExternalId[Keep]]]
  )(BulkKeepSelection.apply _, unlift(BulkKeepSelection.unapply))
}

@Singleton
class KeepsCommander @Inject() (
    db: Database,
    keepInterner: KeepInterner,
    searchClient: SearchServiceClient,
    keepToCollectionRepo: KeepToCollectionRepo,
    basicUserRepo: BasicUserRepo,
    uriRepo: NormalizedURIRepo,
    keepRepo: KeepRepo,
    collectionRepo: CollectionRepo,
    userRepo: UserRepo,
    keptAnalytics: KeepingAnalytics,
    rawBookmarkFactory: RawBookmarkFactory,
    scheduler: Scheduler,
    heimdalClient: HeimdalServiceClient,
    eliza: ElizaServiceClient,
    localUserExperimentCommander: LocalUserExperimentCommander,
    airbrake: AirbrakeNotifier,
    uriSummaryCommander: URISummaryCommander,
    collectionCommander: CollectionCommander,
    normalizedURIInterner: NormalizedURIInterner,
    curator: CuratorServiceClient,
    clock: Clock,
    libraryCommander: LibraryCommander,
    libraryRepo: LibraryRepo,
<<<<<<< HEAD
    keepImageCommander: KeepImageCommander,
=======
    libraryMembershipRepo: LibraryMembershipRepo,
>>>>>>> 9bcbc436
    implicit val publicIdConfig: PublicIdConfiguration) extends Logging {

  private def getHelpRankRelatedKeeps(userId: Id[User], selector: HelpRankSelector, beforeOpt: Option[ExternalId[Keep]], afterOpt: Option[ExternalId[Keep]], count: Int): Future[Seq[(Keep, Option[Int], Option[Int])]] = {
    @inline def filter(counts: Seq[(Id[NormalizedURI], Int)])(implicit r: RSession): Seq[Id[NormalizedURI]] = {
      val uriIds = counts.map(_._1)
      val before = beforeOpt match {
        case None => uriIds
        case Some(beforeExtId) =>
          keepRepo.getByExtIdAndUser(beforeExtId, userId) match {
            case None => uriIds
            case Some(beforeKeep) => uriIds.dropWhile(_ != beforeKeep.uriId).drop(1)
          }
      }
      val after = afterOpt match {
        case None => before
        case Some(afterExtId) => keepRepo.getByExtIdAndUser(afterExtId, userId) match {
          case None => before
          case Some(afterKeep) => uriIds.takeWhile(_ != afterKeep.uriId)
        }
      }
      if (count > 0) after.take(count) else after
    }

    val keepIdsF = selector match {
      case HelpRankRekeeps => heimdalClient.getUriReKeepsWithCountsByKeeper(userId) map { counts => counts.map(c => c.uriId -> c.count) }
      case HelpRankDiscoveries => heimdalClient.getUriDiscoveriesWithCountsByKeeper(userId) map { counts => counts.map(c => c.uriId -> c.count) }
    }
    keepIdsF.flatMap { counts =>
      val keeps = db.readOnlyReplica { implicit session =>
        val keepUriIds = filter(counts)
        val km = keepRepo.bulkGetByUserAndUriIds(userId, keepUriIds.toSet)
        km.valuesIterator.toList.sortBy(_.id).reverse
      }

      // Fetch counts
      val keepIds = keeps.map(_.id.get).toSet
      val discCountsF = heimdalClient.getDiscoveryCountsByKeepIds(userId, keepIds)
      val rekeepCountsF = heimdalClient.getReKeepCountsByKeepIds(userId, keepIds)
      for {
        discCounts <- discCountsF
        rekeepCounts <- rekeepCountsF
      } yield {
        val discMap = discCounts.map { c => c.keepId -> c.count }.toMap
        val rkMap = rekeepCounts.map { c => c.keepId -> c.count }.toMap
        keeps.map { keep =>
          (keep, discMap.get(keep.id.get), rkMap.get(keep.id.get))
        }
      }
    }
  }

  private def getKeepsFromCollection(userId: Id[User], collectionId: ExternalId[Collection], beforeOpt: Option[ExternalId[Keep]], afterOpt: Option[ExternalId[Keep]], count: Int): Seq[Keep] = {
    db.readOnlyReplica { implicit session =>
      val collectionOpt = collectionRepo.getByUserAndExternalId(userId, collectionId)
      val keeps = collectionOpt.map { collection =>
        keepRepo.getByUserAndCollection(userId, collection.id.get, beforeOpt, afterOpt, count)
      } getOrElse Seq.empty

      keeps
    }
  }

  private def getKeeps(userId: Id[User], beforeOpt: Option[ExternalId[Keep]], afterOpt: Option[ExternalId[Keep]], count: Int): Seq[Keep] = {
    db.readOnlyReplica { implicit session =>
      keepRepo.getByUser(userId, beforeOpt, afterOpt, count)
    }
  }

  def decorateKeepsIntoKeepInfos(perspectiveUserId: Id[User], keeps: Seq[Keep]): Future[Seq[KeepInfo]] = {
    val sharingInfosFuture = searchClient.sharingUserInfo(perspectiveUserId, keeps.map(_.uriId))
    val pageInfosFuture = Future.sequence(keeps.map { keep =>
      getKeepSummary(keep)
    })

    val colls = db.readOnlyMaster { implicit s =>
      keeps.map { keep =>
        keepToCollectionRepo.getCollectionsForKeep(keep.id.get)
      }
    }.map(collectionCommander.getBasicCollections)

    for {
      sharingInfos <- sharingInfosFuture
      pageInfos <- pageInfosFuture
    } yield {
      val idToBasicUser = db.readOnlyMaster { implicit s =>
        basicUserRepo.loadAll(sharingInfos.flatMap(_.sharingUserIds).toSet)
      }
      val keepsInfo = (keeps zip colls, sharingInfos, pageInfos).zipped.map {
        case ((keep, collsForKeep), sharingInfoForKeep, pageInfoForKeep) =>
          val others = sharingInfoForKeep.keepersEdgeSetSize - sharingInfoForKeep.sharingUserIds.size - (if (keep.isPrivate) 0 else 1)
          KeepInfo(
            id = Some(keep.externalId),
            title = keep.title,
            url = keep.url,
            isPrivate = keep.isPrivate,
            createdAt = Some(keep.createdAt),
            others = Some(others),
            keepers = Some(sharingInfoForKeep.sharingUserIds.map(idToBasicUser)),
            collections = Some(collsForKeep.map(_.id.get.id).toSet), // Is this still used?
            tags = Some(collsForKeep.toSet),
            uriSummary = Some(pageInfoForKeep),
            siteName = DomainToNameMapper.getNameFromUrl(keep.url),
            clickCount = None,
            rekeepCount = None,
            libraryId = keep.libraryId.map(l => Library.publicId(l))
          )
      }
      keepsInfo
    }
  }

  private def getKeepSummary(keep: Keep, waiting: Boolean = false): Future[URISummary] = {
    uriSummaryCommander.getDefaultURISummary(keep.uriId, waiting)
  }

  // Please do not add to this. It mixes concerns and data sources.
  def allKeeps(
    before: Option[ExternalId[Keep]],
    after: Option[ExternalId[Keep]],
    collectionId: Option[ExternalId[Collection]],
    helprankOpt: Option[String],
    count: Int,
    userId: Id[User]): Future[Seq[KeepInfo]] = {

    // The Option[Int]s are help rank counts. Only included when looking at help rank info currently.
    val keepsF: Future[Seq[(Keep, Option[Int], Option[Int])]] = (collectionId, helprankOpt) match {
      case (Some(c), _) => // collectionId is set
        val keeps = getKeepsFromCollection(userId, c, before, after, count)
        Future.successful(keeps.map((_, None, None)))
      case (_, Some(hr)) => // helprankOpt is set
        getHelpRankRelatedKeeps(userId, HelpRankSelector(hr), before, after, count)
      case _ => // neither is set, deliver normal paginated keeps list
        val keeps = getKeeps(userId, before, after, count)
        Future.successful(keeps.map((_, None, None)))
    }

    keepsF.flatMap {
      case keepsWithHelpRankCounts =>
        val (keeps, clickCounts, rkCounts) = keepsWithHelpRankCounts.unzip3

        decorateKeepsIntoKeepInfos(userId, keeps).map { keepInfos =>
          (keepInfos, clickCounts, rkCounts).zipped.map {
            case (keepInfo, clickCount, rkCount) =>
              keepInfo.copy(clickCount = clickCount, rekeepCount = rkCount)
          }
        }
    }
  }

  /**
   * This function currently does not return help rank info (can be added if necessary)
   * Waiting is enabled for URISummary fetching
   */
  def getFullKeepInfo(keepId: ExternalId[Keep], userId: Id[User], withPageInfo: Boolean): Option[Future[FullKeepInfo]] = {
    // might be called right after a keep is created (e.g. via Add a Keep on website)
    db.readOnlyMaster { implicit s => keepRepo.getOpt(keepId) } filter { _.isActive } map { keep =>
      val sharingInfoFuture = searchClient.sharingUserInfo(userId, keep.uriId)
      val pageInfoFuture = if (withPageInfo) getKeepSummary(keep, true).map(Some(_)) else Future.successful(None)
      for {
        sharingInfo <- sharingInfoFuture
        pageInfo <- pageInfoFuture
      } yield {
        val (idToBasicUser, colls) = db.readOnlyMaster { implicit s =>
          val idToBasicUser = basicUserRepo.loadAll(sharingInfo.sharingUserIds)
          val collIds: Seq[Id[Collection]] = keepToCollectionRepo.getCollectionsForKeep(keep.id.get)
          val colls: Seq[BasicCollection] = collectionCommander.getBasicCollections(collIds)
          (idToBasicUser, colls)
        }
        val others = sharingInfo.keepersEdgeSetSize - sharingInfo.sharingUserIds.size - (if (keep.isPrivate) 0 else 1)
        FullKeepInfo(keep, sharingInfo.sharingUserIds map idToBasicUser, colls.map(_.id.get).toSet, colls.toSet, others, DomainToNameMapper.getNameFromUrl(keep.url), pageInfo)
      }
    }
  }

  def getKeepsInBulkSelection(selection: BulkKeepSelection, userId: Id[User]): Seq[Keep] = {
    val MAX_KEEPS_IN_COLLECTION = 1000
    val (collectionKeeps, individualKeeps) = db.readOnlyMaster { implicit s =>
      val collectionKeeps = selection.tag flatMap { tagExtId =>
        val tagIdOpt = collectionRepo.getByUserAndExternalId(userId, tagExtId).flatMap(_.id)
        tagIdOpt map { tagId =>
          val keepCount = collectionRepo.getBookmarkCount(tagId)
          if (keepCount <= MAX_KEEPS_IN_COLLECTION) {
            airbrake.notify(s"Maximum number of keeps in collection reached for user $userId and collection $tagId")
            Seq()
          } else {
            keepRepo.getByUserAndCollection(userId, tagId, None, None, MAX_KEEPS_IN_COLLECTION)
          }
        }
      } getOrElse Seq()
      val individualKeeps = selection.keeps map { keepExtIds =>
        keepExtIds flatMap { keepExtId =>
          keepRepo.getByExtIdAndUser(keepExtId, userId)
        }
      } getOrElse Seq()
      (collectionKeeps, individualKeeps)
    }
    // Get distinct keeps
    val filter: (Keep => Boolean) = selection.exclude match {
      case Some(excluded) => { keep => keep.id.nonEmpty && !excluded.contains(keep) }
      case None => _.id.nonEmpty
    }
    (individualKeeps ++ collectionKeeps).filter(filter).groupBy(_.id.get).values.flatten.toSeq
  }

  def keepOne(rawBookmark: RawBookmarkRepresentation, userId: Id[User], libraryId: Id[Library], installationId: Option[ExternalId[KifiInstallation]], source: KeepSource)(implicit context: HeimdalContext): KeepInfo = {
    log.info(s"[keep] $rawBookmark")
    val library = db.readOnlyReplica { implicit session =>
      libraryRepo.get(libraryId)
    }
    keepInterner.internRawBookmark(rawBookmark, userId, library, source, installationId) match {
      case Failure(e) =>
        throw e
      case Success(keep) =>
        SafeFuture {
          searchClient.updateURIGraph()
          curator.updateUriRecommendationFeedback(userId, keep.uriId, UriRecommendationFeedback(kept = Some(true)))
        }
        KeepInfo.fromKeep(keep)
    }
  }

  def keepMultiple(rawBookmarks: Seq[RawBookmarkRepresentation], libraryId: Id[Library], userId: Id[User], source: KeepSource, collection: Option[Either[ExternalId[Collection], String]], separateExisting: Boolean = false)(implicit context: HeimdalContext): (Seq[KeepInfo], Option[Int], Seq[String], Option[Seq[KeepInfo]]) = {

    val library = db.readOnlyReplica { implicit session => // change to readOnlyReplica when we can be 100% sure every user has libraries
      libraryRepo.get(libraryId)
    }
    val (newKeeps, existingKeeps, failures) = keepInterner.internRawBookmarksWithStatus(rawBookmarks, userId, library, source)
    val keeps = newKeeps ++ existingKeeps
    log.info(s"[keepMulti] keeps(len=${keeps.length}):${keeps.mkString(",")}")
    val addedToCollection = collection flatMap {
      case Left(collectionId) => db.readOnlyReplica { implicit s => collectionRepo.getOpt(collectionId) }
      case Right(name) => Some(getOrCreateTag(userId, name))
    } map { coll =>
      addToCollection(coll.id.get, keeps).size
    }
    SafeFuture {
      searchClient.updateURIGraph()
      keeps.foreach { keep => curator.updateUriRecommendationFeedback(userId, keep.uriId, UriRecommendationFeedback(kept = Some(true))) }
    }
    val (returnedKeeps, existingKeepsOpt) = if (separateExisting) {
      (newKeeps, Some(existingKeeps))
    } else {
      (newKeeps ++ existingKeeps, None)
    }
    (returnedKeeps.map(KeepInfo.fromKeep), addedToCollection, failures map (_.url), existingKeepsOpt map (_.map(KeepInfo.fromKeep)))
  }

  def unkeepMultiple(keepInfos: Seq[RawBookmarkRepresentation], userId: Id[User])(implicit context: HeimdalContext): Seq[KeepInfo] = {
    val deactivatedBookmarks = db.readWrite { implicit s =>
      val bms = keepInfos.map { ki =>
        normalizedURIInterner.getByUri(ki.url).flatMap { uri =>
          val ko = keepRepo.getByUriAndUser(uri.id.get, userId).map { b =>
            val saved = keepRepo.save(b withActive false)
            log.info(s"[unkeepMulti] DEACTIVATE $saved (uri=$uri, ki=$ki)")
            saved
          }
          if (ko.isEmpty) { log.warn(s"[unkeepMulti($userId,${uri.id})] cannot find keep for ki=$ki; uri=$uri") }
          ko
        }
      }.flatten
      val collIds = bms.flatMap(bm => keepToCollectionRepo.getCollectionsForKeep(bm.id.get)).toSet
      collIds.foreach { cid => collectionRepo.collectionChanged(cid) }
      bms
    }
    log.info(s"[unkeepMulti] deactivatedKeeps:(len=${deactivatedBookmarks.length}):${deactivatedBookmarks.mkString(",")}")

    val deactivatedKeepInfos = deactivatedBookmarks map KeepInfo.fromKeep
    keptAnalytics.unkeptPages(userId, deactivatedBookmarks, context)
    searchClient.updateURIGraph()
    deactivatedKeepInfos
  }

  def unkeepBulk(selection: BulkKeepSelection, userId: Id[User])(implicit context: HeimdalContext): Seq[KeepInfo] = {
    val keeps = db.readWrite { implicit s =>
      val keeps = getKeepsInBulkSelection(selection, userId)
      keeps.map(setKeepStateWithSession(_, KeepStates.INACTIVE, userId))
    }
    finalizeUnkeeping(keeps, userId)
  }

  def unkeepBatch(ids: Seq[ExternalId[Keep]], userId: Id[User])(implicit context: HeimdalContext): (Seq[KeepInfo], Seq[ExternalId[Keep]]) = {
    val (keeps, failures) = db.readWrite { implicit s =>
      val keepMap = ids map { id =>
        id -> keepRepo.getByExtIdAndUser(id, userId)
      }
      val (successes, failures) = keepMap.partition(_._2.nonEmpty)
      val keeps = successes.map(_._2).flatten.map(setKeepStateWithSession(_, KeepStates.INACTIVE, userId))
      (keeps, failures.map(_._1))
    }
    (finalizeUnkeeping(keeps, userId), failures)
  }

  def unkeep(extId: ExternalId[Keep], userId: Id[User])(implicit context: HeimdalContext): Option[KeepInfo] = {
    db.readWrite { implicit session =>
      keepRepo.getByExtIdAndUser(extId, userId).map(setKeepStateWithSession(_, KeepStates.INACTIVE, userId))
    } flatMap { keep =>
      finalizeUnkeeping(Seq(keep), userId).headOption
    }
  }

  def unkeepFromLibrary(keeps: Seq[ExternalId[Keep]], libId: Id[Library], userId: Id[User])(implicit context: HeimdalContext): Either[String, (Seq[KeepInfo], Seq[ExternalId[Keep]])] = {
    db.readOnlyMaster { implicit session =>
      libraryMembershipRepo.getWithLibraryIdAndUserId(libId, userId)
    } match {
      case Some(mem) if mem.hasWriteAccess =>
        val (unkeptKeeps, failedKeepIds) = db.readWrite { implicit s =>
          val (validKeeps, failures) = keeps.map { kId =>
            keepRepo.getByExtIdandLibraryId(kId, libId) match {
              case Some(k) if libId == k.libraryId.get => Left(k)
              case _ => Right(kId)
            }
          }.partition { k => k.isLeft }

          val failedKeepIds = failures.map(f => f.right.get)
          val unkeptKeeps = validKeeps.map(k => setKeepStateWithSession(k.left.get, KeepStates.INACTIVE, userId))
          (unkeptKeeps, failedKeepIds)
        }
        val validUnkeeps = finalizeUnkeeping(unkeptKeeps, userId)
        Right((validUnkeeps, failedKeepIds))
      case _ =>
        Left("permission_denied")
    }
  }

  private def finalizeUnkeeping(keeps: Seq[Keep], userId: Id[User])(implicit context: HeimdalContext): Seq[KeepInfo] = {
    // TODO: broadcast over any open user channels
    keptAnalytics.unkeptPages(userId, keeps, context)
    searchClient.updateURIGraph()
    keeps map KeepInfo.fromKeep
  }

  def rekeepBulk(selection: BulkKeepSelection, userId: Id[User])(implicit context: HeimdalContext): Int = {
    val keeps = db.readWrite { implicit s =>
      val keeps = getKeepsInBulkSelection(selection, userId).filter(_.state != KeepStates.ACTIVE)
      keeps.map(setKeepStateWithSession(_, KeepStates.ACTIVE, userId))
    }
    keptAnalytics.rekeptPages(userId, keeps, context)
    searchClient.updateURIGraph()
    keeps.length
  }

  private def setKeepStateWithSession(keep: Keep, state: State[Keep], userId: Id[User])(implicit context: HeimdalContext, session: RWSession): Keep = {
    val saved = keepRepo.save(keep withActive false)
    log.info(s"[unkeep($userId)] deactivated keep=$saved")
    keepToCollectionRepo.getCollectionsForKeep(saved.id.get) foreach { cid => collectionRepo.collectionChanged(cid) }
    saved
  }

  def setKeepPrivacyBulk(selection: BulkKeepSelection, userId: Id[User], isPrivate: Boolean)(implicit context: HeimdalContext): Int = {
    val (oldKeeps, newKeeps) = db.readWrite { implicit s =>
      val keeps = getKeepsInBulkSelection(selection, userId)
      val oldKeeps = keeps.filter(_.isPrivate != isPrivate)
      val newKeeps = oldKeeps.map(updateKeepWithSession(_, Some(isPrivate), None))
      (oldKeeps, newKeeps)
    }
    (oldKeeps zip newKeeps) map { case (oldKeep, newKeep) => keptAnalytics.updatedKeep(oldKeep, newKeep, context) }
    searchClient.updateURIGraph()
    newKeeps.length
  }

  def updateKeep(keep: Keep, isPrivate: Option[Boolean], title: Option[String])(implicit context: HeimdalContext): Option[Keep] = {
    val shouldBeUpdated = (isPrivate.isDefined && keep.isPrivate != isPrivate.get) || (title.isDefined && keep.title != title)
    if (shouldBeUpdated) Some {
      val updatedKeep = db.readWrite { implicit s => updateKeepWithSession(keep, isPrivate, title) }
      searchClient.updateURIGraph()
      keptAnalytics.updatedKeep(keep, updatedKeep, context)
      updatedKeep
    }
    else None
  }

  private def updateKeepWithSession(keep: Keep, isPrivate: Option[Boolean], title: Option[String])(implicit context: HeimdalContext, session: RWSession): Keep = {
    val updatedPrivacy = isPrivate getOrElse keep.isPrivate
    val updatedTitle = title orElse keep.title

    val (mainLib, secretLib) = libraryCommander.getMainAndSecretLibrariesForUser(keep.userId)
    def getLibFromPrivacy(isPrivate: Boolean) = {
      if (isPrivate) Some(secretLib.id.get) else Some(mainLib.id.get)
    }
    if (isPrivate.isDefined && isPrivate.get != keep.isPrivate) {
      keepRepo.save(keep.copy(visibility = Keep.isPrivateToVisibility(isPrivate.get), libraryId = getLibFromPrivacy(isPrivate.get)).withTitle(updatedTitle))
    } else {
      keepRepo.save(keep.withTitle(updatedTitle))
    }

  }

  def editKeepTagBulk(collectionId: ExternalId[Collection], selection: BulkKeepSelection, userId: Id[User], isAdd: Boolean)(implicit context: HeimdalContext): Int = {
    db.readOnlyReplica { implicit s =>
      collectionRepo.getByUserAndExternalId(userId, collectionId)
    } map { collection =>
      val keeps = getKeepsInBulkSelection(selection, userId)
      (keeps, collection)
      assert(collection.id.nonEmpty, s"Collection id is undefined: $collection")
      if (isAdd) addToCollection(collection.id.get, keeps) else removeFromCollection(collection, keeps)
      keeps.length
    } getOrElse 0
  }

  def addToCollection(collectionId: Id[Collection], keeps: Seq[Keep], updateUriGraph: Boolean = true)(implicit context: HeimdalContext): Set[KeepToCollection] = timing(s"addToCollection($collectionId,${keeps.length})") {
    val result = db.readWrite { implicit s =>
      val keepsById = keeps.map(keep => keep.id.get -> keep).toMap
      val collection = collectionRepo.get(collectionId)
      val existing = keepToCollectionRepo.getByCollection(collectionId, excludeState = None).toSet
      val newKeepIds = keepsById.keySet -- existing.map(_.keepId)
      val newK2C = newKeepIds map { kId => KeepToCollection(keepId = kId, collectionId = collectionId) }
      timing(s"addToCollection($collectionId,${keeps.length}) -- keepToCollection.insertAll", 50) {
        keepToCollectionRepo.insertAll(newK2C.toSeq)
      }
      val activated = existing collect {
        case ktc if ktc.state == KeepToCollectionStates.INACTIVE && keepsById.contains(ktc.keepId) =>
          keepToCollectionRepo.save(ktc.copy(state = KeepToCollectionStates.ACTIVE, createdAt = clock.now()))
      }

      timing(s"addToCollection($collectionId,${keeps.length}) -- collection.modelChanged", 50) {
        collectionRepo.modelChanged(collection, (newK2C.size + activated.size) > 0)
      }
      val tagged = (activated ++ newK2C).toSet
      val taggingAt = currentDateTime
      tagged.foreach { ktc =>
        keepRepo.save(keepsById(ktc.keepId)) // notify keep index
        keptAnalytics.taggedPage(collection, keepsById(ktc.keepId), context, taggingAt)
      }
      tagged
    }
    if (updateUriGraph) {
      searchClient.updateURIGraph()
    }
    result
  }

  def removeFromCollection(collection: Collection, keeps: Seq[Keep])(implicit context: HeimdalContext): Set[KeepToCollection] = {
    db.readWrite(attempts = 2) { implicit s =>
      val keepsById = keeps.map(keep => keep.id.get -> keep).toMap
      val removed = keepToCollectionRepo.getByCollection(collection.id.get, excludeState = None) collect {
        case ktc if ktc.state != KeepToCollectionStates.INACTIVE && keepsById.contains(ktc.keepId) =>
          keepToCollectionRepo.save(ktc.copy(state = KeepToCollectionStates.INACTIVE))
      }
      collectionRepo.collectionChanged(collection.id.get)

      val removedAt = currentDateTime
      removed.foreach { ktc =>
        keepRepo.save(keepsById(ktc.keepId)) // notify keep index
        keptAnalytics.untaggedPage(collection, keepsById(ktc.keepId), context, removedAt)
      }
      removed.toSet
    } tap { _ => searchClient.updateURIGraph() }
  }

  def tagUrl(tag: Collection, rawBookmark: Seq[RawBookmarkRepresentation], userId: Id[User], libraryId: Id[Library], source: KeepSource, kifiInstallationId: Option[ExternalId[KifiInstallation]])(implicit context: HeimdalContext) = {
    val library = db.readOnlyReplica { implicit session =>
      libraryRepo.get(libraryId)
    }
    val (bookmarks, _) = keepInterner.internRawBookmarks(rawBookmark, userId, library, source, installationId = kifiInstallationId)
    addToCollection(tag.id.get, bookmarks) // why doesn't this update search?
  }

  def getOrCreateTag(userId: Id[User], name: String)(implicit context: HeimdalContext): Collection = {
    val normalizedName = Hashtag(name.trim.replaceAll("""\s+""", " ").take(Collection.MaxNameLength))
    val collection = db.readOnlyReplica { implicit s =>
      collectionRepo.getByUserAndName(userId, normalizedName, excludeState = None)
    }
    collection match {
      case Some(t) if t.isActive => t
      case Some(t) => db.readWrite { implicit s => collectionRepo.save(t.copy(state = CollectionStates.ACTIVE, createdAt = clock.now())) } tap (keptAnalytics.createdTag(_, context))
      case None => db.readWrite { implicit s => collectionRepo.save(Collection(userId = userId, name = normalizedName)) } tap (keptAnalytics.createdTag(_, context))
    }
  }

  def removeTag(id: ExternalId[Collection], url: String, userId: Id[User])(implicit context: HeimdalContext): Unit = {
    db.readWrite { implicit s =>
      for {
        uri <- normalizedURIInterner.getByUri(url)
        keep <- keepRepo.getByUriAndUser(uri.id.get, userId)
        collection <- collectionRepo.getOpt(id)
      } {
        keepToCollectionRepo.remove(keepId = keep.id.get, collectionId = collection.id.get)
        collectionRepo.collectionChanged(collection.id.get)
        keepRepo.save(keep) // notify keep index
        keptAnalytics.untaggedPage(collection, keep, context)
      }
    }
    searchClient.updateURIGraph()
  }

  //todo(hopefully not Léo): this method does not report to analytics, let's fix this after we get rid of Collection
  def clearTags(url: String, userId: Id[User]): Unit = {
    db.readWrite { implicit s =>
      for {
        uri <- normalizedURIInterner.getByUri(url).toSeq
        keep <- keepRepo.getByUriAndUser(uri.id.get, userId).toSeq
        ktc <- keepToCollectionRepo.getByKeep(keep.id.get)
      } {
        keepToCollectionRepo.save(ktc.copy(state = KeepToCollectionStates.INACTIVE))
        keepRepo.save(keep) // notify keep index
        collectionRepo.collectionChanged(ktc.collectionId)
      }
    }
    searchClient.updateURIGraph()
  }

  def tagsByUrl(url: String, userId: Id[User]): Seq[Collection] = {
    db.readOnlyMaster { implicit s =>
      for {
        uri <- normalizedURIInterner.getByUri(url).toSeq
        keep <- keepRepo.getByUriAndUser(uri.id.get, userId).toSeq
        collectionId <- keepToCollectionRepo.getCollectionsForKeep(keep.id.get)
      } yield {
        collectionRepo.get(collectionId)
      }
    }
  }

  //todo(hopefully not Léo): this method does not report to analytics, let's fix this after we get rid of Collection
  def keepWithSelectedTags(userId: Id[User], rawBookmark: RawBookmarkRepresentation, libraryId: Id[Library], source: KeepSource, selectedTagNames: Seq[String])(implicit context: HeimdalContext): Either[String, (KeepInfo, Seq[Collection])] = {

    val library = db.readOnlyReplica { implicit session =>
      libraryRepo.get(libraryId)
    }
    keepInterner.internRawBookmark(rawBookmark, userId, library, source, installationId = None) match {
      case Failure(e) => Left(e.getMessage)
      case Success(keep) =>
        val tags = db.readWrite { implicit s =>
          val selectedTagIds = selectedTagNames.map { getOrCreateTag(userId, _).id.get }
          val activeTagIds = keepToCollectionRepo.getCollectionsForKeep(keep.id.get)
          val tagsToAdd = selectedTagIds.filterNot(activeTagIds.contains(_))
          val tagsToRemove = activeTagIds.filterNot(selectedTagIds.contains(_))

          tagsToAdd.map { tagId =>
            keepToCollectionRepo.getOpt(keep.id.get, tagId) match {
              case None => keepToCollectionRepo.save(KeepToCollection(keepId = keep.id.get, collectionId = tagId))
              case Some(k2c) => keepToCollectionRepo.save(k2c.copy(state = KeepToCollectionStates.ACTIVE))
            }
            collectionRepo.collectionChanged(tagId, true)
          }
          tagsToRemove.map { tagId =>
            keepToCollectionRepo.remove(keep.id.get, tagId)
            collectionRepo.collectionChanged(tagId, false)
          }
          keepRepo.save(keep) // notify keep index
          keepToCollectionRepo.getCollectionsForKeep(keep.id.get).map { id => collectionRepo.get(id) }
        }
        Right((KeepInfo.fromKeep(keep), tags))
    }
  }

  def assembleKeepExport(keepExports: Seq[KeepExport]): String = {
    // HTML format that follows Delicious exports
    val before = """<!DOCTYPE NETSCAPE-Bookmark-file-1>
                   |<META HTTP-EQUIV="Content-Type" CONTENT="text/html; charset=UTF-8">
                   |<!--This is an automatically generated file.
                   |It will be read and overwritten.
                   |Do Not Edit! -->
                   |<Title>Kifi Bookmarks Export</Title>
                   |<H1>Bookmarks</H1>
                   |<DL>
                   |""".stripMargin
    val after = "\n</DL>"

    def createExport(keep: KeepExport): String = {
      // Parse Tags
      val title = keep.title getOrElse ""
      val tagString = keep.tags map { tags =>
        s""" TAGS="${tags.replace("&", "&amp;").replace("\"", "")}""""
      } getOrElse ""
      val date = keep.createdAt.getMillis() / 1000
      val line =
        s"""<DT><A HREF="${keep.url}" ADD_DATE="${date}"${tagString}>${title.replace("&", "&amp;")}</A>"""
      line
    }
    before + keepExports.map(createExport).mkString("\n") + after
  }

  // Until we can refactor all clients to use libraries instead of privacy, we need to look up the library.
  // This should be removed as soon as we can. - Andrew
  private val librariesByUserId: Cache[Id[User], (Library, Library)] = CacheBuilder.newBuilder().concurrencyLevel(4).initialCapacity(128).maximumSize(128).expireAfterWrite(30, TimeUnit.SECONDS).build()
  private def getLibFromPrivacy(isPrivate: Boolean, userId: Id[User])(implicit session: RWSession) = {
    val (main, secret) = librariesByUserId.get(userId, new Callable[(Library, Library)] {
      def call() = libraryCommander.getMainAndSecretLibrariesForUser(userId)
    })
    if (isPrivate) {
      secret
    } else {
      main
    }
  }

}

sealed trait HelpRankSelector { val name: String }
case object HelpRankRekeeps extends HelpRankSelector { val name = "rekeep" }
case object HelpRankDiscoveries extends HelpRankSelector { val name = "discovery" }
object HelpRankSelector {
  def apply(selector: String) = {
    selector match {
      case HelpRankRekeeps.name => HelpRankRekeeps
      case _ => HelpRankDiscoveries // bad! Need to check all clients to make sure they're sending in the correct string
    }
  }

  def unapply(selector: HelpRankSelector) = selector.name
}<|MERGE_RESOLUTION|>--- conflicted
+++ resolved
@@ -158,11 +158,8 @@
     clock: Clock,
     libraryCommander: LibraryCommander,
     libraryRepo: LibraryRepo,
-<<<<<<< HEAD
+    libraryMembershipRepo: LibraryMembershipRepo,
     keepImageCommander: KeepImageCommander,
-=======
-    libraryMembershipRepo: LibraryMembershipRepo,
->>>>>>> 9bcbc436
     implicit val publicIdConfig: PublicIdConfiguration) extends Logging {
 
   private def getHelpRankRelatedKeeps(userId: Id[User], selector: HelpRankSelector, beforeOpt: Option[ExternalId[Keep]], afterOpt: Option[ExternalId[Keep]], count: Int): Future[Seq[(Keep, Option[Int], Option[Int])]] = {
