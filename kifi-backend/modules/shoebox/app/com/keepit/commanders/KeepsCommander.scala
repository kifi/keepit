package com.keepit.commanders

import com.google.inject.Inject

import com.keepit.common.KestrelCombinator
import com.keepit.common.crypto.PublicId
import com.keepit.common.db._
import com.keepit.common.db.slick._
import com.keepit.common.net.URISanitizer
import com.keepit.common.time._
import com.keepit.common.akka.SafeFuture
import com.keepit.common.logging.Logging
import com.keepit.common.social.BasicUserRepo
import com.keepit.heimdal._
import com.keepit.model._
import com.keepit.search.SearchServiceClient
import com.keepit.social.BasicUser

import play.api.libs.concurrent.Execution.Implicits.defaultContext
import play.api.libs.functional.syntax._
import play.api.libs.json._

import scala.concurrent.Future
import akka.actor.Scheduler
import com.keepit.eliza.ElizaServiceClient
import scala.util.{ Success, Failure }
import com.keepit.common.healthcheck.AirbrakeNotifier
import com.keepit.common.performance._
import com.keepit.common.domain.DomainToNameMapper
import com.keepit.common.db.slick.DBSession.{ RWSession, RSession }
import org.joda.time.DateTime
import com.keepit.normalizer.NormalizedURIInterner

case class KeepInfo(
  id: Option[ExternalId[Keep]] = None,
  title: Option[String],
  url: String,
  isPrivate: Boolean,
  createdAt: Option[DateTime] = None,
  others: Option[Int] = None,
  keepers: Option[Set[BasicUser]] = None,
  collections: Option[Set[String]] = None,
  tags: Option[Set[BasicCollection]] = None,
  uriSummary: Option[URISummary] = None,
  siteName: Option[String] = None,
  clickCount: Option[Int] = None,
  rekeepCount: Option[Int] = None,
  libraryId: Option[PublicId[Library]] = None)

object KeepInfo {

  implicit val format = (
    (__ \ 'id).formatNullable(ExternalId.format[Keep]) and
    (__ \ 'title).formatNullable[String] and
    (__ \ 'url).format[String] and
    (__ \ 'isPrivate).formatNullable[Boolean].inmap[Boolean](_ getOrElse true, Some(_)) and
    (__ \ 'createdAt).formatNullable[DateTime] and
    (__ \ 'others).formatNullable[Int] and
    (__ \ 'keepers).formatNullable[Set[BasicUser]] and
    (__ \ 'collections).formatNullable[Set[String]] and
    (__ \ 'tags).formatNullable[Set[BasicCollection]] and
    (__ \ 'summary).formatNullable[URISummary] and
    (__ \ 'siteName).formatNullable[String] and
    (__ \ 'clickCount).formatNullable[Int] and
    (__ \ 'rekeepCount).formatNullable[Int] and
    (__ \ 'libraryId).formatNullable(PublicId.format[Library])
  )(KeepInfo.apply _, unlift(KeepInfo.unapply))

  def fromFullKeepInfo(info: FullKeepInfo, sanitize: Boolean = false) = {
    KeepInfo(
      Some(info.bookmark.externalId),
      info.bookmark.title,
      (if (sanitize) URISanitizer.sanitize(info.bookmark.url) else info.bookmark.url),
      info.bookmark.isPrivate,
      Some(info.bookmark.createdAt),
      Some(info.others),
      Some(info.users),
      Some(info.collections.map(_.id)),
      Some(info.tags),
      info.uriSummary,
      info.siteName,
      info.clickCount,
      info.rekeepCount,
      None // todo(andrew): Add library external id
    )
  }

  def fromBookmark(bookmark: Keep): KeepInfo = {
    KeepInfo(Some(bookmark.externalId), bookmark.title, bookmark.url, bookmark.isPrivate, libraryId = None) // todo(andrew): Add library external id
  }
}

case class FullKeepInfo(
  bookmark: Keep,
  users: Set[BasicUser],
  collections: Set[ExternalId[Collection]], //deprecated, will be removed in favor off tags once site transition is complete
  tags: Set[BasicCollection],
  others: Int,
  siteName: Option[String] = None,
  uriSummary: Option[URISummary] = None,
  clickCount: Option[Int] = None,
  rekeepCount: Option[Int] = None,
  libraryId: Option[PublicId[Library]] = None)

case class KeepInfosWithCollection(
  collection: Option[Either[ExternalId[Collection], String]], keeps: Seq[KeepInfo])

object KeepInfosWithCollection {
  implicit val reads = (
    (__ \ 'collectionId).read(ExternalId.format[Collection])
    .map[Option[Either[ExternalId[Collection], String]]](c => Some(Left(c)))
    orElse (__ \ 'collectionName).readNullable[String]
    .map(_.map[Either[ExternalId[Collection], String]](Right(_))) and
    (__ \ 'keeps).read[Seq[KeepInfo]]
  )(KeepInfosWithCollection.apply _)
}

case class BulkKeepSelection(
  keeps: Option[Seq[ExternalId[Keep]]],
  tag: Option[ExternalId[Collection]],
  exclude: Option[Seq[ExternalId[Keep]]])
object BulkKeepSelection {
  implicit val format = (
    (__ \ 'keeps).formatNullable[Seq[ExternalId[Keep]]] and
    (__ \ 'tag).formatNullable[ExternalId[Collection]] and
    (__ \ 'exclude).formatNullable[Seq[ExternalId[Keep]]]
  )(BulkKeepSelection.apply _, unlift(BulkKeepSelection.unapply))
}

class KeepsCommander @Inject() (
    db: Database,
    keepInterner: KeepInterner,
    searchClient: SearchServiceClient,
    keepToCollectionRepo: KeepToCollectionRepo,
    basicUserRepo: BasicUserRepo,
    uriRepo: NormalizedURIRepo,
    keepRepo: KeepRepo,
    collectionRepo: CollectionRepo,
    userRepo: UserRepo,
    keptAnalytics: KeepingAnalytics,
    rawBookmarkFactory: RawBookmarkFactory,
    scheduler: Scheduler,
    heimdalClient: HeimdalServiceClient,
    eliza: ElizaServiceClient,
    localUserExperimentCommander: LocalUserExperimentCommander,
    airbrake: AirbrakeNotifier,
    uriSummaryCommander: URISummaryCommander,
    collectionCommander: CollectionCommander,
    normalizedURIInterner: NormalizedURIInterner,
    clock: Clock) extends Logging {

  private def getKeeps(
    beforeOpt: Option[ExternalId[Keep]],
    afterOpt: Option[ExternalId[Keep]],
    collectionId: Option[ExternalId[Collection]],
    helprankOpt: Option[String],
    count: Int,
    userId: Id[User]): Future[(Seq[Keep], Option[Collection], Map[Id[Keep], Int], Map[Id[Keep], Int])] = {

    @inline def filter(counts: Seq[(Id[NormalizedURI], Int)])(implicit r: RSession): Seq[Id[NormalizedURI]] = {
      val uriIds = counts.map(_._1)
      val before = beforeOpt match {
        case None => uriIds
        case Some(beforeExtId) =>
          keepRepo.getByExtIdAndUser(beforeExtId, userId) match {
            case None => uriIds
            case Some(beforeKeep) => uriIds.dropWhile(_ != beforeKeep.uriId).drop(1)
          }
      }
      val after = afterOpt match {
        case None => before
        case Some(afterExtId) => keepRepo.getByExtIdAndUser(afterExtId, userId) match {
          case None => before
          case Some(afterKeep) => uriIds.takeWhile(_ != afterKeep.uriId)
        }
      }
      if (count > 0) after.take(count) else after
    }

    db.readOnlyReplica { implicit ro =>
      val collectionOpt = (collectionId map { id => collectionRepo.getByUserAndExternalId(userId, id) }).flatten
      val keepsF = collectionOpt match {
        case Some(collection) =>
          Future.successful(keepRepo.getByUserAndCollection(userId, collection.id.get, beforeOpt, afterOpt, count))
        case None =>
          helprankOpt map { selector =>
            val keepIdsF = selector.trim match {
              case "rekeep" => heimdalClient.getUriReKeepsWithCountsByKeeper(userId) map { counts => counts.map(c => c.uriId -> c.count) }
              case _ => heimdalClient.getUriDiscoveriesWithCountsByKeeper(userId) map { counts => counts.map(c => c.uriId -> c.count) }
            }
            keepIdsF map { counts =>
              val keepIds = filter(counts)
              val km = keepRepo.bulkGetByUserAndUriIds(userId, keepIds.toSet)
              log.info(s"[getKeeps($beforeOpt,$afterOpt,${helprankOpt.get},$count,$userId)] keeps=$km")
              km.valuesIterator.toList
            }
          } getOrElse Future.successful(keepRepo.getByUser(userId, beforeOpt, afterOpt, count))
      }
      keepsF flatMap { keeps =>
        val countsF = helprankOpt match {
          case None =>
            Future.successful((Map.empty[Id[Keep], Int], Map.empty[Id[Keep], Int]))
          case Some(_) =>
            val discCountsF = heimdalClient.getDiscoveryCountsByKeepIds(userId, keeps.map(_.id.get).toSet)
            val rekeepCountsF = heimdalClient.getReKeepCountsByKeepIds(userId, keeps.map(_.id.get).toSet)
            for {
              discCounts <- discCountsF
              rekeepCounts <- rekeepCountsF
            } yield {
              val discMap = discCounts.map { c => c.keepId -> c.count }.toMap
              val rkMap = rekeepCounts.map { c => c.keepId -> c.count }.toMap
              (discMap, rkMap)
            }
        }
        countsF map {
          case (disCount, rkCount) =>
            (keeps, collectionOpt, disCount, rkCount)
        }
      }
    }
  }

  private def getKeepSummary(keep: Keep, waiting: Boolean = false): Future[URISummary] = {
    uriSummaryCommander.getDefaultURISummary(keep.uriId, waiting)
  }

  def allKeeps(
    before: Option[ExternalId[Keep]],
    after: Option[ExternalId[Keep]],
    collectionId: Option[ExternalId[Collection]],
    helprankOpt: Option[String],
    count: Int,
    userId: Id[User],
    withPageInfo: Boolean): Future[(Option[BasicCollection], Seq[FullKeepInfo])] = {
    getKeeps(before, after, collectionId, helprankOpt, count, userId) flatMap {
      case (keeps, collectionOpt, clkCounts, rkCounts) =>
        val sharingInfosFuture = searchClient.sharingUserInfo(userId, keeps.map(_.uriId))
        val pageInfosFuture = Future.sequence(keeps.map { keep =>
          if (withPageInfo) getKeepSummary(keep).map(Some(_)) else Future.successful(None)
        })

        val colls = db.readOnlyMaster { implicit s =>
          keeps.map { keep =>
            keepToCollectionRepo.getCollectionsForKeep(keep.id.get)
          }
        }.map(collectionCommander.getBasicCollections)

        for {
          sharingInfos <- sharingInfosFuture
          pageInfos <- pageInfosFuture
        } yield {
          val idToBasicUser = db.readOnlyMaster { implicit s =>
            basicUserRepo.loadAll(sharingInfos.flatMap(_.sharingUserIds).toSet)
          }
          val keepsInfo = (keeps zip colls, sharingInfos, pageInfos).zipped.map {
            case ((keep, colls), sharingInfos, pageInfos) =>
              val others = sharingInfos.keepersEdgeSetSize - sharingInfos.sharingUserIds.size - (if (keep.isPrivate) 0 else 1)
              FullKeepInfo(keep, sharingInfos.sharingUserIds map idToBasicUser, colls.map(_.id.get).toSet, colls.toSet, others, DomainToNameMapper.getNameFromUrl(keep.url), pageInfos, clkCounts.get(keep.id.get), rkCounts.get(keep.id.get))
          }
          (collectionOpt.map { c => BasicCollection.fromCollection(c.summary) }, keepsInfo)
        }
    }
  }

  /**
   * This function currently does not return help rank info (can be added if necessary)
   * Waiting is enabled for URISummary fetching
   */
  def getFullKeepInfo(keepId: ExternalId[Keep], userId: Id[User], withPageInfo: Boolean): Option[Future[FullKeepInfo]] = {
    // might be called right after a keep is created (e.g. via Add a Keep on website)
    db.readOnlyMaster { implicit s => keepRepo.getOpt(keepId) } filter { _.isActive } map { keep =>
      val sharingInfoFuture = searchClient.sharingUserInfo(userId, keep.uriId)
      val pageInfoFuture = if (withPageInfo) getKeepSummary(keep, true).map(Some(_)) else Future.successful(None)
      for {
        sharingInfo <- sharingInfoFuture
        pageInfo <- pageInfoFuture
      } yield {
        val (idToBasicUser, colls) = db.readOnlyMaster { implicit s =>
          val idToBasicUser = basicUserRepo.loadAll(sharingInfo.sharingUserIds)
          val collIds: Seq[Id[Collection]] = keepToCollectionRepo.getCollectionsForKeep(keep.id.get)
          val colls: Seq[BasicCollection] = collectionCommander.getBasicCollections(collIds)
          (idToBasicUser, colls)
        }
        val others = sharingInfo.keepersEdgeSetSize - sharingInfo.sharingUserIds.size - (if (keep.isPrivate) 0 else 1)
        FullKeepInfo(keep, sharingInfo.sharingUserIds map idToBasicUser, colls.map(_.id.get).toSet, colls.toSet, others, DomainToNameMapper.getNameFromUrl(keep.url), pageInfo)
      }
    }
  }

  def getKeepsInBulkSelection(selection: BulkKeepSelection, userId: Id[User]): Seq[Keep] = {
    val MAX_KEEPS_IN_COLLECTION = 1000
    val (collectionKeeps, individualKeeps) = db.readOnlyMaster { implicit s =>
      val collectionKeeps = selection.tag flatMap { tagExtId =>
        val tagIdOpt = collectionRepo.getByUserAndExternalId(userId, tagExtId).flatMap(_.id)
        tagIdOpt map { tagId =>
          val keepCount = collectionRepo.getBookmarkCount(tagId)
          if (keepCount <= MAX_KEEPS_IN_COLLECTION) {
            airbrake.notify(s"Maximum number of keeps in collection reached for user $userId and collection $tagId")
            Seq()
          } else {
            keepRepo.getByUserAndCollection(userId, tagId, None, None, MAX_KEEPS_IN_COLLECTION)
          }
        }
      } getOrElse Seq()
      val individualKeeps = selection.keeps map { keepExtIds =>
        keepExtIds flatMap { keepExtId =>
          keepRepo.getByExtIdAndUser(keepExtId, userId)
        }
      } getOrElse Seq()
      (collectionKeeps, individualKeeps)
    }
    // Get distinct keeps
    val filter: (Keep => Boolean) = selection.exclude match {
      case Some(excluded) => { keep => keep.id.nonEmpty && !excluded.contains(keep) }
      case None => _.id.nonEmpty
    }
    (individualKeeps ++ collectionKeeps).filter(filter).groupBy(_.id.get).values.flatten.toSeq
  }

  def keepOne(keepJson: JsObject, userId: Id[User], installationId: Option[ExternalId[KifiInstallation]], source: KeepSource)(implicit context: HeimdalContext): KeepInfo = {
    log.info(s"[keep] $keepJson")
    val rawBookmark = rawBookmarkFactory.toRawBookmark(keepJson)
    keepInterner.internRawBookmark(rawBookmark, userId, source, mutatePrivacy = true, installationId) match {
      case Failure(e) =>
        throw e
      case Success(keep) =>
        SafeFuture {
          searchClient.updateURIGraph()
        }
        KeepInfo.fromBookmark(keep)
    }
  }

  def keepMultiple(keepInfosWithCollection: KeepInfosWithCollection, userId: Id[User], source: KeepSource, separateExisting: Boolean = false)(implicit context: HeimdalContext): (Seq[KeepInfo], Option[Int], Seq[String], Option[Seq[KeepInfo]]) = {
    val KeepInfosWithCollection(collection, keepInfos) = keepInfosWithCollection
    val (newKeeps, existingKeeps, failures) = keepInterner.internRawBookmarksWithStatus(rawBookmarkFactory.toRawBookmark(keepInfos), userId, source, mutatePrivacy = true)
    val keeps = newKeeps ++ existingKeeps
    log.info(s"[keepMulti] keeps(len=${keeps.length}):${keeps.mkString(",")}")
    val addedToCollection = collection flatMap {
      case Left(collectionId) => db.readOnlyReplica { implicit s => collectionRepo.getOpt(collectionId) }
      case Right(name) => Some(getOrCreateTag(userId, name))
    } map { coll =>
      addToCollection(coll.id.get, keeps).size
    }
    SafeFuture {
      searchClient.updateURIGraph()
    }
    val (returnedKeeps, existingKeepsOpt) = if (separateExisting) {
      (newKeeps, Some(existingKeeps))
    } else {
      (newKeeps ++ existingKeeps, None)
    }
    (returnedKeeps.map(KeepInfo.fromBookmark), addedToCollection, failures map (_.url), existingKeepsOpt map (_.map(KeepInfo.fromBookmark)))
  }

  def unkeepMultiple(keepInfos: Seq[KeepInfo], userId: Id[User])(implicit context: HeimdalContext): Seq[KeepInfo] = {
    val deactivatedBookmarks = db.readWrite { implicit s =>
      val bms = keepInfos.map { ki =>
        normalizedURIInterner.getByUri(ki.url).flatMap { uri =>
          val ko = keepRepo.getByUriAndUser(uri.id.get, userId).map { b =>
            val saved = keepRepo.save(b withActive false)
            log.info(s"[unkeepMulti] DEACTIVATE $saved (uri=$uri, ki=$ki)")
            saved
          }
          if (ko.isEmpty) { log.warn(s"[unkeepMulti($userId,${uri.id})] cannot find keep for ki=$ki; uri=$uri") }
          ko
        }
      }.flatten
      val collIds = bms.flatMap(bm => keepToCollectionRepo.getCollectionsForKeep(bm.id.get)).toSet
      collIds.foreach { cid => collectionRepo.collectionChanged(cid) }
      bms
    }
    log.info(s"[unkeepMulti] deactivatedKeeps:(len=${deactivatedBookmarks.length}):${deactivatedBookmarks.mkString(",")}")

    val deactivatedKeepInfos = deactivatedBookmarks map KeepInfo.fromBookmark
    keptAnalytics.unkeptPages(userId, deactivatedBookmarks, context)
    searchClient.updateURIGraph()
    deactivatedKeepInfos
  }

  def unkeepBulk(selection: BulkKeepSelection, userId: Id[User])(implicit context: HeimdalContext): Seq[KeepInfo] = {
    val keeps = db.readWrite { implicit s =>
      val keeps = getKeepsInBulkSelection(selection, userId)
      keeps.map(setKeepStateWithSession(_, KeepStates.INACTIVE, userId))
    }
    finalizeUnkeeping(keeps, userId)
  }

  def unkeepBatch(ids: Seq[ExternalId[Keep]], userId: Id[User])(implicit context: HeimdalContext): (Seq[KeepInfo], Seq[ExternalId[Keep]]) = {
    val (keeps, failures) = db.readWrite { implicit s =>
      val keepMap = ids map { id =>
        id -> keepRepo.getByExtIdAndUser(id, userId)
      }
      val (successes, failures) = keepMap.partition(_._2.nonEmpty)
      val keeps = successes.map(_._2).flatten.map(setKeepStateWithSession(_, KeepStates.INACTIVE, userId))
      (keeps, failures.map(_._1))
    }
    (finalizeUnkeeping(keeps, userId), failures)
  }

  def unkeep(extId: ExternalId[Keep], userId: Id[User])(implicit context: HeimdalContext): Option[KeepInfo] = {
    db.readWrite { implicit session =>
      keepRepo.getByExtIdAndUser(extId, userId).map(setKeepStateWithSession(_, KeepStates.INACTIVE, userId))
    } flatMap { keep =>
      finalizeUnkeeping(Seq(keep), userId).headOption
    }
  }

  private def finalizeUnkeeping(keeps: Seq[Keep], userId: Id[User])(implicit context: HeimdalContext): Seq[KeepInfo] = {
    // TODO: broadcast over any open user channels
    keptAnalytics.unkeptPages(userId, keeps, context)
    searchClient.updateURIGraph()
    keeps map KeepInfo.fromBookmark
  }

  def rekeepBulk(selection: BulkKeepSelection, userId: Id[User])(implicit context: HeimdalContext): Int = {
    val keeps = db.readWrite { implicit s =>
      val keeps = getKeepsInBulkSelection(selection, userId).filter(_.state != KeepStates.ACTIVE)
      keeps.map(setKeepStateWithSession(_, KeepStates.ACTIVE, userId))
    }
    keptAnalytics.rekeptPages(userId, keeps, context)
    searchClient.updateURIGraph()
    keeps.length
  }

  private def setKeepStateWithSession(keep: Keep, state: State[Keep], userId: Id[User])(implicit context: HeimdalContext, session: RWSession): Keep = {
    val saved = keepRepo.save(keep withActive false)
    log.info(s"[unkeep($userId)] deactivated keep=$saved")
    keepToCollectionRepo.getCollectionsForKeep(saved.id.get) foreach { cid => collectionRepo.collectionChanged(cid) }
    saved
  }

  def setKeepPrivacyBulk(selection: BulkKeepSelection, userId: Id[User], isPrivate: Boolean)(implicit context: HeimdalContext): Int = {
    val (oldKeeps, newKeeps) = db.readWrite { implicit s =>
      val keeps = getKeepsInBulkSelection(selection, userId)
      val oldKeeps = keeps.filter(_.isPrivate != isPrivate)
      val newKeeps = oldKeeps.map(updateKeepWithSession(_, Some(isPrivate), None))
      (oldKeeps, newKeeps)
    }
    (oldKeeps zip newKeeps) map { case (oldKeep, newKeep) => keptAnalytics.updatedKeep(oldKeep, newKeep, context) }
    searchClient.updateURIGraph()
    newKeeps.length
  }

  def updateKeep(keep: Keep, isPrivate: Option[Boolean], title: Option[String])(implicit context: HeimdalContext): Option[Keep] = {
    val shouldBeUpdated = (isPrivate.isDefined && keep.isPrivate != isPrivate.get) || (title.isDefined && keep.title != title)
    if (shouldBeUpdated) Some {
      val updatedKeep = db.readWrite { implicit s => updateKeepWithSession(keep, isPrivate, title) }
      searchClient.updateURIGraph()
      keptAnalytics.updatedKeep(keep, updatedKeep, context)
      updatedKeep
    }
    else None
  }

  private def updateKeepWithSession(keep: Keep, isPrivate: Option[Boolean], title: Option[String])(implicit context: HeimdalContext, session: RWSession): Keep = {
    val updatedPrivacy = isPrivate getOrElse keep.isPrivate
    val updatedTitle = title orElse keep.title
    keepRepo.save(keep.withPrivate(updatedPrivacy).withTitle(updatedTitle))
  }

  def editKeepTagBulk(collectionId: ExternalId[Collection], selection: BulkKeepSelection, userId: Id[User], isAdd: Boolean)(implicit context: HeimdalContext): Int = {
    db.readOnlyReplica { implicit s =>
      collectionRepo.getByUserAndExternalId(userId, collectionId)
    } map { collection =>
      val keeps = getKeepsInBulkSelection(selection, userId)
      (keeps, collection)
      assert(collection.id.nonEmpty, s"Collection id is undefined: $collection")
      if (isAdd) addToCollection(collection.id.get, keeps) else removeFromCollection(collection, keeps)
      keeps.length
    } getOrElse 0
  }

  def addToCollection(collectionId: Id[Collection], keeps: Seq[Keep], updateUriGraph: Boolean = true)(implicit context: HeimdalContext): Set[KeepToCollection] = timing(s"addToCollection($collectionId,${keeps.length})") {
    val result = db.readWrite { implicit s =>
      val keepsById = keeps.map(keep => keep.id.get -> keep).toMap
      val collection = collectionRepo.get(collectionId)
      val existing = keepToCollectionRepo.getByCollection(collectionId, excludeState = None).toSet
      val newKeepIds = keepsById.keySet -- existing.map(_.keepId)
      val newK2C = newKeepIds map { kId => KeepToCollection(keepId = kId, collectionId = collectionId) }
      timing(s"addToCollection($collectionId,${keeps.length}) -- keepToCollection.insertAll", 50) {
        keepToCollectionRepo.insertAll(newK2C.toSeq)
      }
      val activated = existing collect {
        case ktc if ktc.state == KeepToCollectionStates.INACTIVE && keepsById.contains(ktc.keepId) =>
          keepToCollectionRepo.save(ktc.copy(state = KeepToCollectionStates.ACTIVE, createdAt = clock.now()))
      }

      timing(s"addToCollection($collectionId,${keeps.length}) -- collection.modelChanged", 50) {
        collectionRepo.modelChanged(collection, (newK2C.size + activated.size) > 0)
      }
      val tagged = (activated ++ newK2C).toSet
      val taggingAt = currentDateTime
      tagged.foreach(ktc => keptAnalytics.taggedPage(collection, keepsById(ktc.keepId), context, taggingAt))
      tagged
    }
    if (updateUriGraph) {
      searchClient.updateURIGraph()
    }
    result
  }

  def removeFromCollection(collection: Collection, keeps: Seq[Keep])(implicit context: HeimdalContext): Set[KeepToCollection] = {
    db.readWrite(attempts = 2) { implicit s =>
      val keepsById = keeps.map(keep => keep.id.get -> keep).toMap
      val removed = keepToCollectionRepo.getByCollection(collection.id.get, excludeState = None) collect {
        case ktc if ktc.state != KeepToCollectionStates.INACTIVE && keepsById.contains(ktc.keepId) =>
          keepToCollectionRepo.save(ktc.copy(state = KeepToCollectionStates.INACTIVE))
      }

      collectionRepo.collectionChanged(collection.id.get)

      val removedAt = currentDateTime
      removed.foreach(ktc => keptAnalytics.untaggedPage(collection, keepsById(ktc.keepId), context, removedAt))
      removed.toSet
    } tap { _ => searchClient.updateURIGraph() }
  }

  def tagUrl(tag: Collection, json: JsValue, userId: Id[User], source: KeepSource, kifiInstallationId: Option[ExternalId[KifiInstallation]])(implicit context: HeimdalContext) = {
    val (bookmarks, _) = keepInterner.internRawBookmarks(rawBookmarkFactory.toRawBookmarks(json), userId, source, mutatePrivacy = false, installationId = kifiInstallationId)
    addToCollection(tag.id.get, bookmarks)
  }

  def getOrCreateTag(userId: Id[User], name: String)(implicit context: HeimdalContext): Collection = {
    val normalizedName = name.trim.replaceAll("""\s+""", " ").take(Collection.MaxNameLength)
    val collection = db.readOnlyReplica { implicit s =>
      collectionRepo.getByUserAndName(userId, normalizedName, excludeState = None)
    }
    collection match {
      case Some(t) if t.isActive => t
      case Some(t) => db.readWrite { implicit s => collectionRepo.save(t.copy(state = CollectionStates.ACTIVE, createdAt = clock.now())) } tap (keptAnalytics.createdTag(_, context))
      case None => db.readWrite { implicit s => collectionRepo.save(Collection(userId = userId, name = normalizedName)) } tap (keptAnalytics.createdTag(_, context))
    }
  }

  def removeTag(id: ExternalId[Collection], url: String, userId: Id[User])(implicit context: HeimdalContext): Unit = {
    db.readWrite { implicit s =>
      for {
        uri <- normalizedURIInterner.getByUri(url)
        keep <- keepRepo.getByUriAndUser(uri.id.get, userId)
        collection <- collectionRepo.getOpt(id)
      } {
        keepToCollectionRepo.remove(keepId = keep.id.get, collectionId = collection.id.get)
        collectionRepo.collectionChanged(collection.id.get)
        keptAnalytics.untaggedPage(collection, keep, context)
      }
    }
    searchClient.updateURIGraph()
  }

  def clearTags(url: String, userId: Id[User]): Unit = {
    db.readWrite { implicit s =>
      for {
        uri <- normalizedURIInterner.getByUri(url).toSeq
        keep <- keepRepo.getByUriAndUser(uri.id.get, userId).toSeq
        ktc <- keepToCollectionRepo.getByKeep(keep.id.get)
      } {
        keepToCollectionRepo.save(ktc.copy(state = KeepToCollectionStates.INACTIVE))
        collectionRepo.collectionChanged(ktc.collectionId)
      }
    }
    searchClient.updateURIGraph()
  }

  def tagsByUrl(url: String, userId: Id[User]): Seq[Collection] = {
    db.readOnlyMaster { implicit s =>
      for {
        uri <- normalizedURIInterner.getByUri(url).toSeq
        keep <- keepRepo.getByUriAndUser(uri.id.get, userId).toSeq
        collectionId <- keepToCollectionRepo.getCollectionsForKeep(keep.id.get)
      } yield {
        collectionRepo.get(collectionId)
      }
    }
  }

  def keepWithMultipleTags(userId: Id[User], keepsWithTags: Seq[(KeepInfo, Seq[String])], source: KeepSource)(implicit context: HeimdalContext): Map[Collection, Seq[Keep]] = {
    val (bookmarks, _) = keepInterner.internRawBookmarks(
      rawBookmarkFactory.toRawBookmark(keepsWithTags.map(_._1)),
      userId,
      mutatePrivacy = true,
      installationId = None,
      source = KeepSource.default
    )

    val keepsByUrl = bookmarks.map(keep => keep.url -> keep).toMap

    val keepsByTagName = keepsWithTags.flatMap {
      case (keepInfo, tags) =>
        tags.map(tagName => (tagName, keepsByUrl(keepInfo.url)))
    }.groupBy(_._1).mapValues(_.map(_._2))

    val keepsByTag = keepsByTagName.map {
      case (tagName, keeps) =>
        val tag = getOrCreateTag(userId, tagName)
        addToCollection(tag.id.get, keeps, updateUriGraph = false)
        tag -> keeps
    }.toMap

    searchClient.updateURIGraph()

    keepsByTag
  }

  def setFirstKeeps(userId: Id[User], keeps: Seq[Keep]): Unit = {
    db.readWrite { implicit session =>
      val origin = keepRepo.oldestKeep(userId).map(_.createdAt) getOrElse currentDateTime
      keeps.zipWithIndex.foreach {
        case (keep, i) =>
          keepRepo.save(keep.copy(createdAt = origin.minusSeconds(i + 1)))
      }
    }
  }

<<<<<<< HEAD
  def getHelpRankInfo(uriIds: Seq[Id[NormalizedURI]]): Future[Seq[HelpRankInfo]] = { // move this to curator -- one fewer call to port
    val uriIdSet = uriIds.toSet
    if (uriIdSet.size != uriIds.length) {
      log.warn(s"[getHelpRankInfo] (duplicates!) uriIds(len=${uriIds.length}):${uriIds.mkString(",")} idSet(sz=${uriIdSet.size}):${uriIdSet.mkString(",")}")
    }
    val discCountsF = heimdalClient.getDiscoveryCountsByURIs(uriIdSet)
    val rkCountsF = heimdalClient.getReKeepCountsByURIs(uriIdSet)
    for {
      discCounts <- discCountsF
      rkCounts <- rkCountsF
    } yield {
      val discMap = discCounts.map { c => c.uriId -> c.count }.toMap
      val rkMap = rkCounts.map { c => c.uriId -> c.count }.toMap
      uriIds.toSeq.map { uriId =>
        HelpRankInfo(uriId, discMap.getOrElse(uriId, 0), rkMap.getOrElse(uriId, 0))
      }
    }
  }

=======
>>>>>>> be534578
  def assembleKeepExport(keepExports: Seq[KeepExport]): String = {
    // HTML format that follows Delicious exports
    val before = """<!DOCTYPE NETSCAPE-Bookmark-file-1>
                   |<META HTTP-EQUIV="Content-Type" CONTENT="text/html; charset=UTF-8">
                   |<!--This is an automatically generated file.
                   |It will be read and overwritten.
                   |Do Not Edit! -->
                   |<Title>Kifi Bookmarks Export</Title>
                   |<H1>Bookmarks</H1>
                   |<DL>
                   |""".stripMargin
    val after = "\n</DL>"

    def createExport(keep: KeepExport): String = {
      // Parse Tags
      val title = keep.title getOrElse ""
      val tagString = keep.tags map { tags =>
        s""" TAGS="${tags.replace("&", "&amp;").replace("\"", "")}""""
      } getOrElse ""
      val date = keep.createdAt.getMillis() / 1000
      val line =
        s"""<DT><A HREF="${keep.url}" ADD_DATE="${date}"${tagString}>${title.replace("&", "&amp;")}</A>"""
      line
    }
    before + keepExports.map(createExport).mkString("\n") + after
  }
}<|MERGE_RESOLUTION|>--- conflicted
+++ resolved
@@ -612,28 +612,6 @@
     }
   }
 
-<<<<<<< HEAD
-  def getHelpRankInfo(uriIds: Seq[Id[NormalizedURI]]): Future[Seq[HelpRankInfo]] = { // move this to curator -- one fewer call to port
-    val uriIdSet = uriIds.toSet
-    if (uriIdSet.size != uriIds.length) {
-      log.warn(s"[getHelpRankInfo] (duplicates!) uriIds(len=${uriIds.length}):${uriIds.mkString(",")} idSet(sz=${uriIdSet.size}):${uriIdSet.mkString(",")}")
-    }
-    val discCountsF = heimdalClient.getDiscoveryCountsByURIs(uriIdSet)
-    val rkCountsF = heimdalClient.getReKeepCountsByURIs(uriIdSet)
-    for {
-      discCounts <- discCountsF
-      rkCounts <- rkCountsF
-    } yield {
-      val discMap = discCounts.map { c => c.uriId -> c.count }.toMap
-      val rkMap = rkCounts.map { c => c.uriId -> c.count }.toMap
-      uriIds.toSeq.map { uriId =>
-        HelpRankInfo(uriId, discMap.getOrElse(uriId, 0), rkMap.getOrElse(uriId, 0))
-      }
-    }
-  }
-
-=======
->>>>>>> be534578
   def assembleKeepExport(keepExports: Seq[KeepExport]): String = {
     // HTML format that follows Delicious exports
     val before = """<!DOCTYPE NETSCAPE-Bookmark-file-1>
