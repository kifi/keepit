--- conflicted
+++ resolved
@@ -33,13 +33,8 @@
 case class EmailPassword(email: EmailAddress, password: Array[Char])
 object EmailPassword {
   implicit val format = (
-<<<<<<< HEAD
-      (__ \ 'email).format[EmailAddress] and
-      (__ \ 'password).format[String].inmap((s:String) => s.toCharArray, unlift((c:Array[Char]) => Some(c.toString)))
-=======
-    (__ \ 'email).format[String] and
+    (__ \ 'email).format[EmailAddress] and
     (__ \ 'password).format[String].inmap((s: String) => s.toCharArray, unlift((c: Array[Char]) => Some(c.toString)))
->>>>>>> 3a25d352
   )(EmailPassword.apply, unlift(EmailPassword.unapply))
 }
 
@@ -57,19 +52,7 @@
 
 object SocialFinalizeInfo {
   implicit val format = (
-<<<<<<< HEAD
-      (__ \ 'email).format[EmailAddress] and
-      (__ \ 'firstName).format[String] and
-      (__ \ 'lastName).format[String] and
-      (__ \ 'password).format[String].inmap((s:String) => s.toCharArray, unlift((c:Array[Char]) => Some(c.toString))) and
-      (__ \ 'picToken).formatNullable[String] and
-      (__ \ 'picHeight).formatNullable[Int] and
-      (__ \ 'picWidth).formatNullable[Int] and
-      (__ \ 'cropX).formatNullable[Int] and
-      (__ \ 'cropY).formatNullable[Int] and
-      (__ \ 'cropSize).formatNullable[Int]
-=======
-    (__ \ 'email).format[String] and
+    (__ \ 'email).format[EmailAddress] and
     (__ \ 'firstName).format[String] and
     (__ \ 'lastName).format[String] and
     (__ \ 'password).format[String].inmap((s: String) => s.toCharArray, unlift((c: Array[Char]) => Some(c.toString))) and
@@ -79,7 +62,6 @@
     (__ \ 'cropX).formatNullable[Int] and
     (__ \ 'cropY).formatNullable[Int] and
     (__ \ 'cropSize).formatNullable[Int]
->>>>>>> 3a25d352
   )(SocialFinalizeInfo.apply, unlift(SocialFinalizeInfo.unapply))
 }
 
@@ -123,13 +105,8 @@
     heimdalServiceClient: HeimdalServiceClient) extends Logging {
 
   def saveUserPasswordIdentity(userIdOpt: Option[Id[User]], identityOpt: Option[Identity],
-<<<<<<< HEAD
-                               email: EmailAddress, passwordInfo: PasswordInfo,
-                               firstName: String = "", lastName: String = "", isComplete: Boolean): (UserIdentity, Id[User]) = timing(s"[saveUserPasswordIdentity($userIdOpt, $email)]") {
-=======
-    email: String, passwordInfo: PasswordInfo,
+    email: EmailAddress, passwordInfo: PasswordInfo,
     firstName: String = "", lastName: String = "", isComplete: Boolean): (UserIdentity, Id[User]) = timing(s"[saveUserPasswordIdentity($userIdOpt, $email)]") {
->>>>>>> 3a25d352
     log.info(s"[saveUserPassIdentity] userId=$userIdOpt identityOpt=$identityOpt email=$email pInfo=$passwordInfo isComplete=$isComplete")
     val fName = User.sanitizeName(if (isComplete || firstName.nonEmpty) firstName else email.address)
     val lName = User.sanitizeName(lastName)
