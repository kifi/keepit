package com.keepit.commanders

import java.io.FileOutputStream

import com.google.inject.{ Provider, Singleton, Inject, ImplementedBy }
import com.keepit.common.concurrent.ReactiveLock
import com.keepit.common.db.slick.DBSession.RSession
import com.keepit.common.db.{ State, Id }
import com.keepit.common.db.slick.Database
import com.keepit.common.logging.Logging
import com.keepit.common.oauth.{ OAuth1TokenInfo, TwitterUserShow, TwitterOAuthProvider }
import com.keepit.common.time._
import com.keepit.heimdal.HeimdalContextBuilder
import com.keepit.model._
import com.keepit.social.twitter.TwitterHandle
import com.keepit.social.{ SocialNetworks, SocialNetworkType }
import org.joda.time.DateTime
import play.api.libs.Files.TemporaryFile
import play.api.libs.iteratee.Iteratee
import play.api.libs.ws.WS
import play.api.Play.current

import scala.concurrent.{ ExecutionContext, Future }
import scala.util.{ Try, Success }

@ImplementedBy(classOf[TwitterWaitlistCommanderImpl])
trait TwitterWaitlistCommander {
  def createSyncOrWaitlist(userId: Id[User]): Either[String, Either[TwitterWaitlistEntry, TwitterSyncState]]
  def processQueue(): Unit

  def addUserToWaitlist(userId: Id[User], handle: Option[TwitterHandle]): Either[String, TwitterWaitlistEntry]
  def getFakeWaitlistPosition(userId: Id[User], handle: TwitterHandle): Option[Long]
  def getFakeWaitlistLength(): Long
  def getWaitlist: Seq[(TwitterWaitlistEntry, Option[TwitterSyncState])]
  def acceptUser(userId: Id[User], handle: TwitterHandle): Either[String, TwitterSyncState]
}

@Singleton
class TwitterWaitlistCommanderImpl @Inject() (
    db: Database,
    twitterWaitlistRepo: TwitterWaitlistRepo,
<<<<<<< HEAD
    twitterSyncStateRepo: TwitterSyncStateRepo,
    twitterEmailSender: Provider[TwitterWaitlistEmailSender],
=======
>>>>>>> 8aa75a1f
    socialUserInfoRepo: SocialUserInfoRepo,
    libraryCommander: LibraryCommander,
    libraryImageCommander: LibraryImageCommander,
    twitterSyncCommander: TwitterSyncCommander,
    heimdalContextBuilder: HeimdalContextBuilder,
    syncStateRepo: TwitterSyncStateRepo,
    twitterOAuthProvider: TwitterOAuthProvider,
    libraryRepo: LibraryRepo,
    clock: Clock,
    userValueRepo: UserValueRepo,
    cleanup: ImageCleanup,
    implicit val executionContext: ExecutionContext) extends TwitterWaitlistCommander with Logging {

  private val WAITLIST_LENGTH_SHIFT = 1152
  private val WAITLIST_MULTIPLIER = 3

  // Assumes users only ever have one sync. Error | Entry | Sync
  def createSyncOrWaitlist(userId: Id[User]): Either[String, Either[TwitterWaitlistEntry, TwitterSyncState]] = {
    db.readWrite(attempts = 3) { implicit s =>
      syncStateRepo.getByUserIdUsed(userId).headOption match {
        case Some(sync) =>
          Left(sync)
        case None =>
          val handle = inferHandle(userId)
          val exitingWaitlist = twitterWaitlistRepo.getByUser(userId).find(_.state == TwitterWaitlistEntryStates.ACTIVE) match {
            case Some(wl) if wl.twitterHandle.isEmpty && handle.nonEmpty => Some(twitterWaitlistRepo.save(wl.copy(twitterHandle = handle)))
            case other => other
          }
          Right(exitingWaitlist.getOrElse {
            twitterWaitlistRepo.save(TwitterWaitlistEntry(userId = userId, twitterHandle = handle))
          })
      }
    } match {
      case Right(waitlist) if waitlist.twitterHandle.isDefined =>
        createSync(waitlist).right.map(t => Right(t))
      case Right(waitlist) =>
        Right(Left(waitlist))
      case Left(sync) =>
        Right(Right(sync))
    }
  }

  // Goes through un-accepted waitlisted users, sees if we can turn it on for them now.
  private val processLock = new ReactiveLock(1)
  def processQueue(): Unit = {
    processLock.withLock {
      db.readOnlyReplica { implicit session =>
        val pending = twitterWaitlistRepo.getPending.sortBy(_.createdAt)(implicitly[Ordering[DateTime]].reverse)
        pending.toStream.filter { p =>
          usersTwitterSui(p.userId).isDefined
        }.take(10).toList // Not super efficient but fine for now, especially for testing
      }.map { p =>
        log.info(s"[processQueue] Creating sync for ${p.userId}")
        createSync(p)
      }
    }
  }

  // Won't be needed anymore:
  def addUserToWaitlist(userId: Id[User], handleOpt: Option[TwitterHandle]): Either[String, TwitterWaitlistEntry] = {
    val (waitlistEntry, handleToUse) = db.readOnlyMaster { implicit s =>
      handleOpt match {
        case Some(handle) =>
          (twitterWaitlistRepo.getByUserAndHandle(userId, handle), Some(handle))
        case None =>
          twitterWaitlistRepo.getByUser(userId).sortBy(_.createdAt).lastOption match {
            case Some(existing) =>
              (Some(existing), existing.twitterHandle)
            case None =>
              (None, inferHandle(userId))
          }
      }
    }

    val entryOpt = waitlistEntry match {
      case None =>
        Right(TwitterWaitlistEntry(userId = userId, twitterHandle = handleToUse))
      case Some(entry) if entry.state == TwitterWaitlistEntryStates.INACTIVE =>
        Right(entry.withState(TwitterWaitlistEntryStates.ACTIVE))
      case Some(entry) =>
        Left("entry_already_active")
    }

    entryOpt.right.map { entry =>
      db.readWrite(attempts = 3) { implicit s =>
        twitterWaitlistRepo.save(entry)
      }
    }
  }

  // Won't be needed anymore:
  def getFakeWaitlistPosition(userId: Id[User], handle: TwitterHandle): Option[Long] = {
    db.readOnlyMaster { implicit session =>
      twitterWaitlistRepo.getByUserAndHandle(userId, handle).map { waitlistEntry =>
        twitterWaitlistRepo.countActiveEntriesBeforeDateTime(waitlistEntry.createdAt)
      }
    }.map(_ * WAITLIST_MULTIPLIER + WAITLIST_LENGTH_SHIFT)
  }

  // Won't be needed anymore:
  def getFakeWaitlistLength(): Long = {
    db.readOnlyReplica { implicit session =>
      twitterWaitlistRepo.countActiveEntriesBeforeDateTime(currentDateTime)
    } * WAITLIST_MULTIPLIER + WAITLIST_LENGTH_SHIFT
  }

<<<<<<< HEAD
  def getWaitlist: Seq[(TwitterWaitlistEntry, Option[TwitterSyncState])] = {
=======
  // Won't be needed anymore:
  def getWaitlist: Seq[TwitterWaitlistEntry] = {
>>>>>>> 8aa75a1f
    db.readOnlyReplica { implicit session =>
      val pending = twitterWaitlistRepo.getPending.map { e => e.userId -> e }.toMap
      val syncs = twitterSyncStateRepo.getByUserIds(pending.keySet).filterNot(_.userId.isEmpty).map { e => e.userId.get -> e }.toMap
      val tuples = pending.toSeq.map { case (uid, pend) => pend -> syncs.get(uid) }
      tuples.sortBy(_._1.createdAt).reverse
    }
  }

  // For manual acceptances.
  // Won't be needed anymore:
  def acceptUser(userId: Id[User], handle: TwitterHandle): Either[String, TwitterSyncState] = {
    val (entryOpt, suiOpt, syncOpt) = db.readWrite { implicit session =>
      val entryOpt = twitterWaitlistRepo.getByUserAndHandle(userId, handle)
      val suiOpt = socialUserInfoRepo.getByUser(userId).find(_.networkType == SocialNetworks.TWITTER)
      val syncOpt = syncStateRepo.getByHandleAndUserIdUsed(handle, userId)
      (entryOpt, suiOpt, syncOpt)
    }

    (entryOpt, suiOpt, syncOpt) match {
      case (Some(entry), Some(sui), None) if entry.state == TwitterWaitlistEntryStates.ACTIVE && sui.credentials.isDefined && sui.userId.isDefined =>
        createSync(entry)
      case _ =>
        // invalid
        Left(s"Couldn't accept User $userId. Entry: $entryOpt, SocialUserInfo: $suiOpt, SyncState: $syncOpt")
    }
  }

  private def inferHandle(userId: Id[User])(implicit session: RSession) = {
    usersTwitterSui(userId).flatMap(_.username.map(TwitterHandle(_)))
  }

  private def usersTwitterSui(userId: Id[User])(implicit session: RSession) = {
    socialUserInfoRepo.getByUser(userId)
      .filter(s => s.networkType == SocialNetworks.TWITTER && s.username.isDefined && s.state == SocialUserInfoStates.FETCHED_USING_SELF)
      .lastOption
  }

  // entry's user must have a valid Twitter SUI, otherwise this no-ops
  private def createSync(entry: TwitterWaitlistEntry): Either[String, TwitterSyncState] = {
    val suiAndHandle = {
      if (entry.state == TwitterWaitlistEntryStates.ACTIVE) {
        db.readOnlyReplica { implicit s =>
          usersTwitterSui(entry.userId)
        }.flatMap { sui =>
          entry.twitterHandle.orElse(sui.username.map(TwitterHandle(_))).map { handle =>
            (sui, handle)
          }
        }
      } else {
        None
      }
    }

    suiAndHandle match {
      case Some((sui, handle)) if entry.state == TwitterWaitlistEntryStates.ACTIVE =>
        val addRequest = LibraryInitialValues(
          name = s"@$handle’s Twitter Links",
          visibility = LibraryVisibility.PUBLISHED,
          slug = Some(s"$handle-twitter-links"),
          kind = Some(LibraryKind.USER_CREATED), // bad!
          description = Some(s"Interesting pages, articles, and links I've shared on Twitter: https://twitter.com/$handle"),
          color = Some(LibraryColor.pickRandomLibraryColor()),
          listed = Some(true)
        )
        implicit val context = heimdalContextBuilder.build
        libraryCommander.createLibrary(addRequest, entry.userId).fold({ fail =>
          Left(fail.message)
        }, { lib =>
          db.readWrite { implicit session =>
            twitterWaitlistRepo.save(entry.copy(state = TwitterWaitlistEntryStates.ACCEPTED, twitterHandle = Some(handle)))
          }
          val sync = twitterSyncCommander.internTwitterSync(Some(entry.userId), lib.id.get, handle, SyncTarget.Tweets)
          log.info(s"[createSync] Sync created for ${entry.userId}, ${handle.value}")

          updateUserShow(sui, handle).andThen {
            case Success(Some(show)) =>
              log.info(s"[createSync] Got show for ${entry.userId}, $show")

              // Update lib's description
              db.readWrite { implicit session =>
                libraryRepo.save(libraryRepo.get(lib.id.get).copy(description = show.description))
              }

              // Update library picture
              show.profile_banner_url.map { image =>
                syncPic(entry.userId, handle, lib.id.get, image)
              }

            case fail =>
              log.info(s"[twc-acceptUser] Couldn't get show for ${entry.userId}, $fail")
          }.andThen {
            case _ =>
              twitterSyncCommander.syncOne(Some(sui), sync, sui.userId.get)
          }

          Right(sync)
        })
      case _ =>
        Left(s"[createSync] Nothing to do for ${entry.id.get}, userId: ${entry.userId}, handle: ${entry.twitterHandle}")
    }
  }

  private def updateUserShow(sui: SocialUserInfo, handle: TwitterHandle): Future[Option[TwitterUserShow]] = {
    val result = for {
      cred <- sui.credentials
      oauth <- cred.oAuth1Info
      userId <- sui.userId
    } yield {
      twitterOAuthProvider.getUserShow(OAuth1TokenInfo.fromOAuth1Info(oauth), handle).map { show =>
        db.readWrite { implicit session =>
          if (sui.state == SocialUserInfoStates.TOKEN_EXPIRED) {
            socialUserInfoRepo.save(sui.copy(state = SocialUserInfoStates.CREATED))
          }
          show.profile_banner_url.foreach { img =>
            userValueRepo.setValue(userId, UserValueName.TWITTER_BANNER_IMAGE, img)
          }
          show.description.foreach { descr =>
            userValueRepo.setValue(userId, UserValueName.TWITTER_DESCRIPTION, descr)
          }
          show.followers_count.foreach { count =>
            userValueRepo.setValue(userId, UserValueName.TWITTER_FOLLOWERS_COUNT, count)
          }
        }
        Some(show)
      }
    }
    result.getOrElse(Future.successful(None))
  }

  private def syncPic(userId: Id[User], handle: TwitterHandle, libraryId: Id[Library], bannerPic: String) = {
    // Twitter's return URL is actually incomplete. You need to specify a size. We'll use the largest.
    val imageUrl = bannerPic + "/1500x500"
    WS.url(imageUrl).getStream().flatMap {
      case (headers, streamBody) =>
        if (headers.status != 200) {
          Future.failed(new RuntimeException(s"Image returned non-200 code, ${headers.status}, $imageUrl"))
        } else {
          val tempFile = TemporaryFile(prefix = s"tw-${handle.value}")
          tempFile.file.deleteOnExit()
          cleanup.cleanup(tempFile.file)
          val outputStream = new FileOutputStream(tempFile.file)

          val maxSize = 1024 * 1024 * 16

          var len = 0
          val iteratee = Iteratee.foreach[Array[Byte]] { bytes =>
            len += bytes.length
            if (len > maxSize) {
              // max original size
              outputStream.close()
              throw new Exception(s"Original image too large (> $len bytes): $imageUrl")
            } else {
              outputStream.write(bytes)
            }
          }

          streamBody.run(iteratee).andThen {
            case _ =>
              outputStream.close()
          } flatMap { _ =>
            Future.successful(tempFile)
          }
        }
    }.flatMap { imageFile =>
      implicit val context = heimdalContextBuilder.build
      libraryImageCommander.uploadLibraryImageFromFile(imageFile.file, libraryId, LibraryImagePosition(None, None), ImageSource.TwitterSync, userId, None).map { _ =>
        imageFile.file // To force imageFile not to be GCed
      }
    }
  }
}
<|MERGE_RESOLUTION|>--- conflicted
+++ resolved
@@ -39,17 +39,12 @@
 class TwitterWaitlistCommanderImpl @Inject() (
     db: Database,
     twitterWaitlistRepo: TwitterWaitlistRepo,
-<<<<<<< HEAD
     twitterSyncStateRepo: TwitterSyncStateRepo,
-    twitterEmailSender: Provider[TwitterWaitlistEmailSender],
-=======
->>>>>>> 8aa75a1f
     socialUserInfoRepo: SocialUserInfoRepo,
     libraryCommander: LibraryCommander,
     libraryImageCommander: LibraryImageCommander,
     twitterSyncCommander: TwitterSyncCommander,
     heimdalContextBuilder: HeimdalContextBuilder,
-    syncStateRepo: TwitterSyncStateRepo,
     twitterOAuthProvider: TwitterOAuthProvider,
     libraryRepo: LibraryRepo,
     clock: Clock,
@@ -63,7 +58,7 @@
   // Assumes users only ever have one sync. Error | Entry | Sync
   def createSyncOrWaitlist(userId: Id[User]): Either[String, Either[TwitterWaitlistEntry, TwitterSyncState]] = {
     db.readWrite(attempts = 3) { implicit s =>
-      syncStateRepo.getByUserIdUsed(userId).headOption match {
+      twitterSyncStateRepo.getByUserIdUsed(userId).headOption match {
         case Some(sync) =>
           Left(sync)
         case None =>
@@ -150,12 +145,7 @@
     } * WAITLIST_MULTIPLIER + WAITLIST_LENGTH_SHIFT
   }
 
-<<<<<<< HEAD
   def getWaitlist: Seq[(TwitterWaitlistEntry, Option[TwitterSyncState])] = {
-=======
-  // Won't be needed anymore:
-  def getWaitlist: Seq[TwitterWaitlistEntry] = {
->>>>>>> 8aa75a1f
     db.readOnlyReplica { implicit session =>
       val pending = twitterWaitlistRepo.getPending.map { e => e.userId -> e }.toMap
       val syncs = twitterSyncStateRepo.getByUserIds(pending.keySet).filterNot(_.userId.isEmpty).map { e => e.userId.get -> e }.toMap
@@ -170,7 +160,7 @@
     val (entryOpt, suiOpt, syncOpt) = db.readWrite { implicit session =>
       val entryOpt = twitterWaitlistRepo.getByUserAndHandle(userId, handle)
       val suiOpt = socialUserInfoRepo.getByUser(userId).find(_.networkType == SocialNetworks.TWITTER)
-      val syncOpt = syncStateRepo.getByHandleAndUserIdUsed(handle, userId)
+      val syncOpt = twitterSyncStateRepo.getByHandleAndUserIdUsed(handle, userId)
       (entryOpt, suiOpt, syncOpt)
     }
 
