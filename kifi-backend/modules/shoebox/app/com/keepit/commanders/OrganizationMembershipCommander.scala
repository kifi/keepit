package com.keepit.commanders

import com.keepit.common.cache._
import com.keepit.common.cache.TransactionalCaching.Implicits.directCacheAccess
import com.google.inject.{ ImplementedBy, Inject, Singleton }
import com.keepit.common.akka.SafeFuture
import com.keepit.common.concurrent.ReactiveLock
import com.keepit.common.db.Id
import com.keepit.common.db.slick.DBSession.{ RSession, RWSession }
import com.keepit.common.db.slick.Database
import com.keepit.common.json
import com.keepit.common.logging.Logging
import com.keepit.common.mail.BasicContact
import com.keepit.common.net.{ NonOKResponseException, DirectUrl, CallTimeouts, HttpClient }
import com.keepit.common.social.BasicUserRepo
import com.keepit.heimdal.{ HeimdalContext, HeimdalContextBuilder }
import com.keepit.model.OrganizationPermission._
import com.keepit.model._
import com.keepit.social.BasicUser
import com.keepit.typeahead.KifiUserTypeahead
import org.joda.time.DateTime
import play.api.libs.json._
import com.keepit.common.core._
import com.keepit.payments.{ PlanManagementCommander, ActionAttribution }

import scala.concurrent.{ ExecutionContext, Future }
import scala.util.{ Failure, Success }
import scala.util.control.NoStackTrace

final case class MaybeOrganizationMember(member: Either[BasicUser, BasicContact], role: OrganizationRole, lastInvitedAt: Option[DateTime])

object MaybeOrganizationMember {
  implicit val writes = Writes[MaybeOrganizationMember] { member =>
    val identityFields = member.member.fold(user => Json.toJson(user), contact => Json.toJson(contact)).as[JsObject]
    val relatedFields = Json.obj("role" -> member.role, "lastInvitedAt" -> member.lastInvitedAt)
    json.aggressiveMinify(identityFields ++ relatedFields)
  }
}

@ImplementedBy(classOf[OrganizationMembershipCommanderImpl])
trait OrganizationMembershipCommander {
  def getMembersAndUniqueInvitees(orgId: Id[Organization], viewerIdOpt: Option[Id[User]], offset: Offset, limit: Limit, includeInvitees: Boolean): Either[OrganizationFail, Seq[MaybeOrganizationMember]]
  def getOrganizationsForUser(userId: Id[User], limit: Limit, offset: Offset): Seq[Id[Organization]]
  def getPrimaryOrganizationForUser(userId: Id[User]): Option[Id[Organization]]
  def getAllOrganizationsForUser(userId: Id[User]): Seq[Id[Organization]]
  def getAllForUsers(userIds: Set[Id[User]]): Map[Id[User], Set[OrganizationMembership]]
  def getVisibleOrganizationsForUser(userId: Id[User], viewerIdOpt: Option[Id[User]]): Seq[Id[Organization]]
  def getMemberIds(orgId: Id[Organization]): Set[Id[User]]

  def getMembership(orgId: Id[Organization], userId: Id[User]): Option[OrganizationMembership]

  def addMembership(request: OrganizationMembershipAddRequest): Either[OrganizationFail, OrganizationMembershipAddResponse]
  def modifyMembership(request: OrganizationMembershipModifyRequest): Either[OrganizationFail, OrganizationMembershipModifyResponse]
  def removeMembership(request: OrganizationMembershipRemoveRequest): Either[OrganizationFail, OrganizationMembershipRemoveResponse]

  def modifyMemberships(requests: Seq[OrganizationMembershipModifyRequest]): Map[OrganizationMembershipModifyRequest, Either[OrganizationFail, OrganizationMembershipModifyResponse]]
  def removeMemberships(requests: Seq[OrganizationMembershipRemoveRequest]): Map[OrganizationMembershipRemoveRequest, Either[OrganizationFail, OrganizationMembershipRemoveResponse]]
}

@Singleton
class OrganizationMembershipCommanderImpl @Inject() (
    db: Database,
    permissionCommander: PermissionCommander,
    primaryOrgForUserCache: PrimaryOrgForUserCache,
    userCommander: UserCommander,
    organizationRepo: OrganizationRepo,
    organizationMembershipRepo: OrganizationMembershipRepo,
    organizationMembershipCandidateRepo: OrganizationMembershipCandidateRepo,
    organizationInviteRepo: OrganizationInviteRepo,
    organizationExperimentRepo: OrganizationExperimentRepo,
    userExperimentRepo: UserExperimentRepo,
    userRepo: UserRepo,
    keepRepo: KeepRepo,
    libraryRepo: LibraryRepo,
    libraryMembershipCommander: LibraryMembershipCommander,
    basicUserRepo: BasicUserRepo,
    kifiUserTypeahead: KifiUserTypeahead,
    httpClient: HttpClient,
    planCommander: PlanManagementCommander,
    implicit val executionContext: ExecutionContext) extends OrganizationMembershipCommander with Logging {

  private val httpLock = new ReactiveLock(5)

  def getPrimaryOrganizationForUser(userId: Id[User]): Option[Id[Organization]] = {
    primaryOrgForUserCache.getOrElseOpt(PrimaryOrgForUserKey(userId)) {
      db.readOnlyReplica { implicit s =>
        organizationMembershipRepo.getAllByUserId(userId).map(_.organizationId).sorted.headOption.orElse {
          organizationMembershipCandidateRepo.getAllByUserId(userId).map(_.organizationId).sorted.headOption
        }
      }
    }
  }

  def getMembership(orgId: Id[Organization], userId: Id[User]): Option[OrganizationMembership] = {
    db.readWrite { implicit session =>
      organizationMembershipRepo.getByOrgIdAndUserId(orgId, userId)
    }
  }

  def getMembersAndUniqueInvitees(orgId: Id[Organization], viewerIdOpt: Option[Id[User]], offset: Offset, limit: Limit, includeInvitees: Boolean): Either[OrganizationFail, Seq[MaybeOrganizationMember]] = {
    db.readOnlyMaster { implicit session =>
      if (!permissionCommander.getOrganizationPermissions(orgId, viewerIdOpt).contains(OrganizationPermission.VIEW_MEMBERS)) Left(OrganizationFail.INSUFFICIENT_PERMISSIONS)
      else {
        val members = organizationMembershipRepo.getSortedMembershipsByOrgId(orgId, offset, limit)
        val invitees = includeInvitees match {
          case true =>
            if (members.length < limit.value) {
              val inviteLimit = Limit(Math.max(limit.value - members.length, 0))
              val inviteOffset = if (members.isEmpty) {
                val totalMembers = organizationMembershipRepo.countByOrgId(orgId)
                Offset(offset.value - totalMembers)
              } else {
                Offset(0)
              }
              organizationInviteRepo.getByOrganizationAndDecision(orgId, decision = InvitationDecision.PENDING, inviteOffset, inviteLimit, includeAnonymous = false)
            } else Seq.empty[OrganizationInvite]
          case false => Seq.empty[OrganizationInvite]
        }
        Right(buildMaybeMembers(members, invitees))
      }
    }
  }

  def getMemberIds(orgId: Id[Organization]): Set[Id[User]] = {
    db.readOnlyReplica { implicit session =>
      organizationMembershipRepo.getAllByOrgId(orgId).map(_.userId)
    }
  }

  def getOrganizationsForUser(userId: Id[User], limit: Limit, offset: Offset): Seq[Id[Organization]] = {
    db.readOnlyReplica { implicit session =>
      organizationMembershipRepo.getByUserId(userId, limit, offset).map(_.organizationId)
    }
  }

  def getAllOrganizationsForUser(userId: Id[User]): Seq[Id[Organization]] = {
    db.readOnlyReplica { implicit session =>
      organizationMembershipRepo.getAllByUserId(userId).map(_.organizationId)
    }
  }

  def getAllForUsers(userIds: Set[Id[User]]): Map[Id[User], Set[OrganizationMembership]] = {
    db.readOnlyReplica { implicit session =>
      organizationMembershipRepo.getAllByUserIds(userIds)
    }
  }

  def getVisibleOrganizationsForUser(userId: Id[User], viewerIdOpt: Option[Id[User]]): Seq[Id[Organization]] = {
    db.readOnlyReplica { implicit session =>
      val allOrgIds = organizationMembershipRepo.getAllByUserId(userId).map(_.organizationId)
      allOrgIds.filter(permissionCommander.getOrganizationPermissions(_, viewerIdOpt).contains(OrganizationPermission.VIEW_ORGANIZATION))
    }
  }

  private def buildMaybeMembers(members: Seq[OrganizationMembership], invitees: Seq[OrganizationInvite]): Seq[MaybeOrganizationMember] = {
    val invitedUserIds = invitees.filter(_.userId.isDefined)
    val invitedEmailAddresses = invitees.filter(invite => invite.userId.isEmpty && invite.emailAddress.isDefined)

    val usersMap = db.readOnlyMaster { implicit session =>
      basicUserRepo.loadAllActive((members.map(_.userId) ++ invitedUserIds.map(_.userId.get)).toSet)
    }

    val membersInfo = members.flatMap { member =>
      usersMap.get(member.userId) map { basicUser =>
        MaybeOrganizationMember(member = Left(basicUser), role = member.role, lastInvitedAt = None)
      }
    }

    val invitedByUserIdInfo = invitedUserIds flatMap { invitedById =>
      usersMap.get(invitedById.userId.get) map { basicUser =>
        MaybeOrganizationMember(member = Left(basicUser), role = invitedById.role, lastInvitedAt = Some(invitedById.updatedAt))
      }
    }

    val invitedByEmailAddressInfo = invitedEmailAddresses map { invitedByAddress =>
      val contact = BasicContact(invitedByAddress.emailAddress.get)
      MaybeOrganizationMember(member = Right(contact), role = invitedByAddress.role, lastInvitedAt = Some(invitedByAddress.updatedAt))
    }

    membersInfo ++ invitedByUserIdInfo ++ invitedByEmailAddressInfo
  }

  def isValidRequest(request: OrganizationMembershipRequest)(implicit session: RSession): Boolean = {
    getValidationError(request).isEmpty
  }

  private def getValidationError(request: OrganizationMembershipRequest)(implicit session: RSession): Option[OrganizationFail] = {
    val org = organizationRepo.get(request.orgId)
    val requesterOpt = organizationMembershipRepo.getByOrgIdAndUserId(request.orgId, request.requesterId)
    val targetOpt = organizationMembershipRepo.getByOrgIdAndUserId(request.orgId, request.targetId)

    requesterOpt match {
      case None => Some(OrganizationFail.NOT_A_MEMBER)
      case Some(requester) =>
        request match {
          case OrganizationMembershipAddRequest(_, _, _, newRole) =>
            val requesterCanInviteSpecifiedRole = (newRole <= requester.role) && requester.permissions.contains(INVITE_MEMBERS)
            if (targetOpt.isDefined) Some(OrganizationFail.ALREADY_A_MEMBER)
            else if (!requesterCanInviteSpecifiedRole) Some(OrganizationFail.INSUFFICIENT_PERMISSIONS)
            else None

          case OrganizationMembershipModifyRequest(_, _, _, newRole) =>
            val requesterIsOwner = (requester.userId == org.ownerId) && !targetOpt.exists(_.userId == org.ownerId)
            val requesterOutranksTarget = targetOpt.exists(_.role < requester.role) && requester.permissions.contains(MODIFY_MEMBERS)
            if (!(requesterIsOwner || requesterOutranksTarget)) Some(OrganizationFail.INSUFFICIENT_PERMISSIONS)
            else None

          case OrganizationMembershipRemoveRequest(_, _, _) =>
            val requesterIsOwner = (requester.userId == org.ownerId) && !targetOpt.exists(_.userId == org.ownerId)
            val requesterRemovingSelf = targetOpt.exists(t => t.userId == requester.userId && t.userId != org.ownerId)
            val requesterOutranksTarget = targetOpt.exists(_.role < requester.role) && requester.permissions.contains(REMOVE_MEMBERS)
            if (!(requesterIsOwner || requesterRemovingSelf || requesterOutranksTarget)) Some(OrganizationFail.INSUFFICIENT_PERMISSIONS)
            else None
        }
    }
  }

  private def unsafeAddMembership(request: OrganizationMembershipAddRequest): OrganizationMembershipAddResponse = {
    val newMembership = db.readWrite { implicit session =>
      val org = organizationRepo.get(request.orgId)
      val targetOpt = organizationMembershipRepo.getByOrgIdAndUserId(request.orgId, request.targetId, excludeState = None)
      targetOpt match {
        case Some(membership) if membership.isActive => organizationMembershipRepo.save(org.modifiedMembership(membership, request.newRole))
        case inactiveMembershipOpt =>
          val membershipIdOpt = inactiveMembershipOpt.flatMap(_.id)
          val newMembership = org.newMembership(request.targetId, request.newRole).copy(id = membershipIdOpt)
          val savedMembership = organizationMembershipRepo.save(newMembership)
          organizationMembershipCandidateRepo.getByUserAndOrg(request.targetId, request.orgId).foreach { candidate =>
            organizationMembershipCandidateRepo.save(candidate.copy(state = OrganizationMembershipCandidateStates.INACTIVE))
          }
<<<<<<< HEAD
        }
        planCommander.registerNewUser(request.orgId, request.targetId, ActionAttribution(user = Some(request.requesterId), admin = None))
        userCommander.liveFlushRemoteClientCache(request.targetId)

        Right(OrganizationMembershipAddResponse(request, newMembership))
=======
          savedMembership
      }
>>>>>>> b6574d15
    }

    // Fire off a few Futures to take care of low priority tasks
    maybeNotifySlackOfNewMember(request.orgId, request.targetId)
    refreshOrganizationMembersTypeahead(request.orgId)

    val orgGeneralLibrary = db.readOnlyReplica { implicit session => libraryRepo.getBySpaceAndKind(LibrarySpace.fromOrganizationId(request.orgId), LibraryKind.SYSTEM_ORG_GENERAL) }
    orgGeneralLibrary.foreach { lib =>
      implicit val context = HeimdalContext.empty // TODO(ryan): find someone to make this more helpful
      libraryMembershipCommander.joinLibrary(request.targetId, lib.id.get)
    }
    planCommander.registerNewUser(request.orgId, request.targetId, ActionAttribution(user = Some(request.requesterId), admin = None))
    OrganizationMembershipAddResponse(request, newMembership)
  }

  private def modifyMembershipHelper(request: OrganizationMembershipModifyRequest)(implicit session: RWSession): Either[OrganizationFail, OrganizationMembershipModifyResponse] = {
    getValidationError(request) match {
      case Some(fail) => Left(fail)
      case None =>
        val membership = organizationMembershipRepo.getByOrgIdAndUserId(request.orgId, request.targetId).get
        val org = organizationRepo.get(request.orgId)
        val newMembership = organizationMembershipRepo.save(org.modifiedMembership(membership, request.newRole))
        Right(OrganizationMembershipModifyResponse(request, newMembership))
    }
  }

  private def unsafeRemoveMembership(request: OrganizationMembershipRemoveRequest): OrganizationMembershipRemoveResponse = {
    db.readWrite { implicit session =>
      val membership = organizationMembershipRepo.getByOrgIdAndUserId(request.orgId, request.targetId).get
      organizationMembershipRepo.deactivate(membership)
    }
    planCommander.registerRemovedUser(request.orgId, request.targetId, ActionAttribution(user = Some(request.requesterId), admin = None))
    val orgGeneralLibrary = db.readOnlyReplica { implicit session => libraryRepo.getBySpaceAndKind(LibrarySpace.fromOrganizationId(request.orgId), LibraryKind.SYSTEM_ORG_GENERAL) }
    orgGeneralLibrary.foreach { lib =>
      implicit val context = HeimdalContext.empty // TODO(ryan): find someone to make this more helpful
      libraryMembershipCommander.leaveLibrary(lib.id.get, request.targetId)
    }
    refreshOrganizationMembersTypeahead(request.orgId)
    OrganizationMembershipRemoveResponse(request)
  }

  private def maybeNotifySlackOfNewMember(orgId: Id[Organization], userId: Id[User]): Future[Unit] = db.readOnlyReplicaAsync { implicit session =>
    val isOrgReal = !organizationExperimentRepo.hasExperiment(orgId, OrganizationExperimentType.FAKE)
    val isUserReal = !userExperimentRepo.hasExperiment(userId, UserExperimentType.FAKE)
    val shouldNotifySlack = isOrgReal && isUserReal
    if (shouldNotifySlack) {
      val org = organizationRepo.get(orgId)
      val user = userRepo.get(userId)

      val channel = "#org-members"
      val webhookUrl = "https://hooks.slack.com/services/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"

      val text = s"<http://www.kifi.com/${user.username.value}?kma=1|${user.fullName}> just joined <http://www.kifi.com/${org.handle.value}?kma=1|${org.name}>."
      val message = BasicSlackMessage(text = text, channel = Some(channel))

      val response = httpLock.withLockFuture(httpClient.postFuture(DirectUrl(webhookUrl), Json.toJson(message)))

      response.onComplete {
        case Success(res) =>
          log.info(s"[notifySlackOfNewMember] Slack message to $channel succeeded.")
        case Failure(t: NonOKResponseException) =>
          log.warn(s"[notifySlackOfNewMember] Slack info invalid for channel=$channel. Make sure the webhookUrl matches.")
        case _ =>
          log.error(s"[notifySlackOfNewMember] Slack message request failed.")
      }
    }
  }

  private def refreshOrganizationMembersTypeahead(orgId: Id[Organization]): Future[Unit] = {
    val orgMembers = getMemberIds(orgId)
    kifiUserTypeahead.refreshByIds(orgMembers.toSeq)
  }

  def addMembership(request: OrganizationMembershipAddRequest): Either[OrganizationFail, OrganizationMembershipAddResponse] = {
    val validationError = db.readOnlyReplica { implicit session => getValidationError(request) }
    validationError match {
      case Some(fail) => Left(fail)
      case None => Right(unsafeAddMembership(request))
    }
  }
  def addMemberships(requests: Seq[OrganizationMembershipAddRequest]): Map[OrganizationMembershipAddRequest, Either[OrganizationFail, OrganizationMembershipAddResponse]] = {
    requests.map { request => request -> addMembership(request) }.toMap
  }

  def modifyMembership(request: OrganizationMembershipModifyRequest): Either[OrganizationFail, OrganizationMembershipModifyResponse] =
    db.readWrite { implicit session => modifyMembershipHelper(request) }
  def modifyMemberships(requests: Seq[OrganizationMembershipModifyRequest]): Map[OrganizationMembershipModifyRequest, Either[OrganizationFail, OrganizationMembershipModifyResponse]] = {
    requests.map { request => request -> modifyMembership(request) }.toMap
  }

  def removeMembership(request: OrganizationMembershipRemoveRequest): Either[OrganizationFail, OrganizationMembershipRemoveResponse] = {
    val validationError = db.readOnlyReplica { implicit session => getValidationError(request) }
    validationError match {
      case Some(fail) => Left(fail)
      case None => Right(unsafeRemoveMembership(request))
    }
  }
  def removeMemberships(requests: Seq[OrganizationMembershipRemoveRequest]): Map[OrganizationMembershipRemoveRequest, Either[OrganizationFail, OrganizationMembershipRemoveResponse]] = {
    requests.map { request => request -> removeMembership(request) }.toMap
  }
}<|MERGE_RESOLUTION|>--- conflicted
+++ resolved
@@ -62,7 +62,6 @@
     db: Database,
     permissionCommander: PermissionCommander,
     primaryOrgForUserCache: PrimaryOrgForUserCache,
-    userCommander: UserCommander,
     organizationRepo: OrganizationRepo,
     organizationMembershipRepo: OrganizationMembershipRepo,
     organizationMembershipCandidateRepo: OrganizationMembershipCandidateRepo,
@@ -228,16 +227,8 @@
           organizationMembershipCandidateRepo.getByUserAndOrg(request.targetId, request.orgId).foreach { candidate =>
             organizationMembershipCandidateRepo.save(candidate.copy(state = OrganizationMembershipCandidateStates.INACTIVE))
           }
-<<<<<<< HEAD
-        }
-        planCommander.registerNewUser(request.orgId, request.targetId, ActionAttribution(user = Some(request.requesterId), admin = None))
-        userCommander.liveFlushRemoteClientCache(request.targetId)
-
-        Right(OrganizationMembershipAddResponse(request, newMembership))
-=======
           savedMembership
       }
->>>>>>> b6574d15
     }
 
     // Fire off a few Futures to take care of low priority tasks
@@ -250,6 +241,8 @@
       libraryMembershipCommander.joinLibrary(request.targetId, lib.id.get)
     }
     planCommander.registerNewUser(request.orgId, request.targetId, ActionAttribution(user = Some(request.requesterId), admin = None))
+    userCommander.liveFlushRemoteClientCache(request.targetId)
+    
     OrganizationMembershipAddResponse(request, newMembership)
   }
 
