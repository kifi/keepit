--- conflicted
+++ resolved
@@ -154,32 +154,18 @@
     Future.sequence(membersStatsFut).imap(_.toMap)
   }
 
-<<<<<<< HEAD
   def organizationStatistics(orgId: Id[Organization], adminId: Id[User], numMemberRecos: Int = 20): Future[OrganizationStatistics] = {
-    val (org, libraries, members, candidates, numKeeps, membersStatsFut) = db.readOnlyMaster { implicit session =>
+    val (org, libraries, numKeeps, members, candidates, experiments, membersStatsFut) = db.readOnlyMaster { implicit session =>
       val org = orgRepo.get(orgId)
       val libraries = libraryRepo.getBySpace(LibrarySpace.fromOrganizationId(orgId))
-
+      val numKeeps = libraries.map(_.keepCount).sum
       val members = orgMembershipRepo.getAllByOrgId(orgId)
       val candidates = orgMembershipCandidateRepo.getAllByOrgId(orgId).toSet
-      val numKeeps = libraries.map(_.keepCount).sum
       val userIds = members.map(_.userId) ++ candidates.map(_.userId)
+      val experiments = orgExperimentsRepo.getOrganizationExperiments(orgId)
       val membersStatsFut = membersStatistics(userIds)
-      (org, libraries, members, candidates, numKeeps, membersStatsFut)
+      (org, libraries, numKeeps, members, candidates, experiments, membersStatsFut)
     }
-=======
-  def organizationStatistics(orgId: Id[Organization], adminId: Id[User], numMemberRecos: Int = 20)(implicit session: RSession): Future[OrganizationStatistics] = {
-    val org = orgRepo.get(orgId)
-    val libraries = libraryRepo.getBySpace(LibrarySpace.fromOrganizationId(orgId))
-    val numKeeps = libraries.map(_.keepCount).sum
-
-    val members = orgMembershipRepo.getAllByOrgId(orgId)
-    val candidates = orgMembershipCandidateRepo.getAllByOrgId(orgId).toSet
-    val userIds = members.map(_.userId) ++ candidates.map(_.userId)
-    val experiments = orgExperimentsRepo.getOrganizationExperiments(orgId)
-
-    val membersStatsFut = membersStatistics(userIds)
->>>>>>> bc61f379
 
     val fMemberRecommendations = abook.getRecommendationsForOrg(orgId, adminId, disclosePrivateEmails = true, 0, numMemberRecos)
 
