--- conflicted
+++ resolved
@@ -89,36 +89,6 @@
   numLibrariesFollowing: Int,
   dateLastManualKeep: Option[DateTime])
 
-<<<<<<< HEAD
-case class SlackStatistics(
-  activeSlackLibs: Int,
-  inactiveSlackLibs: Int,
-  closedSlackLibs: Int,
-  brokenSlackLibs: Int,
-  teamSize: Int,
-  bots: Set[String])
-
-case class OrganizationStatisticsMin(
-  org: Organization,
-  memberCount: Int,
-  libCount: Int,
-  slackLibs: Int,
-  slackTeamSize: Int)
-
-object SlackStatistics {
-  def apply(teamSize: Int, bots: Set[String], slacking: Iterable[SlackChannelToLibrary]): SlackStatistics = {
-    SlackStatistics(
-      slacking.count { s => s.state == SlackChannelToLibraryStates.ACTIVE && s.status == SlackIntegrationStatus.On },
-      slacking.count { s => s.state == SlackChannelToLibraryStates.INACTIVE },
-      slacking.count { s => s.state == SlackChannelToLibraryStates.ACTIVE && s.status == SlackIntegrationStatus.Off },
-      slacking.count { s => s.state == SlackChannelToLibraryStates.ACTIVE && s.status == SlackIntegrationStatus.Broken },
-      teamSize, bots
-    )
-  }
-}
-
-=======
->>>>>>> 5cc5f605
 case class LibCountStatistics(privateLibCount: Int, protectedLibCount: Int, publicLibCount: Int)
 
 object LibCountStatistics {
@@ -198,16 +168,7 @@
     orgMembershipCandidateRepo: OrganizationMembershipCandidateRepo,
     slackTeamMembershipRepo: SlackTeamMembershipRepo,
     slackTeamRepo: SlackTeamRepo,
-<<<<<<< HEAD
-    userValueRepo: UserValueRepo,
-    orgChatStatsCommander: OrganizationChatStatisticsCommander,
-    slackTeamMembersCountCache: SlackTeamMembersCountCache,
-    slackTeamMembersCache: SlackTeamMembersCache,
-    slackTeamBotsCache: SlackTeamBotsCache,
-    abook: ABookServiceClient,
-=======
     orgStatisticsCommander: OrgStatisticsCommander,
->>>>>>> 5cc5f605
     airbrake: AirbrakeNotifier,
     planManagementCommander: PlanManagementCommander) extends Logging {
 
@@ -217,43 +178,6 @@
     userRepo.getAllUsers(inviters).values.toSeq
   }
 
-<<<<<<< HEAD
-  def getTeamMembersCount(slackTeamMembership: SlackTeamMembership)(implicit session: RSession): Future[Int] = {
-    val count = slackTeamMembersCountCache.getOrElseFuture(SlackTeamMembersCountKey(slackTeamMembership.slackTeamId)) {
-      getTeamMembers(slackTeamMembership: SlackTeamMembership).map(_.filterNot(_.bot).size)
-    }
-    count.recover {
-      case error =>
-        log.error(s"error fetching members with $slackTeamMembership", error)
-        -2
-    }
-  }
-
-  def getSlackBots(slackTeamMembership: SlackTeamMembership)(implicit session: RSession): Future[Set[String]] = {
-    slackTeamBotsCache.getOrElseFuture(SlackTeamBotsKey(slackTeamMembership.slackTeamId)) {
-      val bots = getTeamMembers(slackTeamMembership).map(_.filter(_.bot).map(_.name.value).toSet)
-      bots.recover {
-        case error =>
-          log.error("error fetching members", error)
-          Set("ERROR")
-      }
-    }
-  }
-
-  def getTeamMembers(slackTeamMembership: SlackTeamMembership)(implicit session: RSession): Future[Seq[SlackUserInfo]] = {
-    slackTeamMembersCache.getOrElseFuture(SlackTeamMembersKey(slackTeamMembership.slackTeamId)) {
-      slackClient.getUsersList(slackTeamMembership.token.get, slackTeamMembership.slackUserId).map { allMembers =>
-        val deleted = allMembers.filter(_.deleted)
-        val bots = allMembers.filterNot(_.deleted).filter(_.bot)
-        log.info(s"fetched members from slack team ${slackTeamMembership.slackTeamName} ${slackTeamMembership.slackTeamId} via user ${slackTeamMembership.slackUsername} ${slackTeamMembership.slackUserId}; " +
-          s"out of ${allMembers.size}, ${deleted.size} deleted, ${bots.size} where bots: ${bots.map(_.name)}")
-        allMembers.filterNot(_.deleted)
-      }
-    }
-  }
-
-=======
->>>>>>> 5cc5f605
   def fullUserStatistics(userId: Id[User]) = {
     val (keepCount, libs, slackMembers, slackToLibs) = db.readOnlyReplica { implicit s =>
       val keepCount = keepRepo.getCountByUser(userId)
@@ -346,23 +270,6 @@
       } getOrElse Future.successful(if (teams.isEmpty) 0 else -1)
     }
 
-<<<<<<< HEAD
-  def organizationStatisticsMin(org: Organization): OrganizationStatisticsMin = {
-    val orgId = org.id.get
-    val slackTeamSizeF = db.readOnlyReplica { implicit s =>
-      val teams = slackTeamRepo.getByOrganizationId(orgId)
-      teams flatMap { slackTeam =>
-        val allMembers = slackTeamMembershipRepo.getBySlackTeam(slackTeam.slackTeamId).toSeq
-        allMembers.find {
-          _.scopes.contains(SlackAuthScope.UsersRead)
-        }
-      } map { member =>
-        getTeamMembersCount(member)
-      } getOrElse Future.successful(if (teams.isEmpty) 0 else -1)
-    }
-
-=======
->>>>>>> 5cc5f605
     val (mamberCount, libCount, slackLibs) = db.readOnlyReplica { implicit session =>
       val members = orgMembershipRepo.countByOrgId(orgId)
       val libraries = libraryRepo.countOrganizationLibraries(orgId)
