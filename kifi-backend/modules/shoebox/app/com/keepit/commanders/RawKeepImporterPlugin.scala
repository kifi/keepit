--- conflicted
+++ resolved
@@ -92,16 +92,11 @@
     rawKeepGroup.map { rk =>
       val canonical = rk.originalJson.flatMap(json => (json \ Normalization.CANONICAL.scheme).asOpt[String])
       val openGraph = rk.originalJson.flatMap(json => (json \ Normalization.OPENGRAPH.scheme).asOpt[String])
-<<<<<<< HEAD
       val attribution = RawKeep.extractKeepSourceAttribution(rk)
-      RawBookmarkRepresentation(title = rk.title, url = rk.url, canonical = canonical, openGraph = openGraph, isPrivate = None, keptAt = rk.createdDate, sourceAttribution = attribution)
-=======
-      val attribution = RawKeep.extractKeepSourceAttribtuion(rk)
       val note = rk.originalJson.flatMap(json => (json \ "note").asOpt[String]).map(Hashtags.formatExternalNote)
       val tags = rk.keepTags.flatMap(_.asOpt[Seq[String]]).getOrElse(Seq.empty)
       val noteWithTags = Option(Hashtags.addTagsToString(note.getOrElse(""), tags)).filter(_.trim.nonEmpty)
       RawBookmarkRepresentation(title = rk.title, url = rk.url, canonical = canonical, openGraph = openGraph, keptAt = rk.createdDate, sourceAttribution = attribution, note = noteWithTags)
->>>>>>> bd2ce90c
     }.distinctBy(_.url)
   }
 
