package com.keepit.commanders

import com.google.inject.Inject
import com.keepit.abook.ABookServiceClient
import com.keepit.commanders.emails.EmailSenderProvider
import com.keepit.common.akka.SafeFuture
import com.keepit.common.cache.{ JsonCacheImpl, FortyTwoCachePlugin, CacheStatistics, Key }
import com.keepit.common.db.slick.Database
import com.keepit.common.db.{ ExternalId, Id }
import com.keepit.common.logging.{ AccessLog, Logging }
import com.keepit.common.social.BasicUserRepo
import com.keepit.common.store.S3ImageStore
import com.keepit.eliza.{ PushNotificationExperiment, ElizaServiceClient }
import com.keepit.graph.GraphServiceClient
import com.keepit.model._
import com.keepit.search.SearchServiceClient
import com.keepit.social.{ BasicUser, SocialGraphPlugin, SocialNetworkType, SocialNetworks }
import com.keepit.typeahead.{ KifiUserTypeahead, SocialUserTypeahead }
import play.api.libs.json.Json

import scala.concurrent.ExecutionContext

case class ConnectionInfo(user: BasicUser, userId: Id[User], unfriended: Boolean, unsearched: Boolean)

class UserConnectionsCommander @Inject() (
    abookServiceClient: ABookServiceClient,
    userConnectionRepo: UserConnectionRepo,
    userExperimentCommander: LocalUserExperimentCommander,
    basicUserRepo: BasicUserRepo,
    userRepo: UserRepo,
    searchFriendRepo: SearchFriendRepo,
    searchClient: SearchServiceClient,
    elizaServiceClient: ElizaServiceClient,
    friendRequestRepo: FriendRequestRepo,
    socialUserInfoRepo: SocialUserInfoRepo,
    userCache: SocialUserInfoUserCache,
    socialConnectionRepo: SocialConnectionRepo,
    socialGraphPlugin: SocialGraphPlugin,
    kifiUserTypeahead: KifiUserTypeahead,
    socialUserTypeahead: SocialUserTypeahead,
    emailSender: EmailSenderProvider,
    s3ImageStore: S3ImageStore,
    kifiInstallationRepo: KifiInstallationRepo,
    implicit val defaultContext: ExecutionContext,
    db: Database) extends Logging {

  def ignoreFriendRequest(userId: Id[User], id: ExternalId[User]): (Boolean, String) = {
    db.readWrite { implicit s =>
      userRepo.getOpt(id) map { sender =>
        friendRequestRepo.getBySenderAndRecipient(sender.id.get, userId) map { friendRequest =>
          friendRequestRepo.save(friendRequest.copy(state = FriendRequestStates.IGNORED))
          (true, "friend_request_ignored")
        } getOrElse (false, "friend_request_not_found")
      } getOrElse (false, "user_not_found")
    }
  }

  def incomingFriendRequests(userId: Id[User]): Seq[BasicUser] = {
    db.readOnlyMaster(attempts = 2) { implicit ro =>
      friendRequestRepo.getByRecipient(userId) map { fr => basicUserRepo.load(fr.senderId) }
    }
  }

  def outgoingFriendRequests(userId: Id[User]): Seq[BasicUser] = {
    db.readOnlyMaster(attempts = 2) { implicit ro =>
      friendRequestRepo.getBySender(userId) map { fr => basicUserRepo.load(fr.recipientId) }
    }
  }

  def disconnect(userId: Id[User], networkString: String): (Option[SocialUserInfo], String) = {
    val network = SocialNetworkType(networkString)
    val (thisNetwork, otherNetworks) = db.readOnlyMaster { implicit s =>
      userCache.remove(SocialUserInfoUserKey(userId))
      socialUserInfoRepo.getByUser(userId).partition(_.networkType == network)
    }
    if (otherNetworks.isEmpty) {
      (None, "no_other_connected_network")
    } else if (thisNetwork.isEmpty || thisNetwork.head.networkType == SocialNetworks.FORTYTWO) {
      (None, "not_connected_to_network")
    } else {
      val sui = thisNetwork.head
      socialGraphPlugin.asyncRevokePermissions(sui)
      db.readWrite { implicit s =>
        socialConnectionRepo.deactivateAllConnections(sui.id.get)
        socialUserInfoRepo.invalidateCache(sui)
        socialUserInfoRepo.save(sui.copy(credentials = None, userId = None))
        socialUserInfoRepo.getByUser(userId).map(socialUserInfoRepo.invalidateCache)
        userCache.remove(SocialUserInfoUserKey(userId))
      }
      val newLoginUser = otherNetworks.find(_.networkType == SocialNetworks.FORTYTWO).getOrElse(otherNetworks.head)
      (Some(newLoginUser), "disconnected")
    }
  }

  def includeFriend(userId: Id[User], id: ExternalId[User]): Option[Boolean] = {
    db.readWrite { implicit s =>
      val friendIdOpt = userRepo.getOpt(id) collect {
        case user if userConnectionRepo.getConnectionOpt(userId, user.id.get).isDefined => user.id.get
      }
      friendIdOpt map { friendId =>
        val changed = searchFriendRepo.includeFriend(userId, friendId)
        log.info(s"[includeFriend($userId,$id)] friendId=$friendId changed=$changed")
        searchClient.updateSearchFriendGraph()
        changed
      }
    }
  }

  def excludeFriend(userId: Id[User], id: ExternalId[User]): Option[Boolean] = {
    db.readWrite { implicit s =>
      val friendIdOpt = userRepo.getOpt(id) collect {
        case user if userConnectionRepo.getConnectionOpt(userId, user.id.get).isDefined => user.id.get
      }
      friendIdOpt map { friendId =>
        val changed = searchFriendRepo.excludeFriend(userId, friendId)
        log.info(s"[excludeFriend($userId, $id)] friendId=$friendId changed=$changed")
        searchClient.updateSearchFriendGraph()
        changed
      }
    }
  }

  def getMutualFriends(user1Id: Id[User], user2Id: Id[User]): Set[Id[User]] = {
    val (user1FriendIds, user2FriendIds) = db.readOnlyReplica { implicit session =>
      (userConnectionRepo.getConnectedUsers(user1Id), userConnectionRepo.getConnectedUsers(user2Id))
    }
    user1FriendIds intersect user2FriendIds
  }

  def unfriend(userId: Id[User], friendExternalId: ExternalId[User]): Boolean = {
    val friendId = db.readOnlyMaster(attempts = 2) { implicit ro => userRepo.get(friendExternalId).id.get }
    val success = db.readWrite(attempts = 2) { implicit s =>
      userConnectionRepo.unfriendConnections(userId, Set(friendId)) > 0
    }
    if (success) {
      val (friend, user) = db.readOnlyMaster { implicit session =>
        (basicUserRepo.load(friendId), basicUserRepo.load(userId))
      }
      elizaServiceClient.sendToUser(userId, Json.arr("lost_friends", Set(friend)))
      elizaServiceClient.sendToUser(userId, Json.arr("lost_friends", Set(user)))
      Seq(userId, friendId) foreach { id =>
        socialUserTypeahead.refresh(id)
        kifiUserTypeahead.refresh(id)
      }
      searchClient.updateUserGraph()
    }
    success
  }

  def getConnectionsPage(userId: Id[User], page: Int, pageSize: Int): (Seq[ConnectionInfo], Int) = {
    db.readOnlyMaster { implicit s =>
      val searchFriends = searchFriendRepo.getSearchFriends(userId)
      val basicConnections = userConnectionRepo.getBasicUserConnection(userId).sortWith { (c1, c2) => c1.createdAt.isAfter(c2.createdAt) }
      val connectionIds = basicConnections.map(_.userId)
      val unfriendedIds = userConnectionRepo.getUnfriendedUsers(userId)
      val connections = connectionIds.map(_ -> false) ++ unfriendedIds.map(_ -> true).toSeq

      val list = connections.drop(page * pageSize).take(pageSize)
      val basicUsers = basicUserRepo.loadAll(list.map(_._1).toSet)
      val infos = list.map {
        case (friendId, unfriended) =>
          ConnectionInfo(basicUsers(friendId), friendId, unfriended, searchFriends.contains(friendId))
      }
      (infos, connectionIds.size)
    }
  }

  def getFriends(user: User, experiments: Set[ExperimentType]): Set[BasicUser] = {
    val basicUsers = db.readOnlyMaster { implicit s =>
      if (canMessageAllUsers(user.id.get)) {
        userRepo.allExcluding(UserStates.PENDING, UserStates.BLOCKED, UserStates.INACTIVE)
          .collect { case u if u.id.get != user.id.get => BasicUser.fromUser(u) }.toSet
      } else {
        basicUserRepo.loadAll(userConnectionRepo.getConnectedUsers(user.id.get)).values.toSet
      }
    }

    // Apologies for this code. "Personal favor" for Danny. Doing it right should be speced and requires
    // two models, service clients, and caches.
    val iNeededToDoThisIn20Minutes = if (experiments.contains(ExperimentType.ADMIN)) {
      Seq(
        BasicUser(ExternalId[User]("42424242-4242-4242-4242-424242424201"), "FortyTwo Engineering", "", "0.jpg", Username("foo1")),
        BasicUser(ExternalId[User]("42424242-4242-4242-4242-424242424202"), "FortyTwo Family", "", "0.jpg", Username("foo2")),
        BasicUser(ExternalId[User]("42424242-4242-4242-4242-424242424203"), "FortyTwo Product", "", "0.jpg", Username("foo3"))
      )
    } else {
      Seq()
    }

    // This will eventually be a lot more complex. However, for now, tricking the client is the way to go.
    // ^^^^^^^^^ Unrelated to the offensive code above ^^^^^^^^^
    val kifiSupport = Seq(
      BasicUser(ExternalId[User]("aa345838-70fe-45f2-914c-f27c865bdb91"), "Tamila, Kifi Help", "", "tmilz.jpg", Username("foo4")))
    basicUsers ++ iNeededToDoThisIn20Minutes ++ kifiSupport
  }

  private def canMessageAllUsers(userId: Id[User]): Boolean = {
    userExperimentCommander.userHasExperiment(userId, ExperimentType.CAN_MESSAGE_ALL_USERS)
  }

  private def sendFriendRequestAcceptedEmailAndNotification(myUserId: Id[User], friend: User): Unit = SafeFuture {
    //sending 'friend request accepted' email && Notification
    val (respondingUser, respondingUserImage) = db.readWrite { implicit session =>
      val respondingUser = userRepo.get(myUserId)
      val respondingUserImage = s3ImageStore.avatarUrlByUser(respondingUser)
      (respondingUser, respondingUserImage)
    }

    val emailF = emailSender.connectionMade(friend.id.get, myUserId, NotificationCategory.User.FRIEND_ACCEPTED)

    val notifF = elizaServiceClient.sendGlobalNotification(
      userIds = Set(friend.id.get),
      title = s"${respondingUser.firstName} ${respondingUser.lastName} accepted your invitation to connect!",
      body = s"Now you will enjoy ${respondingUser.firstName}’s keeps in your search results and you can message ${respondingUser.firstName} directly.",
      linkText = s"Visit ${respondingUser.firstName}’s profile",
      linkUrl = s"https://www.kifi.com/${respondingUser.username.value}",
      imageUrl = respondingUserImage,
      sticky = false,
      category = NotificationCategory.User.FRIEND_ACCEPTED,
      extra = Some(Json.obj("friend" -> BasicUser.fromUser(respondingUser)))
    )

    emailF flatMap (_ => notifF)
  }

  def sendingFriendRequestEmailAndNotification(request: FriendRequest, myUser: User, recipient: User): Unit = SafeFuture {
    val myUserId = myUser.id.get
    val (requestingUser, requestingUserImage) = db.readWrite { implicit session =>
      val requestingUser = userRepo.get(myUserId)
      val requestingUserImage = s3ImageStore.avatarUrlByExternalId(Some(200), requestingUser.externalId, requestingUser.pictureName.getOrElse("0"), Some("https"))
      (requestingUser, requestingUserImage)
    }

    val canSendPush = db.readOnlyReplica { implicit s => kifiInstallationRepo.lastUpdatedMobile(recipient.id.get) } exists { installation =>
      installation.platform match {
        case KifiInstallationPlatform.Android =>
          installation.version.compareIt(KifiAndroidVersion("2.2.4")) >= 0
        case KifiInstallationPlatform.IPhone =>
          installation.version.compareIt(KifiIPhoneVersion("2.1.0")) >= 0
        case _ =>
          throw new Exception(s"Don't know platform for $installation")
      }
    }
    if (canSendPush) {
      elizaServiceClient.sendUserPushNotification(
        userId = recipient.id.get,
        message = s"${myUser.fullName} invited you to connect",
<<<<<<< HEAD
        recipientUserId = myUser.externalId,
        username = myUser.username,
        pictureUrl = s3ImageStore.avatarUrlByUser(myUser),
=======
        recipient = myUser,
>>>>>>> 311f1b0a
        pushNotificationExperiment = PushNotificationExperiment.Experiment1)
    }

    val emailF = emailSender.friendRequest(recipient.id.get, myUserId)

    val friendReqF = elizaServiceClient.sendGlobalNotification(
      userIds = Set(recipient.id.get),
      title = s"${requestingUser.firstName} ${requestingUser.lastName} wants to connect with you on Kifi",
      body = s"Enjoy ${requestingUser.firstName}’s keeps in your search results and message ${requestingUser.firstName} directly.",
      linkText = s"Respond to ${requestingUser.firstName}’s invitation",
      linkUrl = s"https://www.kifi.com/${requestingUser.username.value}",
      imageUrl = requestingUserImage,
      sticky = false,
      category = NotificationCategory.User.FRIEND_REQUEST,
      extra = Some(Json.obj("friend" -> BasicUser.fromUser(requestingUser)))
    ) map { id =>
        db.readWrite { implicit session =>
          friendRequestRepo.save(request.copy(messageHandle = Some(id)))
        }
      }

    emailF flatMap (_ => friendReqF)
  }

  def friend(sender: User, recipientExtId: ExternalId[User]): (Boolean, String) = {
    val senderId = sender.id.get
    db.readWrite { implicit s =>
      userRepo.getOpt(recipientExtId) map { recipient =>
        val activeOrIgnored = Set(FriendRequestStates.ACTIVE, FriendRequestStates.IGNORED)
        if (userConnectionRepo.areConnected(senderId, recipient.id.get)) {
          (true, "alreadyConnected")
        } else if (friendRequestRepo.getBySenderAndRecipient(senderId, recipient.id.get, activeOrIgnored).isDefined) {
          (true, "alreadySent")
        } else if (friendRequestRepo.getCountBySender(senderId) > 500) {
          (false, "tooManySent")
        } else {
          friendRequestRepo.getBySenderAndRecipient(recipient.id.get, senderId, activeOrIgnored) map { friendReq =>
            for {
              su1 <- socialUserInfoRepo.getByUser(friendReq.senderId).find(_.networkType == SocialNetworks.FORTYTWO)
              su2 <- socialUserInfoRepo.getByUser(friendReq.recipientId).find(_.networkType == SocialNetworks.FORTYTWO)
            } yield {
              socialConnectionRepo.getConnectionOpt(su1.id.get, su2.id.get) match {
                case Some(sc) =>
                  socialConnectionRepo.save(sc.withState(SocialConnectionStates.ACTIVE))
                case None =>
                  socialConnectionRepo.save(SocialConnection(socialUser1 = su1.id.get, socialUser2 = su2.id.get, state = SocialConnectionStates.ACTIVE))
              }
            }
            userConnectionRepo.addConnections(friendReq.senderId, Set(friendReq.recipientId), requested = true)

            s.onTransactionSuccess {
              log.info("just made a friend! updating typeahead, user graph index now.")
              searchClient.updateUserGraph()
              Seq(friendReq.senderId, friendReq.recipientId) foreach { id =>
                socialUserTypeahead.refresh(id)
                kifiUserTypeahead.refresh(id)
              }
              elizaServiceClient.sendToUser(friendReq.senderId, Json.arr("new_friends", Set(basicUserRepo.load(friendReq.recipientId))))
              elizaServiceClient.sendToUser(friendReq.recipientId, Json.arr("new_friends", Set(basicUserRepo.load(friendReq.senderId))))
              sendFriendRequestAcceptedEmailAndNotification(senderId, recipient)
            }
            (true, "acceptedRequest")
          } getOrElse {
            val request = friendRequestRepo.save(FriendRequest(senderId = senderId, recipientId = recipient.id.get, messageHandle = None))
            sendingFriendRequestEmailAndNotification(request, sender, recipient)
            (true, "sentRequest")
          }
        }
      } getOrElse {
        (false, "noSuchUser")
      }
    }
  }
}<|MERGE_RESOLUTION|>--- conflicted
+++ resolved
@@ -245,13 +245,7 @@
       elizaServiceClient.sendUserPushNotification(
         userId = recipient.id.get,
         message = s"${myUser.fullName} invited you to connect",
-<<<<<<< HEAD
-        recipientUserId = myUser.externalId,
-        username = myUser.username,
-        pictureUrl = s3ImageStore.avatarUrlByUser(myUser),
-=======
         recipient = myUser,
->>>>>>> 311f1b0a
         pushNotificationExperiment = PushNotificationExperiment.Experiment1)
     }
 
