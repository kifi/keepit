--- conflicted
+++ resolved
@@ -40,11 +40,7 @@
   def getInviteByOrganizationIdAndAuthToken(orgId: Id[Organization], authToken: String): Option[OrganizationInvite]
   def suggestMembers(userId: Id[User], orgId: Id[Organization], query: Option[String], limit: Int): Future[Seq[MaybeOrganizationMember]]
   def isAuthValid(orgId: Id[Organization], authToken: String): Boolean
-<<<<<<< HEAD
-  def getViewerInviteInfo(orgId: Id[Organization], userIdOrAuth: Either[Id[User], String]): Option[OrganizationInviteInfo]
-=======
   def getViewerInviteInfo(orgId: Id[Organization], viewerIdOpt: Option[Id[User]], authTokenOpt: Option[String]): Option[OrganizationInviteInfo]
->>>>>>> 889a8b4c
 }
 
 @Singleton
@@ -473,17 +469,6 @@
     db.readOnlyReplica { implicit session => organizationInviteRepo.getByOrgIdAndAuthToken(orgId, authToken) }.isDefined
   }
 
-<<<<<<< HEAD
-  def getViewerInviteInfo(orgId: Id[Organization], userIdOrAuth: Either[Id[User], String]): Option[OrganizationInviteInfo] = {
-    userIdOrAuth.fold(
-      { userId => getLastSentByOrganizationIdAndInviteeId(orgId, userId) },
-      { authToken => getInviteByOrganizationIdAndAuthToken(orgId, authToken) }
-    ).map {
-        invite: OrganizationInvite =>
-          val inviter = db.readOnlyReplica { implicit session => basicUserRepo.load(invite.inviterId) }
-          OrganizationInviteInfo.fromInvite(invite, inviter)
-      }
-=======
   def getViewerInviteInfo(orgId: Id[Organization], viewerIdOpt: Option[Id[User]], authTokenOpt: Option[String]): Option[OrganizationInviteInfo] = {
     val userInviteOpt = viewerIdOpt.flatMap(getLastSentByOrganizationIdAndInviteeId(orgId, _))
     val authTokenInviteOpt = authTokenOpt.flatMap(getInviteByOrganizationIdAndAuthToken(orgId, _))
@@ -492,6 +477,5 @@
       val inviter = db.readOnlyReplica { implicit session => basicUserRepo.load(invite.inviterId) }
       OrganizationInviteInfo.fromInvite(invite, inviter)
     }
->>>>>>> 889a8b4c
   }
 }