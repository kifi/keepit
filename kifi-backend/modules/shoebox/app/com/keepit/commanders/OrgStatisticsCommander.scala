--- conflicted
+++ resolved
@@ -123,14 +123,6 @@
     userIpAddressEventLogger: UserIpAddressEventLogger,
     airbrake: AirbrakeNotifier) extends Logging {
 
-<<<<<<< HEAD
-=======
-  def getLastLocation(userId: Id[User])(implicit session: RSession): Option[RichIpAddress] = {
-    userValueRepo.getUserValue(userId, UserValueName.LAST_RECORDED_LOCATION).flatMap { locationValue =>
-      RichIpAddress.format.reads(Json.parse(locationValue.value)).asOpt
-    }
-  }
->>>>>>> 0d18e158
   def organizationStatistics(orgId: Id[Organization], adminId: Id[User], numMemberRecos: Int): Future[OrganizationStatistics] = {
     val (members, candidates) = db.readOnlyReplica { implicit session =>
       val members = orgMembershipRepo.getAllByOrgId(orgId)
@@ -295,47 +287,36 @@
   def membersStatistics(userIds: Set[Id[User]]): Future[Map[Id[User], MemberStatistics]] = {
     val onlineUsersF = elizaClient.areUsersOnline(userIds.toSeq)
     val membersStatsFut = userIds.map { userId =>
+      val infoF = db.readOnlyMasterAsync { implicit s =>
+        val installed = kifiInstallationRepo.all(userId).nonEmpty
+        val keepVisibilityCount = keepToLibraryRepo.getPrivatePublicCountByUser(userId)
+        val librariesCountsByAccess = libraryMembershipRepo.countsWithUserIdAndAccesses(userId, Set(LibraryAccess.OWNER, LibraryAccess.READ_ONLY, LibraryAccess.READ_WRITE))
+        val numLibrariesCreated = librariesCountsByAccess(LibraryAccess.OWNER) // I prefer to see the Main and Secret libraries included
+        val numLibrariesFollowing = librariesCountsByAccess(LibraryAccess.READ_ONLY)
+        val numLibrariesCollaborating = librariesCountsByAccess(LibraryAccess.READ_WRITE)
+        val dateLastManualKeep = keepRepo.latestManualKeepTime(userId)
+        val user = userRepo.get(userId)
+        (user, installed, keepVisibilityCount, numLibrariesCreated, numLibrariesCollaborating, numLibrariesFollowing, dateLastManualKeep)
+      }
       val numChatsFut = elizaClient.getUserThreadStats(userId)
-<<<<<<< HEAD
-      val installed = kifiInstallationRepo.all(userId).nonEmpty
-      val keepVisibilityCount = keepToLibraryRepo.getPrivatePublicCountByUser(userId)
-      val librariesCountsByAccess = libraryMembershipRepo.countsWithUserIdAndAccesses(userId, Set(LibraryAccess.OWNER, LibraryAccess.READ_ONLY, LibraryAccess.READ_WRITE))
-      val numLibrariesCreated = librariesCountsByAccess(LibraryAccess.OWNER) // I prefer to see the Main and Secret libraries included
-      val numLibrariesFollowing = librariesCountsByAccess(LibraryAccess.READ_ONLY)
-      val numLibrariesCollaborating = librariesCountsByAccess(LibraryAccess.READ_WRITE)
-      val dateLastManualKeep = keepRepo.latestManualKeepTime(userId)
-      val user = userRepo.get(userId)
-      val lastLocationF = userIpAddressEventLogger.getLastLocation(user.id.get)
-=======
->>>>>>> 0d18e158
+      val lastLocationF = userIpAddressEventLogger.getLastLocation(userId)
       for {
         numChats <- numChatsFut
         onlineUsers <- onlineUsersF
         lastLocation <- lastLocationF
+        (user, installed, keepVisibilityCount, numLibrariesCreated, numLibrariesCollaborating, numLibrariesFollowing, dateLastManualKeep) <- infoF
       } yield {
-        db.readOnlyReplica { implicit session =>
-          val installed = kifiInstallationRepo.all(userId).nonEmpty
-          val keepVisibilityCount = keepToLibraryRepo.getPrivatePublicCountByUser(userId)
-          val librariesCountsByAccess = libraryMembershipRepo.countsWithUserIdAndAccesses(userId, Set(LibraryAccess.OWNER, LibraryAccess.READ_ONLY, LibraryAccess.READ_WRITE))
-          val numLibrariesCreated = librariesCountsByAccess(LibraryAccess.OWNER) // I prefer to see the Main and Secret libraries included
-          val numLibrariesFollowing = librariesCountsByAccess(LibraryAccess.READ_ONLY)
-          val numLibrariesCollaborating = librariesCountsByAccess(LibraryAccess.READ_WRITE)
-          val dateLastManualKeep = keepRepo.latestManualKeepTime(userId)
-          val user = userRepo.get(userId)
-          val lastLocation = getLastLocation(user.id.get)
-
-          userId -> MemberStatistics(
-            user = user,
-            online = if (installed) Some(onlineUsers(userId)) else None,
-            numChats = numChats.all,
-            keepVisibilityCount = keepVisibilityCount,
-            numLibrariesCreated = numLibrariesCreated,
-            numLibrariesCollaborating = numLibrariesCollaborating,
-            numLibrariesFollowing = numLibrariesFollowing,
-            dateLastManualKeep = dateLastManualKeep,
-            lastLocation = lastLocation
-          )
-        }
+        userId -> MemberStatistics(
+          user = user,
+          online = if (installed) Some(onlineUsers(userId)) else None,
+          numChats = numChats.all,
+          keepVisibilityCount = keepVisibilityCount,
+          numLibrariesCreated = numLibrariesCreated,
+          numLibrariesCollaborating = numLibrariesCollaborating,
+          numLibrariesFollowing = numLibrariesFollowing,
+          dateLastManualKeep = dateLastManualKeep,
+          lastLocation = lastLocation
+        )
       }
     }
     Future.sequence(membersStatsFut).imap(_.toMap)
