--- conflicted
+++ resolved
@@ -380,123 +380,6 @@
     }
   }
 
-<<<<<<< HEAD
-=======
-  // You have keeps, and want tags removed from it.
-  def removeTagFromKeeps(keeps: Set[Id[Keep]], tag: Hashtag): Int = {
-    db.readWrite { implicit session =>
-      var errors = mutable.Set.empty[Id[Keep]]
-      val updated = keepRepo.getActiveByIds(keeps).flatMap {
-        case ((_, k)) =>
-          val existingTags = Hashtags.findAllHashtagNames(k.note.getOrElse("")).map(Hashtag(_)).toSeq
-          val existingNormalized = existingTags.map(_.normalized)
-
-          if (k.isActive && existingNormalized.contains(tag.normalized)) {
-            val newTags = existingTags.filterNot(_.normalized == tag.normalized).map(_.tag)
-            Try(syncTagsToNoteAndSaveKeep(k.userId.get, k, newTags)) match { // Note will be updated here
-              case Success(r) => Some(r)
-              case Failure(ex) =>
-                errors += k.id.get
-                log.warn(s"[removeTagFromKeeps] Failure removing tag for keep ${k.id.get} removing ${tag.tag}. Existing tags: ${k.note}, new tags: $newTags")
-                None
-            }
-          } else None
-      }
-      updated.values.flatten.distinctBy(_.id).map { c =>
-        collectionRepo.collectionChanged(c.id, c.isNewKeep, c.inactivateIfEmpty)
-      }
-      if (errors.nonEmpty) {
-        airbrake.notify(s"[removeTagFromKeeps] Failure removing tag ${tag.tag} from ${errors.size} keeps. See logs for details.")
-      }
-      updated.size
-    }
-  }
-
-  // Assumption that all keeps are owned by the same user
-  def replaceTagOnKeeps(keeps: Set[Id[Keep]], oldTag: Hashtag, newTag: Hashtag): Int = {
-    if (keeps.nonEmpty && oldTag.normalized == newTag.normalized) { // Changing capitalization, etc
-      db.readWrite { implicit session =>
-        for {
-          firstKeepId <- keeps.headOption
-          keep = keepRepo.get(firstKeepId)
-          user <- keep.userId
-          existing <- collectionRepo.getByUserAndName(user, oldTag)
-        } yield {
-          collectionRepo.save(existing.copy(name = newTag))
-        }
-      }
-    }
-    db.readWrite(attempts = 3) { implicit session =>
-      var errors = mutable.Set.empty[Id[Keep]]
-      val updated = keepRepo.getActiveByIds(keeps).flatMap {
-        case ((_, k)) =>
-          val existingTags = Hashtags.findAllHashtagNames(k.note.getOrElse("")).map(Hashtag(_)).toSeq
-          val existingNormalized = existingTags.map(_.normalized)
-          if (k.isActive && existingNormalized.contains(oldTag.normalized)) {
-            val newTags = newTag.tag +: existingTags.filterNot(_.normalized == oldTag.normalized).map(_.tag)
-            val newNote = k.note.map(Hashtags.replaceTagNameFromString(_, oldTag.tag, newTag.tag))
-            Try(syncTagsToNoteAndSaveKeep(k.userId.get, k.withNote(newNote), newTags)) match {
-              case Success(r) => Some(r)
-              case Failure(ex) =>
-                errors += k.id.get
-                log.warn(s"[replaceTagOnKeeps] Failure updating note for keep ${k.id.get} replacing ${oldTag.tag} with ${newTag.tag}. Existing note: ${k.note}, new note: $newNote")
-                None
-            }
-          } else None
-      }
-      updated.values.flatten.distinctBy(_.id).map { c =>
-        collectionRepo.collectionChanged(c.id, c.isNewKeep, c.inactivateIfEmpty)
-      }
-      if (errors.nonEmpty) {
-        airbrake.notify(s"[replaceTagOnKeeps] Failure replacing ${oldTag.tag} with ${newTag.tag} from ${errors.size} keeps. See logs for details.")
-      }
-      updated.size
-    }
-  }
-
-  // Given set of tags and keep, update keep note to reflect tag seq (create tags, remove tags, insert into note, remove from note)
-  // i.e., source of tag truth is the tag seq, note will be brought in sync
-  // Important: Caller's responsibility to call collectionRepo.collectionChanged from the return value for collections that changed
-  case class ChangedCollection(id: Id[Collection], isNewKeep: Boolean, inactivateIfEmpty: Boolean)
-  private def syncTagsToNoteAndSaveKeep(userId: Id[User], keep: Keep, allTagsKeepShouldHave: Seq[String], freshTag: Boolean = false)(implicit session: RWSession) = {
-    // get all tags from hashtag names list
-    val selectedTags = allTagsKeepShouldHave.flatMap { t => Try(getOrCreateTag(userId, t)).toOption }
-    val selectedTagIds = selectedTags.map(_.id.get).toSet
-    // get all active tags for keep to figure out which tags to add & which tags to remove
-    val activeTagIds = keepToCollectionRepo.getCollectionsForKeep(keep.id.get).toSet
-    val tagIdsToAdd = selectedTagIds.filterNot(activeTagIds.contains)
-    val tagIdsToRemove = activeTagIds.filterNot(selectedTagIds.contains)
-    var changedCollections = scala.collection.mutable.Set.empty[ChangedCollection]
-
-    // fix k2c for tagsToAdd & tagsToRemove
-    tagIdsToAdd.map { tagId =>
-      keepToCollectionRepo.getOpt(keep.id.get, tagId) match {
-        case None => keepToCollectionRepo.save(KeepToCollection(keepId = keep.id.get, collectionId = tagId))
-        case Some(k2c) => keepToCollectionRepo.save(k2c.copy(state = KeepToCollectionStates.ACTIVE))
-      }
-      changedCollections += ChangedCollection(tagId, isNewKeep = freshTag, inactivateIfEmpty = false)
-    }
-    tagIdsToRemove.map { tagId =>
-      keepToCollectionRepo.remove(keep.id.get, tagId)
-      changedCollections += ChangedCollection(tagId, isNewKeep = false, inactivateIfEmpty = true)
-    }
-
-    // go through note field and find all hashtags
-    val keepNote = keep.note.getOrElse("")
-    val hashtagsInNote = Hashtags.findAllHashtagNames(keepNote)
-    val hashtagsToPersistSet = allTagsKeepShouldHave.toSet
-
-    // find hashtags to remove & to append
-    val hashtagsToRemove = hashtagsInNote.filterNot(hashtagsToPersistSet.contains(_))
-    val hashtagsToAppend = allTagsKeepShouldHave.filterNot(hashtagsInNote.contains(_))
-    val noteWithHashtagsRemoved = Hashtags.removeTagNamesFromString(keepNote, hashtagsToRemove.toSet)
-    val noteWithHashtagsAppended = Hashtags.addTagsToString(noteWithHashtagsRemoved, hashtagsToAppend)
-    val finalNote = Some(noteWithHashtagsAppended.trim).filterNot(_.isEmpty)
-
-    (keepRepo.save(keep.withNote(finalNote)), changedCollections)
-  }
-
->>>>>>> 48d36278
   private def postSingleKeepReporting(keep: Keep, isNewKeep: Boolean, library: Library, socialShare: SocialShare): Unit = SafeFuture {
     log.info(s"postSingleKeepReporting for user ${keep.userId} with $socialShare keep ${keep.title}")
     if (socialShare.twitter) keep.userId.foreach { userId => twitterPublishingCommander.publishKeep(userId, keep, library) }
