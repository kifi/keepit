package com.keepit.commanders

import com.google.inject.{ ImplementedBy, Inject, Singleton }
import com.keepit.commanders.gen.BasicOrganizationGen
import com.keepit.common.core._
import com.keepit.common.crypto.PublicIdConfiguration
import com.keepit.common.db._
import com.keepit.common.db.slick.DBSession.RWSession
import com.keepit.common.db.slick._
import com.keepit.common.healthcheck.AirbrakeNotifier
import com.keepit.common.logging.Logging
import com.keepit.common.social.BasicUserRepo
import com.keepit.common.store.S3ImageConfig
import com.keepit.common.time._
import com.keepit.integrity.UriIntegrityHelpers
import com.keepit.model._
import com.keepit.search.SearchServiceClient
import com.keepit.slack.LibraryToSlackChannelPusher
import com.keepit.typeahead.{ HashtagHit, HashtagTypeahead, TypeaheadHit }
import org.joda.time.DateTime

import scala.concurrent.{ ExecutionContext, Future }
import scala.util.Try

/**
 * EVERY method in KeepMutator takes in an implicit db session. It is used exclusively to perform
 * routine actions on a keep. Please do not use keepRepo.save directly. There are many entities
 * across multiple tables that must be updated when a keep changes.
 */
@ImplementedBy(classOf[KeepMutatorImpl])
trait KeepMutator {
  def persistKeep(k: Keep)(implicit session: RWSession): Keep
  def unsafeModifyKeepRecipients(keepId: Id[Keep], diff: KeepRecipientsDiff, userAttribution: Option[Id[User]])(implicit session: RWSession): Keep
<<<<<<< HEAD
  def updateKeepNote(userId: Id[User], oldKeep: Keep, newNote: String)(implicit session: RWSession): Keep
=======
  def updateKeepTitle(oldKeep: Keep, newTitle: String)(implicit session: RWSession): Keep
  def updateKeepNote(userId: Id[User], oldKeep: Keep, newNote: String, freshTag: Boolean = true)(implicit session: RWSession): Keep
>>>>>>> 48d36278
  def setKeepOwner(keep: Keep, newOwner: Id[User])(implicit session: RWSession): Keep
  def updateLastActivityAtIfLater(keepId: Id[Keep], lastActivityAt: DateTime)(implicit session: RWSession): Keep
  def moveKeep(k: Keep, toLibrary: Library, userId: Id[User])(implicit session: RWSession): Either[LibraryError, Keep]
  def copyKeep(k: Keep, toLibrary: Library, userId: Id[User], withSource: Option[KeepSource] = None)(implicit session: RWSession): Either[LibraryError, Keep]
  def deactivateKeep(keep: Keep)(implicit session: RWSession): Unit
  def refreshLibraries(keepId: Id[Keep])(implicit session: RWSession): Keep
  def refreshParticipants(keepId: Id[Keep])(implicit session: RWSession): Keep
  def changeUri(keep: Keep, newUri: NormalizedURI)(implicit session: RWSession): Unit
}

@Singleton
class KeepMutatorImpl @Inject() (
  searchClient: SearchServiceClient,
  keepToCollectionRepo: KeepToCollectionRepo,
  keepRepo: KeepRepo,
  ktlRepo: KeepToLibraryRepo,
  ktlCommander: KeepToLibraryCommander,
  ktuRepo: KeepToUserRepo,
  ktuCommander: KeepToUserCommander,
  kteCommander: KeepToEmailCommander,
  keepSourceRepo: KeepSourceAttributionRepo,
  collectionRepo: CollectionRepo,
  clock: Clock,
  libraryRepo: LibraryRepo,
  userRepo: UserRepo,
  basicUserRepo: BasicUserRepo,
  basicOrganizationGen: BasicOrganizationGen,
  libraryMembershipRepo: LibraryMembershipRepo,
  hashtagTypeahead: HashtagTypeahead,
  keepDecorator: KeepDecorator,
  twitterPublishingCommander: TwitterPublishingCommander,
  uriHelpers: UriIntegrityHelpers,
  slackPusher: LibraryToSlackChannelPusher,
  tagCommander: TagCommander,
  implicit val airbrake: AirbrakeNotifier,
  implicit val imageConfig: S3ImageConfig,
  implicit val defaultContext: ExecutionContext,
  implicit val publicIdConfig: PublicIdConfiguration)
    extends KeepMutator with Logging {

  // Updates note on keep, making sure tags are in sync.
  // i.e., the note is the source of truth, and tags are added/removed appropriately
  def updateKeepNote(userId: Id[User], oldKeep: Keep, newNote: String)(implicit session: RWSession): Keep = {
    // todo IMPORTANT: check permissions here, this lets anyone edit anyone's keep.
    val noteToPersist = Some(newNote.trim).filter(_.nonEmpty)
    val updatedKeep = oldKeep.withOwner(userId).withNote(noteToPersist)

    session.onTransactionSuccess {
      searchClient.updateKeepIndex()
      slackPusher.schedule(oldKeep.recipients.libraries)
    }

    syncTagsFromNote(updatedKeep, userId)
  }

  def updateKeepTitle(oldKeep: Keep, newTitle: String)(implicit session: RWSession): Keep = {
    keepRepo.save(oldKeep.withTitle(Some(newTitle)))
  }

  def setKeepOwner(keep: Keep, newOwner: Id[User])(implicit session: RWSession): Keep = {
    keepRepo.save(keep.withOwner(newOwner).withRecipients(keep.recipients.plusUser(newOwner))) tap { updatedKeep =>
      ktuCommander.internKeepInUser(updatedKeep, newOwner, None, addedAt = Some(keep.keptAt))
    }
  }

  // Assumes keep.note is set to be the updated value
  private def syncTagsFromNote(keep: Keep, userId: Id[User])(implicit session: RWSession): Keep = {
    val noteTags = Hashtags.findAllHashtagNames(keep.note.getOrElse("")).map(Hashtag(_))
    val existingTags = tagCommander.getForKeeps(Seq(keep.id.get))(session)(keep.id.get)
    val newTags = noteTags.filter(nt => !existingTags.exists(_.tag.normalized == nt.normalized))
    val tagsToRemove = existingTags
      .filter(et => et.userId.exists(_ == userId) && et.messageId.isEmpty && !noteTags.exists(_.normalized == et.tag.normalized))
      .map(_.tag)

    tagCommander.addTagsToKeep(keep.id.get, newTags, Some(userId), None)
    tagCommander.removeTagsFromKeeps(Seq(keep.id.get), tagsToRemove)

    keepRepo.save(keep)
  }

  def persistKeep(k: Keep)(implicit session: RWSession): Keep = {
    require(k.userId.toSet subsetOf k.recipients.users, "keep owner is not one of the connected users")

    val oldKeepOpt = k.id.map(keepRepo.get)
    val oldRecipients = oldKeepOpt.map(_.recipients)
    val newKeep = {
      val saved = keepRepo.save(k.withRecipients(k.recipients union oldRecipients))
      (saved.note, saved.userId) match {
        case (Some(n), Some(uid)) if n.nonEmpty => updateKeepNote(uid, saved, saved.note.getOrElse("")) // Saves again, but easiest way to do it.
        case _ => saved
      }
    }

    val oldLibraries = oldRecipients.map(_.libraries).getOrElse(Set.empty)
    if (oldLibraries != newKeep.recipients.libraries) {
      val libraries = libraryRepo.getActiveByIds(newKeep.recipients.libraries -- oldLibraries).values
      libraries.foreach { lib => ktlCommander.internKeepInLibrary(newKeep, lib, newKeep.userId) }
    }

    val oldUsers = oldRecipients.map(_.users).getOrElse(Set.empty)
    if (oldUsers != newKeep.recipients.users) {
      val newUsers = newKeep.recipients.users -- oldUsers
      newUsers.foreach { userId => ktuCommander.internKeepInUser(newKeep, userId, addedBy = None, addedAt = None) }
    }

    val oldEmails = oldRecipients.map(_.emails).getOrElse(Set.empty)
    if (oldEmails != newKeep.recipients.emails) {
      val newEmails = newKeep.recipients.emails -- oldEmails
      newEmails.foreach { email => kteCommander.internKeepInEmail(newKeep, email, addedBy = None, addedAt = None) }
    }

    newKeep
  }
  def unsafeModifyKeepRecipients(keepId: Id[Keep], diff: KeepRecipientsDiff, userAttribution: Option[Id[User]])(implicit session: RWSession): Keep = {
    val oldKeep = keepRepo.get(keepId)
    keepRepo.save(oldKeep.withRecipients(oldKeep.recipients.diffed(diff))) tap { newKeep =>
      diff.users.added.foreach { added => ktuCommander.internKeepInUser(newKeep, added, userAttribution) }
      diff.users.removed.foreach { removed => ktuCommander.removeKeepFromUser(newKeep.id.get, removed) }
      diff.emails.added.foreach { added => kteCommander.internKeepInEmail(newKeep, added, userAttribution) }
      diff.emails.removed.foreach { removed => kteCommander.removeKeepFromEmail(newKeep.id.get, removed) }
      libraryRepo.getActiveByIds(diff.libraries.added).values.foreach { newLib =>
        ktlCommander.internKeepInLibrary(newKeep, newLib, userAttribution)
      }
      diff.libraries.removed.foreach { removed => ktlCommander.removeKeepFromLibrary(newKeep.id.get, removed) }
      session.onTransactionSuccess {
        slackPusher.schedule(diff.libraries.added)
      }
    }
  }
  def updateLastActivityAtIfLater(keepId: Id[Keep], time: DateTime)(implicit session: RWSession): Keep = {
    val oldKeep = keepRepo.get(keepId)
    val newKeep = oldKeep.withLastActivityAtIfLater(time)

    if (newKeep.lastActivityAt != oldKeep.lastActivityAt) {
      ktuRepo.getAllByKeepId(keepId).foreach(ktu => ktuRepo.save(ktu.withLastActivityAt(time)))
      ktlRepo.getAllByKeepId(keepId).foreach(ktl => ktlRepo.save(ktl.withLastActivityAt(time)))
      keepRepo.save(newKeep)
    } else oldKeep
  }
  def refreshLibraries(keepId: Id[Keep])(implicit session: RWSession): Keep = {
    val keep = keepRepo.getNoCache(keepId)
    val claimedLibraries = keep.recipients.libraries
    val actualLibraries = ktlRepo.getAllByKeepId(keepId).map(_.libraryId).toSet
    if (claimedLibraries != actualLibraries) {
      keepRepo.save(keep.withLibraries(actualLibraries))
    } else keep
  }
  def refreshParticipants(keepId: Id[Keep])(implicit session: RWSession): Keep = {
    val keep = keepRepo.getNoCache(keepId)
    val claimedUsers = keep.recipients.users
    val actualUsers = ktuRepo.getAllByKeepId(keepId).map(_.userId).toSet
    if (claimedUsers != actualUsers) {
      keepRepo.save(keep.withParticipants(actualUsers))
    } else keep
  }
  def changeUri(keep: Keep, newUri: NormalizedURI)(implicit session: RWSession): Unit = {
    if (keep.isInactive) {
      val newKeep = keepRepo.save(keep.withUriId(newUri.id.get))
      ktlCommander.syncKeep(newKeep)
      ktuCommander.syncKeep(newKeep)
      kteCommander.syncKeep(newKeep)
    } else {
      val newKeep = keepRepo.save(uriHelpers.improveKeepSafely(newUri, keep.withUriId(newUri.id.get)))
      ktlCommander.syncKeep(newKeep)
      ktuCommander.syncKeep(newKeep)
      kteCommander.syncKeep(newKeep)
    }
  }

  def deactivateKeep(keep: Keep)(implicit session: RWSession): Unit = {
    ktlCommander.removeKeepFromAllLibraries(keep.id.get)
    ktuCommander.removeKeepFromAllUsers(keep)
    kteCommander.removeKeepFromAllEmails(keep)
    keepSourceRepo.deactivateByKeepId(keep.id.get)
    tagCommander.removeAllTagsFromKeeps(Seq(keep.id.get))
    keepRepo.deactivate(keep)
  }

  def moveKeep(k: Keep, toLibrary: Library, userId: Id[User])(implicit session: RWSession): Either[LibraryError, Keep] = {
    ktlRepo.getByUriAndLibrary(k.uriId, toLibrary.id.get) match {
      case None =>
        ktlCommander.removeKeepFromAllLibraries(k.id.get)
        ktlCommander.internKeepInLibrary(k, toLibrary, addedBy = Some(userId))
        Right(keepRepo.save(k.withLibraries(Set(toLibrary.id.get))))
      case Some(obstacle) =>
        // TODO(ryan): surely this is insane behavior...why did I write tests that assume this happens?
        if (obstacle.keepId != k.id.get) {
          deactivateKeep(k)
        }
        Left(LibraryError.AlreadyExistsInDest)
    }
  }
  def copyKeep(k: Keep, toLibrary: Library, userId: Id[User], withSource: Option[KeepSource] = None)(implicit session: RWSession): Either[LibraryError, Keep] = {
    val currentKeeps = keepRepo.getByUriAndLibrariesHash(k.uriId, Set(toLibrary.id.get))
    currentKeeps match {
      case existingKeep +: _ =>
        Left(LibraryError.AlreadyExistsInDest)
      case _ =>
        val newKeep = Keep(
          userId = Some(userId),
          url = k.url,
          uriId = k.uriId,
          keptAt = clock.now,
          source = withSource.getOrElse(k.source),
          originalKeeperId = k.originalKeeperId.orElse(Some(userId)),
          recipients = KeepRecipients(libraries = Set(toLibrary.id.get), users = Set(userId), emails = Set.empty),
          title = k.title,
          note = k.note
        )
        val copied = persistKeep(newKeep)
        Right(copied)
    }
  }
}<|MERGE_RESOLUTION|>--- conflicted
+++ resolved
@@ -31,12 +31,8 @@
 trait KeepMutator {
   def persistKeep(k: Keep)(implicit session: RWSession): Keep
   def unsafeModifyKeepRecipients(keepId: Id[Keep], diff: KeepRecipientsDiff, userAttribution: Option[Id[User]])(implicit session: RWSession): Keep
-<<<<<<< HEAD
   def updateKeepNote(userId: Id[User], oldKeep: Keep, newNote: String)(implicit session: RWSession): Keep
-=======
   def updateKeepTitle(oldKeep: Keep, newTitle: String)(implicit session: RWSession): Keep
-  def updateKeepNote(userId: Id[User], oldKeep: Keep, newNote: String, freshTag: Boolean = true)(implicit session: RWSession): Keep
->>>>>>> 48d36278
   def setKeepOwner(keep: Keep, newOwner: Id[User])(implicit session: RWSession): Keep
   def updateLastActivityAtIfLater(keepId: Id[Keep], lastActivityAt: DateTime)(implicit session: RWSession): Keep
   def moveKeep(k: Keep, toLibrary: Library, userId: Id[User])(implicit session: RWSession): Either[LibraryError, Keep]
