package com.keepit.commanders

import com.google.inject.{ ImplementedBy, Inject, Singleton }
import com.keepit.commanders.gen.BasicOrganizationGen
import com.keepit.common.core._
import com.keepit.common.crypto.PublicIdConfiguration
import com.keepit.common.db._
import com.keepit.common.db.slick.DBSession.RWSession
import com.keepit.common.db.slick._
import com.keepit.common.healthcheck.AirbrakeNotifier
import com.keepit.common.logging.Logging
import com.keepit.common.social.BasicUserRepo
import com.keepit.common.store.S3ImageConfig
import com.keepit.common.time._
import com.keepit.integrity.UriIntegrityHelpers
import com.keepit.model._
import com.keepit.search.SearchServiceClient
import com.keepit.slack.LibraryToSlackChannelPusher
import com.keepit.typeahead.{ HashtagHit, HashtagTypeahead, TypeaheadHit }
import org.joda.time.DateTime

import scala.concurrent.{ ExecutionContext, Future }
import scala.util.Try

/**
 * EVERY method in KeepMutator takes in an implicit db session. It is used exclusively to perform
 * routine actions on a keep. Please do not use keepRepo.save directly. There are many entities
 * across multiple tables that must be updated when a keep changes.
 */
@ImplementedBy(classOf[KeepMutatorImpl])
trait KeepMutator {
  def persistBrandNewKeep(k: Keep, precomputed: Seq[Library] = Seq.empty)(implicit session: RWSession): Keep
  def unsafeModifyKeepRecipients(keepId: Id[Keep], diff: KeepRecipientsDiff, userAttribution: Option[Id[User]])(implicit session: RWSession): Keep
  def updateKeepNote(userId: Id[User], oldKeep: Keep, newNote: String)(implicit session: RWSession): Keep
  def updateKeepTitle(oldKeep: Keep, newTitle: String)(implicit session: RWSession): Keep
  def setKeepOwner(keep: Keep, newOwner: Id[User])(implicit session: RWSession): Keep
  def updateLastActivityAtIfLater(keepId: Id[Keep], lastActivityAt: DateTime)(implicit session: RWSession): Keep
  def moveKeep(k: Keep, toLibrary: Library, userId: Id[User])(implicit session: RWSession): Either[LibraryError, Keep]
  def copyKeep(k: Keep, toLibrary: Library, userId: Id[User], withSource: Option[KeepSource] = None, oldAttribution: Option[RawSourceAttribution])(implicit session: RWSession): Either[LibraryError, Keep]
  def deactivateKeep(keep: Keep)(implicit session: RWSession): Unit
  def refreshLibraries(keepId: Id[Keep])(implicit session: RWSession): Keep
  def refreshParticipants(keepId: Id[Keep])(implicit session: RWSession): Keep
  def changeUri(keep: Keep, newUri: NormalizedURI)(implicit session: RWSession): Unit
}

@Singleton
class KeepMutatorImpl @Inject() (
  searchClient: SearchServiceClient,
  keepRepo: KeepRepo,
  ktlRepo: KeepToLibraryRepo,
  ktlCommander: KeepToLibraryCommander,
  ktuRepo: KeepToUserRepo,
  ktuCommander: KeepToUserCommander,
  kteCommander: KeepToEmailCommander,
  keepSourceRepo: KeepSourceAttributionRepo,
  clock: Clock,
  libraryRepo: LibraryRepo,
  userRepo: UserRepo,
  basicUserRepo: BasicUserRepo,
  basicOrganizationGen: BasicOrganizationGen,
  libraryMembershipRepo: LibraryMembershipRepo,
  uriHelpers: UriIntegrityHelpers,
  slackPusher: LibraryToSlackChannelPusher,
  tagCommander: TagCommander,
  implicit val airbrake: AirbrakeNotifier,
  implicit val imageConfig: S3ImageConfig,
  implicit val defaultContext: ExecutionContext,
  implicit val publicIdConfig: PublicIdConfiguration)
    extends KeepMutator with Logging {

  // Updates note on keep, making sure tags are in sync.
  // i.e., the note is the source of truth, and tags are added/removed appropriately
  def updateKeepNote(userId: Id[User], oldKeep: Keep, newNote: String)(implicit session: RWSession): Keep = {
    val noteToPersist = Some(newNote.trim).filter(_.nonEmpty)
    val updatedKeep = oldKeep.withOwner(userId).withNote(noteToPersist)

    if (oldKeep.note.nonEmpty || noteToPersist.nonEmpty) {
      log.info(s"[updateKeepNote] ${oldKeep.id.get}: Note changing from ${oldKeep.note} to $noteToPersist")
    }

    session.onTransactionSuccess {
      searchClient.updateKeepIndex()
    }

    syncTagsFromNote(updatedKeep, userId)
  }

  def updateKeepTitle(oldKeep: Keep, newTitle: String)(implicit session: RWSession): Keep = {
    keepRepo.save(oldKeep.withTitle(Some(newTitle)))
  }

  def setKeepOwner(keep: Keep, newOwner: Id[User])(implicit session: RWSession): Keep = {
    keepRepo.save(keep.withOwner(newOwner).withRecipients(keep.recipients.plusUser(newOwner))) tap { updatedKeep =>
      ktuCommander.internKeepInUser(updatedKeep, newOwner, None, addedAt = Some(keep.keptAt))
    }
  }

  // Assumes keep.note is set to be the updated value
  private def syncTagsFromNote(keep: Keep, userId: Id[User])(implicit session: RWSession): Keep = {
    val noteTags = Hashtags.findAllHashtagNames(keep.note.getOrElse("")).map(Hashtag(_))
    val existingTags = tagCommander.getTagInfoForKeeps(Seq(keep.id.get))(session)(keep.id.get).filter(_.messageId.isEmpty)
    val newTags = noteTags.filter(nt => !existingTags.exists(_.tag.normalized == nt.normalized))
    val tagsToRemove = existingTags
      .filter(et => et.userId.safely.contains(userId) && et.messageId.isEmpty && !noteTags.exists(_.normalized == et.tag.normalized))
      .map(_.tag)

    tagCommander.addTagsToKeep(keep.id.get, newTags, Some(userId), None)
    tagCommander.removeTagsFromKeepsNote(Seq(keep.id.get), tagsToRemove)

    if (newTags.nonEmpty || tagsToRemove.nonEmpty) {
      log.info(s"[updateKeepNote] ${keep.id.get}: Added tags [${newTags.mkString(",")}]. Removed tags: [${tagsToRemove.mkString(",")}]")
    }

    keepRepo.save(keep)
  }

  def persistBrandNewKeep(k: Keep, precomputedLibraries: Seq[Library] = Seq.empty)(implicit session: RWSession): Keep = {
    // This method accepts a pre-computed Seq[Library] strictly for performance reasons (to avoid looking them up when creating KTLs)
    require(k.userId.toSet subsetOf k.recipients.users, "keep owner is not one of the connected users")
    require(k.id.isEmpty, "persistKeep should not be used to update keeps")

    val newKeep = {
      val saved = keepRepo.save(k)
      (saved.note, saved.userId) match {
        case (Some(n), Some(uid)) if n.nonEmpty => updateKeepNote(uid, saved, saved.note.getOrElse("")) // Saves again, but easiest way to do it.
        case _ => saved
      }
    }

    val libraries = if (precomputedLibraries.map(_.id.get).toSet == newKeep.recipients.libraries) {
      precomputedLibraries
    } else libraryRepo.getActiveByIds(newKeep.recipients.libraries).values

    libraries.foreach { lib => ktlCommander.internKeepInLibrary(newKeep, lib, addedBy = newKeep.userId, addedAt = newKeep.createdAt) }
    newKeep.recipients.users.foreach { userId => ktuCommander.internKeepInUser(newKeep, userId, addedBy = newKeep.userId, addedAt = Some(newKeep.createdAt)) }
    newKeep.recipients.emails.foreach { email => kteCommander.internKeepInEmail(newKeep, email, addedBy = newKeep.userId, addedAt = Some(newKeep.createdAt)) }

    session.onTransactionSuccess { slackPusher.schedule(newKeep.recipients.libraries) }

    newKeep
  }
  def unsafeModifyKeepRecipients(keepId: Id[Keep], diff: KeepRecipientsDiff, userAttribution: Option[Id[User]])(implicit session: RWSession): Keep = {
    val oldKeep = keepRepo.get(keepId)
    keepRepo.save(oldKeep.withRecipients(oldKeep.recipients.diffed(diff))) tap { newKeep =>
      diff.users.added.foreach { added => ktuCommander.internKeepInUser(newKeep, added, userAttribution) }
      diff.users.removed.foreach { removed => ktuCommander.removeKeepFromUser(newKeep.id.get, removed) }
      diff.emails.added.foreach { added => kteCommander.internKeepInEmail(newKeep, added, userAttribution) }
      diff.emails.removed.foreach { removed => kteCommander.removeKeepFromEmail(newKeep.id.get, removed) }
      libraryRepo.getActiveByIds(diff.libraries.added).values.foreach { newLib =>
        ktlCommander.internKeepInLibrary(newKeep, newLib, userAttribution, addedAt = clock.now)
      }
      diff.libraries.removed.foreach { removed => ktlCommander.removeKeepFromLibrary(newKeep.id.get, removed) }
      session.onTransactionSuccess {
        slackPusher.schedule(diff.libraries.added)
      }
    }
  }
  def updateLastActivityAtIfLater(keepId: Id[Keep], time: DateTime)(implicit session: RWSession): Keep = {
    val oldKeep = keepRepo.get(keepId)
    val newKeep = oldKeep.withLastActivityAtIfLater(time)

    if (newKeep.lastActivityAt != oldKeep.lastActivityAt) {
      session.onTransactionSuccess { searchClient.updateKeepIndex() }
      ktuRepo.getAllByKeepId(keepId).foreach(ktu => ktuRepo.save(ktu.withLastActivityAt(time)))
      ktlRepo.getAllByKeepId(keepId).foreach(ktl => ktlRepo.save(ktl.withLastActivityAt(time)))
      keepRepo.save(newKeep)
    } else oldKeep
  }
  def refreshLibraries(keepId: Id[Keep])(implicit session: RWSession): Keep = {
    val keep = keepRepo.getNoCache(keepId)
    val claimedLibraries = keep.recipients.libraries
    val actualLibraries = ktlRepo.getAllByKeepId(keepId).map(_.libraryId).toSet
    if (claimedLibraries != actualLibraries) {
      keepRepo.save(keep.withLibraries(actualLibraries))
    } else keep
  }
  def refreshParticipants(keepId: Id[Keep])(implicit session: RWSession): Keep = {
    val keep = keepRepo.getNoCache(keepId)
    val claimedUsers = keep.recipients.users
    val actualUsers = ktuRepo.getAllByKeepId(keepId).map(_.userId).toSet
    if (claimedUsers != actualUsers) {
      keepRepo.save(keep.withParticipants(actualUsers))
    } else keep
  }
  def changeUri(keep: Keep, newUri: NormalizedURI)(implicit session: RWSession): Unit = {
    if (keep.isInactive) {
      val newKeep = keepRepo.save(keep.withUriId(newUri.id.get))
      ktlCommander.syncKeep(newKeep)
      ktuCommander.syncKeep(newKeep)
      kteCommander.syncKeep(newKeep)
    } else {
      val newKeep = keepRepo.save(uriHelpers.improveKeepSafely(newUri, keep.withUriId(newUri.id.get)))
      ktlCommander.syncKeep(newKeep)
      ktuCommander.syncKeep(newKeep)
      kteCommander.syncKeep(newKeep)
    }
  }

  def deactivateKeep(keep: Keep)(implicit session: RWSession): Unit = {
    ktlCommander.removeKeepFromAllLibraries(keep.id.get)
    ktuCommander.removeKeepFromAllUsers(keep)
    kteCommander.removeKeepFromAllEmails(keep)
    keepSourceRepo.deactivateByKeepId(keep.id.get)
    tagCommander.removeAllTagsFromKeeps(Seq(keep.id.get))
    keepRepo.deactivate(keep)
  }

  def moveKeep(k: Keep, toLibrary: Library, userId: Id[User])(implicit session: RWSession): Either[LibraryError, Keep] = {
    ktlCommander.removeKeepFromAllLibraries(k.id.get)
    ktlCommander.internKeepInLibrary(k, toLibrary, addedBy = Some(userId), addedAt = clock.now)
    Right(keepRepo.save(k.withLibraries(Set(toLibrary.id.get))))
  }
  def copyKeep(k: Keep, toLibrary: Library, userId: Id[User], withSource: Option[KeepSource] = None, oldAttribution: Option[RawSourceAttribution])(implicit session: RWSession): Either[LibraryError, Keep] = {
    val currentKeeps = keepRepo.getByUriAndLibrariesHash(k.uriId, Set(toLibrary.id.get))
    currentKeeps match {
      case existingKeep +: _ =>
        Left(LibraryError.AlreadyExistsInDest)
      case _ =>
        val newKeep = Keep(
          userId = Some(userId),
          url = k.url,
          uriId = k.uriId,
          keptAt = clock.now,
          source = withSource.getOrElse(k.source),
          originalKeeperId = k.originalKeeperId.orElse(Some(userId)),
          recipients = KeepRecipients(libraries = Set(toLibrary.id.get), users = Set(userId), emails = Set.empty),
          title = k.title,
          note = k.note
        )
<<<<<<< HEAD
        val copied = persistBrandNewKeep(newKeep)
=======
        val copied = persistKeep(newKeep)
        keepSourceRepo.intern(copied.id.get, oldAttribution.filter {
          case _: RawKifiAttribution => false
          case _ => true
        }.getOrElse(RawKifiAttribution(userId, copied.note, copied.recipients, copied.source)))
>>>>>>> b8e7c642
        Right(copied)
    }
  }
}<|MERGE_RESOLUTION|>--- conflicted
+++ resolved
@@ -227,15 +227,13 @@
           title = k.title,
           note = k.note
         )
-<<<<<<< HEAD
         val copied = persistBrandNewKeep(newKeep)
-=======
-        val copied = persistKeep(newKeep)
+
         keepSourceRepo.intern(copied.id.get, oldAttribution.filter {
           case _: RawKifiAttribution => false
           case _ => true
         }.getOrElse(RawKifiAttribution(userId, copied.note, copied.recipients, copied.source)))
->>>>>>> b8e7c642
+
         Right(copied)
     }
   }
