package com.keepit.commanders

import com.google.inject.{ ImplementedBy, Inject, Singleton }
import com.keepit.classify.NormalizedHostname
import com.keepit.commanders.emails.EmailConfirmationSender
import com.keepit.common.db.Id
import com.keepit.common.db.slick.DBSession.RWSession
import com.keepit.common.db.slick.Database
import com.keepit.common.logging.Logging
import com.keepit.common.mail.EmailAddress
import com.keepit.common.time.{ Clock, DEFAULT_DATE_TIME_ZONE, currentDateTime }
import com.keepit.heimdal.{ HeimdalServiceClient, ContextStringData }
import com.keepit.model._
import com.keepit.common.core._
import scala.concurrent.{ ExecutionContext, Future }
import scala.util._

class UnavailableEmailAddressException(email: UserEmailAddress, requesterId: Id[User]) extends Exception(s"Email address ${email.address} has already been verified by user ${email.userId}, cannot be claimed by user $requesterId.")
class LastEmailAddressException(email: UserEmailAddress) extends Exception(s"${email.address} is the last email address of user ${email.userId}, it cannot be removed.")
class LastVerifiedEmailAddressException(email: UserEmailAddress) extends Exception(s"${email.address} is the last verified email address of user ${email.userId}, it cannot be removed.")
class PrimaryEmailAddressException(email: UserEmailAddress) extends Exception(s"${email.address} is the primary email address of user ${email.userId}, it cannot be removed.")

@ImplementedBy(classOf[UserEmailAddressCommanderImpl])
trait UserEmailAddressCommander {
  def sendVerificationEmail(emailAddress: UserEmailAddress): Future[Unit]
  def sendVerificationEmailHelper(emailAddress: UserEmailAddress)(implicit session: RWSession): Future[Unit]
  def intern(userId: Id[User], address: EmailAddress, verified: Boolean = false)(implicit session: RWSession): Try[(UserEmailAddress, Boolean)]
  def saveAsVerified(emailAddress: UserEmailAddress)(implicit session: RWSession): UserEmailAddress
  def setAsPrimaryEmail(emailAddress: UserEmailAddress)(implicit session: RWSession): Unit
  def deactivate(emailAddress: UserEmailAddress, force: Boolean = false)(implicit session: RWSession): Try[Unit]

  def addEmail(userId: Id[User], address: EmailAddress): Either[String, Unit]
  def makeEmailPrimary(userId: Id[User], address: EmailAddress): Either[String, Unit]
  def removeEmail(userId: Id[User], address: EmailAddress): Either[String, Unit]

  @deprecated(message = "use addEmail/modifyEmail/removeEmail", since = "2014-08-20")
  def updateEmailAddresses(userId: Id[User], emails: Seq[EmailInfo]): Unit
}

@Singleton
class UserEmailAddressCommanderImpl @Inject() (db: Database,
    userEmailAddressRepo: UserEmailAddressRepo,
    userValueRepo: UserValueRepo,
    orgDomainOwnershipRepo: OrganizationDomainOwnershipRepo,
    pendingInviteCommander: PendingInviteCommander,
    orgDomainOwnershipCommander: OrganizationDomainOwnershipCommander,
    organizationMembershipCommander: OrganizationMembershipCommander,
    orgMembershipRepo: OrganizationMembershipRepo,
    heimdalClient: HeimdalServiceClient,
    emailConfirmationSender: EmailConfirmationSender,
    permissionCommander: PermissionCommander,
    clock: Clock,
    implicit val executionContext: ExecutionContext) extends UserEmailAddressCommander with Logging {

  def sendVerificationEmail(emailAddress: UserEmailAddress): Future[Unit] = db.readWrite { implicit session =>
    sendVerificationEmailHelper(emailAddress)
  }

  def sendVerificationEmailHelper(emailAddress: UserEmailAddress)(implicit session: RWSession): Future[Unit] = {
<<<<<<< HEAD
    val userId = emailAddress.userId
    val domainOwnerIds = NormalizedHostname.fromHostname(EmailAddress.getHostname(emailAddress.address))
=======
    val domainOwnerIds = NormalizedHostname.fromHostname(emailAddress.address.hostname)
>>>>>>> d09e7052
      .map(orgDomainOwnershipRepo.getOwnershipsForDomain(_).map(_.organizationId)).getOrElse(Set.empty)
      .diff(userValueRepo.getValue(userId, UserValues.hideEmailDomainOrganizations).as[Set[Id[Organization]]])
      .filter(orgId => !orgMembershipRepo.getAllByOrgId(orgId).exists(_.userId == userId))
      .filter(orgId => permissionCommander.getOrganizationPermissions(orgId, Some(userId)).contains(OrganizationPermission.JOIN_BY_VERIFYING))
    val emailWithCode = userEmailAddressRepo.save(emailAddress.withVerificationCode(clock.now()))
    session.onTransactionSuccess {
      emailConfirmationSender(emailWithCode, domainOwnerIds) recoverWith {
        case error => {
          db.readWrite { implicit session => userEmailAddressRepo.save(emailWithCode.clearVerificationCode) }
          Future.failed(error)
        }
      }
      Future.successful(())
    }
    Future.successful(())
  }

<<<<<<< HEAD
  def autoJoinOrgViaEmail(verifiedEmail: UserEmailAddress)(implicit session: RWSession): Unit = {
    val userId = verifiedEmail.userId
    NormalizedHostname.fromHostname(EmailAddress.getHostname(verifiedEmail.address))
      .map(domain => orgDomainOwnershipCommander.getOwningOrganizations(domain)).getOrElse(Set.empty)
      .diff(userValueRepo.getValue(verifiedEmail.userId, UserValues.hideEmailDomainOrganizations).as[Set[Id[Organization]]])
      .filter(orgId => permissionCommander.getOrganizationPermissions(orgId, Some(userId)).contains(OrganizationPermission.JOIN_BY_VERIFYING))
      .foreach { orgId =>
        val addRequest = OrganizationMembershipAddRequest(orgId, requesterId = verifiedEmail.userId, targetId = verifiedEmail.userId)
        organizationMembershipCommander.addMembershipHelper(addRequest)
      }
  }

=======
>>>>>>> d09e7052
  def intern(userId: Id[User], address: EmailAddress, verified: Boolean = false)(implicit session: RWSession): Try[(UserEmailAddress, Boolean)] = {
    userEmailAddressRepo.getByAddress(address, excludeState = None) match {
      case Some(email) if email.verified && email.userId != userId => Failure(new UnavailableEmailAddressException(email, userId))
      case Some(email) if email.state != UserEmailAddressStates.INACTIVE => Success {
        val isNew = email.userId != userId
        val updatedEmail = if (isNew) email.copy(userId = userId).withAddress(address).clearVerificationCode else email.withAddress(address)
        val mustBeSaved = updatedEmail != email || (verified && !updatedEmail.verified)
        val interned = if (mustBeSaved) save(updatedEmail, verified) else email
        (interned, isNew)
      }

      case inactiveEmailOpt => Success {
        val newEmail = UserEmailAddress.create(userId, address).copy(id = inactiveEmailOpt.flatMap(_.id))
        (save(newEmail, verified), true)
      }
    }
  }

  private def save(emailAddress: UserEmailAddress, verified: Boolean)(implicit session: RWSession): UserEmailAddress = {
    if (verified) saveAsVerified(emailAddress)
    else userEmailAddressRepo.save(emailAddress)
  }

  def saveAsVerified(emailAddress: UserEmailAddress)(implicit session: RWSession): UserEmailAddress = {
    pendingInviteCommander.convertPendingLibraryInvites(emailAddress = emailAddress.address, userId = emailAddress.userId)
    pendingInviteCommander.convertPendingOrgInvites(emailAddress = emailAddress.address, userId = emailAddress.userId)
    val verifiedEmail = userEmailAddressRepo.save(emailAddress.copy(verifiedAt = Some(currentDateTime)))

    lazy val isPendingPrimaryEmail = {
      val pendingEmail = userValueRepo.getValueStringOpt(verifiedEmail.userId, UserValueName.PENDING_PRIMARY_EMAIL).map(EmailAddress(_))
      pendingEmail.exists(_ equalsIgnoreCase verifiedEmail.address)
    }

    val hasPrimaryEmail = userEmailAddressRepo.getPrimaryByUser(emailAddress.userId).isDefined

    if (!hasPrimaryEmail || isPendingPrimaryEmail) {
      updatePrimaryEmailForUser(verifiedEmail)
    } else {
      verifiedEmail
    }
  }

  def setAsPrimaryEmail(primaryEmail: UserEmailAddress)(implicit session: RWSession): Unit = {
    if (primaryEmail.verified) {
      updatePrimaryEmailForUser(primaryEmail)
    } else {
      userValueRepo.setValue(primaryEmail.userId, UserValueName.PENDING_PRIMARY_EMAIL, primaryEmail.address)
    }
  }

  private def updatePrimaryEmailForUser(primaryEmail: UserEmailAddress)(implicit session: RWSession): UserEmailAddress = {
    require(primaryEmail.verified, s"Suggested primary email $primaryEmail is not verified")

    session.onTransactionSuccess { heimdalClient.setUserProperties(primaryEmail.userId, "$email" -> ContextStringData(primaryEmail.address.address)) }

    userValueRepo.clearValue(primaryEmail.userId, UserValueName.PENDING_PRIMARY_EMAIL)
    userEmailAddressRepo.getPrimaryByUser(primaryEmail.userId) match {
      case Some(existingPrimary) if existingPrimary.address equalsIgnoreCase primaryEmail.address => existingPrimary // this email is already marked as primary
      case existingPrimaryOpt => {
        existingPrimaryOpt.foreach(existingPrimary => userEmailAddressRepo.save(existingPrimary.copy(primary = false)))
        userEmailAddressRepo.save(primaryEmail.copy(primary = true))
      }
    }
  }

  def deactivate(emailAddress: UserEmailAddress, force: Boolean = false)(implicit session: RWSession): Try[Unit] = {
    val allEmails = userEmailAddressRepo.getAllByUser(emailAddress.userId)
    val isLast = !allEmails.exists(em => em.address != emailAddress.address)
    val isLastVerified = !allEmails.exists(em => em.address != emailAddress.address && em.verified)

    if (!force && isLast) Failure(new LastEmailAddressException(emailAddress))
    else if (!force && isLastVerified) Failure(new LastVerifiedEmailAddressException(emailAddress))
    else if (!force && emailAddress.primary) Failure(new PrimaryEmailAddressException(emailAddress))
    else Success {
      val pendingPrimary = userValueRepo.getValueStringOpt(emailAddress.userId, UserValueName.PENDING_PRIMARY_EMAIL).map(EmailAddress(_))
      if (pendingPrimary.exists(_ equalsIgnoreCase emailAddress.address)) {
        userValueRepo.clearValue(emailAddress.userId, UserValueName.PENDING_PRIMARY_EMAIL)
      }
      userEmailAddressRepo.save(emailAddress.withState(UserEmailAddressStates.INACTIVE))
    }
  }

  def addEmail(userId: Id[User], address: EmailAddress): Either[String, Unit] = {
    db.readWrite { implicit session =>
      intern(userId, address)
    } match {
      case Success((emailAddr, true)) =>
        if (!emailAddr.verified && !emailAddr.verificationSent) { sendVerificationEmail(emailAddr) }
        Right(())
      case Success((_, false)) => Left("email_already_added")
      case Failure(_: UnavailableEmailAddressException) => Left("permission_denied")
      case Failure(error) => throw error
    }
  }

  def makeEmailPrimary(userId: Id[User], address: EmailAddress): Either[String, Unit] = {
    db.readWrite { implicit session =>
      userEmailAddressRepo.getByAddressAndUser(userId, address) match {
        case Some(emailRecord) => Right {
          if (!emailRecord.primary) {
            setAsPrimaryEmail(emailRecord)
          }
        }
        case _ => Left("unknown_email")
      }
    }
  }

  def removeEmail(userId: Id[User], address: EmailAddress): Either[String, Unit] = {
    db.readWrite { implicit session =>
      userEmailAddressRepo.getByAddressAndUser(userId, address) match {
        case Some(email) => deactivate(email) match {
          case Success(_) => Right(())
          case Failure(_: LastEmailAddressException) => Left("last_email")
          case Failure(_: LastVerifiedEmailAddressException) => Left("last_verified_email")
          case Failure(_: PrimaryEmailAddressException) => Left("primary_email")
          case Failure(unknownError) => throw unknownError
        }
        case _ => Left("unknown_email")
      }
    }
  }

  def updateEmailAddresses(userId: Id[User], emails: Seq[EmailInfo]): Unit = {
    db.readWrite { implicit session =>
      val uniqueEmails = emails.map(_.address).toSet
      val (existing, toRemove) = userEmailAddressRepo.getAllByUser(userId).partition(em => uniqueEmails contains em.address)

      // Add new emails
      val added = (uniqueEmails -- existing.map(_.address)).map { address =>
        intern(userId, address).get._1 tap { addedEmail =>
          session.onTransactionSuccess(sendVerificationEmail(addedEmail))
        }
      }

      // Set the correct email as primary
      (added ++ existing).foreach { emailRecord =>
        val isPrimary = emails.exists { emailInfo => (emailInfo.address == emailRecord.address) && (emailInfo.isPrimary || emailInfo.isPendingPrimary) }
        if (isPrimary && !emailRecord.primary) {
          setAsPrimaryEmail(emailRecord)
        }
      }

      // Remove missing emails
      toRemove.foreach(deactivate(_))
    }
  }
}<|MERGE_RESOLUTION|>--- conflicted
+++ resolved
@@ -57,12 +57,8 @@
   }
 
   def sendVerificationEmailHelper(emailAddress: UserEmailAddress)(implicit session: RWSession): Future[Unit] = {
-<<<<<<< HEAD
     val userId = emailAddress.userId
-    val domainOwnerIds = NormalizedHostname.fromHostname(EmailAddress.getHostname(emailAddress.address))
-=======
     val domainOwnerIds = NormalizedHostname.fromHostname(emailAddress.address.hostname)
->>>>>>> d09e7052
       .map(orgDomainOwnershipRepo.getOwnershipsForDomain(_).map(_.organizationId)).getOrElse(Set.empty)
       .diff(userValueRepo.getValue(userId, UserValues.hideEmailDomainOrganizations).as[Set[Id[Organization]]])
       .filter(orgId => !orgMembershipRepo.getAllByOrgId(orgId).exists(_.userId == userId))
@@ -80,21 +76,6 @@
     Future.successful(())
   }
 
-<<<<<<< HEAD
-  def autoJoinOrgViaEmail(verifiedEmail: UserEmailAddress)(implicit session: RWSession): Unit = {
-    val userId = verifiedEmail.userId
-    NormalizedHostname.fromHostname(EmailAddress.getHostname(verifiedEmail.address))
-      .map(domain => orgDomainOwnershipCommander.getOwningOrganizations(domain)).getOrElse(Set.empty)
-      .diff(userValueRepo.getValue(verifiedEmail.userId, UserValues.hideEmailDomainOrganizations).as[Set[Id[Organization]]])
-      .filter(orgId => permissionCommander.getOrganizationPermissions(orgId, Some(userId)).contains(OrganizationPermission.JOIN_BY_VERIFYING))
-      .foreach { orgId =>
-        val addRequest = OrganizationMembershipAddRequest(orgId, requesterId = verifiedEmail.userId, targetId = verifiedEmail.userId)
-        organizationMembershipCommander.addMembershipHelper(addRequest)
-      }
-  }
-
-=======
->>>>>>> d09e7052
   def intern(userId: Id[User], address: EmailAddress, verified: Boolean = false)(implicit session: RWSession): Try[(UserEmailAddress, Boolean)] = {
     userEmailAddressRepo.getByAddress(address, excludeState = None) match {
       case Some(email) if email.verified && email.userId != userId => Failure(new UnavailableEmailAddressException(email, userId))
