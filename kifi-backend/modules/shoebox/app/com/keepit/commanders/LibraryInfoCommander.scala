package com.keepit.commanders

import com.keepit.common.core._
import com.google.inject.{ ImplementedBy, Inject }
import com.keepit.common.akka.SafeFuture
import com.keepit.common.crypto.PublicIdConfiguration
import com.keepit.common.db.Id
import com.keepit.common.db.slick.DBSession.{ RSession, RWSession }
import com.keepit.common.db.slick.Database
import com.keepit.common.healthcheck.AirbrakeNotifier
import com.keepit.common.logging.Logging
import com.keepit.common.mail.{ BasicContact, EmailAddress }
import com.keepit.common.performance.{ StatsdTiming, AlertingTimer }
import com.keepit.common.social.BasicUserRepo
import com.keepit.common.store.ImageSize
import com.keepit.heimdal.HeimdalContext
import com.keepit.model._
import com.keepit.search.SearchServiceClient
import com.keepit.social.{ BasicNonUser, BasicUser }
import org.joda.time.DateTime
import play.api.http.Status._
import play.api.libs.json.Json
import com.keepit.common.time._

import scala.collection.parallel.ParSeq
import scala.concurrent.{ ExecutionContext, Future }
import scala.concurrent.duration._

@ImplementedBy(classOf[LibraryInfoCommanderImpl])
trait LibraryInfoCommander {
  def sortUsersByImage(users: Seq[BasicUser]): Seq[BasicUser]
  def getKeeps(libraryId: Id[Library], offset: Int, limit: Int, useMultilibLogic: Boolean = false): Future[Seq[Keep]]
  def getKeepsCount(libraryId: Id[Library]): Future[Int]
  def getLibraryById(userIdOpt: Option[Id[User]], showPublishedLibraries: Boolean, id: Id[Library], imageSize: ImageSize, viewerId: Option[Id[User]])(implicit context: HeimdalContext): Future[FullLibraryInfo]
  def getLibraryMembersAndInvitees(libraryId: Id[Library], offset: Int, limit: Int, fillInWithInvites: Boolean): Seq[MaybeLibraryMember]
  def getLibrariesWithWriteAccess(userId: Id[User]): Set[Id[Library]]
  def getBasicLibraryDetails(libraryIds: Set[Id[Library]], idealImageSize: ImageSize, viewerId: Option[Id[User]]): Map[Id[Library], BasicLibraryDetails]
  def getLibraryWithOwnerAndCounts(libraryId: Id[Library], viewerUserId: Id[User]): Either[LibraryFail, (Library, BasicUser, Int, Option[Boolean], Boolean)]
  def getViewerMembershipInfo(userIdOpt: Option[Id[User]], libraryId: Id[Library]): Option[LibraryMembershipInfo]
  def createFullLibraryInfos(viewerUserIdOpt: Option[Id[User]], showPublishedLibraries: Boolean, maxMembersShown: Int, maxKeepsShown: Int, idealKeepImageSize: ImageSize, libraries: Seq[Library], idealLibraryImageSize: ImageSize, withKeepTime: Boolean, useMultilibLogic: Boolean = false, authTokens: Map[Id[Library], String] = Map.empty): Future[Seq[(Id[Library], FullLibraryInfo)]]
  def createFullLibraryInfo(viewerUserIdOpt: Option[Id[User]], showPublishedLibraries: Boolean, library: Library, libImageSize: ImageSize, authToken: Option[String], showKeepCreateTime: Boolean = true, useMultilibLogic: Boolean = false): Future[FullLibraryInfo]
  def getLibrariesByUser(userId: Id[User]): (Seq[(LibraryMembership, Library)], Seq[(LibraryInvite, Library)])
  def getLibrariesUserCanKeepTo(userId: Id[User], includeOrgLibraries: Boolean): Seq[(Library, Option[LibraryMembership], Set[Id[User]])]
  def internSystemGeneratedLibraries(userId: Id[User], generateNew: Boolean = true): (Library, Library)
  def sortAndSelectLibrariesWithTopGrowthSince(libraryIds: Set[Id[Library]], since: DateTime, totalMemberCount: Id[Library] => Int): Seq[(Id[Library], Seq[LibraryMembership])]
  def sortAndSelectLibrariesWithTopGrowthSince(libraryMemberCountsSince: Map[Id[Library], Int], since: DateTime, totalMemberCount: Id[Library] => Int): Seq[(Id[Library], Seq[LibraryMembership])]
  def getMainAndSecretLibrariesForUser(userId: Id[User])(implicit session: RWSession): (Library, Library)
  def getLibraryWithHandleAndSlug(handle: Handle, slug: LibrarySlug, viewerId: Option[Id[User]])(implicit context: HeimdalContext): Either[LibraryFail, Library]
  def getLibraryBySlugOrAlias(space: LibrarySpace, slug: LibrarySlug): Option[(Library, Boolean)]
  def getMarketingSiteSuggestedLibraries: Future[Seq[LibraryCardInfo]]
  def createLibraryCardInfo(lib: Library, owner: User, viewerOpt: Option[User], withFollowing: Boolean, idealSize: ImageSize): LibraryCardInfo
  def createLibraryCardInfos(libs: Seq[Library], owners: Map[Id[User], BasicUser], viewerOpt: Option[User], withFollowing: Boolean, idealSize: ImageSize)(implicit session: RSession): ParSeq[LibraryCardInfo]
  def createLiteLibraryCardInfos(libs: Seq[Library], viewerId: Id[User])(implicit session: RSession): ParSeq[(LibraryCardInfo, MiniLibraryMembership, Seq[LibrarySubscriptionKey])]
  def createMembershipInfo(mem: LibraryMembership)(implicit session: RSession): LibraryMembershipInfo
}

class LibraryInfoCommanderImpl @Inject() (
    db: Database,
    libraryImageRepo: LibraryImageRepo,
    librarySubscriptionRepo: LibrarySubscriptionRepo,
    systemValueRepo: SystemValueRepo,
    libraryAliasRepo: LibraryAliasRepo,
    handleCommander: HandleCommander,
    permissionCommander: PermissionCommander,
    searchClient: SearchServiceClient,
    userRepo: UserRepo,
    organizationMembershipRepo: OrganizationMembershipRepo,
    twitterSyncRepo: TwitterSyncStateRepo,
    keepRepo: KeepRepo,
    libraryMembershipRepo: LibraryMembershipRepo,
    libraryImageCommander: LibraryImageCommander,
    ktlRepo: KeepToLibraryRepo,
    libPathCommander: PathCommander,
    airbrake: AirbrakeNotifier,
    keepCommander: KeepCommander,
    libraryAnalytics: LibraryAnalytics,
    keepDecorator: KeepDecorator,
    organizationCommander: OrganizationCommander,
    experimentCommander: LocalUserExperimentCommander,
    libraryInviteRepo: LibraryInviteRepo,
    basicUserRepo: BasicUserRepo,
    orgRepo: OrganizationRepo,
    libraryRepo: LibraryRepo,
    implicit val defaultContext: ExecutionContext,
    implicit val publicIdConfig: PublicIdConfiguration) extends LibraryInfoCommander with Logging {

  def getKeeps(libraryId: Id[Library], offset: Int, limit: Int, useMultilibLogic: Boolean = false): Future[Seq[Keep]] = {
    if (limit > 0) db.readOnlyReplicaAsync { implicit s =>
      val oldWay = keepRepo.getByLibrary(libraryId, offset, limit)
      val newWay = ktlRepo.getByLibraryIdSorted(libraryId, Offset(offset), Limit(limit)) |> keepCommander.idsToKeeps
      if (newWay.map(_.id.get) != oldWay.map(_.id.get)) {
        log.info(s"[KTL-MATCH] getKeeps($libraryId, $offset, $limit): ${newWay.map(_.id.get)} != ${oldWay.map(_.id.get)}")
      }
      if (useMultilibLogic) newWay else oldWay
    }
    else Future.successful(Seq.empty)
  }

  def getKeepsCount(libraryId: Id[Library]): Future[Int] = {
    db.readOnlyMasterAsync { implicit s => libraryRepo.get(libraryId).keepCount }
  }

  def getLibraryById(userIdOpt: Option[Id[User]], showPublishedLibraries: Boolean, id: Id[Library], imageSize: ImageSize, viewerId: Option[Id[User]])(implicit context: HeimdalContext): Future[FullLibraryInfo] = {
    val lib = db.readOnlyMaster { implicit s => libraryRepo.get(id) }
    libraryAnalytics.viewedLibrary(viewerId, lib, context)
    createFullLibraryInfo(userIdOpt, showPublishedLibraries, lib, imageSize, None)
  }

  def getLibraryPath(library: Library): String = {
    libPathCommander.getPathForLibrary(library)
  }

  def createMembershipInfo(mem: LibraryMembership)(implicit session: RSession): LibraryMembershipInfo = {
    LibraryMembershipInfo(mem.access, mem.listed, mem.subscribedToUpdates, permissionCommander.getLibraryPermissions(mem.libraryId, Some(mem.userId)))
  }

  private def createInviteInfo(libraryId: Id[Library], userId: Option[Id[User]], authToken: Option[String])(implicit session: RSession): Option[LibraryInviteInfo] = {
    val invites: Seq[LibraryInvite] = userId.toSeq.flatMap(libraryInviteRepo.getWithLibraryIdAndUserId(libraryId, _)) ++ authToken.toSeq.flatMap(libraryInviteRepo.getByLibraryIdAndAuthToken(libraryId, _))
    for {
      access <- invites.map(_.access).maxOpt
      (lastInvitedAt, inviter) <- invites.maxByOpt(_.createdAt).map { invite =>
        val basicInviter = basicUserRepo.load(invite.inviterId)
        (invite.createdAt, basicInviter)
      }
    } yield LibraryInviteInfo(access, lastInvitedAt, inviter)
  }

  def getBasicLibraryDetails(libraryIds: Set[Id[Library]], idealImageSize: ImageSize, viewerId: Option[Id[User]]): Map[Id[Library], BasicLibraryDetails] = {
    db.readOnlyReplica { implicit session =>

      val membershipsByLibraryId = viewerId.map { id =>
        libraryMembershipRepo.getWithLibraryIdsAndUserId(libraryIds, id)
      } getOrElse Map.empty

      val libs = libraryRepo.getLibraries(libraryIds)

      libraryIds.map { libId =>
        val lib = libs(libId)
        val counts = libraryMembershipRepo.countWithLibraryIdByAccess(libId)
        val numFollowers = counts.readOnly
        val numCollaborators = counts.readWrite
        val imageOpt = libraryImageCommander.getBestImageForLibrary(libId, idealImageSize).map(libraryImageCommander.getUrl)
        val membershipOpt = membershipsByLibraryId.get(libId).flatten
        val path = libPathCommander.pathForLibrary(lib)
        libId -> BasicLibraryDetails(lib.name, lib.slug, lib.color, imageOpt, lib.description, numFollowers, numCollaborators, lib.keepCount, membershipOpt.map(createMembershipInfo), lib.ownerId, path)
      }.toMap
    }
  }

  def getLibraryWithOwnerAndCounts(libraryId: Id[Library], viewerUserId: Id[User]): Either[LibraryFail, (Library, BasicUser, Int, Option[Boolean], Boolean)] = {
    db.readOnlyReplica { implicit s =>
      val library = libraryRepo.get(libraryId)
      val mine = library.ownerId == viewerUserId
      val memOpt = libraryMembershipRepo.getWithLibraryIdAndUserId(libraryId, viewerUserId)
      val following = if (mine) None else Some(memOpt.isDefined)
      val subscribedToUpdates = memOpt.exists(_.subscribedToUpdates)
      if (library.visibility == LibraryVisibility.PUBLISHED || mine || following.get) {
        val owner = basicUserRepo.load(library.ownerId)
        val followerCount = libraryMembershipRepo.countWithLibraryIdByAccess(library.id.get).readOnly
        Right((library, owner, followerCount, following, subscribedToUpdates))
      } else {
        Left(LibraryFail(FORBIDDEN, "library_access_denied"))
      }
    }
  }

  private case class LibMembersAndCounts(counts: CountWithLibraryIdByAccess, inviters: Seq[Id[User]], collaborators: Seq[Id[User]], followers: Seq[Id[User]]) {
    // Users that should be shown as members. Doesn't include collaborators because they're highighted elsewhere.
    def shown: Seq[Id[User]] = inviters ++ followers.filter(!inviters.contains(_))

    def all = inviters ++ collaborators ++ followers
  }

  private def countMemberInfosByLibraryId(libraries: Seq[Library], maxMembersShown: Int, viewerUserIdOpt: Option[Id[User]]): Map[Id[Library], LibMembersAndCounts] = libraries.map { library =>
    val info: LibMembersAndCounts = library.kind match {
      case LibraryKind.USER_CREATED | LibraryKind.SYSTEM_PERSONA | LibraryKind.SYSTEM_READ_IT_LATER | LibraryKind.SYSTEM_GUIDE =>
        val (collaborators, followers, _, counts) = getLibraryMembersAndCount(library.id.get, 0, maxMembersShown, fillInWithInvites = false)
        val inviters: Seq[LibraryMembership] = viewerUserIdOpt.map { userId =>
          db.readOnlyReplica { implicit session =>
            libraryInviteRepo.getWithLibraryIdAndUserId(library.id.get, userId).filter { invite => //not cached
              invite.inviterId != library.ownerId
            }.map { invite =>
              libraryMembershipRepo.getWithLibraryIdAndUserId(library.id.get, invite.inviterId) //not cached
            }
          }.flatten
        }.getOrElse(Seq.empty)
        LibMembersAndCounts(counts, inviters.map(_.userId), collaborators.map(_.userId), followers.map(_.userId))
      case _ =>
        LibMembersAndCounts(CountWithLibraryIdByAccess.empty, Seq.empty, Seq.empty, Seq.empty)
    }
    library.id.get -> info
  }.toMap

  def createFullLibraryInfos(viewerUserIdOpt: Option[Id[User]], showPublishedLibraries: Boolean, maxMembersShown: Int, maxKeepsShown: Int,
    idealKeepImageSize: ImageSize, libraries: Seq[Library], idealLibraryImageSize: ImageSize, withKeepTime: Boolean, useMultilibLogic: Boolean = false, authTokens: Map[Id[Library], String] = Map.empty): Future[Seq[(Id[Library], FullLibraryInfo)]] = {
    libraries.groupBy(l => l.id.get).foreach { case (lib, set) => if (set.size > 1) throw new Exception(s"There are ${set.size} identical libraries of $lib") }
    val futureKeepInfosByLibraryId = libraries.map { library =>
      library.id.get -> {
        if (maxKeepsShown > 0) {
          val keeps = db.readOnlyMaster { implicit session =>
            library.kind match {
              case LibraryKind.SYSTEM_MAIN =>
                assume(library.ownerId == viewerUserIdOpt.get, s"viewer ${viewerUserIdOpt.get} can't view a system library they do not own: $library")
                keepRepo.getByLibrary(library.id.get, 0, maxKeepsShown)
              case LibraryKind.SYSTEM_SECRET =>
                assume(library.ownerId == viewerUserIdOpt.get, s"viewer ${viewerUserIdOpt.get} can't view a system library they do not own: $library")
                keepRepo.getByLibrary(library.id.get, 0, maxKeepsShown) //not cached
              case _ =>
                val oldWay = keepRepo.getByLibrary(library.id.get, 0, maxKeepsShown) //not cached
                val newWay = ktlRepo.getByLibraryIdSorted(library.id.get, Offset(0), Limit(maxKeepsShown)) |> keepCommander.idsToKeeps
                if (newWay.map(_.id.get) != oldWay.map(_.id.get)) log.info(s"[KTL-MATCH] createFullLibraryInfos(${library.id.get}): ${newWay.map(_.id.get)} != ${oldWay.map(_.id.get)}")
                if (useMultilibLogic) newWay else oldWay
            }
          }
          keepDecorator.decorateKeepsIntoKeepInfos(viewerUserIdOpt, showPublishedLibraries, keeps, idealKeepImageSize, withKeepTime)
        } else Future.successful(Seq.empty)
      }
    }.toMap

    val memberInfosByLibraryId = countMemberInfosByLibraryId(libraries, maxMembersShown, viewerUserIdOpt)

    val usersByIdF = {
      val allUsersShown = libraries.flatMap { library => memberInfosByLibraryId(library.id.get).all :+ library.ownerId }.toSet
      db.readOnlyReplicaAsync { implicit s => basicUserRepo.loadAll(allUsersShown) } //cached
    }

    val basicOrgViewByIdF = {
      val allOrgsShown = libraries.flatMap { library => library.organizationId }.toSet
      db.readOnlyReplicaAsync { implicit s =>
        val orgMap = orgRepo.getByIds(allOrgsShown)
        organizationCommander.getBasicOrganizationViews(orgMap.keys.toSet, viewerUserIdOpt, authTokenOpt = None)
      }
    }

    val futureCountsByLibraryId = {
      val keepCountsByLibraries: Map[Id[Library], Int] = db.readOnlyMaster { implicit s =>
        val userLibs = libraries.filter { lib => lib.kind == LibraryKind.USER_CREATED || lib.kind == LibraryKind.SYSTEM_PERSONA || lib.kind == LibraryKind.SYSTEM_READ_IT_LATER || lib.kind == LibraryKind.SYSTEM_GUIDE }.map(_.id.get).toSet
        var userLibCounts: Map[Id[Library], Int] = libraries.map(lib => lib.id.get -> lib.keepCount).toMap
        if (userLibs.size < libraries.size) {
          val privateLibOpt = libraries.find(_.kind == LibraryKind.SYSTEM_SECRET)
          val mainLibOpt = libraries.find(_.kind == LibraryKind.SYSTEM_MAIN)
          val owner = privateLibOpt.map(_.ownerId).orElse(mainLibOpt.map(_.ownerId)).getOrElse(
            throw new Exception(s"no main or secret libs in ${libraries.size} libs while userLibs counts for $userLibs is $userLibCounts. Libs are ${libraries.mkString("\n")}"))
          privateLibOpt foreach { privateLib =>
            userLibCounts = userLibCounts + (privateLib.id.get -> privateLib.keepCount)
          }
          mainLibOpt foreach { mainLib =>
            userLibCounts = userLibCounts + (mainLib.id.get -> mainLib.keepCount)
          }
        }
        userLibCounts
      }
      libraries.map { library =>
        library.id.get -> SafeFuture {
          val counts = memberInfosByLibraryId(library.id.get).counts
          val collaboratorCount = counts.readWrite
          val followerCount = counts.readOnly
          val keepCount = keepCountsByLibraries.getOrElse(library.id.get, 0)
          (collaboratorCount, followerCount, keepCount)
        }
      }.toMap
    }

    val imagesF = libraries.map { library =>
      library.id.get -> SafeFuture {
        libraryImageCommander.getBestImageForLibrary(library.id.get, idealLibraryImageSize)
      } //not cached
    }.toMap

    val membershipByLibraryId = viewerUserIdOpt.map { viewerUserId =>
      db.readOnlyMaster { implicit session =>
        libraries.flatMap { library =>
          val libraryId = library.id.get
          libraryMembershipRepo.getWithLibraryIdAndUserId(libraryId, viewerUserId).map { membership =>
            libraryId -> createMembershipInfo(membership)
          }
        }
      } toMap
    }

    val inviteByLibraryId = viewerUserIdOpt.map { viewerUserId =>
      db.readOnlyMaster { implicit session =>
        libraries.flatMap { library =>
          val libraryId = library.id.get
          createInviteInfo(libraryId, viewerUserIdOpt, authTokens.get(libraryId)).map(libraryId -> _)
        }
      } toMap
    }

    val futureFullLibraryInfos = libraries.map { lib =>
      val libId = lib.id.get
      for {
        keepInfos <- futureKeepInfosByLibraryId(libId)
        counts <- futureCountsByLibraryId(libId)
        usersById <- usersByIdF
        basicOrgViewById <- basicOrgViewByIdF
        libImageOpt <- imagesF(libId)
      } yield {
        val (collaboratorCount, followerCount, keepCount) = counts
        val owner = usersById(lib.ownerId)
        val orgViewOpt = lib.organizationId.map(basicOrgViewById.apply)
        val followers = memberInfosByLibraryId(lib.id.get).shown.map(usersById(_))
        val collaborators = memberInfosByLibraryId(lib.id.get).collaborators.map(usersById(_))
        val whoCanInvite = lib.whoCanInvite.getOrElse(LibraryInvitePermissions.COLLABORATOR) // todo: remove Option
        val attr = getSourceAttribution(libId)

        if (keepInfos.size > keepCount) {
          airbrake.notify(s"keep count $keepCount for library is lower then num of keeps ${keepInfos.size} for $lib")
        }
        lib.id.get -> FullLibraryInfo(
          id = Library.publicId(lib.id.get),
          name = lib.name,
          owner = owner,
          description = lib.description,
          slug = lib.slug,
          url = libPathCommander.getPathForLibrary(lib),
          color = lib.color,
          kind = lib.kind,
          visibility = lib.visibility,
          image = libImageOpt.map(LibraryImageInfo.fromImage),
          followers = followers,
          collaborators = collaborators,
          keeps = keepInfos,
          numKeeps = keepCount,
          numCollaborators = collaboratorCount,
          numFollowers = followerCount,
          lastKept = lib.lastKept,
          attr = attr,
          whoCanInvite = whoCanInvite,
          modifiedAt = lib.updatedAt,
          path = LibraryPathHelper.formatLibraryPath(owner = owner, orgHandleOpt = orgViewOpt.map(_.basicOrganization.handle), slug = lib.slug),
          org = orgViewOpt,
          orgMemberAccess = if (lib.organizationId.isDefined) Some(lib.organizationMemberAccess.getOrElse(LibraryAccess.READ_WRITE)) else None,
          membership = membershipByLibraryId.flatMap(_.get(lib.id.get)),
          invite = inviteByLibraryId.flatMap(_.get(lib.id.get))
        )
      }
    }
    Future.sequence(futureFullLibraryInfos)
  }

  def getViewerMembershipInfo(userIdOpt: Option[Id[User]], libraryId: Id[Library]): Option[LibraryMembershipInfo] = {
    userIdOpt.flatMap { userId =>
      db.readOnlyReplica { implicit s =>
        val membershipOpt = libraryMembershipRepo.getWithLibraryIdAndUserId(libraryId, userId)
        membershipOpt.map(createMembershipInfo)
      }
<<<<<<< HEAD

      membershipOpt.map(membership => lib.createMembershipInfo(membership, permissionsFromOrg))
    }
  }

  def getLibraryPermissionsFromOrgPermissions(orgIdOpt: Option[Id[Organization]], userIdOpt: Option[Id[User]])(implicit session: RSession): Set[LibraryPermission] = {
    (orgIdOpt, userIdOpt) match {
      case (Some(orgId), Some(userId)) => organizationMembershipRepo.getByOrgIdAndUserId(orgId, userId).map { orgMem =>
        val libraryPermissions = orgMem.permissions.flatMap(OrganizationPermission.toLibraryPermissionsOpt).flatten
        libraryPermissions
      }.getOrElse(Set.empty)
      case _ => Set.empty
=======
>>>>>>> b091fde2
    }
  }

  private def getSourceAttribution(libId: Id[Library]): Option[LibrarySourceAttribution] = {
    db.readOnlyReplica { implicit s =>
      twitterSyncRepo.getFirstHandleByLibraryId(libId).map {
        TwitterLibrarySourceAttribution(_)
      }
    }
  }

  def sortUsersByImage(users: Seq[BasicUser]): Seq[BasicUser] =
    users.sortBy(_.pictureName == BasicNonUser.DefaultPictureName)

  def createFullLibraryInfo(viewerUserIdOpt: Option[Id[User]], showPublishedLibraries: Boolean, library: Library, libImageSize: ImageSize, authToken: Option[String], showKeepCreateTime: Boolean = true, useMultilibLogic: Boolean = false): Future[FullLibraryInfo] = {
    val maxMembersShown = 10
    createFullLibraryInfos(viewerUserIdOpt, showPublishedLibraries, maxMembersShown = maxMembersShown * 2, maxKeepsShown = 10, ProcessedImageSize.Large.idealSize, Seq(library), libImageSize, showKeepCreateTime, useMultilibLogic, authToken.map(library.id.get -> _).toMap).imap {
      case Seq((_, info)) =>
        val followers = info.followers
        val sortedFollowers = sortUsersByImage(followers)
        info.copy(followers = sortedFollowers.take(maxMembersShown))
    }
  }

  def getLibrariesWithWriteAccess(userId: Id[User]): Set[Id[Library]] = {
    db.readOnlyMaster { implicit session => libraryMembershipRepo.getLibrariesWithWriteAccess(userId) }
  }

  def getLibrariesByUser(userId: Id[User]): (Seq[(LibraryMembership, Library)], Seq[(LibraryInvite, Library)]) = {
    db.readOnlyMaster { implicit s =>
      val myLibraries = libraryRepo.getByUser(userId)
      val myInvites = libraryInviteRepo.getByUser(userId, LibraryInviteStates.notActive)
      (myLibraries, myInvites)
    }
  }

  def getLibrariesUserCanKeepTo(userId: Id[User], includeOrgLibraries: Boolean): Seq[(Library, Option[LibraryMembership], Set[Id[User]])] = {
    db.readOnlyReplica { implicit s =>
      val libsWithMembership: Seq[(Library, LibraryMembership)] = libraryRepo.getLibrariesWithWriteAccess(userId).sortBy(lwm => lwm._1.lastKept).reverse
      val libsWithMembershipIds = libsWithMembership.map(_._1.id.get).toSet

      val libsFromOrganizations: Seq[Library] = if (includeOrgLibraries) {
        for {
          organizationId <- organizationMembershipRepo.getAllByUserId(userId).map(_.organizationId)
          library <- libraryRepo.getLibrariesWithOpenWriteAccess(organizationId) if !libsWithMembershipIds.contains(library.id.get)
        } yield library
      } else Seq.empty

      val memberOrOpenOrgLibIds = libsWithMembershipIds ++ libsFromOrganizations.map(_.id.get).toSet

      // Include org libs that user is invited to
      val libsInvitedToInOrgs = if (includeOrgLibraries) {
        libraryInviteRepo.getByUser(userId, Set(LibraryInviteStates.DECLINED, LibraryInviteStates.ACCEPTED, LibraryInviteStates.INACTIVE)).collect {
          case ((invite, lib)) if !memberOrOpenOrgLibIds.contains(lib.id.get) && lib.organizationId.isDefined =>
            lib
        }
      } else Seq.empty

      val libIds = memberOrOpenOrgLibIds ++ libsInvitedToInOrgs.map(_.id.get).toSet

      val nonMemberLibraries = (libsInvitedToInOrgs ++ libsFromOrganizations).sortBy(l => l.lastKept).reverse

      val collaborators: Map[Id[Library], Set[Id[User]]] = libraryMembershipRepo.getCollaboratorsByLibrary(libIds)

      libsWithMembership.map {
        case (lib, membership) =>
          (lib, Some(membership), collaborators(lib.id.get))
      } ++ nonMemberLibraries.map { lib => (lib, None, collaborators(lib.id.get)) }
    }
  }

  def internSystemGeneratedLibraries(userId: Id[User], generateNew: Boolean = true): (Library, Library) = {
    db.readWrite(attempts = 3) { implicit session =>
      val libMem = libraryMembershipRepo.getWithUserId(userId, None)
      val allLibs = libraryRepo.getByUser(userId, None)
      val user = userRepo.get(userId)

      // Get all current system libraries, for main/secret, make sure only one is active.
      // This corrects any issues with previously created libraries / memberships
      val sysLibs = allLibs.filter(_._2.ownerId == userId)
        .filter(l => l._2.kind == LibraryKind.SYSTEM_MAIN || l._2.kind == LibraryKind.SYSTEM_SECRET)
        .sortBy(_._2.id.get.id)
        .groupBy(_._2.kind).flatMap {
          case (kind, libs) =>
            val (slug, name, visibility) = if (kind == LibraryKind.SYSTEM_MAIN) ("main", "Main Library", LibraryVisibility.DISCOVERABLE) else ("secret", "Secret Library", LibraryVisibility.SECRET)

            if (user.state == UserStates.ACTIVE) {
              val activeLib = libs.head._2.copy(state = LibraryStates.ACTIVE, slug = LibrarySlug(slug), name = name, visibility = visibility, memberCount = 1)
              val membership = libMem.find(m => m.libraryId == activeLib.id.get && m.access == LibraryAccess.OWNER)
              if (membership.isEmpty) airbrake.notify(s"user $userId - non-existing ownership of library kind $kind (id: ${activeLib.id.get})")
              val activeMembership = membership.getOrElse(LibraryMembership(libraryId = activeLib.id.get, userId = userId, access = LibraryAccess.OWNER)).copy(state = LibraryMembershipStates.ACTIVE)
              val active = (activeMembership, activeLib)
              if (libs.tail.length > 0) airbrake.notify(s"user $userId - duplicate active ownership of library kind $kind (ids: ${libs.tail.map(_._2.id.get)})")
              val otherLibs = libs.tail.map {
                case (a, l) =>
                  val inactMem = libMem.find(_.libraryId == l.id.get)
                    .getOrElse(LibraryMembership(libraryId = activeLib.id.get, userId = userId, access = LibraryAccess.OWNER))
                    .copy(state = LibraryMembershipStates.INACTIVE)
                  (inactMem, l.copy(state = LibraryStates.INACTIVE))
              }
              active +: otherLibs
            } else {
              // do not reactivate libraries / memberships for nonactive users
              libs
            }
        }.toList // force eval

      // save changes for active users only
      if (sysLibs.nonEmpty && user.state == UserStates.ACTIVE) {
        sysLibs.map {
          case (mem, lib) =>
            libraryRepo.save(lib)
            libraryMembershipRepo.save(mem)
        }
      }

      // If user is missing a system lib, create it
      val mainOpt = if (sysLibs.find(_._2.kind == LibraryKind.SYSTEM_MAIN).isEmpty) {
        val mainLib = libraryRepo.save(Library(name = "Main Library", ownerId = userId, visibility = LibraryVisibility.DISCOVERABLE, slug = LibrarySlug("main"), kind = LibraryKind.SYSTEM_MAIN, memberCount = 1, keepCount = 0))
        libraryMembershipRepo.save(LibraryMembership(libraryId = mainLib.id.get, userId = userId, access = LibraryAccess.OWNER))
        if (!generateNew) {
          airbrake.notify(s"$userId missing main library")
        }
        searchClient.updateLibraryIndex()
        Some(mainLib)
      } else None

      val secretOpt = if (sysLibs.find(_._2.kind == LibraryKind.SYSTEM_SECRET).isEmpty) {
        val secretLib = libraryRepo.save(Library(name = "Secret Library", ownerId = userId, visibility = LibraryVisibility.SECRET, slug = LibrarySlug("secret"), kind = LibraryKind.SYSTEM_SECRET, memberCount = 1, keepCount = 0))
        libraryMembershipRepo.save(LibraryMembership(libraryId = secretLib.id.get, userId = userId, access = LibraryAccess.OWNER))
        if (!generateNew) {
          airbrake.notify(s"$userId missing secret library")
        }
        searchClient.updateLibraryIndex()
        Some(secretLib)
      } else None

      val mainLib = sysLibs.find(_._2.kind == LibraryKind.SYSTEM_MAIN).map(_._2).orElse(mainOpt).get
      val secretLib = sysLibs.find(_._2.kind == LibraryKind.SYSTEM_SECRET).map(_._2).orElse(secretOpt).get
      (mainLib, secretLib)
    }
  }

  // sorts by the highest growth of members in libraries since the last email (descending)
  //
  def sortAndSelectLibrariesWithTopGrowthSince(libraryIds: Set[Id[Library]], since: DateTime, totalMemberCount: Id[Library] => Int): Seq[(Id[Library], Seq[LibraryMembership])] = {
    val libraryMemberCountsSince = db.readOnlyReplica { implicit session =>
      libraryIds.map { id => id -> libraryMembershipRepo.countMembersForLibrarySince(id, since) }.toMap
    }

    sortAndSelectLibrariesWithTopGrowthSince(libraryMemberCountsSince, since, totalMemberCount)
  }

  def sortAndSelectLibrariesWithTopGrowthSince(libraryMemberCountsSince: Map[Id[Library], Int], since: DateTime, totalMemberCount: Id[Library] => Int): Seq[(Id[Library], Seq[LibraryMembership])] = {
    libraryMemberCountsSince.toSeq sortBy {
      case (libraryId, membersSince) =>
        val totalMembers = totalMemberCount(libraryId)
        if (totalMembers > 0) {
          // negative number so higher growth rates are sorted at the front of the list
          val growthRate = membersSince.toFloat / -totalMembers

          // multiplier gives more weight to libraries with more members (cap at 30 total before it doesn't grow)
          val multiplier = Math.exp(-10f / totalMembers.min(30))
          growthRate * multiplier
        } else 0
    } map {
      case (libraryId, membersSince) =>

        // gets followers of library and orders them by when they last joined desc
        val members = db.readOnlyReplica { implicit s =>
          libraryMembershipRepo.getWithLibraryId(libraryId) filter { membership =>
            membership.state == LibraryMembershipStates.ACTIVE && !membership.isOwner
          } sortBy (-_.lastJoinedAt.map(_.getMillis).getOrElse(0L))
        }

        (libraryId, members)
    }
  }

  def getMainAndSecretLibrariesForUser(userId: Id[User])(implicit session: RWSession) = {
    val libs = libraryRepo.getByUser(userId)
    val mainOpt = libs.find {
      case (membership, lib) =>
        membership.access == LibraryAccess.OWNER && lib.kind == LibraryKind.SYSTEM_MAIN
    }
    val secretOpt = libs.find {
      case (membership, lib) =>
        membership.access == LibraryAccess.OWNER && lib.kind == LibraryKind.SYSTEM_SECRET
    }
    val (main, secret) = if (mainOpt.isEmpty || secretOpt.isEmpty) {
      // Right now, we don't have any users without libraries. However, I'd prefer to be safe for now
      // and fix it if a user's libraries are not set up.
      log.error(s"Unable to get main or secret libraries for user $userId: $mainOpt $secretOpt")
      internSystemGeneratedLibraries(userId)
    } else (mainOpt.get._2, secretOpt.get._2)
    (main, secret)
  }

  def getLibraryWithHandleAndSlug(handle: Handle, slug: LibrarySlug, viewerId: Option[Id[User]])(implicit context: HeimdalContext): Either[LibraryFail, Library] = {
    val ownerOpt = db.readOnlyReplica { implicit session => handleCommander.getByHandle(handle) }

    ownerOpt.map {
      case (Left(org), _) => LibrarySpace.fromOrganizationId(org.id.get)
      case (Right(user), _) => LibrarySpace.fromUserId(user.id.get)
    }.map { librarySpace =>
      getLibraryBySlugOrAlias(librarySpace, slug) match {
        case None => Left(LibraryFail(NOT_FOUND, "no_library_found"))
        case Some((library, isLibraryAlias)) =>
          Right(library)
      }
    }.getOrElse(Left(LibraryFail(BAD_REQUEST, "invalid_handle")))
  }

  def getLibraryBySlugOrAlias(space: LibrarySpace, slug: LibrarySlug): Option[(Library, Boolean)] = {
    db.readOnlyMaster { implicit session =>
      libraryRepo.getBySpaceAndSlug(space, slug).map((_, false)) orElse
        libraryAliasRepo.getBySpaceAndSlug(space, slug).map(alias => (libraryRepo.get(alias.libraryId), true)).filter(_._1.state == LibraryStates.ACTIVE)
    }
  }

  def getMarketingSiteSuggestedLibraries: Future[Seq[LibraryCardInfo]] = {
    val valueOpt = db.readOnlyReplica { implicit s =>
      systemValueRepo.getValue(MarketingSuggestedLibrarySystemValue.systemValueName)
    }

    valueOpt map { value =>
      val systemValueLibraries = Json.fromJson[Seq[MarketingSuggestedLibrarySystemValue]](Json.parse(value)).fold(
        err => {
          airbrake.notify(s"Invalid JSON format for Seq[MarketingSuggestedLibrarySystemValue]: $err")
          Seq.empty[MarketingSuggestedLibrarySystemValue]
        },
        identity
      ).zipWithIndex.map { case (valuex, idx) => valuex.id -> (valuex, idx) }.toMap

      val libIds = systemValueLibraries.keySet
      val libs = db.readOnlyReplica { implicit s =>
        libraryRepo.getLibraries(libIds).values.toSeq.filter(_.visibility == LibraryVisibility.PUBLISHED)
      }
      val infos: ParSeq[LibraryCardInfo] = db.readOnlyMaster { implicit s =>
        val owners = basicUserRepo.loadAll(libs.map(_.ownerId).toSet)
        createLibraryCardInfos(libs, owners, None, false, ProcessedImageSize.Medium.idealSize)
      }

      SafeFuture {
        infos.zip(libs).map {
          case (info, lib) =>
            val (extraInfo, idx) = systemValueLibraries(lib.id.get)
            idx -> LibraryCardInfo(
              id = info.id,
              name = info.name,
              description = None, // not currently used
              color = info.color,
              image = info.image,
              slug = info.slug,
              visibility = lib.visibility,
              owner = info.owner,
              numKeeps = info.numKeeps,
              numFollowers = info.numFollowers,
              followers = Seq.empty,
              numCollaborators = info.numCollaborators,
              collaborators = Seq.empty,
              lastKept = info.lastKept,
              following = None,
              membership = None,
              invite = None,
              caption = extraInfo.caption,
              modifiedAt = lib.updatedAt,
              path = info.path,
              kind = lib.kind,
              org = info.org,
              orgMemberAccess = lib.organizationMemberAccess
            )
        }.seq.sortBy(_._1).map(_._2)
      }
    } getOrElse Future.successful(Seq.empty)
  }

  def createLibraryCardInfo(lib: Library, owner: User, viewerOpt: Option[User], withFollowing: Boolean, idealSize: ImageSize): LibraryCardInfo = {
    db.readOnlyMaster { implicit session =>
      createLibraryCardInfos(Seq(lib), Map(owner.id.get -> BasicUser.fromUser(owner)), viewerOpt, withFollowing, idealSize).head
    }
  }

  @AlertingTimer(2 seconds)
  @StatsdTiming("libraryInfoCommander.createLibraryCardInfos")
  def createLibraryCardInfos(libs: Seq[Library], owners: Map[Id[User], BasicUser], viewerOpt: Option[User], withFollowing: Boolean, idealSize: ImageSize)(implicit session: RSession): ParSeq[LibraryCardInfo] = {
    val libIds = libs.map(_.id.get).toSet
    val membershipsToLibsMap = viewerOpt.map { viewer =>
      libraryMembershipRepo.getWithLibraryIdsAndUserId(libIds, viewer.id.get)
    } getOrElse Map.empty
    val orgViews = organizationCommander.getBasicOrganizationViews(libs.flatMap(_.organizationId).toSet, viewerIdOpt = viewerOpt.flatMap(_.id), authTokenOpt = None)
    libs.par map { lib => // may want to optimize queries below into bulk queries
      val image = ProcessedImageSize.pickBestImage(idealSize, libraryImageRepo.getActiveForLibraryId(lib.id.get), strictAspectRatio = false)
      val (numFollowers, followersSample, numCollaborators, collabsSample) = {
        val countMap = libraryMembershipRepo.countWithLibraryIdByAccess(lib.id.get)
        val numFollowers = countMap.readOnly
        val numCollaborators = countMap.readWrite

        val collaborators = libraryMembershipRepo.someWithLibraryIdAndAccess(lib.id.get, 3, LibraryAccess.READ_WRITE)
        val followers = libraryMembershipRepo.someWithLibraryIdAndAccess(lib.id.get, 3, LibraryAccess.READ_ONLY)
        val collabIds = collaborators.map(_.userId).toSet
        val followerIds = followers.map(_.userId).toSet
        val userSample = basicUserRepo.loadAll(followerIds ++ collabIds) //we don't care about the order now anyway
        val followersSample = followerIds.map(id => userSample(id)).toSeq
        val collabsSample = collabIds.map(id => userSample(id)).toSeq
        (numFollowers, followersSample, numCollaborators, collabsSample)
      }

      val owner = owners(lib.ownerId)
      val orgViewOpt = lib.organizationId.map(orgViews.apply)
      val path = LibraryPathHelper.formatLibraryPath(owner, orgViewOpt.map(_.basicOrganization.handle), lib.slug)

      val membershipOpt = membershipsToLibsMap.get(lib.id.get).flatten
      val membershipInfoOpt = membershipOpt.map(createMembershipInfo)
      val inviteInfoOpt = createInviteInfo(lib.id.get, viewerOpt.map(_.id.get), None)

      val isFollowing = if (withFollowing && membershipOpt.isDefined) {
        Some(membershipOpt.isDefined)
      } else {
        None
      }
      createLibraryCardInfo(lib, image, owner, numFollowers, followersSample, numCollaborators, collabsSample, isFollowing, membershipInfoOpt, inviteInfoOpt, path, orgViewOpt)
    }
  }

  def createLiteLibraryCardInfos(libs: Seq[Library], viewerId: Id[User])(implicit session: RSession): ParSeq[(LibraryCardInfo, MiniLibraryMembership, Seq[LibrarySubscriptionKey])] = {
    val memberships = libraryMembershipRepo.getMinisByLibraryIdsAndAccess(
      libs.map(_.id.get).toSet, Set(LibraryAccess.OWNER, LibraryAccess.READ_WRITE))
    val userIds = memberships.values.map(_.map(_.userId)).flatten.toSet
    val allBasicUsers = basicUserRepo.loadAll(userIds)

    val basicOrgViewById = organizationCommander.getBasicOrganizationViews(libs.flatMap(_.organizationId).toSet, Some(viewerId), authTokenOpt = None)

    libs.par map { lib =>
      val libMems = memberships(lib.id.get)
      val viewerMem = libMems.find(_.userId == viewerId).get
      val subscriptions = librarySubscriptionRepo.getByLibraryId(lib.id.get).map { sub => LibrarySubscription.toSubKey(sub) }
      val (numFollowers, numCollaborators, collabsSample) = if (libMems.length > 1) {
        val numFollowers = libraryMembershipRepo.countWithLibraryIdAndAccess(lib.id.get, LibraryAccess.READ_ONLY)
        val numCollaborators = libMems.length - 1
        val collabsSample = libMems.filter(_.access != LibraryAccess.OWNER)
          .sortBy(_.userId != viewerId)
          .take(4).map(m => allBasicUsers(m.userId))
        (numFollowers, numCollaborators, collabsSample)
      } else {
        (0, 0, Seq.empty)
      }
      val basicOrgViewOpt = lib.organizationId.map(basicOrgViewById.apply)
      val owner = basicUserRepo.load(lib.ownerId)
      val path = LibraryPathHelper.formatLibraryPath(owner = owner, basicOrgViewOpt.map(_.basicOrganization.handle), slug = lib.slug)

      if (!userIds.contains(lib.ownerId)) {
        airbrake.notify(s"owner of lib $lib is not part of the membership list: $userIds - data integrity issue? does the owner has a library membership object?")
      }

      val info = LibraryCardInfo(
        id = Library.publicId(lib.id.get),
        name = lib.name,
        description = None, // not needed
        color = lib.color,
        image = None, // not needed
        slug = lib.slug,
        kind = lib.kind,
        visibility = lib.visibility,
        owner = allBasicUsers(lib.ownerId),
        numKeeps = lib.keepCount,
        numFollowers = numFollowers,
        followers = Seq.empty, // not needed
        numCollaborators = numCollaborators,
        collaborators = collabsSample,
        lastKept = lib.lastKept.getOrElse(lib.createdAt),
        following = None, // not needed
        membership = None, // not needed
        invite = None, // not needed
        path = path,
        modifiedAt = lib.updatedAt,
        org = basicOrgViewOpt,
        orgMemberAccess = lib.organizationMemberAccess)
      (info, viewerMem, subscriptions)
    }
  }

  @StatsdTiming("libraryInfoCommander.createLibraryCardInfo")
  private def createLibraryCardInfo(lib: Library, image: Option[LibraryImage], owner: BasicUser, numFollowers: Int,
    followers: Seq[BasicUser], numCollaborators: Int, collaborators: Seq[BasicUser], isFollowing: Option[Boolean], membershipInfoOpt: Option[LibraryMembershipInfo], inviteInfoOpt: Option[LibraryInviteInfo], path: String, orgView: Option[BasicOrganizationView]): LibraryCardInfo = {
    LibraryCardInfo(
      id = Library.publicId(lib.id.get),
      name = lib.name,
      description = lib.description,
      color = lib.color,
      image = image.map(LibraryImageInfo.fromImage),
      slug = lib.slug,
      visibility = lib.visibility,
      owner = owner,
      numKeeps = lib.keepCount,
      numFollowers = numFollowers,
      followers = LibraryCardInfo.chooseFollowers(followers),
      numCollaborators = numCollaborators,
      collaborators = LibraryCardInfo.chooseCollaborators(collaborators),
      lastKept = lib.lastKept.getOrElse(lib.createdAt),
      following = isFollowing,
      membership = membershipInfoOpt,
      invite = inviteInfoOpt,
      modifiedAt = lib.updatedAt,
      kind = lib.kind,
      path = path,
      org = orgView,
      orgMemberAccess = if (lib.organizationId.isDefined) Some(lib.organizationMemberAccess.getOrElse(LibraryAccess.READ_WRITE)) else None
    )
  }

  def getLibraryMembersAndInvitees(libraryId: Id[Library], offset: Int, limit: Int, fillInWithInvites: Boolean): Seq[MaybeLibraryMember] = {
    val (collaborators, followers, inviteesWithInvites, count) = getLibraryMembersAndCount(libraryId, offset, limit, fillInWithInvites = fillInWithInvites)
    buildMaybeLibraryMembers(collaborators, followers, inviteesWithInvites)
  }

  private def buildMaybeLibraryMembers(collaborators: Seq[LibraryMembership], followers: Seq[LibraryMembership], inviteesWithInvites: Seq[(Either[Id[User], EmailAddress], Set[LibraryInvite])]): Seq[MaybeLibraryMember] = {

    val usersById = {
      val usersShown = collaborators.map(_.userId).toSet ++ followers.map(_.userId) ++ inviteesWithInvites.flatMap(_._1.left.toOption)
      db.readOnlyMaster { implicit session => basicUserRepo.loadAll(usersShown) }
    }

    val actualMembers = (collaborators ++ followers).map { membership =>
      val member = Left(usersById(membership.userId))
      MaybeLibraryMember(member, Some(membership.access), None)
    }

    val invitedMembers = inviteesWithInvites.map {
      case (invitee, invites) =>
        val member = invitee.left.map(usersById(_)).right.map(BasicContact(_)) // todo(ray): fetch contacts from abook or cache
        val lastInvitedAt = invites.map(_.createdAt).maxBy(_.getMillis)
        val access = invites.map(_.access).maxBy(_.priority)
        MaybeLibraryMember(member, Some(access), Some(lastInvitedAt))
    }

    actualMembers ++ invitedMembers
  }

  private def getLibraryMembersAndCount(libraryId: Id[Library], offset: Int, limit: Int, fillInWithInvites: Boolean): (Seq[LibraryMembership], Seq[LibraryMembership], Seq[(Either[Id[User], EmailAddress], Set[LibraryInvite])], CountWithLibraryIdByAccess) = {
    val collaboratorsAccess: Set[LibraryAccess] = Set(LibraryAccess.READ_WRITE)
    val followersAccess: Set[LibraryAccess] = Set(LibraryAccess.READ_ONLY)
    val relevantInviteStates = Set(LibraryInviteStates.ACTIVE)

    val memberCount = db.readOnlyMaster { implicit s =>
      libraryMembershipRepo.countWithLibraryIdByAccess(libraryId)
    }

    if (limit > 0) db.readOnlyMaster { implicit session =>
      // Get Collaborators
      val collaborators = libraryMembershipRepo.pageWithLibraryIdAndAccess(libraryId, offset, limit, collaboratorsAccess) //not cached
      val collaboratorsShown = collaborators.length

      val numCollaborators = memberCount.readWrite
      val numMembers = numCollaborators + memberCount.readOnly

      // Get Followers
      val followersLimit = limit - collaboratorsShown
      val followers = if (followersLimit == 0) Seq.empty[LibraryMembership]
      else {
        val followersOffset = if (collaboratorsShown > 0) 0
        else {
          val collaboratorsTotal = numCollaborators
          offset - collaboratorsTotal
        }
        libraryMembershipRepo.pageWithLibraryIdAndAccess(libraryId, followersOffset, followersLimit, followersAccess) //not cached
      }

      // Get Invitees with Invites
      val membersShown = collaborators.length + followers.length
      val inviteesLimit = limit - membersShown
      val inviteesWithInvites = if (inviteesLimit == 0 || !fillInWithInvites) Seq.empty[(Either[Id[User], EmailAddress], Set[LibraryInvite])]
      else {
        val inviteesOffset = if (membersShown > 0) 0
        else {
          val membersTotal = numMembers
          offset - membersTotal
        }
        libraryInviteRepo.pageInviteesByLibraryId(libraryId, inviteesOffset, inviteesLimit, relevantInviteStates) //not cached
      }
      (collaborators, followers, inviteesWithInvites, memberCount)
    }
    else (Seq.empty, Seq.empty, Seq.empty, CountWithLibraryIdByAccess.empty)
  }

}<|MERGE_RESOLUTION|>--- conflicted
+++ resolved
@@ -345,9 +345,6 @@
         val membershipOpt = libraryMembershipRepo.getWithLibraryIdAndUserId(libraryId, userId)
         membershipOpt.map(createMembershipInfo)
       }
-<<<<<<< HEAD
-
-      membershipOpt.map(membership => lib.createMembershipInfo(membership, permissionsFromOrg))
     }
   }
 
@@ -358,8 +355,6 @@
         libraryPermissions
       }.getOrElse(Set.empty)
       case _ => Set.empty
-=======
->>>>>>> b091fde2
     }
   }
 
