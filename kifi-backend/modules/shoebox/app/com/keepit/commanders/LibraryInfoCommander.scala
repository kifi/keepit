--- conflicted
+++ resolved
@@ -284,15 +284,10 @@
         val (collaboratorCount, followerCount, keepCount) = countsByLibraryId(libId)
         val owner = usersById(lib.ownerId)
         val orgViewOpt = lib.organizationId.map(basicOrgViewById.apply)
-<<<<<<< HEAD
-        val followers = memberInfosByLibraryId(libId).shown.map(usersById(_))
-        val collaborators = memberInfosByLibraryId(libId).collaborators.map(usersById(_))
-=======
         // The following line of code hides the details of who exactly follows the default libraries
         // This is to prevent real users from seeing all the new users (including the fake users we sometimes create)
         val followers = if (LibraryMembershipCommander.defaultLibraries.contains(libId)) Seq.empty else memberInfosByLibraryId(lib.id.get).shown.map(usersById(_))
         val collaborators = memberInfosByLibraryId(lib.id.get).collaborators.map(usersById(_))
->>>>>>> 5326673e
         val whoCanInvite = lib.whoCanInvite.getOrElse(LibraryInvitePermissions.COLLABORATOR) // todo: remove Option
         val attr = getSourceAttribution(libId)
         if (keepInfos.size > keepCount) {
