package com.keepit.commanders

import com.google.inject.{ Singleton, ImplementedBy, Inject }
import com.keepit.common.db.Id
import com.keepit.common.db.slick.Database
import com.keepit.common.logging.Logging
import com.keepit.common.time.Clock
import com.keepit.curator.CuratorServiceClient
import com.keepit.heimdal.HeimdalContext
import com.keepit.model._
import play.api.libs.concurrent.Execution.Implicits._

import scala.concurrent.Future

@ImplementedBy(classOf[UserPersonaCommanderImpl])
trait UserPersonaCommander {
  def addPersonaForUser(userId: Id[User], persona: PersonaName)(implicit context: HeimdalContext): Future[(Option[Persona], Option[Library])]
  def addPersonasForUser(userId: Id[User], personas: Set[PersonaName])(implicit context: HeimdalContext): Future[Map[Persona, Option[Library]]]
  def removePersonaForUser(userId: Id[User], persona: PersonaName): Option[Persona]
  def removePersonasForUser(userId: Id[User], personas: Set[PersonaName]): Set[Persona]
  def getPersonaKeepAndLibrary(userId: Id[User]): (PersonaKeep, Option[Library])
}

@Singleton
class UserPersonaCommanderImpl @Inject() (
    db: Database,
    userPersonaRepo: UserPersonaRepo,
    personaRepo: PersonaRepo,
    libraryCommander: LibraryCommander,
    libraryRepo: LibraryRepo,
    curator: CuratorServiceClient,
    clock: Clock) extends UserPersonaCommander with Logging {

  def addPersonaForUser(userId: Id[User], persona: PersonaName)(implicit context: HeimdalContext): Future[(Option[Persona], Option[Library])] = {
    addPersonasForUser(userId, Set(persona)).map { x =>
      x.headOption match {
        case Some(pair) => (Some(pair._1), pair._2)
        case _ => (None, None)
      }
    }
  }

  def addPersonasForUser(userId: Id[User], personas: Set[PersonaName])(implicit context: HeimdalContext): Future[Map[Persona, Option[Library]]] = {
    val personasToPersist = db.readOnlyMaster { implicit s =>
      val currentPersonas = userPersonaRepo.getPersonasForUser(userId).toSet
      val personaNamesToAdd = personas diff currentPersonas.map(_.name)
      personaRepo.getByNames(personaNamesToAdd)
    }
    db.readWrite { implicit s =>
      personasToPersist.map {
        case (_, persona) =>
          userPersonaRepo.getByUserAndPersonaId(userId, persona.id.get) match {
            case None =>
              userPersonaRepo.save(UserPersona(userId = userId, personaId = persona.id.get, state = UserPersonaStates.ACTIVE))
            case Some(up) =>
              userPersonaRepo.save(up.copy(state = UserPersonaStates.ACTIVE))
          }
      }
    }

<<<<<<< HEAD
    curator.ingestPersonaRecos(userId, personasToPersist.values.map { _.id.get }.toSeq.distinct).collect {
      case _ =>
        // create libraries based on added personas
        personasToPersist.map {
          case (personaName, persona) =>
            val defaultLibraryName = PersonaName.personaLibraryNames.get(personaName).getOrElse(personaName.value)
            val defaultLibrarySlug = LibrarySlug.generateFromName(defaultLibraryName)
            val libraryAddReq = LibraryAddRequest(name = defaultLibraryName, visibility = LibraryVisibility.PUBLISHED, slug = defaultLibrarySlug, kind = Some(LibraryKind.SYSTEM_PERSONA))
            (persona, libraryCommander.addLibrary(libraryAddReq, userId))
        }.collect {
          case (persona, Right(lib)) => (persona, Some(lib)) // library successfully created
          case (persona, Left(_)) => (persona, None) // library with name or slug already created
        }.toMap
    }
=======
    curator.ingestPersonaRecos(userId, personasToPersist.values.map { _.id.get }.toSeq.distinct)

    // create libraries based on added personas
    personasToPersist.map {
      case (personaName, persona) =>
        val defaultLibraryName = Persona.libraryNames.getOrElse(personaName, personaName.value)
        val defaultLibrarySlug = LibrarySlug.generateFromName(defaultLibraryName)
        val libraryAddReq = LibraryAddRequest(name = defaultLibraryName, visibility = LibraryVisibility.PUBLISHED, slug = defaultLibrarySlug, kind = Some(LibraryKind.SYSTEM_PERSONA))
        (persona, libraryCommander.addLibrary(libraryAddReq, userId))
    }.collect {
      case (persona, Right(lib)) => (persona, Some(lib)) // library successfully created
      case (persona, Left(_)) => (persona, None) // library with name or slug already created
    }.toMap
>>>>>>> f762dc45
  }

  def removePersonaForUser(userId: Id[User], persona: PersonaName): Option[Persona] = {
    removePersonasForUser(userId, Set(persona)).headOption
  }

  def removePersonasForUser(userId: Id[User], personas: Set[PersonaName]): Set[Persona] = {
    val personasToRemove = db.readOnlyMaster { implicit s =>
      val currentPersonas = userPersonaRepo.getPersonasForUser(userId).toSet
      val personaNamesToRemove = personas intersect currentPersonas.map(_.name)
      personaRepo.getByNames(personaNamesToRemove)
    }

    db.readWrite { implicit s =>
      personasToRemove.map {
        case (_, persona) =>
          userPersonaRepo.getByUserAndPersonaId(userId, persona.id.get) match {
            case Some(up) if up.state == UserPersonaStates.ACTIVE =>
              userPersonaRepo.save(up.copy(state = UserPersonaStates.INACTIVE))
            case _ =>
          }
      }
    }
    personasToRemove.values.toSet
  }

  def getPersonaKeepAndLibrary(userId: Id[User]): (PersonaKeep, Option[Library]) = {
    val personaOpt = db.readOnlyMaster { implicit s =>
      userPersonaRepo.getFirstPersonaForUser(userId)
    }
    personaOpt.map { persona =>
      val personaLibName = Persona.libraryNames(persona.name) // find library with persona name
      val libOpt = db.readOnlyMaster { implicit s =>
        libraryRepo.getByNameAndUserId(userId, personaLibName)
      }
      val personaKeep = Persona.keeps.getOrElse(persona.name, Persona.defaultKeep) // find keep associated with persona
      (personaKeep, libOpt)
    }.getOrElse {
      (Persona.defaultKeep, None)
    }
  }
}<|MERGE_RESOLUTION|>--- conflicted
+++ resolved
@@ -58,13 +58,12 @@
       }
     }
 
-<<<<<<< HEAD
     curator.ingestPersonaRecos(userId, personasToPersist.values.map { _.id.get }.toSeq.distinct).collect {
       case _ =>
         // create libraries based on added personas
         personasToPersist.map {
           case (personaName, persona) =>
-            val defaultLibraryName = PersonaName.personaLibraryNames.get(personaName).getOrElse(personaName.value)
+            val defaultLibraryName = Persona.libraryNames.getOrElse(personaName, personaName.value)
             val defaultLibrarySlug = LibrarySlug.generateFromName(defaultLibraryName)
             val libraryAddReq = LibraryAddRequest(name = defaultLibraryName, visibility = LibraryVisibility.PUBLISHED, slug = defaultLibrarySlug, kind = Some(LibraryKind.SYSTEM_PERSONA))
             (persona, libraryCommander.addLibrary(libraryAddReq, userId))
@@ -73,21 +72,7 @@
           case (persona, Left(_)) => (persona, None) // library with name or slug already created
         }.toMap
     }
-=======
-    curator.ingestPersonaRecos(userId, personasToPersist.values.map { _.id.get }.toSeq.distinct)
 
-    // create libraries based on added personas
-    personasToPersist.map {
-      case (personaName, persona) =>
-        val defaultLibraryName = Persona.libraryNames.getOrElse(personaName, personaName.value)
-        val defaultLibrarySlug = LibrarySlug.generateFromName(defaultLibraryName)
-        val libraryAddReq = LibraryAddRequest(name = defaultLibraryName, visibility = LibraryVisibility.PUBLISHED, slug = defaultLibrarySlug, kind = Some(LibraryKind.SYSTEM_PERSONA))
-        (persona, libraryCommander.addLibrary(libraryAddReq, userId))
-    }.collect {
-      case (persona, Right(lib)) => (persona, Some(lib)) // library successfully created
-      case (persona, Left(_)) => (persona, None) // library with name or slug already created
-    }.toMap
->>>>>>> f762dc45
   }
 
   def removePersonaForUser(userId: Id[User], persona: PersonaName): Option[Persona] = {
