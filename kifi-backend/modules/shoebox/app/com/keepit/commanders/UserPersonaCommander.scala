package com.keepit.commanders

import com.google.inject.{ Singleton, ImplementedBy, Inject }
import com.keepit.common.db.Id
import com.keepit.common.db.slick.Database
import com.keepit.common.logging.Logging
import com.keepit.common.time.Clock
import com.keepit.heimdal.HeimdalContext
import com.keepit.model._

@ImplementedBy(classOf[UserPersonaCommanderImpl])
trait UserPersonaCommander {
  def addPersonaForUser(userId: Id[User], persona: PersonaName)(implicit context: HeimdalContext): (Option[Persona], Option[Library])
  def addPersonasForUser(userId: Id[User], personas: Set[PersonaName])(implicit context: HeimdalContext): Map[Persona, Option[Library]]
  def removePersonaForUser(userId: Id[User], persona: PersonaName): Option[Persona]
  def removePersonasForUser(userId: Id[User], personas: Set[PersonaName]): Set[Persona]
}

@Singleton
class UserPersonaCommanderImpl @Inject() (
    db: Database,
    userPersonaRepo: UserPersonaRepo,
    personaRepo: PersonaRepo,
    libraryCommander: LibraryCommander,
    clock: Clock) extends UserPersonaCommander with Logging {

<<<<<<< HEAD
  def getPersonasForUser(userId: Id[User]): Seq[Persona] = {
    db.readOnlyMaster { implicit s =>
      val personaIds = userPersonaRepo.getUserPersonaIds(userId).toSet
      personaRepo.getPersonasByIds(personaIds)
    }
  }

  def addPersonasForUser(userId: Id[User], personas: Set[String])(implicit context: HeimdalContext): (Seq[Persona], Seq[Library]) = {
    val (newPersonas, currentPersonaIds) = db.readOnlyMaster { implicit s =>
      val newPersonas = personaRepo.getByNames(personas)
      val currentPersonaIds = userPersonaRepo.getUserPersonaIds(userId)
      (newPersonas, currentPersonaIds)
=======
  def addPersonaForUser(userId: Id[User], persona: PersonaName)(implicit context: HeimdalContext): (Option[Persona], Option[Library]) = {
    addPersonasForUser(userId, Set(persona)).headOption match {
      case Some(pair) => (Some(pair._1), pair._2)
      case _ => (None, None)
    }
  }

  def addPersonasForUser(userId: Id[User], personas: Set[PersonaName])(implicit context: HeimdalContext): Map[Persona, Option[Library]] = {
    val personasToPersist = db.readOnlyMaster { implicit s =>
      val currentPersonas = userPersonaRepo.getPersonasForUser(userId).toSet
      val personaNamesToAdd = personas diff currentPersonas.map(_.name)
      personaRepo.getByNames(personaNamesToAdd)
>>>>>>> 1d0287d5
    }

    db.readWrite { implicit s =>
      personasToPersist.map {
        case (_, persona) =>
          userPersonaRepo.getByUserAndPersona(userId, persona.id.get) match {
            case None =>
              userPersonaRepo.save(UserPersona(userId = userId, personaId = persona.id.get, state = UserPersonaStates.ACTIVE))
            case Some(up) =>
              userPersonaRepo.save(up.copy(state = UserPersonaStates.ACTIVE))
          }
      }
    }

    // create libraries based on added personas
    personasToPersist.map {
      case (personaName, persona) =>
        val libraryAddReq = LibraryAddRequest(personaName.value, LibraryVisibility.PUBLISHED, None, personaName.value)
        (persona, libraryCommander.addLibrary(libraryAddReq, userId))
    }.collect {
      case (persona, Right(lib)) => (persona, Some(lib)) // library successfully created
      case (persona, Left(_)) => (persona, None) // library with name or slug already created
    }.toMap
  }

<<<<<<< HEAD
  def removePersonasForUser(userId: Id[User], personas: Set[String]): Seq[Persona] = {
    val (newPersonas, currentPersonaIds) = db.readOnlyMaster { implicit s =>
      val newPersonas = personaRepo.getByNames(personas)
      val currentPersonaIds = userPersonaRepo.getUserPersonaIds(userId)
      (newPersonas, currentPersonaIds)
=======
  def removePersonaForUser(userId: Id[User], persona: PersonaName): Option[Persona] = {
    removePersonasForUser(userId, Set(persona)).headOption
  }

  def removePersonasForUser(userId: Id[User], personas: Set[PersonaName]): Set[Persona] = {
    val personasToRemove = db.readOnlyMaster { implicit s =>
      val currentPersonas = userPersonaRepo.getPersonasForUser(userId).toSet
      val personaNamesToRemove = personas intersect currentPersonas.map(_.name)
      personaRepo.getByNames(personaNamesToRemove)
>>>>>>> 1d0287d5
    }

    db.readWrite { implicit s =>
      personasToRemove.map {
        case (_, persona) =>
          userPersonaRepo.getByUserAndPersona(userId, persona.id.get) match {
            case Some(up) if up.state == UserPersonaStates.ACTIVE =>
              userPersonaRepo.save(up.copy(state = UserPersonaStates.INACTIVE))
            case _ =>
          }
      }
    }
    personasToRemove.values.toSet
  }
}<|MERGE_RESOLUTION|>--- conflicted
+++ resolved
@@ -24,20 +24,6 @@
     libraryCommander: LibraryCommander,
     clock: Clock) extends UserPersonaCommander with Logging {
 
-<<<<<<< HEAD
-  def getPersonasForUser(userId: Id[User]): Seq[Persona] = {
-    db.readOnlyMaster { implicit s =>
-      val personaIds = userPersonaRepo.getUserPersonaIds(userId).toSet
-      personaRepo.getPersonasByIds(personaIds)
-    }
-  }
-
-  def addPersonasForUser(userId: Id[User], personas: Set[String])(implicit context: HeimdalContext): (Seq[Persona], Seq[Library]) = {
-    val (newPersonas, currentPersonaIds) = db.readOnlyMaster { implicit s =>
-      val newPersonas = personaRepo.getByNames(personas)
-      val currentPersonaIds = userPersonaRepo.getUserPersonaIds(userId)
-      (newPersonas, currentPersonaIds)
-=======
   def addPersonaForUser(userId: Id[User], persona: PersonaName)(implicit context: HeimdalContext): (Option[Persona], Option[Library]) = {
     addPersonasForUser(userId, Set(persona)).headOption match {
       case Some(pair) => (Some(pair._1), pair._2)
@@ -50,7 +36,6 @@
       val currentPersonas = userPersonaRepo.getPersonasForUser(userId).toSet
       val personaNamesToAdd = personas diff currentPersonas.map(_.name)
       personaRepo.getByNames(personaNamesToAdd)
->>>>>>> 1d0287d5
     }
 
     db.readWrite { implicit s =>
@@ -76,13 +61,6 @@
     }.toMap
   }
 
-<<<<<<< HEAD
-  def removePersonasForUser(userId: Id[User], personas: Set[String]): Seq[Persona] = {
-    val (newPersonas, currentPersonaIds) = db.readOnlyMaster { implicit s =>
-      val newPersonas = personaRepo.getByNames(personas)
-      val currentPersonaIds = userPersonaRepo.getUserPersonaIds(userId)
-      (newPersonas, currentPersonaIds)
-=======
   def removePersonaForUser(userId: Id[User], persona: PersonaName): Option[Persona] = {
     removePersonasForUser(userId, Set(persona)).headOption
   }
@@ -92,7 +70,6 @@
       val currentPersonas = userPersonaRepo.getPersonasForUser(userId).toSet
       val personaNamesToRemove = personas intersect currentPersonas.map(_.name)
       personaRepo.getByNames(personaNamesToRemove)
->>>>>>> 1d0287d5
     }
 
     db.readWrite { implicit s =>
