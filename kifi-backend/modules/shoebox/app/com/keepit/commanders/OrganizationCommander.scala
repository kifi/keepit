package com.keepit.commanders

import com.google.inject.{ ImplementedBy, Inject, Singleton }
import com.keepit.common.controller.UserRequest
import com.keepit.common.crypto.PublicIdConfiguration
import com.keepit.common.db.Id
import com.keepit.common.db.slick.DBSession.{ RSession, RWSession }
import com.keepit.common.db.slick.Database
import com.keepit.common.healthcheck.AirbrakeNotifier
import com.keepit.common.logging.Logging
import com.keepit.common.net.URI
import com.keepit.common.social.BasicUserRepo
import com.keepit.common.store.ImageSize
import com.keepit.heimdal.HeimdalContext
import com.keepit.model.OrganizationPermission.{ EDIT_ORGANIZATION, VIEW_ORGANIZATION }
import com.keepit.model._
import com.keepit.social.BasicUser

import scala.util.{ Failure, Success, Try }

@ImplementedBy(classOf[OrganizationCommanderImpl])
trait OrganizationCommander {
<<<<<<< HEAD
  def getOrganizationView(orgId: Id[Organization], viewerInfoOpt: Option[Either[Id[User], String]]): OrganizationView
=======
  def getOrganizationView(orgId: Id[Organization], viewerIdOpt: Option[Id[User]], authTokenOpt: Option[String]): OrganizationView
>>>>>>> 889a8b4c
  def getOrganizationCards(orgIds: Seq[Id[Organization]], viewerIdOpt: Option[Id[User]]): Map[Id[Organization], OrganizationCard]
  def getOrganizationCardHelper(orgId: Id[Organization], viewerIdOpt: Option[Id[User]])(implicit session: RSession): OrganizationCard
  def getOrganizationLibrariesVisibleToUser(orgId: Id[Organization], userIdOpt: Option[Id[User]], offset: Offset, limit: Limit): Seq[LibraryCardInfo]
  def createOrganization(request: OrganizationCreateRequest)(implicit eventContext: HeimdalContext): Either[OrganizationFail, OrganizationCreateResponse]
  def modifyOrganization(request: OrganizationModifyRequest)(implicit eventContext: HeimdalContext): Either[OrganizationFail, OrganizationModifyResponse]
  def deleteOrganization(request: OrganizationDeleteRequest)(implicit eventContext: HeimdalContext): Either[OrganizationFail, OrganizationDeleteResponse]
  def transferOrganization(request: OrganizationTransferRequest)(implicit eventContext: HeimdalContext): Either[OrganizationFail, OrganizationTransferResponse]
  def unsafeModifyOrganization(request: UserRequest[_], orgId: Id[Organization], modifications: OrganizationModifications): Unit
  def hasFakeExperiment(org: Id[Organization]): Boolean
}

@Singleton
class OrganizationCommanderImpl @Inject() (
    db: Database,
    orgRepo: OrganizationRepo,
    orgMembershipRepo: OrganizationMembershipRepo,
    orgMembershipCommander: OrganizationMembershipCommander,
    orgInviteCommander: OrganizationInviteCommander,
    organizationMembershipCandidateRepo: OrganizationMembershipCandidateRepo,
    orgInviteRepo: OrganizationInviteRepo,
    userExperimentRepo: UserExperimentRepo,
    organizationAvatarCommander: OrganizationAvatarCommander,
    userRepo: UserRepo,
    keepRepo: KeepRepo,
    libraryRepo: LibraryRepo,
    basicUserRepo: BasicUserRepo,
    libraryMembershipRepo: LibraryMembershipRepo,
    libraryCommander: LibraryCommander,
    airbrake: AirbrakeNotifier,
    orgExperimentRepo: OrganizationExperimentRepo,
    organizationAnalytics: OrganizationAnalytics,
    implicit val publicIdConfig: PublicIdConfiguration,
    handleCommander: HandleCommander) extends OrganizationCommander with Logging {

<<<<<<< HEAD
  def getOrganizationView(orgId: Id[Organization], viewerInfoOpt: Option[Either[Id[User], String]]): OrganizationView = {
    db.readOnlyReplica { implicit session =>
      val organizationInfo = getOrganizationInfoHelper(orgId, viewerInfoOpt.flatMap(_.left.toOption))
      val membershipInfo = getMembershipInfoHelper(orgId, viewerInfoOpt)
=======
  def getOrganizationView(orgId: Id[Organization], viewerIdOpt: Option[Id[User]], authTokenOpt: Option[String]): OrganizationView = {
    db.readOnlyReplica { implicit session =>
      val organizationInfo = getOrganizationInfoHelper(orgId, viewerIdOpt)
      val membershipInfo = getMembershipInfoHelper(orgId, viewerIdOpt, authTokenOpt)
>>>>>>> 889a8b4c
      OrganizationView(organizationInfo, membershipInfo)
    }
  }
  def getOrganizationCards(orgIds: Seq[Id[Organization]], viewerIdOpt: Option[Id[User]]): Map[Id[Organization], OrganizationCard] = {
    db.readOnlyReplica { implicit session =>
      orgIds.map { orgId => orgId -> getOrganizationCardHelper(orgId, viewerIdOpt) }.toMap
    }
  }

  def hasFakeExperiment(org: Id[Organization]): Boolean = db.readOnlyReplica { implicit session =>
    orgExperimentRepo.getOrganizationExperiments(org).contains(OrganizationExperimentType.FAKE)
  }

  private def getOrganizationInfoHelper(orgId: Id[Organization], viewerIdOpt: Option[Id[User]])(implicit session: RSession): OrganizationInfo = {
    if (!orgMembershipCommander.getPermissionsHelper(orgId, viewerIdOpt).contains(OrganizationPermission.VIEW_ORGANIZATION)) {
      airbrake.notify(s"Tried to serve up an organization view for org $orgId to viewer $viewerIdOpt, but they do not have permission to view this org")
    }

    val org = orgRepo.get(orgId)
    val orgHandle = org.handle
    val orgName = org.name
    val description = org.description
    val site = org.site

    val ownerId = userRepo.get(org.ownerId).externalId

    val memberIds = orgMembershipRepo.getSortedMembershipsByOrgId(orgId, Offset(0), Limit(Int.MaxValue)).map(_.userId)
    val members = userRepo.getAllUsers(memberIds).values.toSeq
    val membersAsBasicUsers = members.map(BasicUser.fromUser)
    val memberCount = orgMembershipRepo.countByOrgId(orgId)
    val avatarPath = organizationAvatarCommander.getBestImageByOrgId(orgId, ImageSize(200, 200)).map(_.imagePath)

    val numLibraries = countLibrariesVisibleToUserHelper(orgId, viewerIdOpt)

    OrganizationInfo(
      orgId = Organization.publicId(orgId),
      ownerId = ownerId,
      handle = orgHandle,
      name = orgName,
      description = description,
      site = site,
      avatarPath = avatarPath,
      members = membersAsBasicUsers,
      numMembers = memberCount,
      numLibraries = numLibraries)
  }

<<<<<<< HEAD
  private def getMembershipInfoHelper(orgId: Id[Organization], viewerInfoOpt: Option[Either[Id[User], String]])(implicit session: RSession): OrganizationMembershipInfo = {
    viewerInfoOpt.map { userIdOrAuthToken =>
      val membershipOpt = userIdOrAuthToken.left.toOption.flatMap(userId => orgMembershipRepo.getByOrgIdAndUserId(orgId, userId))
      val inviteOpt = orgInviteCommander.getViewerInviteInfo(orgId, userIdOrAuthToken)
      OrganizationMembershipInfo(isInvited = inviteOpt.isDefined, invite = inviteOpt, role = membershipOpt.map(_.role), permissions = membershipOpt.map(_.permissions).getOrElse(orgRepo.get(orgId).basePermissions.forNonmember))
    }.getOrElse(OrganizationMembershipInfo(isInvited = false, invite = None, role = None, permissions = orgRepo.get(orgId).basePermissions.forNonmember))
=======
  private def getMembershipInfoHelper(orgId: Id[Organization], viewerIdOpt: Option[Id[User]], authTokenOpt: Option[String])(implicit session: RSession): OrganizationMembershipInfo = {
    val membershipOpt = viewerIdOpt.flatMap { viewerId =>
      orgMembershipRepo.getByOrgIdAndUserId(orgId, viewerId)
    }
    val inviteOpt = orgInviteCommander.getViewerInviteInfo(orgId, viewerIdOpt, authTokenOpt)
    OrganizationMembershipInfo(isInvited = inviteOpt.isDefined, invite = inviteOpt, role = membershipOpt.map(_.role), permissions = membershipOpt.map(_.permissions).getOrElse(orgRepo.get(orgId).basePermissions.forNonmember))
>>>>>>> 889a8b4c
  }

  def getOrganizationCardHelper(orgId: Id[Organization], viewerIdOpt: Option[Id[User]])(implicit session: RSession): OrganizationCard = {
    if (!orgMembershipCommander.getPermissionsHelper(orgId, viewerIdOpt).contains(OrganizationPermission.VIEW_ORGANIZATION)) {
      airbrake.notify(s"Tried to serve up an organization card for org $orgId to viewer $viewerIdOpt, but they do not have permission to view this org")
    }
    val org = orgRepo.get(orgId)
    val orgHandle = org.handle
    val orgName = org.name
    val description = org.description

    val ownerId = userRepo.get(org.ownerId).externalId

    val numMembers = orgMembershipRepo.countByOrgId(orgId)
    val avatarPath = organizationAvatarCommander.getBestImageByOrgId(orgId, ImageSize(200, 200)).map(_.imagePath)

    val numLibraries = countLibrariesVisibleToUserHelper(orgId, viewerIdOpt)

    OrganizationCard(
      orgId = Organization.publicId(orgId),
      ownerId = ownerId,
      handle = orgHandle,
      name = orgName,
      description = description,
      avatarPath = avatarPath,
      numMembers = numMembers,
      numLibraries = numLibraries)
  }

  def getOrganizationLibrariesVisibleToUser(orgId: Id[Organization], userIdOpt: Option[Id[User]], offset: Offset, limit: Limit): Seq[LibraryCardInfo] = {
    db.readOnlyReplica { implicit session =>
      val visibleLibraries = getLibrariesVisibleToUserHelper(orgId, userIdOpt, offset, limit)
      val basicOwnersByOwnerId = basicUserRepo.loadAll(visibleLibraries.map(_.ownerId).toSet)
      val viewerOpt = userIdOpt.map(userRepo.get)
      libraryCommander.createLibraryCardInfos(visibleLibraries, basicOwnersByOwnerId, viewerOpt, withFollowing = false, ProcessedImageSize.Medium.idealSize).seq
    }
  }

  private def getLibrariesVisibleToUserHelper(orgId: Id[Organization], userIdOpt: Option[Id[User]], offset: Offset, limit: Limit)(implicit session: RSession): Seq[Library] = {
    val viewerLibraryMemberships = userIdOpt.map(libraryMembershipRepo.getWithUserId(_).map(_.libraryId).toSet).getOrElse(Set.empty[Id[Library]])
    val includeOrgVisibleLibs = userIdOpt.exists(orgMembershipRepo.getByOrgIdAndUserId(orgId, _).isDefined)
    libraryRepo.getVisibleOrganizationLibraries(orgId, includeOrgVisibleLibs, viewerLibraryMemberships, offset, limit)
  }
  private def countLibrariesVisibleToUserHelper(orgId: Id[Organization], userIdOpt: Option[Id[User]])(implicit session: RSession): Int = {
    val viewerLibraryMemberships = userIdOpt.map(libraryMembershipRepo.getWithUserId(_).map(_.libraryId).toSet).getOrElse(Set.empty[Id[Library]])
    val includeOrgVisibleLibs = userIdOpt.exists(orgMembershipRepo.getByOrgIdAndUserId(orgId, _).isDefined)
    libraryRepo.countVisibleOrganizationLibraries(orgId, includeOrgVisibleLibs, viewerLibraryMemberships)
  }

  private def getValidationError(request: OrganizationRequest)(implicit session: RSession): Option[OrganizationFail] = {
    request match {
      case OrganizationCreateRequest(createrId, initialValues) =>
        if (!areAllValidModifications(initialValues.asOrganizationModifications)) Some(OrganizationFail.BAD_PARAMETERS)
        else None

      case OrganizationModifyRequest(requesterId, orgId, modifications) =>
        val permissions = orgMembershipCommander.getPermissionsHelper(orgId, Some(requesterId))
        if (!permissions.contains(EDIT_ORGANIZATION)) Some(OrganizationFail.INSUFFICIENT_PERMISSIONS)
        else if (!areAllValidModifications(modifications)) Some(OrganizationFail.BAD_PARAMETERS)
        else None

      case OrganizationDeleteRequest(requesterId, orgId) =>
        if (requesterId != orgRepo.get(orgId).ownerId) Some(OrganizationFail.INSUFFICIENT_PERMISSIONS)
        else None

      case OrganizationTransferRequest(requesterId, orgId, _) =>
        if (requesterId != orgRepo.get(orgId).ownerId) Some(OrganizationFail.INSUFFICIENT_PERMISSIONS)
        else None
    }
  }

  private def areAllValidModifications(modifications: OrganizationModifications): Boolean = {
    val badName = modifications.name.exists(_.isEmpty)
    val badBasePermissions = modifications.basePermissions.exists { bps =>
      // Are there any members that can't even see the organization?
      OrganizationRole.all exists { role => !(bps.permissionsMap.contains(Some(role)) && bps.forRole(role).contains(VIEW_ORGANIZATION)) }
    }
    val normalizedSiteUrl = modifications.site.map { url =>
      if (url.startsWith("http://") || url.startsWith("https://")) url
      else "https://" + url
    }
    val badSiteUrl = normalizedSiteUrl.exists(URI.parse(_).isFailure)
    !badName && !badBasePermissions && !badSiteUrl
  }

  private def organizationWithModifications(org: Organization, modifications: OrganizationModifications): Organization = {
    org.withName(modifications.name.getOrElse(org.name))
      .withDescription(modifications.description.orElse(org.description))
      .withBasePermissions(modifications.basePermissions.getOrElse(org.basePermissions))
      .withSite(modifications.site.orElse(org.site))
  }

  def createOrganization(request: OrganizationCreateRequest)(implicit eventContext: HeimdalContext): Either[OrganizationFail, OrganizationCreateResponse] = {
    Try {
      db.readWrite { implicit session =>
        getValidationError(request) match {
          case Some(fail) => Left(fail)
          case None =>
            val orgSkeleton = Organization(ownerId = request.requesterId, name = request.initialValues.name, primaryHandle = None, description = None, site = None)
            val orgTemplate = organizationWithModifications(orgSkeleton, request.initialValues.asOrganizationModifications)
            val org = handleCommander.autoSetOrganizationHandle(orgRepo.save(orgTemplate)) getOrElse {
              throw new Exception(OrganizationFail.HANDLE_UNAVAILABLE.message)
            }
            orgMembershipRepo.save(org.newMembership(userId = request.requesterId, role = OrganizationRole.ADMIN))
            organizationAnalytics.trackOrganizationEvent(org, userRepo.get(request.requesterId), request)
            Right(OrganizationCreateResponse(request, org))
        }
      }
    } match {
      case Success(Left(fail)) => Left(fail)
      case Success(Right(response)) => Right(response)
      case Failure(ex) => log.error(ex.getMessage); Left(OrganizationFail.HANDLE_UNAVAILABLE)
    }
  }

  def modifyOrganization(request: OrganizationModifyRequest)(implicit eventContext: HeimdalContext): Either[OrganizationFail, OrganizationModifyResponse] = {
    db.readWrite { implicit session =>
      getValidationError(request) match {
        case None =>
          val org = orgRepo.get(request.orgId)

          val modifiedOrg = organizationWithModifications(org, request.modifications)
          if (request.modifications.basePermissions.nonEmpty) {
            val memberships = orgMembershipRepo.getAllByOrgId(org.id.get)
            applyNewBasePermissionsToMembers(memberships, org.basePermissions, modifiedOrg.basePermissions)
          }
          organizationAnalytics.trackOrganizationEvent(org, userRepo.get(request.requesterId), request)
          Right(OrganizationModifyResponse(request, orgRepo.save(modifiedOrg)))
        case Some(orgFail) => Left(orgFail)
      }
    }
  }
  private def applyNewBasePermissionsToMembers(memberships: Set[OrganizationMembership], oldBasePermissions: BasePermissions, newBasePermissions: BasePermissions)(implicit session: RWSession): Unit = {
    val membershipsByRole = memberships.groupBy(_.role)
    for ((role, memberships) <- membershipsByRole) {
      val beingAdded = newBasePermissions.forRole(role) -- oldBasePermissions.forRole(role)
      val beingRemoved = oldBasePermissions.forRole(role) -- newBasePermissions.forRole(role)
      memberships.foreach { membership =>
        // If the member is currently MISSING some permissions that normally come with their role
        // it means those permissions were explicitly revoked. We do not give them those back.
        val explicitlyRevoked = oldBasePermissions.forRole(role) -- membership.permissions

        val newPermissions = ((membership.permissions ++ beingAdded) -- beingRemoved) -- explicitlyRevoked
        orgMembershipRepo.save(membership.withPermissions(newPermissions))
      }
    }
  }

  def deleteOrganization(request: OrganizationDeleteRequest)(implicit eventContext: HeimdalContext): Either[OrganizationFail, OrganizationDeleteResponse] = {
    db.readWrite { implicit session =>
      getValidationError(request) match {
        case None =>
          val org = orgRepo.get(request.orgId)

          val memberships = orgMembershipRepo.getAllByOrgId(org.id.get)
          memberships.foreach { membership => orgMembershipRepo.deactivate(membership) }

          val membershipCandidates = organizationMembershipCandidateRepo.getAllByOrgId(org.id.get)
          membershipCandidates.foreach { mc => organizationMembershipCandidateRepo.deactivate(mc) }

          val invites = orgInviteRepo.getAllByOrganization(org.id.get)
          invites.foreach(orgInviteRepo.deactivate)

          orgRepo.save(org.sanitizeForDelete)
          handleCommander.reclaimAll(org.id.get, overrideProtection = true, overrideLock = true)
          organizationAnalytics.trackOrganizationEvent(org, userRepo.get(request.requesterId), request)
          Right(OrganizationDeleteResponse(request))
        case Some(orgFail) => Left(orgFail)
      }
    }
  }

  def transferOrganization(request: OrganizationTransferRequest)(implicit eventContext: HeimdalContext): Either[OrganizationFail, OrganizationTransferResponse] = {
    db.readWrite { implicit session =>
      getValidationError(request) match {
        case Some(orgFail) => Left(orgFail)
        case None =>
          val org = orgRepo.get(request.orgId)
          orgMembershipRepo.getByOrgIdAndUserId(org.id.get, request.newOwner) match {
            case None => orgMembershipRepo.save(org.newMembership(request.newOwner, OrganizationRole.ADMIN))
            case Some(membership) => orgMembershipRepo.save(org.modifiedMembership(membership, newRole = OrganizationRole.ADMIN))
          }
          val modifiedOrg = orgRepo.save(org.withOwner(request.newOwner))
          organizationAnalytics.trackOrganizationEvent(modifiedOrg, userRepo.get(request.requesterId), request)
          Right(OrganizationTransferResponse(request, modifiedOrg))
      }
    }
  }

  // For use in the Admin Organization controller. Don't use it elsewhere.
  def unsafeModifyOrganization(request: UserRequest[_], orgId: Id[Organization], modifications: OrganizationModifications): Unit = {
    if (!request.experiments.contains(UserExperimentType.ADMIN)) {
      throw new IllegalAccessException("unsafeModifyOrganization called from outside the admin page!")
    }
    db.readWrite { implicit session =>
      val org = orgRepo.get(orgId)
      val modifiedOrg = orgRepo.save(organizationWithModifications(org, modifications))
      if (modifications.basePermissions.nonEmpty) {
        val memberships = orgMembershipRepo.getAllByOrgId(org.id.get)
        applyNewBasePermissionsToMembers(memberships, org.basePermissions, modifiedOrg.basePermissions)
      }
    }
  }
}<|MERGE_RESOLUTION|>--- conflicted
+++ resolved
@@ -20,11 +20,7 @@
 
 @ImplementedBy(classOf[OrganizationCommanderImpl])
 trait OrganizationCommander {
-<<<<<<< HEAD
-  def getOrganizationView(orgId: Id[Organization], viewerInfoOpt: Option[Either[Id[User], String]]): OrganizationView
-=======
   def getOrganizationView(orgId: Id[Organization], viewerIdOpt: Option[Id[User]], authTokenOpt: Option[String]): OrganizationView
->>>>>>> 889a8b4c
   def getOrganizationCards(orgIds: Seq[Id[Organization]], viewerIdOpt: Option[Id[User]]): Map[Id[Organization], OrganizationCard]
   def getOrganizationCardHelper(orgId: Id[Organization], viewerIdOpt: Option[Id[User]])(implicit session: RSession): OrganizationCard
   def getOrganizationLibrariesVisibleToUser(orgId: Id[Organization], userIdOpt: Option[Id[User]], offset: Offset, limit: Limit): Seq[LibraryCardInfo]
@@ -59,17 +55,10 @@
     implicit val publicIdConfig: PublicIdConfiguration,
     handleCommander: HandleCommander) extends OrganizationCommander with Logging {
 
-<<<<<<< HEAD
-  def getOrganizationView(orgId: Id[Organization], viewerInfoOpt: Option[Either[Id[User], String]]): OrganizationView = {
-    db.readOnlyReplica { implicit session =>
-      val organizationInfo = getOrganizationInfoHelper(orgId, viewerInfoOpt.flatMap(_.left.toOption))
-      val membershipInfo = getMembershipInfoHelper(orgId, viewerInfoOpt)
-=======
   def getOrganizationView(orgId: Id[Organization], viewerIdOpt: Option[Id[User]], authTokenOpt: Option[String]): OrganizationView = {
     db.readOnlyReplica { implicit session =>
       val organizationInfo = getOrganizationInfoHelper(orgId, viewerIdOpt)
       val membershipInfo = getMembershipInfoHelper(orgId, viewerIdOpt, authTokenOpt)
->>>>>>> 889a8b4c
       OrganizationView(organizationInfo, membershipInfo)
     }
   }
@@ -117,21 +106,12 @@
       numLibraries = numLibraries)
   }
 
-<<<<<<< HEAD
-  private def getMembershipInfoHelper(orgId: Id[Organization], viewerInfoOpt: Option[Either[Id[User], String]])(implicit session: RSession): OrganizationMembershipInfo = {
-    viewerInfoOpt.map { userIdOrAuthToken =>
-      val membershipOpt = userIdOrAuthToken.left.toOption.flatMap(userId => orgMembershipRepo.getByOrgIdAndUserId(orgId, userId))
-      val inviteOpt = orgInviteCommander.getViewerInviteInfo(orgId, userIdOrAuthToken)
-      OrganizationMembershipInfo(isInvited = inviteOpt.isDefined, invite = inviteOpt, role = membershipOpt.map(_.role), permissions = membershipOpt.map(_.permissions).getOrElse(orgRepo.get(orgId).basePermissions.forNonmember))
-    }.getOrElse(OrganizationMembershipInfo(isInvited = false, invite = None, role = None, permissions = orgRepo.get(orgId).basePermissions.forNonmember))
-=======
   private def getMembershipInfoHelper(orgId: Id[Organization], viewerIdOpt: Option[Id[User]], authTokenOpt: Option[String])(implicit session: RSession): OrganizationMembershipInfo = {
     val membershipOpt = viewerIdOpt.flatMap { viewerId =>
       orgMembershipRepo.getByOrgIdAndUserId(orgId, viewerId)
     }
     val inviteOpt = orgInviteCommander.getViewerInviteInfo(orgId, viewerIdOpt, authTokenOpt)
     OrganizationMembershipInfo(isInvited = inviteOpt.isDefined, invite = inviteOpt, role = membershipOpt.map(_.role), permissions = membershipOpt.map(_.permissions).getOrElse(orgRepo.get(orgId).basePermissions.forNonmember))
->>>>>>> 889a8b4c
   }
 
   def getOrganizationCardHelper(orgId: Id[Organization], viewerIdOpt: Option[Id[User]])(implicit session: RSession): OrganizationCard = {
