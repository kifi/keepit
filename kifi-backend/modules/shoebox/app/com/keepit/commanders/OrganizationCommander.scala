package com.keepit.commanders

import com.google.inject.{ ImplementedBy, Inject, Singleton }
import com.keepit.common.controller.UserRequest
import com.keepit.common.crypto.PublicIdConfiguration
import com.keepit.common.db.Id
import com.keepit.common.db.slick.DBSession.{ RSession, RWSession }
import com.keepit.common.db.slick.Database
import com.keepit.common.logging.Logging
import com.keepit.common.store.ImageSize
import com.keepit.model.OrganizationPermission.{ EDIT_ORGANIZATION, VIEW_ORGANIZATION }
import com.keepit.model._
import com.keepit.social.BasicUser

import scala.util.{ Failure, Success, Try }

@ImplementedBy(classOf[OrganizationCommanderImpl])
trait OrganizationCommander {
  def getAllOrganizationIds: Seq[Id[Organization]]
  def getOrganizationView(orgId: Id[Organization]): OrganizationView
  def getOrganizationCards(orgIds: Seq[Id[Organization]]): Map[Id[Organization], OrganizationCard]
  def isValidRequest(request: OrganizationRequest)(implicit session: RSession): Boolean
  def createOrganization(request: OrganizationCreateRequest): Either[OrganizationFail, OrganizationCreateResponse]
  def modifyOrganization(request: OrganizationModifyRequest): Either[OrganizationFail, OrganizationModifyResponse]
  def deleteOrganization(request: OrganizationDeleteRequest): Either[OrganizationFail, OrganizationDeleteResponse]
  def transferOrganization(request: OrganizationTransferRequest): Either[OrganizationFail, OrganizationTransferResponse]

  def unsafeModifyOrganization(request: UserRequest[_], orgId: Id[Organization], modifications: OrganizationModifications): Unit

  def getAnalyticsView(orgId: Id[Organization]): AnalyticsOrganizationView
  def getAnalyticsCards(orgIds: Seq[Id[Organization]]): Map[Id[Organization], AnalyticsOrganizationCard]
}

@Singleton
class OrganizationCommanderImpl @Inject() (
    db: Database,
    orgRepo: OrganizationRepo,
    orgMembershipRepo: OrganizationMembershipRepo,
    orgMembershipCommander: OrganizationMembershipCommander,
    orgInviteRepo: OrganizationInviteRepo,
    organizationAvatarCommander: OrganizationAvatarCommander,
    userRepo: UserRepo,
    keepRepo: KeepRepo,
    libraryRepo: LibraryRepo,
    implicit val publicIdConfig: PublicIdConfiguration,
    handleCommander: HandleCommander) extends OrganizationCommander with Logging {

  // TODO(ryan): do the smart thing and add a limit/offset
  def getAllOrganizationIds: Seq[Id[Organization]] = db.readOnlyReplica { implicit session => orgRepo.all().map(_.id.get) }

  def getOrganizationView(orgId: Id[Organization]): OrganizationView = {
    db.readOnlyReplica { implicit session => getOrganizationViewHelper(orgId) }
  }
  def getOrganizationCards(orgIds: Seq[Id[Organization]]): Map[Id[Organization], OrganizationCard] = {
    db.readOnlyReplica { implicit session =>
      orgIds.map { orgId => orgId -> getOrganizationCardHelper(orgId) }.toMap
    }
  }
  private def getOrganizationViewHelper(orgId: Id[Organization])(implicit session: RSession): OrganizationView = {
    val org = orgRepo.get(orgId)
    val orgHandle = org.getHandle
    val orgName = org.name
    val description = org.description

<<<<<<< HEAD
    val members = orgMembershipRepo.getByOrgId(orgId, Limit(8), Offset(0)).map(_.userId)
    val memberCount = orgMembershipRepo.countByOrgId(orgId)
    val libraries = libraryRepo.countLibrariesForOrgByVisibility(orgId)

    val avatarPath = organizationAvatarCommander.getBestImage(orgId, ImageSize(200, 200)).map(_.imagePath)

    // TODO(ryan): actually find the number of libraries
    val numPublicLibs = libraries(LibraryVisibility.PUBLISHED)
    OrganizationView(orgId = orgId, handle = orgHandle, name = orgName, description = description, avatarPath = avatarPath, ownerId = org.ownerId, members = members,
      numMembers = memberCount, numLibraries = numPublicLibs)
=======
      val memberIds = orgMembershipRepo.getByOrgId(orgId, Limit(8), Offset(0)).map(_.userId)
      val members = userRepo.getAllUsers(memberIds).values.toSeq
      val membersAsBasicUsers = members.map { m => BasicUser(externalId = m.externalId, firstName = m.firstName, lastName = m.lastName, pictureName = m.pictureName.getOrElse(""), username = m.username) }
      val memberCount = orgMembershipRepo.countByOrgId(orgId)
      val avatarPath = organizationAvatarCommander.getBestImage(orgId, ImageSize(200, 200)).map(_.imagePath)
      val librariesByVisibility = libraryRepo.countLibrariesForOrgByVisibility(orgId)
      val numPublicLibraries = librariesByVisibility(LibraryVisibility.PUBLISHED) // TODO: find libraries that are visible to the requester
      OrganizationView(
        orgId = Organization.publicId(orgId),
        handle = orgHandle,
        name = orgName,
        description = description,
        avatarPath = avatarPath,
        members = membersAsBasicUsers,
        numMembers = memberCount,
        numLibraries = numPublicLibraries)
    }
>>>>>>> 569cca85
  }

  private def getOrganizationCardHelper(orgId: Id[Organization])(implicit session: RSession): OrganizationCard = {
    val org = orgRepo.get(orgId)
    val orgHandle = org.getHandle
    val orgName = org.name
    val description = org.description

    val numMembers = orgMembershipRepo.countByOrgId(orgId)
    val avatarPath = organizationAvatarCommander.getBestImage(orgId, ImageSize(200, 200)).map(_.imagePath)

<<<<<<< HEAD
    // TODO(ryan): actually find the number of libraries
    val numPublicLibs = libraries(LibraryVisibility.PUBLISHED)
    OrganizationCard(orgId = orgId, handle = orgHandle, name = orgName, description = description, avatarPath = avatarPath, numMembers = numMembers, numLibraries = numPublicLibs)
=======
    val librariesByVisibility = libraryRepo.countLibrariesForOrgByVisibility(orgId)
    val numPublicLibs = librariesByVisibility(LibraryVisibility.PUBLISHED) // TODO: actually find the number of libraries

    OrganizationCard(
      orgId = Organization.publicId(orgId),
      handle = orgHandle,
      name = orgName,
      description = description,
      avatarPath = avatarPath,
      numMembers = numMembers,
      numLibraries = numPublicLibs)
>>>>>>> 569cca85
  }

  def isValidRequest(request: OrganizationRequest)(implicit session: RSession): Boolean = {
    getValidationError(request).isEmpty
  }

  def getValidationError(request: OrganizationRequest)(implicit session: RSession): Option[OrganizationFail] = {
    request match {
      case OrganizationCreateRequest(createrId, initialValues) =>
        if (!areAllValidModifications(initialValues.asOrganizationModifications)) {
          Some(OrganizationFail.BAD_PARAMETERS)
        } else None
      case OrganizationModifyRequest(requesterId, orgId, modifications) =>
        val permissions = orgMembershipRepo.getByOrgIdAndUserId(orgId, requesterId).map(_.permissions)
        if (!permissions.exists(_.contains(EDIT_ORGANIZATION))) {
          Some(OrganizationFail.INSUFFICIENT_PERMISSIONS)
        } else if (!areAllValidModifications(modifications)) {
          Some(OrganizationFail.BAD_PARAMETERS)
        } else {
          None
        }
      case OrganizationDeleteRequest(requesterId, orgId) =>
        if (requesterId != orgRepo.get(orgId).ownerId) {
          Some(OrganizationFail.INSUFFICIENT_PERMISSIONS)
        } else None
      case OrganizationTransferRequest(requesterId, orgId, _) =>
        if (requesterId != orgRepo.get(orgId).ownerId) {
          Some(OrganizationFail.INSUFFICIENT_PERMISSIONS)
        } else None
    }
  }

  private def areAllValidModifications(modifications: OrganizationModifications): Boolean = {
    val badName = modifications.name.exists(_.isEmpty)
    val badBasePermissions = modifications.basePermissions.exists { bps =>
      // Are there any members that can't even see the organization?
      OrganizationRole.all exists { role => !(bps.permissionsMap.contains(Some(role)) && bps.forRole(role).contains(VIEW_ORGANIZATION)) }
    }
    !badName && !badBasePermissions
  }

  private def organizationWithModifications(org: Organization, modifications: OrganizationModifications): Organization = {
    org.withName(modifications.name.getOrElse(org.name))
      .withDescription(modifications.description.orElse(org.description))
      .withBasePermissions(modifications.basePermissions.getOrElse(org.basePermissions))
  }

  def createOrganization(request: OrganizationCreateRequest): Either[OrganizationFail, OrganizationCreateResponse] = {
    Try {
      db.readWrite { implicit session =>
        if (!isValidRequest(request)) None
        else {
          val orgSkeleton = Organization(ownerId = request.requesterId, name = request.initialValues.name, handle = None)
          val orgTemplate = organizationWithModifications(orgSkeleton, request.initialValues.asOrganizationModifications)
          val org = handleCommander.autoSetOrganizationHandle(orgRepo.save(orgTemplate)) getOrElse {
            throw new Exception(OrganizationFail.HANDLE_UNAVAILABLE.message)
          }
          orgMembershipRepo.save(org.newMembership(userId = request.requesterId, role = OrganizationRole.OWNER))
          Some(OrganizationCreateResponse(request, org))
        }
      }
    } match {
      case Success(Some(response)) => Right(response)
      case Success(None) => Left(OrganizationFail.BAD_PARAMETERS)
      case Failure(ex) => Left(OrganizationFail.HANDLE_UNAVAILABLE)
    }
  }

  def modifyOrganization(request: OrganizationModifyRequest): Either[OrganizationFail, OrganizationModifyResponse] = {
    db.readWrite { implicit session =>
      getValidationError(request) match {
        case None =>
          val org = orgRepo.get(request.orgId)

          val modifiedOrg = organizationWithModifications(org, request.modifications)
          if (request.modifications.basePermissions.nonEmpty) {
            val memberships = orgMembershipRepo.getAllByOrgId(org.id.get)
            applyNewBasePermissionsToMembers(memberships, org.basePermissions, modifiedOrg.basePermissions)
          }

          Right(OrganizationModifyResponse(request, orgRepo.save(modifiedOrg)))
        case Some(orgFail) => Left(orgFail)
      }
    }
  }
  private def applyNewBasePermissionsToMembers(memberships: Set[OrganizationMembership], oldBasePermissions: BasePermissions, newBasePermissions: BasePermissions)(implicit session: RWSession): Unit = {
    val membershipsByRole = memberships.groupBy(_.role)
    for ((role, memberships) <- membershipsByRole) {
      val beingAdded = newBasePermissions.forRole(role) -- oldBasePermissions.forRole(role)
      val beingRemoved = oldBasePermissions.forRole(role) -- newBasePermissions.forRole(role)
      memberships.foreach { membership =>
        // If the member is currently MISSING some permissions that normally come with their role
        // it means those permissions were explicitly revoked. We do not give them those back.
        val explicitlyRevoked = oldBasePermissions.forRole(role) -- membership.permissions

        val newPermissions = ((membership.permissions ++ beingAdded) -- beingRemoved) -- explicitlyRevoked
        orgMembershipRepo.save(membership.withPermissions(newPermissions))
      }
    }
  }

  def deleteOrganization(request: OrganizationDeleteRequest): Either[OrganizationFail, OrganizationDeleteResponse] = {
    db.readWrite { implicit session =>
      getValidationError(request) match {
        case None =>
          val org = orgRepo.get(request.orgId)

          val memberships = orgMembershipRepo.getAllByOrgId(org.id.get)
          memberships.foreach { membership => orgMembershipRepo.deactivate(membership) }

          val invites = orgInviteRepo.getAllByOrganization(org.id.get)
          invites.foreach { invite => orgInviteRepo.deactivate(invite.id.get) }

          orgRepo.save(org.sanitizeForDelete)
          handleCommander.reclaimAll(org.id.get, overrideProtection = true, overrideLock = true)
          Right(OrganizationDeleteResponse(request))
        case Some(orgFail) => Left(orgFail)
      }
    }
  }

  def transferOrganization(request: OrganizationTransferRequest): Either[OrganizationFail, OrganizationTransferResponse] = {
    db.readWrite { implicit session =>
      getValidationError(request) match {
        case Some(orgFail) => Left(orgFail)
        case None =>
          val org = orgRepo.get(request.orgId)
          val newOwnerMembership = orgMembershipRepo.getByOrgIdAndUserId(org.id.get, request.newOwner) match {
            case None => orgMembershipRepo.save(org.newMembership(request.newOwner, OrganizationRole.OWNER))
            case Some(membership) => orgMembershipRepo.save(org.modifiedMembership(membership, newRole = OrganizationRole.OWNER))
          }
          val modifiedOrg = orgRepo.save(org.withOwner(request.newOwner))
          Right(OrganizationTransferResponse(request, modifiedOrg))
      }
    }
  }

  // For use in the Admin Organization controller. Don't use it elsewhere.
  def unsafeModifyOrganization(request: UserRequest[_], orgId: Id[Organization], modifications: OrganizationModifications): Unit = {
    if (!request.experiments.contains(ExperimentType.ADMIN)) {
      throw new IllegalAccessException("unsafeModifyOrganization called from outside the admin page!")
    }
    db.readWrite { implicit session =>
      val org = orgRepo.get(orgId)
      val modifiedOrg = orgRepo.save(organizationWithModifications(org, modifications))
      if (modifications.basePermissions.nonEmpty) {
        val memberships = orgMembershipRepo.getAllByOrgId(org.id.get)
        applyNewBasePermissionsToMembers(memberships, org.basePermissions, modifiedOrg.basePermissions)
      }
    }
  }

  def getAnalyticsView(orgId: Id[Organization]): AnalyticsOrganizationView = {
    db.readOnlyReplica { implicit session =>
      val orgView = getOrganizationViewHelper(orgId)
      val memberIds = orgMembershipRepo.getAllByOrgId(orgId).map(_.userId)
      val numTotalKeeps = keepRepo.getCountByUsers(memberIds).values.sum
      // TODO(ryan): get actual numbers for chats
      val numTotalChats = 420
      val memberInfos = orgMembershipCommander.getMembersInfo(orgId)
      AnalyticsOrganizationView(orgView, AnalyticsOrganizationViewExtras(numTotalKeeps, numTotalChats, memberInfos))
    }
  }

  def getAnalyticsCards(orgIds: Seq[Id[Organization]]): Map[Id[Organization], AnalyticsOrganizationCard] = {
    db.readOnlyReplica { implicit session =>
      orgIds.map { orgId =>
        val orgCard = getOrganizationCardHelper(orgId)
        val numTotalKeeps = 0
        val numTotalChats = 0
        orgId -> AnalyticsOrganizationCard(orgCard, AnalyticsOrganizationCardExtras(numTotalKeeps, numTotalChats))
      }.toMap
    }
  }

}<|MERGE_RESOLUTION|>--- conflicted
+++ resolved
@@ -62,36 +62,22 @@
     val orgName = org.name
     val description = org.description
 
-<<<<<<< HEAD
-    val members = orgMembershipRepo.getByOrgId(orgId, Limit(8), Offset(0)).map(_.userId)
+    val memberIds = orgMembershipRepo.getByOrgId(orgId, Limit(8), Offset(0)).map(_.userId)
+    val members = userRepo.getAllUsers(memberIds).values.toSeq
+    val membersAsBasicUsers = members.map { m => BasicUser(externalId = m.externalId, firstName = m.firstName, lastName = m.lastName, pictureName = m.pictureName.getOrElse(""), username = m.username) }
     val memberCount = orgMembershipRepo.countByOrgId(orgId)
-    val libraries = libraryRepo.countLibrariesForOrgByVisibility(orgId)
-
     val avatarPath = organizationAvatarCommander.getBestImage(orgId, ImageSize(200, 200)).map(_.imagePath)
-
-    // TODO(ryan): actually find the number of libraries
-    val numPublicLibs = libraries(LibraryVisibility.PUBLISHED)
-    OrganizationView(orgId = orgId, handle = orgHandle, name = orgName, description = description, avatarPath = avatarPath, ownerId = org.ownerId, members = members,
-      numMembers = memberCount, numLibraries = numPublicLibs)
-=======
-      val memberIds = orgMembershipRepo.getByOrgId(orgId, Limit(8), Offset(0)).map(_.userId)
-      val members = userRepo.getAllUsers(memberIds).values.toSeq
-      val membersAsBasicUsers = members.map { m => BasicUser(externalId = m.externalId, firstName = m.firstName, lastName = m.lastName, pictureName = m.pictureName.getOrElse(""), username = m.username) }
-      val memberCount = orgMembershipRepo.countByOrgId(orgId)
-      val avatarPath = organizationAvatarCommander.getBestImage(orgId, ImageSize(200, 200)).map(_.imagePath)
-      val librariesByVisibility = libraryRepo.countLibrariesForOrgByVisibility(orgId)
-      val numPublicLibraries = librariesByVisibility(LibraryVisibility.PUBLISHED) // TODO: find libraries that are visible to the requester
-      OrganizationView(
-        orgId = Organization.publicId(orgId),
-        handle = orgHandle,
-        name = orgName,
-        description = description,
-        avatarPath = avatarPath,
-        members = membersAsBasicUsers,
-        numMembers = memberCount,
-        numLibraries = numPublicLibraries)
-    }
->>>>>>> 569cca85
+    val librariesByVisibility = libraryRepo.countLibrariesForOrgByVisibility(orgId)
+    val numPublicLibraries = librariesByVisibility(LibraryVisibility.PUBLISHED) // TODO: find libraries that are visible to the requester
+    OrganizationView(
+      orgId = Organization.publicId(orgId),
+      handle = orgHandle,
+      name = orgName,
+      description = description,
+      avatarPath = avatarPath,
+      members = membersAsBasicUsers,
+      numMembers = memberCount,
+      numLibraries = numPublicLibraries)
   }
 
   private def getOrganizationCardHelper(orgId: Id[Organization])(implicit session: RSession): OrganizationCard = {
@@ -103,11 +89,6 @@
     val numMembers = orgMembershipRepo.countByOrgId(orgId)
     val avatarPath = organizationAvatarCommander.getBestImage(orgId, ImageSize(200, 200)).map(_.imagePath)
 
-<<<<<<< HEAD
-    // TODO(ryan): actually find the number of libraries
-    val numPublicLibs = libraries(LibraryVisibility.PUBLISHED)
-    OrganizationCard(orgId = orgId, handle = orgHandle, name = orgName, description = description, avatarPath = avatarPath, numMembers = numMembers, numLibraries = numPublicLibs)
-=======
     val librariesByVisibility = libraryRepo.countLibrariesForOrgByVisibility(orgId)
     val numPublicLibs = librariesByVisibility(LibraryVisibility.PUBLISHED) // TODO: actually find the number of libraries
 
@@ -119,7 +100,6 @@
       avatarPath = avatarPath,
       numMembers = numMembers,
       numLibraries = numPublicLibs)
->>>>>>> 569cca85
   }
 
   def isValidRequest(request: OrganizationRequest)(implicit session: RSession): Boolean = {
