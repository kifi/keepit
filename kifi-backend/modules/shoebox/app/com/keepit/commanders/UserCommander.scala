package com.keepit.commanders

import akka.actor.Scheduler
import com.google.inject.Inject
import com.keepit.abook.ABookServiceClient
import com.keepit.commanders.emails.EmailSenderProvider
import com.keepit.common.akka.SafeFuture
import com.keepit.common.cache.TransactionalCaching
import com.keepit.common.core._
import com.keepit.common.db._
import com.keepit.common.db.slick.DBSession._
import com.keepit.common.db.slick._
import com.keepit.common.healthcheck.AirbrakeNotifier
import com.keepit.common.logging.Logging
import com.keepit.common.mail.{ EmailAddress, _ }
import com.keepit.common.social.BasicUserRepo
import com.keepit.common.store.S3ImageStore
import com.keepit.common.time._
import com.keepit.common.usersegment.{ UserSegment, UserSegmentFactory }
import com.keepit.eliza.ElizaServiceClient
import com.keepit.heimdal.{ ContextStringData, HeimdalServiceClient, _ }
import com.keepit.model.{ UserEmailAddress, _ }
import com.keepit.search.SearchServiceClient
import com.keepit.social.{ BasicUser, SocialNetworks, UserIdentity }
import com.keepit.typeahead.{ KifiUserTypeahead, SocialUserTypeahead, TypeaheadHit }
import play.api.libs.concurrent.Execution.Implicits.defaultContext
import play.api.libs.json.{ JsObject, JsString, JsSuccess, _ }
import securesocial.core.{ Identity, Registry, UserService }

import scala.concurrent.Future
import scala.util.{ Left, Right, Try }

case class BasicSocialUser(network: String, profileUrl: Option[String], pictureUrl: Option[String])
object BasicSocialUser {
  implicit val writesBasicSocialUser = Json.writes[BasicSocialUser]
  def from(sui: SocialUserInfo): BasicSocialUser =
    BasicSocialUser(network = sui.networkType.name, profileUrl = sui.getProfileUrl, pictureUrl = sui.getPictureUrl())
}

case class EmailInfo(address: EmailAddress, isPrimary: Boolean, isVerified: Boolean, isPendingPrimary: Boolean)
object EmailInfo {
  implicit val format = new Format[EmailInfo] {
    def reads(json: JsValue): JsResult[EmailInfo] = {
      Try(new EmailInfo(
        (json \ "address").as[EmailAddress],
        (json \ "isPrimary").asOpt[Boolean].getOrElse(false),
        (json \ "isVerified").asOpt[Boolean].getOrElse(false),
        (json \ "isPendingPrimary").asOpt[Boolean].getOrElse(false)
      )).toOption match {
        case Some(ei) => JsSuccess(ei)
        case None => JsError()
      }
    }

    def writes(ei: EmailInfo): JsValue = {
      Json.obj("address" -> ei.address, "isPrimary" -> ei.isPrimary, "isVerified" -> ei.isVerified, "isPendingPrimary" -> ei.isPendingPrimary)
    }
  }
}

case class UpdatableUserInfo(
  description: Option[String], emails: Option[Seq[EmailInfo]],
  firstName: Option[String] = None, lastName: Option[String] = None)

object UpdatableUserInfo {
  implicit val updatableUserDataFormat = Json.format[UpdatableUserInfo]
}

case class BasicUserInfo(basicUser: BasicUser, info: UpdatableUserInfo, notAuthed: Seq[String])

class UserCommander @Inject() (
    db: Database,
    userRepo: UserRepo,
    userCredRepo: UserCredRepo,
    emailRepo: UserEmailAddressRepo,
    userValueRepo: UserValueRepo,
    userConnectionRepo: UserConnectionRepo,
    basicUserRepo: BasicUserRepo,
    keepRepo: KeepRepo,
    socialUserInfoRepo: SocialUserInfoRepo,
    collectionCommander: CollectionCommander,
    abookServiceClient: ABookServiceClient,
    postOffice: LocalPostOffice,
    clock: Clock,
    scheduler: Scheduler,
    socialUserTypeahead: SocialUserTypeahead,
    kifiUserTypeahead: KifiUserTypeahead,
    elizaServiceClient: ElizaServiceClient,
    searchClient: SearchServiceClient,
    s3ImageStore: S3ImageStore,
    heimdalClient: HeimdalServiceClient,
    userImageUrlCache: UserImageUrlCache,
    libraryCommander: LibraryCommander,
    emailSender: EmailSenderProvider,
    airbrake: AirbrakeNotifier) extends Logging { self =>

  def updateUserDescription(userId: Id[User], description: String): Unit = {
    db.readWrite { implicit session =>
      val trimmed = description.trim
      if (trimmed != "") {
        userValueRepo.setValue(userId, UserValueName.USER_DESCRIPTION, trimmed)
      } else {
        userValueRepo.clearValue(userId, UserValueName.USER_DESCRIPTION)
      }
      userRepo.save(userRepo.getNoCache(userId)) // update user index sequence number
    }
  }

  def updateUserInfo(userId: Id[User], userData: UpdatableUserInfo): Unit = {
    db.readOnlyMaster { implicit session =>
      val user = userRepo.getNoCache(userId)

      userData.emails.foreach(updateEmailAddresses(userId, user.firstName, user.primaryEmail, _))
      userData.description.foreach(updateUserDescription(userId, _))

      if (userData.firstName.exists(_.nonEmpty) && userData.lastName.exists(_.nonEmpty)) {
        updateUserNames(user, userData.firstName.get, userData.lastName.get)
      }
    }
  }

  def updateUserNames(user: User, newFirstName: String, newLastName: String): User = {
    db.readWrite { implicit session =>
      userRepo.save(user.copy(firstName = newFirstName, lastName = newLastName))
    }
  }

  def updateName(userId: Id[User], newFirstName: Option[String], newLastName: Option[String]): User = {
    db.readWrite { implicit session =>
      val user = userRepo.get(userId)
      userRepo.save(user.copy(firstName = newFirstName.getOrElse(user.firstName), lastName = newLastName.getOrElse(user.lastName)))
    }
  }

  def addEmail(userId: Id[User], address: EmailAddress, isPrimary: Boolean): Future[Either[String, UserEmailAddress]] = {
    db.readWrite { implicit session =>
      if (emailRepo.getByAddressOpt(address).isEmpty) {
        val emailAddr = emailRepo.save(UserEmailAddress(userId = userId, address = address).withVerificationCode(clock.now))
        Some(emailAddr)
      } else {
        None
      }
    } match {
      case Some(emailAddr) =>
        emailSender.confirmation(emailAddr).imap { f =>
          db.readWrite { implicit session =>
            val user = userRepo.get(userId)
            if (user.primaryEmail.isEmpty && isPrimary)
              userValueRepo.setValue(userId, UserValueName.PENDING_PRIMARY_EMAIL, address)
          }
          Right(emailAddr)
        }
      case None => Future.successful(Left("email already added"))
    }
  }
  def makeEmailPrimary(userId: Id[User], address: EmailAddress): Either[String, Unit] = {
    db.readWrite { implicit session =>
      emailRepo.getByAddressOpt(address) match {
        case None => Left("email not found")
        case Some(emailRecord) if emailRecord.userId == userId =>
          val user = userRepo.get(userId)
          if (emailRecord.verified && (user.primaryEmail.isEmpty || user.primaryEmail.get != emailRecord)) {
            updateUserPrimaryEmail(emailRecord)
          } else {
            userValueRepo.setValue(userId, UserValueName.PENDING_PRIMARY_EMAIL, address)
          }
          Right()
      }
    }
  }
  def removeEmail(userId: Id[User], address: EmailAddress): Either[String, Unit] = {
    db.readWrite { implicit session =>
      emailRepo.getByAddressOpt(address) match {
        case None => Left("email not found")
        case Some(email) =>
          val user = userRepo.get(userId)
          val allEmails = emailRepo.getAllByUser(userId)
          val isPrimary = user.primaryEmail.nonEmpty && (user.primaryEmail.get == address)
          val isLast = allEmails.isEmpty
          val isLastVerified = !allEmails.exists(em => em.address != address && em.verified)
          val pendingPrimary = userValueRepo.getValueStringOpt(userId, UserValueName.PENDING_PRIMARY_EMAIL).map(EmailAddress(_))
          if (!isPrimary && !isLast && !isLastVerified) {
            if (pendingPrimary.isDefined && address == pendingPrimary.get) {
              userValueRepo.clearValue(userId, UserValueName.PENDING_PRIMARY_EMAIL)
            }
            emailRepo.save(email.withState(UserEmailAddressStates.INACTIVE))
            Right()
          } else if (isLast) {
            Left("last email")
          } else if (isLastVerified) {
            Left("last verified email")
          } else {
            Left("trying to remove primary email")
          }
      }
    }
  }

  def socialNetworkInfo(userId: Id[User]) = db.readOnlyMaster { implicit s =>
    socialUserInfoRepo.getByUser(userId).map(BasicSocialUser.from)
  }

  def getGmailABookInfos(userId: Id[User]) = abookServiceClient.getABookInfos(userId).map(_.filter(_.origin == ABookOrigins.GMAIL))

  def uploadContactsProxy(userId: Id[User], origin: ABookOriginType, payload: JsValue): Future[Try[ABookInfo]] = {
    abookServiceClient.uploadContacts(userId, origin, payload)
  }

  def getUserInfo(user: User): BasicUserInfo = {
    val (basicUser, description, emails, pendingPrimary, notAuthed) = db.readOnlyMaster { implicit session =>
      val basicUser = basicUserRepo.load(user.id.get)
      val description = userValueRepo.getValueStringOpt(user.id.get, UserValueName.USER_DESCRIPTION)
      val emails = emailRepo.getAllByUser(user.id.get)
      val pendingPrimary = userValueRepo.getValueStringOpt(user.id.get, UserValueName.PENDING_PRIMARY_EMAIL).map(EmailAddress(_))
      val notAuthed = socialUserInfoRepo.getNotAuthorizedByUser(user.id.get).map(_.networkType.name)
      (basicUser, description, emails, pendingPrimary, notAuthed)
    }

    def isPrimary(address: EmailAddress) = user.primaryEmail.isDefined && address.equalsIgnoreCase(user.primaryEmail.get)
    val emailInfos = emails.sortBy(e => (isPrimary(e.address), !e.verified, e.id.get.id)).map { email =>
      EmailInfo(
        address = email.address,
        isVerified = email.verified,
        isPrimary = isPrimary(email.address),
        isPendingPrimary = pendingPrimary.isDefined && pendingPrimary.get.equalsIgnoreCase(email.address)
      )
    }
    BasicUserInfo(basicUser, UpdatableUserInfo(description, Some(emailInfos)), notAuthed)
  }

  def getKeepAttributionInfo(userId: Id[User]): Future[UserKeepAttributionInfo] = {
    heimdalClient.getKeepAttributionInfo(userId)
  }

  def getUserSegment(userId: Id[User]): UserSegment = {
    val (numBms, numFriends) = db.readOnlyReplica { implicit s => //using cache
      (keepRepo.getCountByUser(userId), userConnectionRepo.getConnectionCount(userId))
    }

    val segment = UserSegmentFactory(numBms, numFriends)
    segment
  }

  def createUser(firstName: String, lastName: String, addrOpt: Option[EmailAddress], state: State[User]) = {
    val newUser = db.readWrite { implicit session =>
      userRepo.save(User(firstName = firstName, lastName = lastName, primaryEmail = addrOpt, state = state, username = None))
    }
    SafeFuture {
      db.readWrite { implicit session =>
        userValueRepo.setValue(newUser.id.get, UserValueName.EXT_SHOW_EXT_MSG_INTRO, true)
      }
      searchClient.warmUpUser(newUser.id.get)
      searchClient.updateUserIndex()
    }

    libraryCommander.internSystemGeneratedLibraries(newUser.id.get)

    newUser
  }

  def tellUsersWithContactOfNewUserImmediate(newUser: User): Option[Future[Set[Id[User]]]] = synchronized {
    require(newUser.id.isDefined, "UserCommander.tellUsersWithContactOfNewUserImmediate: newUser.id is required")

    val newUserId = newUser.id.get
    if (!db.readOnlyMaster { implicit session => userValueRepo.getValueStringOpt(newUserId, UserValueName.CONTACTS_NOTIFIED_ABOUT_JOINING).exists(_ == "true") }) {
      newUser.primaryEmail.map { email =>
        db.readWrite { implicit session => userValueRepo.setValue(newUserId, UserValueName.CONTACTS_NOTIFIED_ABOUT_JOINING, true) }

        // get users who have this user's email in their contacts
        abookServiceClient.getUsersWithContact(email) flatMap {
          case contacts if contacts.size > 0 => {
            val alreadyConnectedUsers = db.readOnlyReplica { implicit session =>
              userConnectionRepo.getConnectedUsers(newUser.id.get)
            }
            // only notify users who are not already connected to our list of users with the contact email
            val toNotify = contacts.diff(alreadyConnectedUsers) - newUserId

            log.info("sending new user contact notifications to: " + toNotify)
            val emailsF = toNotify.map { userId => emailSender.contactJoined(userId, newUserId) }

            elizaServiceClient.sendGlobalNotification(
              userIds = toNotify,
              title = s"${newUser.firstName} ${newUser.lastName} joined Kifi!",
              body = s"To discover ${newUser.firstName}’s public keeps while searching, get connected! Click this to send a friend request to ${newUser.firstName}.",
              linkText = "Kifi Friends",
              linkUrl = "https://www.kifi.com/invite?friend=" + newUser.externalId,
              imageUrl = s3ImageStore.avatarUrlByUser(newUser),
              sticky = false,
              category = NotificationCategory.User.CONTACT_JOINED
            )

            Future.sequence(emailsF.toSeq) map (_ => toNotify)
          }
          case _ => {
            log.info("cannot send contact notifications: primary email empty for user.id=" + newUserId)
            Future.successful(Set.empty)
          }
        }
      }
    } else Option(Future.successful(Set.empty))
  }

  def sendWelcomeEmail(newUser: User, withVerification: Boolean = false, targetEmailOpt: Option[EmailAddress] = None): Future[Unit] = {
    if (!db.readOnlyMaster { implicit session => userValueRepo.getValue(newUser.id.get, UserValues.welcomeEmailSent) }) {
      val emailF = emailSender.welcome(newUser.id.get, targetEmailOpt)
      emailF.map { email =>
        db.readWrite { implicit rw => userValueRepo.setValue(newUser.id.get, UserValues.welcomeEmailSent.name, true) }
        ()
      }
    } else Future.successful(())
  }

  def doChangePassword(userId: Id[User], oldPassword: String, newPassword: String): Try[Identity] = Try {
    val resOpt = db.readOnlyMaster { implicit session =>
      socialUserInfoRepo.getByUser(userId).find(_.networkType == SocialNetworks.FORTYTWO)
    } map { sui =>
      val hasher = Registry.hashers.currentHasher
      val identity = sui.credentials.get
      if (!hasher.matches(identity.passwordInfo.get, oldPassword)) {
        log.warn(s"[doChangePassword($userId)] oldPwd=$oldPassword newPwd=$newPassword pwd=${identity.passwordInfo.get}")
        throw new IllegalArgumentException("bad_old_password")
      } else {
        val pwdInfo = Registry.hashers.currentHasher.hash(newPassword)
        val savedIdentity = UserService.save(UserIdentity(
          userId = sui.userId,
          socialUser = sui.credentials.get.copy(passwordInfo = Some(pwdInfo))
        ))
        val updatedCred = db.readWrite { implicit session =>
          userCredRepo.findByUserIdOpt(userId) map { userCred =>
            userCredRepo.save(userCred.withCredentials(pwdInfo.password))
          }
        }
        log.info(s"[doChangePassword] UserCreds updated=${updatedCred.map(c => s"id=${c.id} userId=${c.userId} login=${c.loginName}")}")
        savedIdentity
      }
    }
    resOpt getOrElse { throw new IllegalArgumentException("no_user") }
  }

  implicit val hitOrdering = TypeaheadHit.defaultOrdering[SocialUserBasicInfo]

  def sendCloseAccountEmail(userId: Id[User], comment: String): ElectronicMail = {
    val safeComment = comment.replaceAll("[<>]+", "")
    db.readWrite { implicit s =>
      postOffice.sendMail(ElectronicMail(
        from = SystemEmailAddress.ENG,
        to = Seq(SystemEmailAddress.SUPPORT),
        subject = s"Close Account for ${userId}",
        htmlBody = s"User ${userId} requested to close account.<br/>---<br/>${safeComment}",
        category = NotificationCategory.System.ADMIN
      ))
    }
  }

  def delay(f: => Unit) = {
    import scala.concurrent.duration._
    scheduler.scheduleOnce(5 minutes) {
      f
    }
  }

  @deprecated(message = "use addEmail/modifyEmail/removeEmail", since = "2014-08-20")
  def updateEmailAddresses(userId: Id[User], firstName: String, primaryEmail: Option[EmailAddress], emails: Seq[EmailInfo]): Unit = {
    db.readWrite { implicit session =>
      val pendingPrimary = userValueRepo.getValueStringOpt(userId, UserValueName.PENDING_PRIMARY_EMAIL).map(EmailAddress(_))
      val uniqueEmails = emails.map(_.address).toSet
      val (existing, toRemove) = emailRepo.getAllByUser(userId).partition(em => uniqueEmails contains em.address)
      // Remove missing emails
      for (email <- toRemove) {
        val isPrimary = primaryEmail.isDefined && (primaryEmail.get == email.address)
        val isLast = existing.isEmpty
        val isLastVerified = !existing.exists(em => em != email && em.verified)
        if (!isPrimary && !isLast && !isLastVerified) {
          if (pendingPrimary.isDefined && email.address == pendingPrimary.get) {
            userValueRepo.clearValue(userId, UserValueName.PENDING_PRIMARY_EMAIL)
          }
          emailRepo.save(email.withState(UserEmailAddressStates.INACTIVE))
        }
      }
      // Add new emails
      for (address <- uniqueEmails -- existing.map(_.address)) {
        if (emailRepo.getByAddressOpt(address).isEmpty) {
          val emailAddr = emailRepo.save(UserEmailAddress(userId = userId, address = address).withVerificationCode(clock.now))
          emailSender.confirmation(emailAddr)
        }
      }
      // Set the correct email as primary
      for (emailInfo <- emails) {
        if (emailInfo.isPrimary || emailInfo.isPendingPrimary) {
          val emailRecordOpt = emailRepo.getByAddressOpt(emailInfo.address)
          emailRecordOpt.collect {
            case emailRecord if emailRecord.userId == userId =>
              if (emailRecord.verified) {
                if (primaryEmail.isEmpty || primaryEmail.get != emailRecord.address) {
                  updateUserPrimaryEmail(emailRecord)
                }
              } else {
                userValueRepo.setValue(userId, UserValueName.PENDING_PRIMARY_EMAIL, emailInfo.address)
              }
          }
        }
      }

      userValueRepo.getValueStringOpt(userId, UserValueName.PENDING_PRIMARY_EMAIL).map { pp =>
        emailRepo.getByAddressOpt(EmailAddress(pp)) match {
          case Some(em) =>
            if (em.verified && em.address == pp) {
              updateUserPrimaryEmail(em)
            }
          case None => userValueRepo.clearValue(userId, UserValueName.PENDING_PRIMARY_EMAIL)
        }
      }
    }
  }

  def updateUserPrimaryEmail(primaryEmail: UserEmailAddress)(implicit session: RWSession) = {
    require(primaryEmail.verified, s"Suggested primary email $primaryEmail is not verified")
    userValueRepo.clearValue(primaryEmail.userId, UserValueName.PENDING_PRIMARY_EMAIL)
    val currentUser = userRepo.get(primaryEmail.userId)
    userRepo.save(currentUser.copy(primaryEmail = Some(primaryEmail.address)))
    heimdalClient.setUserProperties(primaryEmail.userId, "$email" -> ContextStringData(primaryEmail.address.address))
  }

  def getUserImageUrl(userId: Id[User], width: Int): Future[String] = {
    val user = db.readOnlyMaster { implicit session => userRepo.get(userId) }
    val imageName = user.pictureName.getOrElse("0")
    implicit val txn = TransactionalCaching.Implicits.directCacheAccess
    userImageUrlCache.getOrElseFuture(UserImageUrlCacheKey(userId, width, imageName)) {
      s3ImageStore.getPictureUrl(Some(width), user, imageName)
    }
  }

  private def getPrefUpdates(prefSet: Set[UserValueName], userId: Id[User], experiments: Set[ExperimentType]): Future[Map[UserValueName, JsValue]] = {
    if (prefSet.contains(UserValueName.SHOW_DELIGHTED_QUESTION)) {
      // Check if user should be shown Delighted question
      val user = db.readOnlyMaster { implicit s =>
        userRepo.get(userId)
      }
      val time = clock.now()
      val shouldShowDelightedQuestionFut = if (experiments.contains(ExperimentType.DELIGHTED_SURVEY_PERMANENT)) {
        Future.successful(true)
      } else if (time.minusDays(DELIGHTED_INITIAL_DELAY) > user.createdAt) {
        heimdalClient.getLastDelightedAnswerDate(userId).map { lastDelightedAnswerDate =>
          val minDate = lastDelightedAnswerDate getOrElse START_OF_TIME
          time.minusDays(DELIGHTED_MIN_INTERVAL) > minDate
        }.recover {
          case ex: Throwable =>
            airbrake.notify(s"Heimdal call to get delighted pref failed for $userId", ex)
            false
        }
      } else {
        Future.successful(false)
      }
      shouldShowDelightedQuestionFut map { shouldShowDelightedQuestion =>
        Map(UserValueName.SHOW_DELIGHTED_QUESTION -> JsBoolean(shouldShowDelightedQuestion))
      }
    } else Future.successful(Map())
  }

  private def readPrefs(prefSet: Set[UserValueName], userId: Id[User]): JsObject = {
    // Reading from master because the value may have been updated just before
    val values = db.readOnlyMaster { implicit s =>
      userValueRepo.getValues(userId, prefSet.toSeq: _*)
    }
    JsObject(prefSet.toSeq.map { name =>
      name.name -> values(name).map(value => {
        if (value == "false") JsBoolean(false)
        else if (value == "true") JsBoolean(true)
        else if (value == "null") JsNull
        else JsString(value)
      }).getOrElse(JsNull)
    })
  }

  def getPrefs(prefSet: Set[UserValueName], userId: Id[User], experiments: Set[ExperimentType]): Future[JsObject] = {
    getPrefUpdates(prefSet, userId, experiments) map { updates =>
      savePrefs(userId, updates)
    } recover {
      case t: Throwable => airbrake.notify(s"Error updating prefs for user $userId", t)
    } map { _ =>
      readPrefs(prefSet, userId)
    }
  }

  def savePrefs(userId: Id[User], o: Map[UserValueName, JsValue]) = {
    db.readWrite(attempts = 3) { implicit s =>
      o.map {
        case (name, value) =>
          if (value == JsNull || value.isInstanceOf[JsUndefined]) {
            userValueRepo.clearValue(userId, name)
          } else {
            userValueRepo.setValue(userId, name, value.toString)
          }
      }
    }
  }

  val DELIGHTED_MIN_INTERVAL = 30 // days
  val DELIGHTED_INITIAL_DELAY = 7 // days

  def setLastUserActive(userId: Id[User]): Unit = {
    val time = clock.now
    db.readWrite { implicit s =>
      userValueRepo.setValue(userId, UserValueName.LAST_ACTIVE, time)
    }
  }

  def postDelightedAnswer(userId: Id[User], answer: BasicDelightedAnswer): Future[Option[ExternalId[DelightedAnswer]]] = {
    val user = db.readOnlyReplica { implicit s => userRepo.get(userId) }
    heimdalClient.postDelightedAnswer(DelightedUserRegistrationInfo(userId, user.externalId, user.primaryEmail, user.fullName), answer) map { answerOpt =>
      answerOpt flatMap (_.answerId)
    }
  }

  def cancelDelightedSurvey(userId: Id[User]): Future[Boolean] = {
    val user = db.readOnlyReplica { implicit s => userRepo.get(userId) }
    heimdalClient.cancelDelightedSurvey(DelightedUserRegistrationInfo(userId, user.externalId, user.primaryEmail, user.fullName))
  }

  def setUsername(userId: Id[User], username: Username, overrideRestrictions: Boolean = false, readOnly: Boolean = false): Either[String, Username] = {
    if (overrideRestrictions || UsernameOps.isValid(username.value)) {
      db.readWrite { implicit session =>
        val existingUser = userRepo.getByUsername(username)

        if (existingUser.isEmpty || existingUser.get.id.get == userId) {
          if (!readOnly) {
            userRepo.save(userRepo.get(userId).copy(username = Some(username), normalizedUsername = Some(UsernameOps.normalize(username.value))))
          }
          Right(username)
        } else {
          Left("username_exists")
        }
      }
    } else {
      Left("invalid_username")
    }
  }

  def autoSetUsername(user: User, readOnly: Boolean): Option[Username] = {
    val name = UsernameOps.lettersOnly((user.firstName + user.lastName).toLowerCase)
    val seed = if (name.length < 4) {
      name + Seq.fill(4 - name.length)(0)
    } else name

    val candidates = seed :: (1 to 30).map(n => seed + scala.util.Random.nextInt(999)).toList
    var keepTrying = true
    var selectedUsername: Option[Username] = None
    var i = 0
    while (keepTrying && i < 30) {
      setUsername(user.id.get, Username(candidates(i)), readOnly = readOnly) match {
        case Right(username) =>
          keepTrying = false
          selectedUsername = Some(username)
        case Left(_) =>
          i += 1
      }
    }
    selectedUsername
  }

  def removeUsername(userId: Id[User]) = {
    db.readWrite { implicit session =>
      val user = userRepo.get(userId)
      userRepo.save(user.copy(username = None, normalizedUsername = None))
    }
  }

  def importSocialEmail(userId: Id[User], emailAddress: EmailAddress): UserEmailAddress = {
    db.readWrite { implicit s =>
      val emails = emailRepo.getByAddress(emailAddress, excludeState = None)
      emails.map { email =>
        if (email.userId != userId) {
          if (email.state == UserEmailAddressStates.VERIFIED) {
            throw new IllegalStateException(s"email ${email.address} of user ${email.userId} is VERIFIED but not associated with user $userId")
          } else if (email.state == UserEmailAddressStates.UNVERIFIED) {
            emailRepo.save(email.withState(UserEmailAddressStates.INACTIVE))
          }
          None
        } else {
          Some(email)
        }
      }.flatten.headOption.getOrElse {
        log.info(s"creating new email $emailAddress for user $userId")
        val user = userRepo.get(userId)
        if (user.primaryEmail.isEmpty) userRepo.save(user.copy(primaryEmail = Some(emailAddress)))
        emailRepo.save(UserEmailAddress(userId = userId, address = emailAddress, state = UserEmailAddressStates.VERIFIED))
      }
    }
  }

  def getFriendRecommendations(userId: Id[User], offset: Int, limit: Int): Future[Option[FriendRecommendations]] = {
    abookServiceClient.getFriendRecommendations(userId, offset, limit).map {
      _.map { recommendedUsers =>
        val friends = db.readOnlyReplica { implicit session =>
          (recommendedUsers.toSet + userId).map(id => id -> userConnectionRepo.getConnectedUsers(id)).toMap
        }

        val mutualFriends = recommendedUsers.map { recommendedUserId =>
          recommendedUserId -> (friends(userId) intersect friends(recommendedUserId))
        }.toMap

<<<<<<< HEAD
  private def engrishify(username: String): String = { // care of Jared
    import java.text.Normalizer
    val normalized = Normalizer.normalize(username, Normalizer.Form.NFKD)
    normalized.replaceAll("[\\p{InCombiningDiacriticalMarks}]", "")
  }
  private val letterDigitRegex = """[\p{L}\d]*""".r
  private def removePunctuation(username: String): String = {
    (letterDigitRegex findAllIn username).mkString("")
  }

  private val letterRegex = """\p{L}*""".r
  def lettersOnly(username: String) = {
    (letterRegex findAllIn username).mkString("")
  }

  def normalize(username: String): String = {
    removePunctuation(engrishify(username.toLowerCase))
  }
=======
        val (basicUsers, mutualFriendConnectionCounts) = db.readOnlyReplica { implicit session =>
          val uniqueMutualFriends = mutualFriends.values.flatten.toSet
          val basicUsers = basicUserRepo.loadAll(uniqueMutualFriends ++ recommendedUsers)
          val mutualFriendConnectionCounts = uniqueMutualFriends.map { mutualFriendId => mutualFriendId -> userConnectionRepo.getConnectionCount(mutualFriendId) }.toMap
          (basicUsers, mutualFriendConnectionCounts)
        }
>>>>>>> 175b1579

        FriendRecommendations(basicUsers, mutualFriendConnectionCounts, recommendedUsers, mutualFriends)
      }
    }
  }

}<|MERGE_RESOLUTION|>--- conflicted
+++ resolved
@@ -599,33 +599,12 @@
           recommendedUserId -> (friends(userId) intersect friends(recommendedUserId))
         }.toMap
 
-<<<<<<< HEAD
-  private def engrishify(username: String): String = { // care of Jared
-    import java.text.Normalizer
-    val normalized = Normalizer.normalize(username, Normalizer.Form.NFKD)
-    normalized.replaceAll("[\\p{InCombiningDiacriticalMarks}]", "")
-  }
-  private val letterDigitRegex = """[\p{L}\d]*""".r
-  private def removePunctuation(username: String): String = {
-    (letterDigitRegex findAllIn username).mkString("")
-  }
-
-  private val letterRegex = """\p{L}*""".r
-  def lettersOnly(username: String) = {
-    (letterRegex findAllIn username).mkString("")
-  }
-
-  def normalize(username: String): String = {
-    removePunctuation(engrishify(username.toLowerCase))
-  }
-=======
         val (basicUsers, mutualFriendConnectionCounts) = db.readOnlyReplica { implicit session =>
           val uniqueMutualFriends = mutualFriends.values.flatten.toSet
           val basicUsers = basicUserRepo.loadAll(uniqueMutualFriends ++ recommendedUsers)
           val mutualFriendConnectionCounts = uniqueMutualFriends.map { mutualFriendId => mutualFriendId -> userConnectionRepo.getConnectionCount(mutualFriendId) }.toMap
           (basicUsers, mutualFriendConnectionCounts)
         }
->>>>>>> 175b1579
 
         FriendRecommendations(basicUsers, mutualFriendConnectionCounts, recommendedUsers, mutualFriends)
       }
