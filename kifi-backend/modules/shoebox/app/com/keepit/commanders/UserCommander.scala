--- conflicted
+++ resolved
@@ -10,10 +10,11 @@
 import com.keepit.social.{UserIdentity, SocialNetworks}
 import com.keepit.common.usersegment.UserSegment
 import com.keepit.common.usersegment.UserSegmentFactory
+import com.keepit.common.logging.Logging
 import com.keepit.model._
 import com.keepit.abook.ABookServiceClient
 import com.keepit.heimdal.{UserEventTypes, UserEvent, HeimdalServiceClient, HeimdalContextBuilderFactory}
-import com.keepit.social.BasicUser
+import com.keepit.social.{BasicUser, SocialGraphPlugin, SocialNetworkType}
 import com.keepit.common.time._
 import com.keepit.eliza.ElizaServiceClient
 
@@ -22,8 +23,8 @@
 import play.api.libs.concurrent.Execution.Implicits.defaultContext
 
 import com.google.inject.Inject
-<<<<<<< HEAD
-
+
+import java.text.Normalizer
 
 import scala.concurrent.Future
 import scala.util.Try
@@ -31,28 +32,7 @@
 
 import securesocial.core.{Identity, UserService, Registry, SocialUser}
 
-=======
-import com.keepit.common.social.BasicUserRepo
-import com.keepit.social._
-import scala.concurrent.Future
-import com.keepit.common.usersegment.UserSegment
-import com.keepit.common.usersegment.UserSegmentFactory
-import scala.util.Try
-import com.keepit.common.akka.SafeFuture
-import com.keepit.heimdal.{UserEventTypes, UserEvent, HeimdalServiceClient, HeimdalContextBuilderFactory}
-import play.api.libs.concurrent.Execution.Implicits.defaultContext
-import java.text.Normalizer
-import com.keepit.common.logging.Logging
-import com.keepit.eliza.ElizaServiceClient
-import play.api.libs.json.JsSuccess
-import com.keepit.model.SocialConnection
-import play.api.libs.json.JsString
-import com.keepit.model.SocialUserInfoUserKey
-import scala.Some
-import com.keepit.social.UserIdentity
-import play.api.libs.json.JsObject
-import securesocial.core.{UserService, Registry, Identity}
->>>>>>> d33cc4f4
+
 
 
 case class BasicSocialUser(network: String, profileUrl: Option[String], pictureUrl: Option[String])
@@ -110,15 +90,11 @@
   socialGraphPlugin: SocialGraphPlugin,
   eventContextBuilder: HeimdalContextBuilderFactory,
   heimdalServiceClient: HeimdalServiceClient,
-<<<<<<< HEAD
-  abook: ABookServiceClient,
+  abookServiceClient: ABookServiceClient,
   postOffice: LocalPostOffice,
   clock: Clock,
-  elizaServiceClient: ElizaServiceClient) {
-=======
-  elizaServiceClient: ElizaServiceClient,
-  abookServiceClient: ABookServiceClient) extends Logging {
->>>>>>> d33cc4f4
+  elizaServiceClient: ElizaServiceClient) extends Logging {
+
 
   def getFriends(user: User, experiments: Set[ExperimentType]): Set[BasicUser] = {
     val basicUsers = db.readOnly { implicit s =>
@@ -423,9 +399,63 @@
             elizaServiceClient.sendToUser(friendReq.senderId, Json.arr("new_friends", Set(basicUserRepo.load(friendReq.recipientId))))
             elizaServiceClient.sendToUser(friendReq.recipientId, Json.arr("new_friends", Set(basicUserRepo.load(friendReq.senderId))))
 
+            SafeFuture{
+              //sending 'friend request accepted' email && Notification
+              val requestingUser = userRepo.get(userId)
+              val destinationEmail = emailRepo.getByUser(user.id.get)
+              db.readWrite{ session =>
+                postOffice.sendMail(ElectronicMail(
+                  senderUserId = None,
+                  from = EmailAddresses.INVITATION,
+                  fromName = Some(s"${requestingUser.firstName} ${requestingUser.lastName}"),
+                  to = List(destinationEmail),
+                  subject = s"${requestingUser.firstName} ${requestingUser.lastName} wants to be kifi friends with you!", //ZZZ plug into correct copy and template when ready
+                  htmlBody = s"${requestingUser.firstName} ${requestingUser.lastName} wants to be kifi friends with you!",
+                  category = PostOffice.Categories.User.INVITATION)
+                )(session)
+              }
+              elizaServiceClient.sendGlobalNotification( //ZZZ update this with correct copy, etc.
+                userIds = Set(user.id.get),
+                title = "Friend Reqeust",
+                body = s"${requestingUser.firstName} ${requestingUser.lastName} wants to be kifi friends with you!",
+                linkText = "Click to accept friend request",
+                linkUrl = "https://www.kifi.com/friends/requests",
+                imageUrl = requestingUser.pictureName.getOrElse("http://www.42go.com/images/favicon.png"), //needs path?
+                sticky = false
+              )
+            }
+
+
             (true, "acceptedRequest")
           } getOrElse {
             friendRequestRepo.save(FriendRequest(senderId = userId, recipientId = user.id.get))
+
+            SafeFuture{
+              //sending 'friend request' email && Notification
+              val respondingUser = userRepo.get(userId)
+              val destinationEmail = emailRepo.getByUser(user.id.get)
+              db.readWrite{ session =>
+                postOffice.sendMail(ElectronicMail(
+                  senderUserId = None,
+                  from = EmailAddresses.INVITATION,
+                  fromName = Some(s"${respondingUser.firstName} ${respondingUser.lastName}"),
+                  to = List(destinationEmail),
+                  subject = s"${respondingUser.firstName} ${respondingUser.lastName} accepted your friend request!", //ZZZ plug into correct copy and template when ready
+                  htmlBody = s"${respondingUser.firstName} ${respondingUser.lastName} accepted your friend request!",
+                  category = PostOffice.Categories.User.INVITATION)
+                )(session)
+              }
+              elizaServiceClient.sendGlobalNotification( //ZZZ update this with correct copy, etc.
+                userIds = Set(user.id.get),
+                title = "Friend Reqeust",
+                body = s"${respondingUser.firstName} ${respondingUser.lastName} accepted your friend request!",
+                linkText = "Click to see friends",
+                linkUrl = "https://www.kifi.com/friends",
+                imageUrl = respondingUser.pictureName.getOrElse("http://www.42go.com/images/favicon.png"), //needs path?
+                sticky = false
+              )
+            }
+
             (true, "sentRequest")
           }
         }
