package com.keepit.commanders

import akka.actor.Scheduler
import com.google.inject.{ ImplementedBy, Singleton, Provider, Inject }
import com.keepit.abook.ABookServiceClient
import com.keepit.classify.NormalizedHostname
import com.keepit.commanders.HandleCommander.{ UnavailableHandleException, InvalidHandleException }
import com.keepit.commanders.emails.{ ContactJoinedEmailSender, WelcomeEmailSender }
import com.keepit.common.akka.SafeFuture
import com.keepit.common.cache.TransactionalCaching
import com.keepit.common.core._
import com.keepit.common.db._
import com.keepit.common.db.slick.DBSession._
import com.keepit.common.db.slick._
import com.keepit.common.healthcheck.AirbrakeNotifier
import com.keepit.common.logging.Logging
import com.keepit.common.mail.{ EmailAddress, _ }
import com.keepit.common.service.{ RequestConsolidator, IpAddress }
import com.keepit.common.social.BasicUserRepo
import com.keepit.common.store.S3ImageStore
import com.keepit.common.time._
import com.keepit.common.usersegment.{ UserSegment, UserSegmentFactory }
import com.keepit.eliza.{ UserPushNotificationCategory, PushNotificationExperiment, ElizaServiceClient }
import com.keepit.graph.GraphServiceClient
import com.keepit.heimdal.{ ContextStringData, HeimdalServiceClient, _ }
import com.keepit.model._
import com.keepit.notify.model.Recipient
import com.keepit.notify.model.event.SocialContactJoined
import com.keepit.search.SearchServiceClient
import com.keepit.social.{ BasicUser, SocialNetworks, UserIdentity }
import com.keepit.typeahead.{ KifiUserTypeahead, SocialUserTypeahead, TypeaheadHit }
import com.kifi.macros.json
import play.api.libs.json._
import play.api.libs.functional.syntax._
import securesocial.core._
import com.keepit.common.core._
import scala.concurrent.duration._

import scala.concurrent.{ Await, ExecutionContext, Future }
import scala.util._

case class BasicSocialUser(network: String, profileUrl: Option[String], pictureUrl: Option[String])
object BasicSocialUser {
  implicit val writesBasicSocialUser = Json.writes[BasicSocialUser]
  def from(sui: SocialUserInfo): BasicSocialUser =
    BasicSocialUser(network = sui.networkType.name, profileUrl = sui.getProfileUrl, pictureUrl = sui.getPictureUrl())
}

case class EmailInfo(address: EmailAddress, isPrimary: Boolean, isVerified: Boolean, isPendingPrimary: Boolean)
object EmailInfo {
  implicit val format = new Format[EmailInfo] {
    def reads(json: JsValue): JsResult[EmailInfo] = {
      Try(new EmailInfo(
        (json \ "address").as[EmailAddress],
        (json \ "isPrimary").asOpt[Boolean].getOrElse(false),
        (json \ "isVerified").asOpt[Boolean].getOrElse(false),
        (json \ "isPendingPrimary").asOpt[Boolean].getOrElse(false)
      )).toOption match {
        case Some(ei) => JsSuccess(ei)
        case None => JsError()
      }
    }

    def writes(ei: EmailInfo): JsValue = {
      Json.obj("address" -> ei.address, "isPrimary" -> ei.isPrimary, "isVerified" -> ei.isVerified, "isPendingPrimary" -> ei.isPendingPrimary)
    }
  }
}

case class UpdatableUserInfo(
  biography: Option[String], emails: Option[Seq[EmailInfo]],
  firstName: Option[String] = None, lastName: Option[String] = None)

object UpdatableUserInfo {
  implicit val updatableUserDataFormat = Json.format[UpdatableUserInfo]
}

case class BasicUserInfo(basicUser: BasicUser, info: UpdatableUserInfo, notAuthed: Seq[String], numLibraries: Int, numConnections: Int, numFollowers: Int, orgs: Seq[OrganizationView])

case class UserProfile(userId: Id[User], basicUserWithFriendStatus: BasicUserWithFriendStatus, numKeeps: Int)

case class UserProfileStats(
  numLibraries: Int,
  numFollowedLibraries: Int,
  numCollabLibraries: Int,
  numKeeps: Int,
  numConnections: Int,
  numFollowers: Int,
  numTags: Int,
  numInvitedLibraries: Option[Int] = None,
  biography: Option[String] = None,
  orgs: Seq[OrganizationInfo],
  pendingOrgs: Set[OrganizationInfo])
object UserProfileStats {
  implicit val writes: Writes[UserProfileStats] = (
    (__ \ 'numLibraries).write[Int] and
    (__ \ 'numFollowedLibraries).write[Int] and
    (__ \ 'numCollabLibraries).write[Int] and
    (__ \ 'numKeeps).write[Int] and
    (__ \ 'numConnections).write[Int] and
    (__ \ 'numFollowers).write[Int] and
    (__ \ 'numTags).write[Int] and
    (__ \ 'numInvitedLibraries).writeNullable[Int] and
    (__ \ 'biography).writeNullable[String] and
    (__ \ 'orgs).write[Seq[OrganizationInfo]] and
    (__ \ 'pendingOrgs).write[Set[OrganizationInfo]]
  )(unlift(UserProfileStats.unapply))
}

case class UserNotFoundException(username: Username) extends Exception(username.toString)

@ImplementedBy(classOf[UserCommanderImpl])
trait UserCommander {
  def userFromUsername(username: Username): Option[User]
  def profile(username: Username, viewer: Option[User]): Option[UserProfile]
  def setSettings(userId: Id[User], newSettings: Map[UserValueName, JsValue])
  def updateUserBiography(userId: Id[User], biography: String): Unit
  def updateUserInfo(userId: Id[User], userData: UpdatableUserInfo): Unit
  def updateName(userId: Id[User], newFirstName: Option[String], newLastName: Option[String]): User
  def socialNetworkInfo(userId: Id[User]): Seq[BasicSocialUser]
  def getGmailABookInfos(userId: Id[User]): Future[Seq[ABookInfo]]
  def uploadContactsProxy(userId: Id[User], origin: ABookOriginType, payload: JsValue): Future[Try[ABookInfo]]
  def getUserInfo(user: User): BasicUserInfo
  def getHelpRankInfo(userId: Id[User]): Future[UserKeepAttributionInfo]
  def getUserSegment(userId: Id[User]): UserSegment
  def tellUsersWithContactOfNewUserImmediate(newUser: User): Option[Future[Set[Id[User]]]]
  def sendWelcomeEmail(userId: Id[User], withVerification: Boolean = false, targetEmailOpt: Option[EmailAddress] = None, isPlainEmail: Boolean = true): Future[Unit]
  def changePassword(userId: Id[User], newPassword: String, oldPassword: Option[String]): Try[Unit]
  def resetPassword(code: String, ip: IpAddress, password: String): Either[String, Id[User]]
  def sendCloseAccountEmail(userId: Id[User], comment: String): ElectronicMail
  def sendCreateTeamEmail(userId: Id[User], emailAddress: EmailAddress): Either[String, ElectronicMail]
  def getPrefs(prefSet: Set[UserValueName], userId: Id[User], experiments: Set[UserExperimentType]): Future[JsObject]
  def savePrefs(userId: Id[User], o: Map[UserValueName, JsValue]): Unit
  def setLastUserActive(userId: Id[User]): Unit
  def postDelightedAnswer(userId: Id[User], answer: BasicDelightedAnswer): Future[Option[ExternalId[DelightedAnswer]]]
  def cancelDelightedSurvey(userId: Id[User]): Future[Boolean]
  def setUsername(userId: Id[User], username: Username, overrideValidityCheck: Boolean = false, overrideProtection: Boolean = false): Either[String, Username]
  def getFriendRecommendations(userId: Id[User], offset: Int, limit: Int): Future[Option[FriendRecommendations]]
  def loadBasicUsersAndConnectionCounts(idsForUsers: Set[Id[User]], idsForCounts: Set[Id[User]]): (Map[Id[User], BasicUser], Map[Id[User], Int])
  def reNormalizedUsername(readOnly: Boolean, max: Int): Int
  def getByExternalIds(externalIds: Seq[ExternalId[User]]): Map[ExternalId[User], User]
  def getByExternalId(externalId: ExternalId[User]): User
  def getAllFakeUsers(): Set[Id[User]]
}

@Singleton
class UserCommanderImpl @Inject() (
    db: Database,
    userRepo: UserRepo,
    handleCommander: HandleCommander,
    userCredRepo: UserCredRepo,
    passwordResetRepo: PasswordResetRepo,
    emailRepo: UserEmailAddressRepo,
    userValueRepo: UserValueRepo,
    userConnectionRepo: UserConnectionRepo,
    basicUserRepo: BasicUserRepo,
    keepRepo: KeepRepo,
    libraryRepo: LibraryRepo,
    organizationInfoCommander: OrganizationInfoCommander,
    organizationMembershipCommander: OrganizationMembershipCommander,
    organizationInviteCommander: OrganizationInviteCommander,
    organizationMembershipRepo: OrganizationMembershipRepo,
    organizationInviteRepo: OrganizationInviteRepo,
    organizationDomainOwnershipRepo: OrganizationDomainOwnershipRepo,
    socialUserInfoRepo: SocialUserInfoRepo,
    collectionCommander: CollectionCommander,
    abookServiceClient: ABookServiceClient,
    graphServiceClient: GraphServiceClient,
    postOffice: LocalPostOffice,
    clock: Clock,
    scheduler: Scheduler,
    socialUserTypeahead: SocialUserTypeahead,
    kifiUserTypeahead: KifiUserTypeahead,
    elizaServiceClient: ElizaServiceClient,
    searchClient: SearchServiceClient,
    s3ImageStore: S3ImageStore,
    heimdalClient: HeimdalServiceClient,
    libraryMembershipRepo: LibraryMembershipRepo,
    friendStatusCommander: FriendStatusCommander,
    userEmailAddressCommander: UserEmailAddressCommander,
    welcomeEmailSender: Provider[WelcomeEmailSender],
    contactJoinedEmailSender: Provider[ContactJoinedEmailSender],
    usernameCache: UsernameCache,
    userExperimentRepo: UserExperimentRepo,
    allFakeUsersCache: AllFakeUsersCache,
    kifiInstallationCommander: KifiInstallationCommander,
    implicit val executionContext: ExecutionContext,
    experimentRepo: UserExperimentRepo,
    airbrake: AirbrakeNotifier) extends UserCommander with Logging { self =>

  def userFromUsername(username: Username): Option[User] = db.readOnlyReplica { implicit session =>
    userRepo.getByUsername(username) //cached
  }

  def profile(username: Username, viewer: Option[User]): Option[UserProfile] = {
    userFromUsername(username) map { user =>
      val basicUserWithFriendStatus = viewer.filter(_.id != user.id) map { viewer =>
        db.readOnlyMaster { implicit session =>
          friendStatusCommander.augmentUser(viewer.id.get, user.id.get, BasicUser.fromUser(user))
        }
      } getOrElse BasicUserWithFriendStatus.fromWithoutFriendStatus(user)
      db.readOnlyReplica { implicit session =>
        //not in v1
        //    val friends = userConnectionRepo.getConnectionCount(user.id.get) //cached // remove this?
        //    val numFollowers = libraryMembershipRepo.countFollowersWithOwnerId(user.id.get) //cached // remove this?
        val numKeeps = keepRepo.getCountByUser(user.id.get)
        UserProfile(userId = user.id.get, basicUserWithFriendStatus, numKeeps = numKeeps)
      }
    }
  }

  def setSettings(userId: Id[User], newSettings: Map[UserValueName, JsValue]) = {
    db.readWrite { implicit s =>
      var settings = userValueRepo.getValue(userId, UserValues.userProfileSettings).as[JsObject]
      newSettings.collect {
        case (UserValueName(name), valueToSet) =>
          settings = settings ++ Json.obj(name -> valueToSet)
      }
      userValueRepo.setValue(userId, UserValueName.USER_PROFILE_SETTINGS, settings)
    }
  }

  def updateUserBiography(userId: Id[User], biography: String): Unit = {
    db.readWrite(attempts = 3) { implicit session =>
      val trimmed = biography.trim
      if (trimmed.nonEmpty) {
        userValueRepo.setValue(userId, UserValueName.USER_DESCRIPTION, trimmed)
      } else {
        userValueRepo.clearValue(userId, UserValueName.USER_DESCRIPTION)
      }
      userRepo.save(userRepo.getNoCache(userId)) // update user index sequence number
    }
  }

  def updateUserInfo(userId: Id[User], userData: UpdatableUserInfo): Unit = {
    val user = db.readOnlyMaster { implicit session => userRepo.getNoCache(userId) }

    userData.emails.foreach(userEmailAddressCommander.updateEmailAddresses(userId, _))
    userData.biography.foreach(updateUserBiography(userId, _))

    if (userData.firstName.exists(_.nonEmpty) && userData.lastName.exists(_.nonEmpty)) {
      updateUserNames(user, userData.firstName.get, userData.lastName.get)
    }
  }

  private def updateUserNames(user: User, newFirstName: String, newLastName: String): User = {
    db.readWrite { implicit session =>
      userRepo.save(user.copy(firstName = newFirstName, lastName = newLastName))
    }
  }

  def updateName(userId: Id[User], newFirstName: Option[String], newLastName: Option[String]): User = {
    db.readWrite { implicit session =>
      val user = userRepo.get(userId)
      userRepo.save(user.copy(firstName = newFirstName.getOrElse(user.firstName), lastName = newLastName.getOrElse(user.lastName)))
    }
  }

  def socialNetworkInfo(userId: Id[User]): Seq[BasicSocialUser] = db.readOnlyMaster { implicit s =>
    socialUserInfoRepo.getByUser(userId).map(BasicSocialUser.from)
  }

  def getGmailABookInfos(userId: Id[User]): Future[Seq[ABookInfo]] = abookServiceClient.getABookInfos(userId).map(_.filter(_.origin == ABookOrigins.GMAIL))

  def uploadContactsProxy(userId: Id[User], origin: ABookOriginType, payload: JsValue): Future[Try[ABookInfo]] = {
    abookServiceClient.uploadContacts(userId, origin, payload)
  }

  def getUserInfo(user: User): BasicUserInfo = {
    val (basicUser, biography, emails, pendingPrimary, notAuthed, numLibraries, numConnections, numFollowers, orgViews) = db.readOnlyMaster { implicit session =>
      val basicUser = basicUserRepo.load(user.id.get)
      val biography = userValueRepo.getValueStringOpt(user.id.get, UserValueName.USER_DESCRIPTION)
      val emails = emailRepo.getAllByUser(user.id.get)
      val pendingPrimary = userValueRepo.getValueStringOpt(user.id.get, UserValueName.PENDING_PRIMARY_EMAIL).map(EmailAddress(_))
      val notAuthed = socialUserInfoRepo.getNotAuthorizedByUser(user.id.get).map(_.networkType.name).filter(_ != "linkedin") // Don't send down LinkedIn anymore

      val libCounts = libraryMembershipRepo.countsWithUserIdAndAccesses(user.id.get, LibraryAccess.all.toSet)
      val numLibsOwned = libCounts.getOrElse(LibraryAccess.OWNER, 0)
      val numLibsCollab = libCounts.getOrElse(LibraryAccess.READ_WRITE, 0)
      val numLibraries = numLibsOwned + numLibsCollab

      val numConnections = userConnectionRepo.getConnectionCount(user.id.get)
      val numFollowers = libraryMembershipRepo.countFollowersForOwner(user.id.get)

      val orgs = organizationMembershipRepo.getByUserId(user.id.get, Limit(Int.MaxValue), Offset(0)).map(_.organizationId)
      val orgViews = orgs.map(orgId => organizationInfoCommander.getOrganizationViewHelper(orgId, user.id, authTokenOpt = None))

      val pendingOrgs = organizationInviteRepo.getByInviteeIdAndDecision(user.id.get, InvitationDecision.PENDING).map(_.organizationId)
      val pendingOrgViews = pendingOrgs.map(orgId => organizationInfoCommander.getOrganizationViewHelper(orgId, user.id, authTokenOpt = None))

      val emailHostnames = emails.flatMap(email => NormalizedHostname.fromHostname(EmailAddress.getHostname(email.address)))
<<<<<<< HEAD
      val potentialOrgIds = organizationDomainOwnershipRepo.getOwnershipsByDomains(emailHostnames.toSet).values
        .map(_.organizationId).filter(orgId => !organizationMembershipRepo.getAllByOrgId(orgId).exists(_.userId == user.id.get))
      val potentialOrgs = potentialOrgIds.map(orgId => organizationCommander.getOrganizationViewHelper(orgId, user.id, authTokenOpt = None))
=======

      val potentialOrgIds = organizationDomainOwnershipRepo.getOwnershipsByDomains(emailHostnames.toSet).values.map(_.organizationId)
      val potentialOrgs = potentialOrgIds.map(orgId => organizationInfoCommander.getOrganizationViewHelper(orgId, user.id, authTokenOpt = None))
>>>>>>> 50ba6abc

      (basicUser, biography, emails, pendingPrimary, notAuthed, numLibraries, numConnections, numFollowers, orgViews ++ pendingOrgViews.toSeq ++ potentialOrgs.toSeq)
    }

    val emailInfos = emails.sortBy { e => (e.primary, !e.verified, e.id.get.id) }.reverse.map {
      email =>
        EmailInfo(
          address = email.address,
          isVerified = email.verified,
          isPrimary = email.primary,
          isPendingPrimary = pendingPrimary.exists(_.equalsIgnoreCase(email.address))
        )
    }
    BasicUserInfo(basicUser, UpdatableUserInfo(biography, Some(emailInfos)), notAuthed, numLibraries, numConnections, numFollowers, orgViews)
  }

  def getHelpRankInfo(userId: Id[User]): Future[UserKeepAttributionInfo] = {
    heimdalClient.getKeepAttributionInfo(userId)
  }

  def getUserSegment(userId: Id[User]): UserSegment = {
    val (numBms, numFriends) = db.readOnlyReplica { implicit s => //using cache
      (keepRepo.getCountByUser(userId), userConnectionRepo.getConnectionCount(userId))
    }

    val segment = UserSegmentFactory(numBms, numFriends)
    segment
  }

  def tellUsersWithContactOfNewUserImmediate(newUser: User): Option[Future[Set[Id[User]]]] = synchronized {
    require(newUser.id.isDefined, "UserCommander.tellUsersWithContactOfNewUserImmediate: newUser.id is required")

    val newUserId = newUser.id.get
    if (!db.readOnlyMaster { implicit session => userValueRepo.getValueStringOpt(newUserId, UserValueName.CONTACTS_NOTIFIED_ABOUT_JOINING).exists(_ == "true") }) {

      val verifiedEmailAddresses = db.readOnlyMaster { implicit session =>
        val allAddresses = emailRepo.getAllByUser(newUserId)
        allAddresses.collect { case email if email.verified => email.address }
      }

      if (verifiedEmailAddresses.nonEmpty) Some {
        db.readWrite { implicit session => userValueRepo.setValue(newUserId, UserValueName.CONTACTS_NOTIFIED_ABOUT_JOINING, true) }
        // get users who have this user's email in their contacts
        Future.sequence(verifiedEmailAddresses.map(abookServiceClient.getUsersWithContact)).imap(_.toSet.flatten) flatMap {
          case contacts if contacts.nonEmpty =>
            val alreadyConnectedUsers = db.readOnlyReplica { implicit session =>
              userConnectionRepo.getConnectedUsers(newUser.id.get)
            }
            // only notify users who are not already connected to our list of users with the contact email
            val toNotify = contacts.diff(alreadyConnectedUsers) - newUserId

            log.info("sending new user contact notifications to: " + toNotify)
            val emailsF = toNotify.map { userId => contactJoinedEmailSender.get.apply(userId, newUserId) }

            toNotify.foreach { userId =>
              val canSendPush = kifiInstallationCommander.isMobileVersionEqualOrGreaterThen(userId, KifiAndroidVersion("2.2.4"), KifiIPhoneVersion("2.1.0"))
              if (canSendPush) {
                elizaServiceClient.sendUserPushNotification(
                  userId = userId,
                  message = s"${newUser.firstName} ${newUser.lastName} just joined Kifi!",
                  recipient = newUser,
                  pushNotificationExperiment = PushNotificationExperiment.Experiment1,
                  category = UserPushNotificationCategory.ContactJoined)
              }
            }
            toNotify.foreach { userId =>
              elizaServiceClient.sendNotificationEvent(SocialContactJoined(
                Recipient(userId),
                currentDateTime,
                newUserId
              ))
            }
            Future.sequence(emailsF.toSeq) map (_ => toNotify)
          case _ =>
            log.info("cannot send contact notifications: no verified email found for user.id=" + newUserId)
            Future.successful(Set.empty)
        }
      }
      else None
    } else Option(Future.successful(Set.empty))
  }

  def sendWelcomeEmail(userId: Id[User], withVerification: Boolean = false, targetEmailOpt: Option[EmailAddress] = None, isPlainEmail: Boolean = true): Future[Unit] = {
    if (!db.readOnlyMaster { implicit session => userValueRepo.getValue(userId, UserValues.welcomeEmailSent) }) {
      val verificationCode = db.readWrite { implicit session =>
        for {
          emailAddress <- targetEmailOpt if withVerification
          emailRecord <- emailRepo.getByAddressAndUser(userId, emailAddress)
          code <- emailRecord.verificationCode orElse emailRepo.save(emailRecord.withVerificationCode(clock.now())).verificationCode
        } yield code
      }
      val emailF = welcomeEmailSender.get.apply(userId, targetEmailOpt, isPlainEmail, verificationCode)
      emailF.map { email =>
        db.readWrite { implicit rw => userValueRepo.setValue(userId, UserValues.welcomeEmailSent.name, true) }
        ()
      }
    } else Future.successful(())
  }

  def changePassword(userId: Id[User], newPassword: String, oldPassword: Option[String]): Try[Unit] = Try {
    db.readWrite { implicit session =>
      val isAllowed = oldPassword.exists(userCredRepo.verifyPassword(userId).apply(_)) || userValueRepo.getValue(userId, UserValues.hasNoPassword)
      if (isAllowed) {
        doChangePassword(userId, newPassword)
      } else {
        log.warn(s"Failed to change password for user $userId, invalid old password: $oldPassword")
        throw new IllegalArgumentException("bad_old_password")
      }
    }
  }

  def resetPassword(code: String, ip: IpAddress, password: String): Either[String, Id[User]] = {
    db.readWrite { implicit s =>
      passwordResetRepo.getByToken(code) match {
        case Some(pr) if passwordResetRepo.useResetToken(code, ip) =>
          emailRepo.getByAddress(pr.sentTo).foreach(userEmailAddressCommander.saveAsVerified(_)) // mark email address as verified
          doChangePassword(pr.userId, newPassword = password)
          Right(pr.userId)
        case Some(pr) if pr.state == PasswordResetStates.ACTIVE || pr.state == PasswordResetStates.INACTIVE => Left("expired")
        case Some(pr) if pr.state == PasswordResetStates.USED => Left("already_used")
        case _ => Left("invalid_code")
      }
    }
  }

  private def doChangePassword(userId: Id[User], newPassword: String)(implicit session: RWSession): Unit = {
    val newPasswordInfo = Registry.hashers.currentHasher.hash(newPassword)
    val cred = userCredRepo.internUserPassword(userId, newPasswordInfo.password)
    log.info(s"[doChangePassword] UserCreds updated=[id=${cred.id} userId=${cred.userId}]")
    userValueRepo.setValue(userId, UserValueName.HAS_NO_PASSWORD, false)
  }

  implicit val hitOrdering = TypeaheadHit.defaultOrdering[SocialUserBasicInfo]

  def sendCloseAccountEmail(userId: Id[User], comment: String): ElectronicMail = {
    val safeComment = comment.replaceAll("[<>]+", "")
    db.readWrite { implicit s =>
      postOffice.sendMail(ElectronicMail(
        from = SystemEmailAddress.ENG,
        to = Seq(SystemEmailAddress.SUPPORT),
        subject = s"Close Account for $userId",
        htmlBody = s"User $userId requested to close account.<br/>---<br/>$safeComment",
        category = NotificationCategory.System.ADMIN
      ))
    }
  }

  def sendCreateTeamEmail(userId: Id[User], emailAddress: EmailAddress): Either[String, ElectronicMail] = {
    db.readWrite { implicit s =>
      val userEmailTry = emailRepo.getByAddress(emailAddress, excludeState = None) match {
        case None =>
          Success(emailRepo.save(UserEmailAddress(userId = userId, address = emailAddress, hash = EmailAddressHash.hashEmailAddress(emailAddress))).tap {
            newEmail => userEmailAddressCommander.sendVerificationEmailHelper(newEmail)
          })
        case Some(email) if email.userId != userId => Failure(new Exception("email_taken"))
        case Some(email) if email.state == UserEmailAddressStates.INACTIVE => Success(emailRepo.save(email.withState(UserEmailAddressStates.ACTIVE)))
        case Some(email) => Success(email)
      }
      userEmailTry match {
        case Success(userEmail) => {
          val mail = postOffice.sendMail(ElectronicMail(
            from = SystemEmailAddress.NOTIFICATIONS,
            fromName = Some("Kifi"),
            to = Seq(userEmail.address),
            subject = "Create a Kifi team from your desktop",
            htmlBody =
              s"""
                  |Per your request, you can <a href="https://www.kifi.com/teams/new">create a team</a> on Kifi from
                  |your desktop. Teams allow you to quickly onboard new members via access to all of the libraries within your team's space.
                  |You can also send a page to all team members in just 1 click, integrate your libraries with Slack, and more.
                  |
                  |Get started by visiting the page to <a href="https://www.kifi.com/teams/new">create a team</a>.
              """.stripMargin,
            textBody = Some(
              s"""
                  |Per your request, you can create a team on Kifi from
                  |your desktop. Teams allow you to quickly onboard new members via access to all of the libraries within your team's space.
                  |You can also send a page to all team members in just 1 click, integrate your libraries with Slack, and more.
                  |
                  |Get started by visiting the page to create a team: www.kifi.com/teams/new
               """.stripMargin),
            category = NotificationCategory.User.CREATE_TEAM
          ))
          Right(mail)
        }
        case Failure(err) => Left("email_taken")
      }
    }
  }

  private def getPrefUpdates(prefSet: Set[UserValueName], userId: Id[User], experiments: Set[UserExperimentType]): Future[Map[UserValueName, JsValue]] = {
    if (prefSet.contains(UserValueName.SHOW_DELIGHTED_QUESTION)) {
      // Check if user should be shown Delighted question
      val user = db.readOnlyMaster { implicit s =>
        userRepo.get(userId)
      }
      val time = clock.now()
      val shouldShowDelightedQuestionFut = if (experiments.contains(UserExperimentType.DELIGHTED_SURVEY_PERMANENT)) {
        Future.successful(true)
      } else if (time.minusDays(DELIGHTED_INITIAL_DELAY) > user.createdAt) {
        heimdalClient.getLastDelightedAnswerDate(userId).map { lastDelightedAnswerDate =>
          val minDate = lastDelightedAnswerDate getOrElse START_OF_TIME
          time.minusDays(DELIGHTED_MIN_INTERVAL) > minDate
        }.recover {
          case ex: Throwable =>
            airbrake.notify(s"Heimdal call to get delighted pref failed for $userId", ex)
            false
        }
      } else {
        Future.successful(false)
      }
      shouldShowDelightedQuestionFut map { shouldShowDelightedQuestion =>
        Map(UserValueName.SHOW_DELIGHTED_QUESTION -> JsBoolean(shouldShowDelightedQuestion))
      }
    } else Future.successful(Map())
  }

  private def readPrefs(prefSet: Set[UserValueName], userId: Id[User]): JsObject = {
    // Reading from master because the value may have been updated just before
    val values = db.readOnlyMaster { implicit s =>
      userValueRepo.getValues(userId, prefSet.toSeq: _*)
    }
    JsObject(prefSet.toSeq.map { name =>
      name.name -> values(name).map(value => {
        if (value == "false") JsBoolean(false)
        else if (value == "true") JsBoolean(true)
        else if (value == "null") JsNull
        else JsString(value)
      }).getOrElse(JsNull)
    })
  }

  def getPrefs(prefSet: Set[UserValueName], userId: Id[User], experiments: Set[UserExperimentType]): Future[JsObject] = {
    getPrefUpdates(prefSet, userId, experiments) map { updates =>
      savePrefs(userId, updates)
    } recover {
      case t: Throwable => airbrake.notify(s"Error updating prefs for user $userId", t)
    } map { _ =>
      readPrefs(prefSet, userId)
    }
  }

  def savePrefs(userId: Id[User], o: Map[UserValueName, JsValue]): Unit = {
    db.readWrite(attempts = 3) { implicit s =>
      o.map {
        case (name, JsNull) => userValueRepo.clearValue(userId, name)
        case (name, _: JsUndefined) => userValueRepo.clearValue(userId, name)
        case (name, JsString(value)) => userValueRepo.setValue(userId, name, value)
        case (name, value) => userValueRepo.setValue(userId, name, value.toString)
      }
    }
    ()
  }

  val DELIGHTED_MIN_INTERVAL = 60 // days
  val DELIGHTED_INITIAL_DELAY = 14 // days

  def setLastUserActive(userId: Id[User]): Unit = {
    val time = clock.now
    db.readWrite(attempts = 3) { implicit s =>
      userValueRepo.setValue(userId, UserValueName.LAST_ACTIVE, time)
    }
  }

  def postDelightedAnswer(userId: Id[User], answer: BasicDelightedAnswer): Future[Option[ExternalId[DelightedAnswer]]] = {
    val (user, emailAddress) = db.readOnlyReplica { implicit s =>
      (userRepo.get(userId), Try(emailRepo.getByUser(userId)).toOption)
    }
    heimdalClient.postDelightedAnswer(DelightedUserRegistrationInfo(userId, user.externalId, emailAddress, user.fullName), answer) map { answerOpt =>
      answerOpt flatMap (_.answerId)
    }
  }

  def cancelDelightedSurvey(userId: Id[User]): Future[Boolean] = {
    val (user, emailAddress) = db.readOnlyReplica { implicit s =>
      (userRepo.get(userId), Try(emailRepo.getByUser(userId)).toOption)
    }
    heimdalClient.cancelDelightedSurvey(DelightedUserRegistrationInfo(userId, user.externalId, emailAddress, user.fullName))
  }

  def setUsername(userId: Id[User], username: Username, overrideValidityCheck: Boolean = false, overrideProtection: Boolean = false): Either[String, Username] = {
    db.readWrite(attempts = 3) { implicit session =>
      val user = userRepo.get(userId)
      handleCommander.setUsername(user, username, overrideProtection = overrideProtection, overrideValidityCheck = overrideValidityCheck) match {
        case Success(updatedUser) => Right(updatedUser.username)
        case Failure(InvalidHandleException(handle)) => Left("invalid_username")
        case Failure(_: UnavailableHandleException) => Left("username_exists")
        case Failure(error) => throw error
      }
    }
  }

  def getFriendRecommendations(userId: Id[User], offset: Int, limit: Int): Future[Option[FriendRecommendations]] = {
    val futureRecommendedUsers = abookServiceClient.getFriendRecommendations(userId, offset, limit)
    val futureRelatedUsers = graphServiceClient.getSociallyRelatedEntitiesForUser(userId)
    futureRecommendedUsers.flatMap {
      case None => Future.successful(None)
      case Some(recommendedUsers) =>

        val friends = db.readOnlyMaster { implicit session =>
          userConnectionRepo.getConnectedUsersForUsers(recommendedUsers.toSet + userId) //cached
        }

        val mutualFriends = recommendedUsers.map { recommendedUserId =>
          recommendedUserId -> (friends.getOrElse(userId, Set.empty) intersect friends.getOrElse(recommendedUserId, Set.empty))
        }.toMap

        val mutualLibrariesCounts = db.readOnlyMaster { implicit session =>
          libraryRepo.countMutualLibrariesForUsers(userId, recommendedUsers.toSet)
        }

        val allUserIds = mutualFriends.values.flatten.toSet ++ recommendedUsers

        val (basicUsers, userConnectionCounts) = loadBasicUsersAndConnectionCounts(allUserIds, allUserIds)

        futureRelatedUsers.map { sociallyRelatedEntitiesOpt =>

          val friendshipStrength = {
            val relatedUsers = sociallyRelatedEntitiesOpt.map(_.users.related) getOrElse Seq.empty
            relatedUsers.filter { case (userId, _) => friends.contains(userId) }
          }.toMap[Id[User], Double].withDefaultValue(0d)

          val sortedMutualFriends = mutualFriends.mapValues(_.toSeq.sortBy(-friendshipStrength(_)))

          Some(FriendRecommendations(basicUsers, userConnectionCounts, recommendedUsers, sortedMutualFriends, mutualLibrariesCounts))
        }
    }
  }

  def loadBasicUsersAndConnectionCounts(idsForUsers: Set[Id[User]], idsForCounts: Set[Id[User]]): (Map[Id[User], BasicUser], Map[Id[User], Int]) = {
    db.readOnlyReplica { implicit session =>
      val basicUsers = basicUserRepo.loadAll(idsForUsers)
      val connectionCounts = userConnectionRepo.getConnectionCounts(idsForCounts)
      (basicUsers, connectionCounts)
    }
  }

  def reNormalizedUsername(readOnly: Boolean, max: Int): Int = {
    var counter = 0
    val batchSize = 50
    var page = 0
    var batch: Seq[User] = db.readOnlyMaster { implicit s =>
      val batch = userRepo.page(page, batchSize)
      page += 1
      batch
    }
    while (batch.nonEmpty && counter < max) {
      batch.map { user =>
        user.primaryUsername.foreach { primaryUsername =>
          val renormalizedUsermame = Username(HandleOps.normalize(primaryUsername.original.value))
          if (primaryUsername.normalized != renormalizedUsermame) {
            log.info(s"[readOnly = $readOnly] [#$counter/P$page] setting user ${user.id.get} ${user.fullName} with username $renormalizedUsermame")
            db.readWrite { implicit s => userRepo.save(user.copy(primaryUsername = Some(primaryUsername.copy(normalized = renormalizedUsermame)))) }
            counter += 1
            if (counter >= max) return counter
          } else {
            log.info(s"username normalization did not change: ${primaryUsername.normalized}")
          }
        }
      }
      batch = db.readOnlyMaster { implicit s =>
        val batch = userRepo.page(page, batchSize)
        page += 1
        batch
      }
    }
    counter
  }

  def getByExternalIds(externalIds: Seq[ExternalId[User]]): Map[ExternalId[User], User] = {
    db.readOnlyReplica { implicit session => userRepo.getAllUsersByExternalId(externalIds) }
  }
  def getByExternalId(externalId: ExternalId[User]): User = {
    db.readOnlyReplica { implicit session => userRepo.getAllUsersByExternalId(Seq(externalId)).values.head }
  }

  private val fakeUsers = new RequestConsolidator[AllFakeUsersKey.type, Set[Id[User]]](5.minutes)
  def getAllFakeUsers(): Set[Id[User]] = {
    val fakesF = fakeUsers(AllFakeUsersKey) { _ =>
      import com.keepit.common.cache.TransactionalCaching.Implicits.directCacheAccess
      val fakes = allFakeUsersCache.getOrElse(AllFakeUsersKey) {
        db.readOnlyReplica { implicit session =>
          userExperimentRepo.getByType(UserExperimentType.FAKE).map(_.userId).toSet ++ experimentRepo.getUserIdsByExperiment(UserExperimentType.AUTO_GEN)
        }
      }
      Future.successful(fakes)
    }
    // ↓↓↓ Not actually contributing to badness. We just need the API here to conform to RequestConsolidator's AND this synchronous API.
    // However, since I have you, please don't use this method. Figure out how fake user data got in your data set and restrict it here.
    // No one likes cleaning up fake users, so this slows the system down for everyone.
    Await.result(fakesF, 10.seconds)
  }
}<|MERGE_RESOLUTION|>--- conflicted
+++ resolved
@@ -289,15 +289,10 @@
       val pendingOrgViews = pendingOrgs.map(orgId => organizationInfoCommander.getOrganizationViewHelper(orgId, user.id, authTokenOpt = None))
 
       val emailHostnames = emails.flatMap(email => NormalizedHostname.fromHostname(EmailAddress.getHostname(email.address)))
-<<<<<<< HEAD
       val potentialOrgIds = organizationDomainOwnershipRepo.getOwnershipsByDomains(emailHostnames.toSet).values
         .map(_.organizationId).filter(orgId => !organizationMembershipRepo.getAllByOrgId(orgId).exists(_.userId == user.id.get))
-      val potentialOrgs = potentialOrgIds.map(orgId => organizationCommander.getOrganizationViewHelper(orgId, user.id, authTokenOpt = None))
-=======
-
-      val potentialOrgIds = organizationDomainOwnershipRepo.getOwnershipsByDomains(emailHostnames.toSet).values.map(_.organizationId)
       val potentialOrgs = potentialOrgIds.map(orgId => organizationInfoCommander.getOrganizationViewHelper(orgId, user.id, authTokenOpt = None))
->>>>>>> 50ba6abc
+git s
 
       (basicUser, biography, emails, pendingPrimary, notAuthed, numLibraries, numConnections, numFollowers, orgViews ++ pendingOrgViews.toSeq ++ potentialOrgs.toSeq)
     }
