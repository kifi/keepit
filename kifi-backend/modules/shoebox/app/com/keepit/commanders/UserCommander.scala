package com.keepit.commanders

import akka.actor.Scheduler
import com.google.inject.{ ImplementedBy, Singleton, Provider, Inject }
import com.keepit.abook.ABookServiceClient
import com.keepit.commanders.HandleCommander.{ UnavailableHandleException, InvalidHandleException }
import com.keepit.commanders.emails.{ ContactJoinedEmailSender, WelcomeEmailSender }
import com.keepit.common.akka.SafeFuture
import com.keepit.common.cache.TransactionalCaching
import com.keepit.common.core._
import com.keepit.common.db._
import com.keepit.common.db.slick.DBSession._
import com.keepit.common.db.slick._
import com.keepit.common.healthcheck.AirbrakeNotifier
import com.keepit.common.logging.Logging
import com.keepit.common.mail.{ EmailAddress, _ }
import com.keepit.common.service.{ RequestConsolidator, IpAddress }
import com.keepit.common.social.BasicUserRepo
import com.keepit.common.store.S3ImageStore
import com.keepit.common.time._
import com.keepit.common.usersegment.{ UserSegment, UserSegmentFactory }
import com.keepit.eliza.{ UserPushNotificationCategory, PushNotificationExperiment, ElizaServiceClient }
import com.keepit.graph.GraphServiceClient
import com.keepit.heimdal.{ ContextStringData, HeimdalServiceClient, _ }
import com.keepit.model._
import com.keepit.notify.model.Recipient
import com.keepit.notify.model.event.SocialContactJoined
import com.keepit.search.SearchServiceClient
import com.keepit.social.{ BasicUser, SocialNetworks, UserIdentity }
import com.keepit.typeahead.{ KifiUserTypeahead, SocialUserTypeahead, TypeaheadHit }
import com.kifi.macros.json
import play.api.libs.json._
import play.api.libs.functional.syntax._
import securesocial.core._
import com.keepit.common.core._
import scala.concurrent.duration._

import scala.concurrent.{ Await, ExecutionContext, Future }
import scala.util._

case class BasicSocialUser(network: String, profileUrl: Option[String], pictureUrl: Option[String])
object BasicSocialUser {
  implicit val writesBasicSocialUser = Json.writes[BasicSocialUser]
  def from(sui: SocialUserInfo): BasicSocialUser =
    BasicSocialUser(network = sui.networkType.name, profileUrl = sui.getProfileUrl, pictureUrl = sui.getPictureUrl())
}

case class EmailInfo(address: EmailAddress, isPrimary: Boolean, isVerified: Boolean, isPendingPrimary: Boolean)
object EmailInfo {
  implicit val format = new Format[EmailInfo] {
    def reads(json: JsValue): JsResult[EmailInfo] = {
      Try(new EmailInfo(
        (json \ "address").as[EmailAddress],
        (json \ "isPrimary").asOpt[Boolean].getOrElse(false),
        (json \ "isVerified").asOpt[Boolean].getOrElse(false),
        (json \ "isPendingPrimary").asOpt[Boolean].getOrElse(false)
      )).toOption match {
        case Some(ei) => JsSuccess(ei)
        case None => JsError()
      }
    }

    def writes(ei: EmailInfo): JsValue = {
      Json.obj("address" -> ei.address, "isPrimary" -> ei.isPrimary, "isVerified" -> ei.isVerified, "isPendingPrimary" -> ei.isPendingPrimary)
    }
  }
}

case class UpdatableUserInfo(
  biography: Option[String], emails: Option[Seq[EmailInfo]],
  firstName: Option[String] = None, lastName: Option[String] = None)

object UpdatableUserInfo {
  implicit val updatableUserDataFormat = Json.format[UpdatableUserInfo]
}

case class BasicUserInfo(basicUser: BasicUser, info: UpdatableUserInfo, notAuthed: Seq[String], numLibraries: Int, numConnections: Int, numFollowers: Int, orgs: Seq[OrganizationView], pendingOrgs: Seq[OrganizationView])

case class UserProfile(userId: Id[User], basicUserWithFriendStatus: BasicUserWithFriendStatus, numKeeps: Int)

case class UserProfileStats(
  numLibraries: Int,
  numFollowedLibraries: Int,
  numCollabLibraries: Int,
  numKeeps: Int,
  numConnections: Int,
  numFollowers: Int,
  numTags: Int,
  numInvitedLibraries: Option[Int] = None,
  biography: Option[String] = None,
  orgs: Seq[OrganizationInfo],
  pendingOrgs: Set[OrganizationInfo])
object UserProfileStats {
  implicit val writes: Writes[UserProfileStats] = (
    (__ \ 'numLibraries).write[Int] and
    (__ \ 'numFollowedLibraries).write[Int] and
    (__ \ 'numCollabLibraries).write[Int] and
    (__ \ 'numKeeps).write[Int] and
    (__ \ 'numConnections).write[Int] and
    (__ \ 'numFollowers).write[Int] and
    (__ \ 'numTags).write[Int] and
    (__ \ 'numInvitedLibraries).writeNullable[Int] and
    (__ \ 'biography).writeNullable[String] and
    (__ \ 'orgs).write[Seq[OrganizationInfo]] and
    (__ \ 'pendingOrgs).write[Set[OrganizationInfo]]
  )(unlift(UserProfileStats.unapply))
}

case class UserNotFoundException(username: Username) extends Exception(username.toString)

@ImplementedBy(classOf[UserCommanderImpl])
trait UserCommander {
  def userFromUsername(username: Username): Option[User]
  def profile(username: Username, viewer: Option[User]): Option[UserProfile]
  def setSettings(userId: Id[User], newSettings: Map[UserValueName, JsValue])
  def updateUserBiography(userId: Id[User], biography: String): Unit
  def updateUserInfo(userId: Id[User], userData: UpdatableUserInfo): Unit
  def updateName(userId: Id[User], newFirstName: Option[String], newLastName: Option[String]): User
  def socialNetworkInfo(userId: Id[User]): Seq[BasicSocialUser]
  def getGmailABookInfos(userId: Id[User]): Future[Seq[ABookInfo]]
  def uploadContactsProxy(userId: Id[User], origin: ABookOriginType, payload: JsValue): Future[Try[ABookInfo]]
  def getUserInfo(user: User): BasicUserInfo
  def getHelpRankInfo(userId: Id[User]): Future[UserKeepAttributionInfo]
  def getUserSegment(userId: Id[User]): UserSegment
  def tellUsersWithContactOfNewUserImmediate(newUser: User): Option[Future[Set[Id[User]]]]
  def sendWelcomeEmail(newUser: User, withVerification: Boolean = false, targetEmailOpt: Option[EmailAddress] = None, isPlainEmail: Boolean = true): Future[Unit]
  def changePassword(userId: Id[User], newPassword: String, oldPassword: Option[String]): Try[Unit]
  def resetPassword(code: String, ip: IpAddress, password: String): Either[String, Id[User]]
  def sendCloseAccountEmail(userId: Id[User], comment: String): ElectronicMail
  def sendCreateTeamEmail(userId: Id[User], emailAddress: EmailAddress): Either[String, ElectronicMail]
  def getPrefs(prefSet: Set[UserValueName], userId: Id[User], experiments: Set[UserExperimentType]): Future[JsObject]
  def savePrefs(userId: Id[User], o: Map[UserValueName, JsValue]): Unit
  def setLastUserActive(userId: Id[User]): Unit
  def postDelightedAnswer(userId: Id[User], answer: BasicDelightedAnswer): Future[Option[ExternalId[DelightedAnswer]]]
  def cancelDelightedSurvey(userId: Id[User]): Future[Boolean]
  def setUsername(userId: Id[User], username: Username, overrideValidityCheck: Boolean = false, overrideProtection: Boolean = false): Either[String, Username]
  def getFriendRecommendations(userId: Id[User], offset: Int, limit: Int): Future[Option[FriendRecommendations]]
  def loadBasicUsersAndConnectionCounts(idsForUsers: Set[Id[User]], idsForCounts: Set[Id[User]]): (Map[Id[User], BasicUser], Map[Id[User], Int])
  def reNormalizedUsername(readOnly: Boolean, max: Int): Int
  def getByExternalIds(externalIds: Seq[ExternalId[User]]): Map[ExternalId[User], User]
  def getByExternalId(externalId: ExternalId[User]): User
  def getAllFakeUsers(): Set[Id[User]]
}

@Singleton
class UserCommanderImpl @Inject() (
    db: Database,
    userRepo: UserRepo,
    handleCommander: HandleCommander,
    userCredRepo: UserCredRepo,
    passwordResetRepo: PasswordResetRepo,
    emailRepo: UserEmailAddressRepo,
    userValueRepo: UserValueRepo,
    userConnectionRepo: UserConnectionRepo,
    basicUserRepo: BasicUserRepo,
    keepRepo: KeepRepo,
    libraryRepo: LibraryRepo,
    organizationCommander: OrganizationCommander,
    organizationMembershipCommander: OrganizationMembershipCommander,
    organizationInviteCommander: OrganizationInviteCommander,
    organizationMembershipRepo: OrganizationMembershipRepo,
    organizationInviteRepo: OrganizationInviteRepo,
    socialUserInfoRepo: SocialUserInfoRepo,
    collectionCommander: CollectionCommander,
    abookServiceClient: ABookServiceClient,
    graphServiceClient: GraphServiceClient,
    postOffice: LocalPostOffice,
    clock: Clock,
    scheduler: Scheduler,
    socialUserTypeahead: SocialUserTypeahead,
    kifiUserTypeahead: KifiUserTypeahead,
    elizaServiceClient: ElizaServiceClient,
    searchClient: SearchServiceClient,
    s3ImageStore: S3ImageStore,
    heimdalClient: HeimdalServiceClient,
    libraryMembershipRepo: LibraryMembershipRepo,
    friendStatusCommander: FriendStatusCommander,
    userEmailAddressCommander: UserEmailAddressCommander,
    welcomeEmailSender: Provider[WelcomeEmailSender],
    contactJoinedEmailSender: Provider[ContactJoinedEmailSender],
    usernameCache: UsernameCache,
    userExperimentRepo: UserExperimentRepo,
    allFakeUsersCache: AllFakeUsersCache,
    kifiInstallationCommander: KifiInstallationCommander,
    implicit val executionContext: ExecutionContext,
    experimentRepo: UserExperimentRepo,
    airbrake: AirbrakeNotifier) extends UserCommander with Logging { self =>

  def userFromUsername(username: Username): Option[User] = db.readOnlyReplica { implicit session =>
    userRepo.getByUsername(username) //cached
  }

  def profile(username: Username, viewer: Option[User]): Option[UserProfile] = {
    userFromUsername(username) map { user =>
      val basicUserWithFriendStatus = viewer.filter(_.id != user.id) map { viewer =>
        db.readOnlyMaster { implicit session =>
          friendStatusCommander.augmentUser(viewer.id.get, user.id.get, BasicUser.fromUser(user))
        }
      } getOrElse BasicUserWithFriendStatus.fromWithoutFriendStatus(user)
      db.readOnlyReplica { implicit session =>
        //not in v1
        //    val friends = userConnectionRepo.getConnectionCount(user.id.get) //cached // remove this?
        //    val numFollowers = libraryMembershipRepo.countFollowersWithOwnerId(user.id.get) //cached // remove this?
        val numKeeps = keepRepo.getCountByUser(user.id.get)
        UserProfile(userId = user.id.get, basicUserWithFriendStatus, numKeeps = numKeeps)
      }
    }
  }

  def setSettings(userId: Id[User], newSettings: Map[UserValueName, JsValue]) = {
    db.readWrite { implicit s =>
      var settings = userValueRepo.getValue(userId, UserValues.userProfileSettings).as[JsObject]
      newSettings.collect {
        case (UserValueName(name), valueToSet) =>
          settings = settings ++ Json.obj(name -> valueToSet)
      }
      userValueRepo.setValue(userId, UserValueName.USER_PROFILE_SETTINGS, settings)
    }
  }

  def updateUserBiography(userId: Id[User], biography: String): Unit = {
    db.readWrite(attempts = 3) { implicit session =>
      val trimmed = biography.trim
      if (trimmed.nonEmpty) {
        userValueRepo.setValue(userId, UserValueName.USER_DESCRIPTION, trimmed)
      } else {
        userValueRepo.clearValue(userId, UserValueName.USER_DESCRIPTION)
      }
      userRepo.save(userRepo.getNoCache(userId)) // update user index sequence number
    }
  }

  def updateUserInfo(userId: Id[User], userData: UpdatableUserInfo): Unit = {
    val user = db.readOnlyMaster { implicit session => userRepo.getNoCache(userId) }

    userData.emails.foreach(userEmailAddressCommander.updateEmailAddresses(userId, _))
    userData.biography.foreach(updateUserBiography(userId, _))

    if (userData.firstName.exists(_.nonEmpty) && userData.lastName.exists(_.nonEmpty)) {
      updateUserNames(user, userData.firstName.get, userData.lastName.get)
    }
  }

  private def updateUserNames(user: User, newFirstName: String, newLastName: String): User = {
    db.readWrite { implicit session =>
      userRepo.save(user.copy(firstName = newFirstName, lastName = newLastName))
    }
  }

  def updateName(userId: Id[User], newFirstName: Option[String], newLastName: Option[String]): User = {
    db.readWrite { implicit session =>
      val user = userRepo.get(userId)
      userRepo.save(user.copy(firstName = newFirstName.getOrElse(user.firstName), lastName = newLastName.getOrElse(user.lastName)))
    }
  }

  def socialNetworkInfo(userId: Id[User]): Seq[BasicSocialUser] = db.readOnlyMaster { implicit s =>
    socialUserInfoRepo.getByUser(userId).map(BasicSocialUser.from)
  }

  def getGmailABookInfos(userId: Id[User]): Future[Seq[ABookInfo]] = abookServiceClient.getABookInfos(userId).map(_.filter(_.origin == ABookOrigins.GMAIL))

  def uploadContactsProxy(userId: Id[User], origin: ABookOriginType, payload: JsValue): Future[Try[ABookInfo]] = {
    abookServiceClient.uploadContacts(userId, origin, payload)
  }

  def getUserInfo(user: User): BasicUserInfo = {
    val (basicUser, biography, emails, pendingPrimary, notAuthed, numLibraries, numConnections, numFollowers, orgViews, pendingOrgViews) = db.readOnlyMaster { implicit session =>
      val basicUser = basicUserRepo.load(user.id.get)
      val biography = userValueRepo.getValueStringOpt(user.id.get, UserValueName.USER_DESCRIPTION)
      val emails = emailRepo.getAllByUser(user.id.get)
      val pendingPrimary = userValueRepo.getValueStringOpt(user.id.get, UserValueName.PENDING_PRIMARY_EMAIL).map(EmailAddress(_))
      val notAuthed = socialUserInfoRepo.getNotAuthorizedByUser(user.id.get).map(_.networkType.name).filter(_ != "linkedin") // Don't send down LinkedIn anymore

      val libCounts = libraryMembershipRepo.countsWithUserIdAndAccesses(user.id.get, LibraryAccess.all.toSet)
      val numLibsOwned = libCounts.getOrElse(LibraryAccess.OWNER, 0)
      val numLibsCollab = libCounts.getOrElse(LibraryAccess.READ_WRITE, 0)
      val numLibraries = numLibsOwned + numLibsCollab

      val numConnections = userConnectionRepo.getConnectionCount(user.id.get)
      val numFollowers = libraryMembershipRepo.countFollowersForOwner(user.id.get)

      val orgs = organizationMembershipRepo.getByUserId(user.id.get, Limit(Int.MaxValue), Offset(0)).map(_.organizationId)
      val orgViews = orgs.map(orgId => organizationCommander.getOrganizationViewHelper(orgId, user.id, authTokenOpt = None))

      val pendingOrgs = organizationInviteRepo.getByInviteeIdAndDecision(user.id.get, InvitationDecision.PENDING).map(_.organizationId)
      val pendingOrgViews = pendingOrgs.map(orgId => organizationCommander.getOrganizationViewHelper(orgId, user.id, authTokenOpt = None))

      (basicUser, biography, emails, pendingPrimary, notAuthed, numLibraries, numConnections, numFollowers, orgViews, pendingOrgViews)
    }

    val emailInfos = emails.sortBy { e => (e.primary, !e.verified, e.id.get.id) }.reverse.map {
      email =>
        EmailInfo(
          address = email.address,
          isVerified = email.verified,
          isPrimary = email.primary,
          isPendingPrimary = pendingPrimary.exists(_.equalsIgnoreCase(email.address))
        )
    }
    BasicUserInfo(basicUser, UpdatableUserInfo(biography, Some(emailInfos)), notAuthed, numLibraries, numConnections, numFollowers, orgViews, pendingOrgViews.toSeq)
  }

  def getHelpRankInfo(userId: Id[User]): Future[UserKeepAttributionInfo] = {
    heimdalClient.getKeepAttributionInfo(userId)
  }

  def getUserSegment(userId: Id[User]): UserSegment = {
    val (numBms, numFriends) = db.readOnlyReplica { implicit s => //using cache
      (keepRepo.getCountByUser(userId), userConnectionRepo.getConnectionCount(userId))
    }

    val segment = UserSegmentFactory(numBms, numFriends)
    segment
  }

  def tellUsersWithContactOfNewUserImmediate(newUser: User): Option[Future[Set[Id[User]]]] = synchronized {
    require(newUser.id.isDefined, "UserCommander.tellUsersWithContactOfNewUserImmediate: newUser.id is required")

    val newUserId = newUser.id.get
    if (!db.readOnlyMaster { implicit session => userValueRepo.getValueStringOpt(newUserId, UserValueName.CONTACTS_NOTIFIED_ABOUT_JOINING).exists(_ == "true") }) {

      val verifiedEmailAddresses = db.readOnlyMaster { implicit session =>
        val allAddresses = emailRepo.getAllByUser(newUserId)
        allAddresses.collect { case email if email.verified => email.address }
      }

      if (verifiedEmailAddresses.nonEmpty) Some {
        db.readWrite { implicit session => userValueRepo.setValue(newUserId, UserValueName.CONTACTS_NOTIFIED_ABOUT_JOINING, true) }
        // get users who have this user's email in their contacts
        Future.sequence(verifiedEmailAddresses.map(abookServiceClient.getUsersWithContact)).imap(_.toSet.flatten) flatMap {
          case contacts if contacts.nonEmpty =>
            val alreadyConnectedUsers = db.readOnlyReplica { implicit session =>
              userConnectionRepo.getConnectedUsers(newUser.id.get)
            }
            // only notify users who are not already connected to our list of users with the contact email
            val toNotify = contacts.diff(alreadyConnectedUsers) - newUserId

            log.info("sending new user contact notifications to: " + toNotify)
            val emailsF = toNotify.map { userId => contactJoinedEmailSender.get.apply(userId, newUserId) }

            toNotify.foreach { userId =>
              val canSendPush = kifiInstallationCommander.isMobileVersionEqualOrGreaterThen(userId, KifiAndroidVersion("2.2.4"), KifiIPhoneVersion("2.1.0"))
              if (canSendPush) {
                elizaServiceClient.sendUserPushNotification(
                  userId = userId,
                  message = s"${newUser.firstName} ${newUser.lastName} just joined Kifi!",
                  recipient = newUser,
                  pushNotificationExperiment = PushNotificationExperiment.Experiment1,
                  category = UserPushNotificationCategory.ContactJoined)
              }
            }
            toNotify.foreach { userId =>
              elizaServiceClient.sendNotificationEvent(SocialContactJoined(
                Recipient(userId),
                currentDateTime,
                newUserId
              ))
            }
            Future.sequence(emailsF.toSeq) map (_ => toNotify)
          case _ =>
            log.info("cannot send contact notifications: no verified email found for user.id=" + newUserId)
            Future.successful(Set.empty)
        }
      }
      else None
    } else Option(Future.successful(Set.empty))
  }

  def sendWelcomeEmail(newUser: User, withVerification: Boolean = false, targetEmailOpt: Option[EmailAddress] = None, isPlainEmail: Boolean = true): Future[Unit] = {
    if (!db.readOnlyMaster { implicit session => userValueRepo.getValue(newUser.id.get, UserValues.welcomeEmailSent) }) {
      val emailF = welcomeEmailSender.get.apply(newUser.id.get, targetEmailOpt, isPlainEmail)
      emailF.map { email =>
        db.readWrite { implicit rw => userValueRepo.setValue(newUser.id.get, UserValues.welcomeEmailSent.name, true) }
        ()
      }
    } else Future.successful(())
  }

  def changePassword(userId: Id[User], newPassword: String, oldPassword: Option[String]): Try[Unit] = Try {
    db.readWrite { implicit session =>
      val isAllowed = oldPassword.exists(userCredRepo.verifyPassword(userId).apply(_)) || userValueRepo.getValue(userId, UserValues.hasNoPassword)
      if (isAllowed) {
        doChangePassword(userId, newPassword)
      } else {
        log.warn(s"Failed to change password for user $userId, invalid old password: $oldPassword")
        throw new IllegalArgumentException("bad_old_password")
      }
    }
  }

  def resetPassword(code: String, ip: IpAddress, password: String): Either[String, Id[User]] = {
    db.readWrite { implicit s =>
      passwordResetRepo.getByToken(code) match {
        case Some(pr) if passwordResetRepo.useResetToken(code, ip) =>
          emailRepo.getByAddress(pr.sentTo).foreach(userEmailAddressCommander.saveAsVerified(_)) // mark email address as verified
          doChangePassword(pr.userId, newPassword = password)
          Right(pr.userId)
        case Some(pr) if pr.state == PasswordResetStates.ACTIVE || pr.state == PasswordResetStates.INACTIVE => Left("expired")
        case Some(pr) if pr.state == PasswordResetStates.USED => Left("already_used")
        case _ => Left("invalid_code")
      }
    }
  }

  private def doChangePassword(userId: Id[User], newPassword: String)(implicit session: RWSession): Unit = {
    val newPasswordInfo = Registry.hashers.currentHasher.hash(newPassword)
    val cred = userCredRepo.internUserPassword(userId, newPasswordInfo.password)
    log.info(s"[doChangePassword] UserCreds updated=[id=${cred.id} userId=${cred.userId}]")
    userValueRepo.setValue(userId, UserValueName.HAS_NO_PASSWORD, false)
  }

  implicit val hitOrdering = TypeaheadHit.defaultOrdering[SocialUserBasicInfo]

  def sendCloseAccountEmail(userId: Id[User], comment: String): ElectronicMail = {
    val safeComment = comment.replaceAll("[<>]+", "")
    db.readWrite { implicit s =>
      postOffice.sendMail(ElectronicMail(
        from = SystemEmailAddress.ENG,
        to = Seq(SystemEmailAddress.SUPPORT),
        subject = s"Close Account for $userId",
        htmlBody = s"User $userId requested to close account.<br/>---<br/>$safeComment",
        category = NotificationCategory.System.ADMIN
      ))
    }
  }

  def sendCreateTeamEmail(userId: Id[User], emailAddress: EmailAddress): Either[String, ElectronicMail] = {
    db.readWrite { implicit s =>
      val userEmailTry = emailRepo.getByAddress(emailAddress, excludeState = None) match {
        case None =>
          Success(emailRepo.save(UserEmailAddress(userId = userId, address = emailAddress, hash = EmailAddressHash.hashEmailAddress(emailAddress))).tap {
            newEmail => userEmailAddressCommander.sendVerificationEmailHelper(newEmail)
          })
        case Some(email) if email.userId != userId => Failure(new Exception("email_taken"))
        case Some(email) if email.state == UserEmailAddressStates.INACTIVE => Success(emailRepo.save(email.withState(UserEmailAddressStates.ACTIVE)))
        case Some(email) => Success(email)
      }
      userEmailTry match {
        case Success(userEmail) => {
          val mail = postOffice.sendMail(ElectronicMail(
            fromName = Some("Kifi Support"),
            from = SystemEmailAddress.NOTIFICATIONS,
            to = Seq(userEmail.address),
            subject = "Create a Kifi team from your desktop",
            htmlBody =
              s"""
                  Per your request, you can now <a href="http://www.kifi.com/teams/new">create a team</a> on Kifi from
                  your desktop. Teams allow you to quickly send messages to groups of users, integrate your libraries with Slack, and more.

                  Get started by visiting the page to <a href="http://www.kifi.com/teams/new">create a team</a>.
              """,
            category = NotificationCategory.User.CREATE_TEAM
          ))
          Right(mail)
        }
        case Failure(err) => Left("email_taken")
      }
<<<<<<< HEAD
      postOffice.sendMail(ElectronicMail(
        fromName = Some("Kifi Support"),
        from = SystemEmailAddress.NOTIFICATIONS,
        to = Seq(userEmail.address),
        subject = "Create a Kifi team from your desktop",
        htmlBody =
          s"""
              Per your request, you can now <a href="http://www.kifi.com/teams/new">create a team</a> on Kifi from
              your desktop. Teams allow you to quickly send messages to groups of users, integrate your libraries with Slack, and more.

              Get started by visiting the page to <a href="http://www.kifi.com/teams/new">create a team</a>.
          """,
        textBody = Some(
          s"""
              Per your request, you can now create a team on Kifi from
              your desktop. Teams allow you to quickly send messages to groups of users, integrate your libraries with Slack, and more.

              Get started by visiting the page to create a team: http://www.kifi.com/teams/new.
           """.stripMargin),
        category = NotificationCategory.User.CREATE_TEAM
      ))
=======
>>>>>>> 73e2f12f
    }
  }

  private def getPrefUpdates(prefSet: Set[UserValueName], userId: Id[User], experiments: Set[UserExperimentType]): Future[Map[UserValueName, JsValue]] = {
    if (prefSet.contains(UserValueName.SHOW_DELIGHTED_QUESTION)) {
      // Check if user should be shown Delighted question
      val user = db.readOnlyMaster { implicit s =>
        userRepo.get(userId)
      }
      val time = clock.now()
      val shouldShowDelightedQuestionFut = if (experiments.contains(UserExperimentType.DELIGHTED_SURVEY_PERMANENT)) {
        Future.successful(true)
      } else if (time.minusDays(DELIGHTED_INITIAL_DELAY) > user.createdAt) {
        heimdalClient.getLastDelightedAnswerDate(userId).map { lastDelightedAnswerDate =>
          val minDate = lastDelightedAnswerDate getOrElse START_OF_TIME
          time.minusDays(DELIGHTED_MIN_INTERVAL) > minDate
        }.recover {
          case ex: Throwable =>
            airbrake.notify(s"Heimdal call to get delighted pref failed for $userId", ex)
            false
        }
      } else {
        Future.successful(false)
      }
      shouldShowDelightedQuestionFut map { shouldShowDelightedQuestion =>
        Map(UserValueName.SHOW_DELIGHTED_QUESTION -> JsBoolean(shouldShowDelightedQuestion))
      }
    } else Future.successful(Map())
  }

  private def readPrefs(prefSet: Set[UserValueName], userId: Id[User]): JsObject = {
    // Reading from master because the value may have been updated just before
    val values = db.readOnlyMaster { implicit s =>
      userValueRepo.getValues(userId, prefSet.toSeq: _*)
    }
    JsObject(prefSet.toSeq.map { name =>
      name.name -> values(name).map(value => {
        if (value == "false") JsBoolean(false)
        else if (value == "true") JsBoolean(true)
        else if (value == "null") JsNull
        else JsString(value)
      }).getOrElse(JsNull)
    })
  }

  def getPrefs(prefSet: Set[UserValueName], userId: Id[User], experiments: Set[UserExperimentType]): Future[JsObject] = {
    getPrefUpdates(prefSet, userId, experiments) map { updates =>
      savePrefs(userId, updates)
    } recover {
      case t: Throwable => airbrake.notify(s"Error updating prefs for user $userId", t)
    } map { _ =>
      readPrefs(prefSet, userId)
    }
  }

  def savePrefs(userId: Id[User], o: Map[UserValueName, JsValue]): Unit = {
    db.readWrite(attempts = 3) { implicit s =>
      o.map {
        case (name, JsNull) => userValueRepo.clearValue(userId, name)
        case (name, _: JsUndefined) => userValueRepo.clearValue(userId, name)
        case (name, JsString(value)) => userValueRepo.setValue(userId, name, value)
        case (name, value) => userValueRepo.setValue(userId, name, value.toString)
      }
    }
    ()
  }

  val DELIGHTED_MIN_INTERVAL = 60 // days
  val DELIGHTED_INITIAL_DELAY = 14 // days

  def setLastUserActive(userId: Id[User]): Unit = {
    val time = clock.now
    db.readWrite(attempts = 3) { implicit s =>
      userValueRepo.setValue(userId, UserValueName.LAST_ACTIVE, time)
    }
  }

  def postDelightedAnswer(userId: Id[User], answer: BasicDelightedAnswer): Future[Option[ExternalId[DelightedAnswer]]] = {
    val (user, emailAddress) = db.readOnlyReplica { implicit s =>
      (userRepo.get(userId), Try(emailRepo.getByUser(userId)).toOption)
    }
    heimdalClient.postDelightedAnswer(DelightedUserRegistrationInfo(userId, user.externalId, emailAddress, user.fullName), answer) map { answerOpt =>
      answerOpt flatMap (_.answerId)
    }
  }

  def cancelDelightedSurvey(userId: Id[User]): Future[Boolean] = {
    val (user, emailAddress) = db.readOnlyReplica { implicit s =>
      (userRepo.get(userId), Try(emailRepo.getByUser(userId)).toOption)
    }
    heimdalClient.cancelDelightedSurvey(DelightedUserRegistrationInfo(userId, user.externalId, emailAddress, user.fullName))
  }

  def setUsername(userId: Id[User], username: Username, overrideValidityCheck: Boolean = false, overrideProtection: Boolean = false): Either[String, Username] = {
    db.readWrite(attempts = 3) { implicit session =>
      val user = userRepo.get(userId)
      handleCommander.setUsername(user, username, overrideProtection = overrideProtection, overrideValidityCheck = overrideValidityCheck) match {
        case Success(updatedUser) => Right(updatedUser.username)
        case Failure(InvalidHandleException(handle)) => Left("invalid_username")
        case Failure(_: UnavailableHandleException) => Left("username_exists")
        case Failure(error) => throw error
      }
    }
  }

  def getFriendRecommendations(userId: Id[User], offset: Int, limit: Int): Future[Option[FriendRecommendations]] = {
    val futureRecommendedUsers = abookServiceClient.getFriendRecommendations(userId, offset, limit)
    val futureRelatedUsers = graphServiceClient.getSociallyRelatedEntitiesForUser(userId)
    futureRecommendedUsers.flatMap {
      case None => Future.successful(None)
      case Some(recommendedUsers) =>

        val friends = db.readOnlyMaster { implicit session =>
          userConnectionRepo.getConnectedUsersForUsers(recommendedUsers.toSet + userId) //cached
        }

        val mutualFriends = recommendedUsers.map { recommendedUserId =>
          recommendedUserId -> (friends.getOrElse(userId, Set.empty) intersect friends.getOrElse(recommendedUserId, Set.empty))
        }.toMap

        val mutualLibrariesCounts = db.readOnlyMaster { implicit session =>
          libraryRepo.countMutualLibrariesForUsers(userId, recommendedUsers.toSet)
        }

        val allUserIds = mutualFriends.values.flatten.toSet ++ recommendedUsers

        val (basicUsers, userConnectionCounts) = loadBasicUsersAndConnectionCounts(allUserIds, allUserIds)

        futureRelatedUsers.map { sociallyRelatedEntitiesOpt =>

          val friendshipStrength = {
            val relatedUsers = sociallyRelatedEntitiesOpt.map(_.users.related) getOrElse Seq.empty
            relatedUsers.filter { case (userId, _) => friends.contains(userId) }
          }.toMap[Id[User], Double].withDefaultValue(0d)

          val sortedMutualFriends = mutualFriends.mapValues(_.toSeq.sortBy(-friendshipStrength(_)))

          Some(FriendRecommendations(basicUsers, userConnectionCounts, recommendedUsers, sortedMutualFriends, mutualLibrariesCounts))
        }
    }
  }

  def loadBasicUsersAndConnectionCounts(idsForUsers: Set[Id[User]], idsForCounts: Set[Id[User]]): (Map[Id[User], BasicUser], Map[Id[User], Int]) = {
    db.readOnlyReplica { implicit session =>
      val basicUsers = basicUserRepo.loadAll(idsForUsers)
      val connectionCounts = userConnectionRepo.getConnectionCounts(idsForCounts)
      (basicUsers, connectionCounts)
    }
  }

  def reNormalizedUsername(readOnly: Boolean, max: Int): Int = {
    var counter = 0
    val batchSize = 50
    var page = 0
    var batch: Seq[User] = db.readOnlyMaster { implicit s =>
      val batch = userRepo.page(page, batchSize)
      page += 1
      batch
    }
    while (batch.nonEmpty && counter < max) {
      batch.map { user =>
        user.primaryUsername.foreach { primaryUsername =>
          val renormalizedUsermame = Username(HandleOps.normalize(primaryUsername.original.value))
          if (primaryUsername.normalized != renormalizedUsermame) {
            log.info(s"[readOnly = $readOnly] [#$counter/P$page] setting user ${user.id.get} ${user.fullName} with username $renormalizedUsermame")
            db.readWrite { implicit s => userRepo.save(user.copy(primaryUsername = Some(primaryUsername.copy(normalized = renormalizedUsermame)))) }
            counter += 1
            if (counter >= max) return counter
          } else {
            log.info(s"username normalization did not change: ${primaryUsername.normalized}")
          }
        }
      }
      batch = db.readOnlyMaster { implicit s =>
        val batch = userRepo.page(page, batchSize)
        page += 1
        batch
      }
    }
    counter
  }

  def getByExternalIds(externalIds: Seq[ExternalId[User]]): Map[ExternalId[User], User] = {
    db.readOnlyReplica { implicit session => userRepo.getAllUsersByExternalId(externalIds) }
  }
  def getByExternalId(externalId: ExternalId[User]): User = {
    db.readOnlyReplica { implicit session => userRepo.getAllUsersByExternalId(Seq(externalId)).values.head }
  }

  private val fakeUsers = new RequestConsolidator[AllFakeUsersKey.type, Set[Id[User]]](5.minutes)
  def getAllFakeUsers(): Set[Id[User]] = {
    val fakesF = fakeUsers(AllFakeUsersKey) { _ =>
      import com.keepit.common.cache.TransactionalCaching.Implicits.directCacheAccess
      val fakes = allFakeUsersCache.getOrElse(AllFakeUsersKey) {
        db.readOnlyReplica { implicit session =>
          userExperimentRepo.getByType(UserExperimentType.FAKE).map(_.userId).toSet ++ experimentRepo.getUserIdsByExperiment(UserExperimentType.AUTO_GEN)
        }
      }
      Future.successful(fakes)
    }
    // ↓↓↓ Not actually contributing to badness. We just need the API here to conform to RequestConsolidator's AND this synchronous API.
    // However, since I have you, please don't use this method. Figure out how fake user data got in your data set and restrict it here.
    // No one likes cleaning up fake users, so this slows the system down for everyone.
    Await.result(fakesF, 10.seconds)
  }
}<|MERGE_RESOLUTION|>--- conflicted
+++ resolved
@@ -450,36 +450,19 @@
 
                   Get started by visiting the page to <a href="http://www.kifi.com/teams/new">create a team</a>.
               """,
+            textBody = Some(
+              s"""
+                  Per your request, you can now create a team on Kifi from
+                  your desktop. Teams allow you to quickly send messages to groups of users, integrate your libraries with Slack, and more.
+
+                  Get started by visiting the page to create a team: http://www.kifi.com/teams/new.
+               """.stripMargin),
             category = NotificationCategory.User.CREATE_TEAM
           ))
           Right(mail)
         }
         case Failure(err) => Left("email_taken")
       }
-<<<<<<< HEAD
-      postOffice.sendMail(ElectronicMail(
-        fromName = Some("Kifi Support"),
-        from = SystemEmailAddress.NOTIFICATIONS,
-        to = Seq(userEmail.address),
-        subject = "Create a Kifi team from your desktop",
-        htmlBody =
-          s"""
-              Per your request, you can now <a href="http://www.kifi.com/teams/new">create a team</a> on Kifi from
-              your desktop. Teams allow you to quickly send messages to groups of users, integrate your libraries with Slack, and more.
-
-              Get started by visiting the page to <a href="http://www.kifi.com/teams/new">create a team</a>.
-          """,
-        textBody = Some(
-          s"""
-              Per your request, you can now create a team on Kifi from
-              your desktop. Teams allow you to quickly send messages to groups of users, integrate your libraries with Slack, and more.
-
-              Get started by visiting the page to create a team: http://www.kifi.com/teams/new.
-           """.stripMargin),
-        category = NotificationCategory.User.CREATE_TEAM
-      ))
-=======
->>>>>>> 73e2f12f
     }
   }
 
