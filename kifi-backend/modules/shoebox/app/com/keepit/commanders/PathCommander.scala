package com.keepit.commanders

import com.google.inject.{ Inject, Singleton }
import com.keepit.common.crypto.PublicIdConfiguration
import com.keepit.common.db.Id
import com.keepit.common.db.slick.DBSession.RSession
import com.keepit.common.db.slick.Database
import com.keepit.common.path.Path
import com.keepit.common.social.BasicUserRepo
import com.keepit.model._
import org.apache.commons.lang3.RandomStringUtils

@Singleton
class PathCommander @Inject() (
    db: Database,
    orgRepo: OrganizationRepo,
    basicUserRepo: BasicUserRepo,
    userRepo: UserRepo,
    implicit val config: PublicIdConfiguration) {

  // TODO(ryan): I feel bad for "fixing" this problem like this, but a bunch of existing
  // code directly calls getPathForLibrary, which calls LibraryPathHelper, and that class
  // does The Wrong Thing (it explicitly puts the "/" at the beginning of the link), while
  // a `Path` assumes that there is no leading slash.
  def pathForLibrary(lib: Library): Path = Path(getPathForLibrary(lib).tail)

  def pathForUser(user: User): Path = Path(user.username.value)

<<<<<<< HEAD
  def pathForKeep(keep: Keep): Path = keep.path
=======
  def pathForKeep(keep: Keep): Path = Path(s"k/${keep.titlePathString}/${Keep.publicId(keep.id.get).id}")
>>>>>>> 527171bf

  def pathForOrganization(org: Organization): Path = Path(org.handle.value)

  private def orgPageByHandle(handle: OrganizationHandle): Path = Path(handle.value)
  private def orgMembersPageByHandle(handle: OrganizationHandle): Path = orgPageByHandle(handle) + "/members"
  private def orgLibrariesPageByHandle(handle: OrganizationHandle): Path = orgPageByHandle(handle)
  private def orgPlanPageByHandle(handle: OrganizationHandle): Path = orgPageByHandle(handle) + "/settings/plan"

  def orgPage(org: Organization): Path = orgPageByHandle(org.primaryHandle.get.normalized)
  def orgPage(org: BasicOrganization): Path = orgPageByHandle(org.handle)
  def orgPageById(orgId: Id[Organization])(implicit session: RSession): Path = orgPage(orgRepo.get(orgId))

  def orgMembersPage(org: Organization): Path = orgMembersPageByHandle(org.primaryHandle.get.normalized)
  def orgMembersPage(org: BasicOrganization): Path = orgMembersPageByHandle(org.handle)
  def orgMembersPageById(orgId: Id[Organization])(implicit session: RSession): Path = orgMembersPage(orgRepo.get(orgId))

  def orgLibrariesPage(org: Organization): Path = orgLibrariesPageByHandle(org.primaryHandle.get.normalized)
  def orgLibrariesPage(org: BasicOrganization): Path = orgLibrariesPageByHandle(org.handle)
  def orgLibrariesPageById(orgId: Id[Organization])(implicit session: RSession): Path = orgLibrariesPage(orgRepo.get(orgId))

  def orgPlanPage(org: Organization): Path = orgPlanPageByHandle(org.primaryHandle.get.normalized)
  def orgPlanPage(org: BasicOrganization): Path = orgPlanPageByHandle(org.handle)
  def orgPlanPageById(orgId: Id[Organization])(implicit session: RSession): Path = orgPlanPage(orgRepo.get(orgId))

  // todo: remove these and replace with Path-returning versions
  def getPathForLibrary(lib: Library): String = {
    val (user, org) = db.readOnlyMaster { implicit s =>
      val user = basicUserRepo.load(lib.ownerId)
      val org = lib.organizationId.map(orgRepo.get)
      (user, org)
    }
    LibraryPathHelper.formatLibraryPath(user, org.map(_.handle), lib.slug)
  }

  // todo: remove this as well
  def getPathForLibraryUrlEncoded(lib: Library): String = {
    val (user, org) = db.readOnlyMaster { implicit s =>
      val user = basicUserRepo.load(lib.ownerId)
      val org = lib.organizationId.map(orgRepo.get(_))
      (user, org)
    }

    LibraryPathHelper.formatLibraryPathUrlEncoded(user, org.map(_.handle), lib.slug)
  }

}<|MERGE_RESOLUTION|>--- conflicted
+++ resolved
@@ -26,11 +26,7 @@
 
   def pathForUser(user: User): Path = Path(user.username.value)
 
-<<<<<<< HEAD
   def pathForKeep(keep: Keep): Path = keep.path
-=======
-  def pathForKeep(keep: Keep): Path = Path(s"k/${keep.titlePathString}/${Keep.publicId(keep.id.get).id}")
->>>>>>> 527171bf
 
   def pathForOrganization(org: Organization): Path = Path(org.handle.value)
 
