package com.keepit.commanders

import com.google.inject.{ ImplementedBy, Singleton, Inject }
import com.keepit.classify.{ NormalizedHostname, Domain, DomainRepo }
import com.keepit.commanders.OrganizationDomainOwnershipCommander.{ InvalidDomainName, DomainAlreadyOwned, DomainDidNotExist, OwnDomainSuccess, OwnDomainFailure }
import com.keepit.common.db.Id
import com.keepit.common.db.slick.DBSession.RSession
import com.keepit.common.db.slick.Database
import com.keepit.common.logging.Logging
import com.keepit.common.mail.EmailAddress
import com.keepit.model._
<<<<<<< HEAD
import org.joda.time.DateTime
import play.api.libs.json.{ JsArray, Json }
=======
>>>>>>> 50ba6abc

import scala.concurrent.{ ExecutionContext => ScalaExecutionContext }

@ImplementedBy(classOf[OrganizationDomainOwnershipCommanderImpl])
trait OrganizationDomainOwnershipCommander {
  def getDomainsOwned(orgId: Id[Organization]): Set[Domain]
  def getOwningOrganization(domainHostname: NormalizedHostname): Option[Organization]
  def addDomainOwnership(orgId: Id[Organization], domainName: String): Either[OwnDomainFailure, OwnDomainSuccess]
  def removeDomainOwnership(orgId: Id[Organization], domainHostname: String): Option[OwnDomainFailure]
  def getSharedEmails(userId: Id[User], orgId: Id[Organization]): Set[EmailAddress]
  def getSharedEmailsHelper(userId: Id[User], orgId: Id[Organization])(implicit session: RSession): Set[EmailAddress]
  def ignoreOrganizationForUser(userId: Id[User], orgId: Id[Organization]): Unit
}

object OrganizationDomainOwnershipCommander {

  sealed trait OwnDomainFailure {
    def humanString: String
  }

  case class InvalidDomainName(domainName: String) extends OwnDomainFailure {
    override def humanString = s"Domain '$domainName' is invalid!"
  }

  case class DomainDidNotExist(domainName: String) extends OwnDomainFailure {
    override def humanString = s"Domain '$domainName' did not exist!"
  }

  case class DomainAlreadyOwned(domainName: String) extends OwnDomainFailure {
    override def humanString = s"Domain $domainName is already owned by an organization!"
  }

  case class OwnDomainSuccess(domain: Domain, ownership: OrganizationDomainOwnership)
}

@Singleton
class OrganizationDomainOwnershipCommanderImpl @Inject() (
    db: Database,
    orgRepo: OrganizationRepo,
    orgDomainOwnershipRepo: OrganizationDomainOwnershipRepo,
    domainRepo: DomainRepo,
    userValueRepo: UserValueRepo,
    userEmailAddressRepo: UserEmailAddressRepo,
    userEmailAddressCommander: UserEmailAddressCommander,
    orgMembershipRepo: OrganizationMembershipRepo,
    implicit val executionContext: ScalaExecutionContext) extends OrganizationDomainOwnershipCommander with Logging {

  override def getDomainsOwned(orgId: Id[Organization]): Set[Domain] = {
    val domains = db.readOnlyMaster { implicit session =>
      domainRepo.getByIds(
        orgDomainOwnershipRepo.getOwnershipsForOrganization(orgId).map(ownership => domainRepo.get(ownership.normalizedHostname).flatMap(_.id)).collect {
          case Some(id) => id
        }.toSet
      ).values.toSet
    }
    domains
  }

  override def getOwningOrganization(domainHostname: NormalizedHostname): Option[Organization] = {
    db.readOnlyMaster { implicit session =>
      orgDomainOwnershipRepo.getOwnershipForDomain(domainHostname).map { ownership =>
        orgRepo.get(ownership.organizationId)
      }
    }
  }

  override def addDomainOwnership(orgId: Id[Organization], domainName: String): Either[OwnDomainFailure, OwnDomainSuccess] = {
    db.readWrite { implicit session =>
      NormalizedHostname.fromHostname(domainName).fold[Either[OwnDomainFailure, OwnDomainSuccess]](ifEmpty = Left(InvalidDomainName(domainName))) { normalizedHostname =>
        domainRepo.get(normalizedHostname).filter(!_.isEmailProvider).fold[Either[OwnDomainFailure, OwnDomainSuccess]](ifEmpty = Left(DomainDidNotExist(domainName))) { domain =>
          orgDomainOwnershipRepo.getOwnershipForDomain(domain.hostname, excludeState = None).fold[Either[OwnDomainFailure, OwnDomainSuccess]](
            ifEmpty = Right(OwnDomainSuccess(domain, orgDomainOwnershipRepo.save(orgDomainOwnershipRepo.save(OrganizationDomainOwnership(organizationId = orgId, normalizedHostname = domain.hostname)))))
          ) {
              case ownership if ownership.state == OrganizationDomainOwnershipStates.INACTIVE =>
                Right(OwnDomainSuccess(domain, orgDomainOwnershipRepo.save(ownership.copy(state = OrganizationDomainOwnershipStates.ACTIVE))))
              case ownership if ownership.organizationId != orgId => Left(DomainAlreadyOwned(domainName))
              case ownership => Right(OwnDomainSuccess(domain, ownership))
            }
        }
      }
    } match {
      case Right(success) =>
        db.readWrite { implicit session =>
          val orgMembers = orgMembershipRepo.getAllByOrgId(success.ownership.organizationId)
          val usersToEmail = userEmailAddressRepo.getByDomain(success.ownership.normalizedHostname)
            .filter(userEmail => !orgMembers.exists(_.userId == userEmail.userId))
          usersToEmail.foreach(userEmailAddressCommander.sendVerificationEmailHelper)
        }
        Right(success)
      case fail => fail
    }

  }

  override def removeDomainOwnership(orgId: Id[Organization], domainHostname: String): Option[OwnDomainFailure] = {
    NormalizedHostname.fromHostname(domainHostname) match {
      case Some(normalizedHostname) =>
        db.readWrite { implicit session =>
          orgDomainOwnershipRepo.getDomainOwnershipBetween(orgId, normalizedHostname).map { ownership =>
            orgDomainOwnershipRepo.save(ownership.copy(state = OrganizationDomainOwnershipStates.INACTIVE))
          } match {
            case Some(saved) => None
            case None => Some(DomainDidNotExist(domainHostname))
          }
        }
      case None => Some(InvalidDomainName(domainHostname))
    }
  }

  override def getSharedEmails(userId: Id[User], orgId: Id[Organization]): Set[EmailAddress] = db.readOnlyReplica { implicit session =>
    getSharedEmailsHelper(userId, orgId)
  }

  override def getSharedEmailsHelper(userId: Id[User], orgId: Id[Organization])(implicit session: RSession): Set[EmailAddress] = {
    val emails = userEmailAddressRepo.getAllByUser(userId).map(_.address)
    val orgDomains = orgDomainOwnershipRepo.getOwnershipsForOrganization(orgId).map(_.normalizedHostname).toSet
    emails.filter { email =>
      val hostnameOpt = NormalizedHostname.fromHostname(EmailAddress.getHostname(email))
      hostnameOpt.exists(orgDomains.contains)
    }.toSet
  }

  override def ignoreOrganizationForUser(userId: Id[User], orgId: Id[Organization]): Unit = {
    db.readWrite { implicit session =>
      val newOrgsToIgnore = userValueRepo.getValue(userId, UserValues.ignoreDomainSharedOrganizations).as[JsArray] :+ Json.toJson(orgId)
      userValueRepo.setValue(userId, UserValueName.IGNORE_DOMAIN_SHARED_ORGANIZATIONS, newOrgsToIgnore)
    }
  }
}<|MERGE_RESOLUTION|>--- conflicted
+++ resolved
@@ -9,11 +9,6 @@
 import com.keepit.common.logging.Logging
 import com.keepit.common.mail.EmailAddress
 import com.keepit.model._
-<<<<<<< HEAD
-import org.joda.time.DateTime
-import play.api.libs.json.{ JsArray, Json }
-=======
->>>>>>> 50ba6abc
 
 import scala.concurrent.{ ExecutionContext => ScalaExecutionContext }
 
@@ -25,7 +20,6 @@
   def removeDomainOwnership(orgId: Id[Organization], domainHostname: String): Option[OwnDomainFailure]
   def getSharedEmails(userId: Id[User], orgId: Id[Organization]): Set[EmailAddress]
   def getSharedEmailsHelper(userId: Id[User], orgId: Id[Organization])(implicit session: RSession): Set[EmailAddress]
-  def ignoreOrganizationForUser(userId: Id[User], orgId: Id[Organization]): Unit
 }
 
 object OrganizationDomainOwnershipCommander {
@@ -55,7 +49,6 @@
     orgRepo: OrganizationRepo,
     orgDomainOwnershipRepo: OrganizationDomainOwnershipRepo,
     domainRepo: DomainRepo,
-    userValueRepo: UserValueRepo,
     userEmailAddressRepo: UserEmailAddressRepo,
     userEmailAddressCommander: UserEmailAddressCommander,
     orgMembershipRepo: OrganizationMembershipRepo,
@@ -135,11 +128,4 @@
       hostnameOpt.exists(orgDomains.contains)
     }.toSet
   }
-
-  override def ignoreOrganizationForUser(userId: Id[User], orgId: Id[Organization]): Unit = {
-    db.readWrite { implicit session =>
-      val newOrgsToIgnore = userValueRepo.getValue(userId, UserValues.ignoreDomainSharedOrganizations).as[JsArray] :+ Json.toJson(orgId)
-      userValueRepo.setValue(userId, UserValueName.IGNORE_DOMAIN_SHARED_ORGANIZATIONS, newOrgsToIgnore)
-    }
-  }
 }