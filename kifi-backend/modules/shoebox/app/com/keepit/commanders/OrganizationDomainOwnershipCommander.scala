package com.keepit.commanders

import com.google.inject.{ ImplementedBy, Singleton, Inject }
import com.keepit.classify.{ NormalizedHostname, Domain, DomainRepo }
import com.keepit.commanders.OrganizationDomainOwnershipCommander.{ DomainUnclaimable, InvalidDomainName, DomainAlreadyOwned, DomainDidNotExist, OwnDomainSuccess, OwnDomainFailure }
import com.keepit.common.db.Id
import com.keepit.common.db.slick.DBSession.RSession
import com.keepit.common.db.slick.Database
import com.keepit.common.logging.Logging
import com.keepit.common.mail.EmailAddress
import com.keepit.model._

import scala.concurrent.{ ExecutionContext => ScalaExecutionContext }

@ImplementedBy(classOf[OrganizationDomainOwnershipCommanderImpl])
trait OrganizationDomainOwnershipCommander {
  def getDomainsOwned(orgId: Id[Organization]): Set[Domain]
  def getOwningOrganization(domainHostname: NormalizedHostname): Option[Organization]
  def addDomainOwnership(orgId: Id[Organization], domainName: String): Either[OwnDomainFailure, OwnDomainSuccess]
  def removeDomainOwnership(orgId: Id[Organization], domainHostname: String): Option[OwnDomainFailure]
  def getSharedEmails(userId: Id[User], orgId: Id[Organization]): Set[EmailAddress]
  def getSharedEmailsHelper(userId: Id[User], orgId: Id[Organization])(implicit session: RSession): Set[EmailAddress]
}

object OrganizationDomainOwnershipCommander {

  sealed trait OwnDomainFailure {
    def humanString: String
  }

  case class InvalidDomainName(domainName: String) extends OwnDomainFailure {
    override def humanString = s"Domain '$domainName' is invalid!"
  }

  case class DomainDidNotExist(domainName: String) extends OwnDomainFailure {
    override def humanString = s"Domain '$domainName' did not exist!"
  }

  case class DomainUnclaimable(domainName: String) extends OwnDomainFailure {
    override def humanString = s"Domain '$domainName' is unclaimable!"
  }

  case class DomainAlreadyOwned(domainName: String) extends OwnDomainFailure {
    override def humanString = s"Domain $domainName is already owned by an organization!"
  }

  case class OwnDomainSuccess(domain: Domain, ownership: OrganizationDomainOwnership)
}

@Singleton
class OrganizationDomainOwnershipCommanderImpl @Inject() (
    db: Database,
    orgRepo: OrganizationRepo,
    orgDomainOwnershipRepo: OrganizationDomainOwnershipRepo,
    domainRepo: DomainRepo,
    userEmailAddressRepo: UserEmailAddressRepo,
    userEmailAddressCommander: UserEmailAddressCommander,
    orgMembershipRepo: OrganizationMembershipRepo,
    implicit val executionContext: ScalaExecutionContext) extends OrganizationDomainOwnershipCommander with Logging {

  override def getDomainsOwned(orgId: Id[Organization]): Set[Domain] = {
    val domains = db.readOnlyMaster { implicit session =>
      domainRepo.getByIds(
        orgDomainOwnershipRepo.getOwnershipsForOrganization(orgId).map(ownership => domainRepo.get(ownership.normalizedHostname).flatMap(_.id)).collect {
          case Some(id) => id
        }.toSet
      ).values.toSet
    }
    domains
  }

  override def getOwningOrganization(domainHostname: NormalizedHostname): Option[Organization] = {
    db.readOnlyMaster { implicit session =>
      orgDomainOwnershipRepo.getOwnershipForDomain(domainHostname).map { ownership =>
        orgRepo.get(ownership.organizationId)
      }
    }
  }

  override def addDomainOwnership(orgId: Id[Organization], domainName: String): Either[OwnDomainFailure, OwnDomainSuccess] = {
    db.readWrite { implicit session =>
      NormalizedHostname.fromHostname(domainName).fold[Either[OwnDomainFailure, OwnDomainSuccess]](ifEmpty = Left(InvalidDomainName(domainName))) { normalizedHostname =>
<<<<<<< HEAD
        domainRepo.get(normalizedHostname).filter(!_.isEmailProvider).fold[Either[OwnDomainFailure, OwnDomainSuccess]](ifEmpty = Left(DomainDidNotExist(domainName))) { domain =>
          orgDomainOwnershipRepo.getOwnershipForDomain(domain.hostname, excludeState = None).fold[Either[OwnDomainFailure, OwnDomainSuccess]](
=======
        domainRepo.intern(normalizedHostname) match {
          case domain if domain.isEmailProvider => Left(DomainUnclaimable(domainName))
          case domain => orgDomainOwnershipRepo.getOwnershipForDomain(domain.hostname, excludeState = None).fold[Either[OwnDomainFailure, OwnDomainSuccess]] (
>>>>>>> 70d3412a
            ifEmpty = Right(OwnDomainSuccess(domain, orgDomainOwnershipRepo.save(orgDomainOwnershipRepo.save(OrganizationDomainOwnership(organizationId = orgId, normalizedHostname = domain.hostname)))))
          ) {
              case ownership if ownership.state == OrganizationDomainOwnershipStates.INACTIVE =>
                Right(OwnDomainSuccess(domain, orgDomainOwnershipRepo.save(ownership.copy(state = OrganizationDomainOwnershipStates.ACTIVE))))
              case ownership if ownership.organizationId != orgId => Left(DomainAlreadyOwned(domainName))
              case ownership => Right(OwnDomainSuccess(domain, ownership))
            }
        }
      }
    } match {
      case Right(success) =>
        db.readWrite { implicit session =>
          val orgMembers = orgMembershipRepo.getAllByOrgId(success.ownership.organizationId)
          val usersToEmail = userEmailAddressRepo.getByDomain(success.ownership.normalizedHostname)
            .filter(userEmail => !orgMembers.exists(_.userId == userEmail.userId))
          usersToEmail.foreach(userEmailAddressCommander.sendVerificationEmailHelper)
        }
        Right(success)
      case fail => fail
    }

  }

  override def removeDomainOwnership(orgId: Id[Organization], domainHostname: String): Option[OwnDomainFailure] = {
    NormalizedHostname.fromHostname(domainHostname) match {
      case Some(normalizedHostname) =>
        db.readWrite { implicit session =>
          orgDomainOwnershipRepo.getDomainOwnershipBetween(orgId, normalizedHostname).map { ownership =>
            orgDomainOwnershipRepo.save(ownership.copy(state = OrganizationDomainOwnershipStates.INACTIVE))
          } match {
            case Some(saved) => None
            case None => Some(DomainDidNotExist(domainHostname))
          }
        }
      case None => Some(InvalidDomainName(domainHostname))
    }
  }

  override def getSharedEmails(userId: Id[User], orgId: Id[Organization]): Set[EmailAddress] = db.readOnlyReplica { implicit session =>
    getSharedEmailsHelper(userId, orgId)
  }

  override def getSharedEmailsHelper(userId: Id[User], orgId: Id[Organization])(implicit session: RSession): Set[EmailAddress] = {
    val emails = userEmailAddressRepo.getAllByUser(userId).map(_.address)
    val orgDomains = orgDomainOwnershipRepo.getOwnershipsForOrganization(orgId).map(_.normalizedHostname).toSet
    emails.filter { email =>
      val hostnameOpt = NormalizedHostname.fromHostname(EmailAddress.getHostname(email))
      hostnameOpt.exists(orgDomains.contains)
    }.toSet
  }
}<|MERGE_RESOLUTION|>--- conflicted
+++ resolved
@@ -80,14 +80,9 @@
   override def addDomainOwnership(orgId: Id[Organization], domainName: String): Either[OwnDomainFailure, OwnDomainSuccess] = {
     db.readWrite { implicit session =>
       NormalizedHostname.fromHostname(domainName).fold[Either[OwnDomainFailure, OwnDomainSuccess]](ifEmpty = Left(InvalidDomainName(domainName))) { normalizedHostname =>
-<<<<<<< HEAD
-        domainRepo.get(normalizedHostname).filter(!_.isEmailProvider).fold[Either[OwnDomainFailure, OwnDomainSuccess]](ifEmpty = Left(DomainDidNotExist(domainName))) { domain =>
-          orgDomainOwnershipRepo.getOwnershipForDomain(domain.hostname, excludeState = None).fold[Either[OwnDomainFailure, OwnDomainSuccess]](
-=======
         domainRepo.intern(normalizedHostname) match {
           case domain if domain.isEmailProvider => Left(DomainUnclaimable(domainName))
-          case domain => orgDomainOwnershipRepo.getOwnershipForDomain(domain.hostname, excludeState = None).fold[Either[OwnDomainFailure, OwnDomainSuccess]] (
->>>>>>> 70d3412a
+          case domain => orgDomainOwnershipRepo.getOwnershipForDomain(domain.hostname, excludeState = None).fold[Either[OwnDomainFailure, OwnDomainSuccess]](
             ifEmpty = Right(OwnDomainSuccess(domain, orgDomainOwnershipRepo.save(orgDomainOwnershipRepo.save(OrganizationDomainOwnership(organizationId = orgId, normalizedHostname = domain.hostname)))))
           ) {
               case ownership if ownership.state == OrganizationDomainOwnershipStates.INACTIVE =>
