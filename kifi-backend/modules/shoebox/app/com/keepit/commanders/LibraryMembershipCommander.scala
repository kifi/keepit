--- conflicted
+++ resolved
@@ -321,7 +321,7 @@
           category = pushCat)
       }
     }
-<<<<<<< HEAD
+    
     if (lib.kind != LibraryKind.SYSTEM_ORG_GENERAL) {
       access match {
         case LibraryAccess.READ_WRITE =>
@@ -340,22 +340,6 @@
           ))
         case _ =>
       }
-=======
-    if (access == LibraryAccess.READ_WRITE && lib.kind != LibraryKind.SYSTEM_ORG_GENERAL) {
-      elizaClient.sendNotificationEvent(OwnedLibraryNewCollaborator(
-        Recipient(lib.ownerId),
-        currentDateTime,
-        newFollowerId,
-        lib.id.get
-      ))
-    } else {
-      elizaClient.sendNotificationEvent(OwnedLibraryNewFollower(
-        Recipient(lib.ownerId),
-        currentDateTime,
-        newFollowerId,
-        lib.id.get
-      ))
->>>>>>> a54fe0a5
     }
   }
 
