package com.keepit.commanders

import com.google.inject.Inject

import com.keepit.classify.{ Domain, DomainRepo }
import com.keepit.common.crypto.PublicIdConfiguration
import com.keepit.common.db._
import com.keepit.common.db.slick._
import com.keepit.common.net.URI
import com.keepit.common.social._
import com.keepit.model._
import com.keepit.normalizer.{ NormalizedURIInterner, NormalizationService }
import com.keepit.search.{ SearchServiceClient }
import com.keepit.social.BasicUser
import com.keepit.common.logging.Logging

import play.api.libs.json._
import play.api.libs.concurrent.Execution.Implicits.defaultContext
import scala.concurrent.{ Await, Future }
import scala.concurrent.duration._
import scala.util.{ Failure, Success }
import com.keepit.search.augmentation.AugmentableItem

class PageCommander @Inject() (
    db: Database,
    normalizedURIRepo: NormalizedURIRepo,
    normalizationService: NormalizationService,
    domainRepo: DomainRepo,
    userToDomainRepo: UserToDomainRepo,
    keepRepo: KeepRepo,
    keepToCollectionRepo: KeepToCollectionRepo,
    keepsCommander: KeepsCommander,
    collectionRepo: CollectionRepo,
    libraryRepo: LibraryRepo,
    libraryMembershipRepo: LibraryMembershipRepo,
    basicUserRepo: BasicUserRepo,
    historyTracker: SliderHistoryTracker,
    normalizedURIInterner: NormalizedURIInterner,
    searchClient: SearchServiceClient,
    implicit val config: PublicIdConfiguration) extends Logging {

  private def getKeepersFuture(userId: Id[User], uri: NormalizedURI): Future[(Seq[BasicUser], Int)] = {
    searchClient.sharingUserInfo(userId, uri.id.get).map { sharingUserInfo =>
      // use the master. BasicUser is heavily cached.
      val keepers: Seq[BasicUser] = db.readOnlyMaster { implicit session =>
        basicUserRepo.loadAll(sharingUserInfo.sharingUserIds).values.toSeq
      }
      (keepers, sharingUserInfo.keepersEdgeSetSize)
    }
  }

  def getPageDetails(url: String, userId: Id[User], experiments: Set[ExperimentType]): KeeperInfo = {
    if (url.isEmpty) throw new Exception(s"empty url for user $userId")

    // use the master. Keep, KeepToCollection, and Collection are heavily cached.
    val (nUriStr, nUri, keepersFutureOpt, keep, tags, position, neverOnSite, host) = db.readOnlyMaster { implicit session =>
      val (nUriStr, nUri) = normalizedURIInterner.getByUriOrPrenormalize(url) match {
        case Success(Left(nUri)) => (nUri.url, Some(nUri))
        case Success(Right(pUri)) => (pUri, None)
        case Failure(ex) => (url, None)
      }

      val getKeepersFutureOpt = nUri map { uri => getKeepersFuture(userId, uri) }

      val keep: Option[Keep] = nUri.flatMap { uri =>
        keepRepo.getByUriAndUser(uri.id.get, userId)
      }
      val tags: Seq[Collection] = keep.map { bm =>
        keepToCollectionRepo.getCollectionsForKeep(bm.id.get).map { collId =>
          collectionRepo.get(collId)
        } filter (_.isActive)
      }.getOrElse(Seq())

      val host: Option[String] = URI.parse(nUriStr).get.host.map(_.name)
      val domain: Option[Domain] = host.flatMap(domainRepo.get(_))
      val (position, neverOnSite): (Option[JsObject], Boolean) = domain.map { dom =>
        (userToDomainRepo.get(userId, dom.id.get, UserToDomainKinds.KEEPER_POSITION).map(_.value.get.as[JsObject]),
          userToDomainRepo.exists(userId, dom.id.get, UserToDomainKinds.NEVER_SHOW))
      }.getOrElse((None, false))
      (nUriStr, nUri, getKeepersFutureOpt, keep, tags, position, neverOnSite, host)
    }

    val shown = nUri map { uri => historyTracker.getMultiHashFilter(userId).mayContain(uri.id.get.id) } getOrElse false

    val (keepers, keeps) = keepersFutureOpt.map { future => Await.result(future, 10 seconds) } getOrElse (Seq[BasicUser](), 0)

    KeeperInfo(
      nUriStr,
      keep.map { k => if (k.isPrivate) "private" else "public" },
      keep.map(_.externalId),
      tags.map { t => SendableTag.from(t.summary) },
      position, neverOnSite, shown, keepers, keeps)
  }

  def getPageInfo(uri: URI, userId: Id[User], experiments: Set[ExperimentType]): Future[KeeperPageInfo] = {
    val host: Option[String] = uri.host.map(_.name)
    val (nUriOpt, nUriStr, domain) = db.readOnlyMaster { implicit session =>
      val domain: Option[Domain] = host.flatMap(domainRepo.get(_))
      val (nUriStr, nUri) = normalizedURIInterner.getByUriOrPrenormalize(uri.raw.get) match {
        case Success(Left(nUri)) => (nUri.url, Some(nUri))
        case Success(Right(pUri)) => (pUri, None)
        case Failure(ex) => (uri.raw.get, None)
      }
      (nUri, nUriStr, domain)
    }

    val (position, neverOnSite): (Option[JsObject], Boolean) = domain.map { dom =>
      db.readOnlyReplica { implicit session =>
        (userToDomainRepo.get(userId, dom.id.get, UserToDomainKinds.KEEPER_POSITION).map(_.value.get.as[JsObject]),
          userToDomainRepo.exists(userId, dom.id.get, UserToDomainKinds.NEVER_SHOW))
      }
    }.getOrElse((None, false))

    val shown = nUriOpt.exists { normUri =>
      historyTracker.getMultiHashFilter(userId).mayContain(normUri.id.get.id)
    }

    nUriOpt.map { normUri =>
      val augmentFuture = searchClient.augment(
        userId = Some(userId),
        showPublishedLibraries = false,
        maxKeepersShown = Int.MaxValue, // TODO: reduce to 5 once most users have extension 3.3.26 or later
        maxLibrariesShown = 2,
        maxTagsShown = 0,
<<<<<<< HEAD
        items = Seq(AugmentableItem(normUri.id.get)))

      val keepDatas = keepsCommander.getBasicKeeps(userId, Set(normUri.id.get))(normUri.id.get).toSeq.map(KeepData(_))

      augmentFuture map {
        case Seq(info) =>
          val (keepers, libraries) = db.readOnlyMaster { implicit session =>
            val basicUsers = basicUserRepo.loadAll(info.keepers.toSet ++ info.libraries.map(_._2) - userId)
            val keepers = info.keepers.filterNot(_ == userId).map(basicUsers)
            val libraryIdPairs = info.libraries.filterNot(_._2 == userId) // TODO: also exclude libraries user is following
            val libraryMap = libraryRepo.getLibraries(libraryIdPairs.map(_._1).toSet)
            val libraries = libraryIdPairs.map { // TODO: proper sort: friends first, secondarily by num followers
              case (libraryId, userId) =>
                val library = libraryMap(libraryId); // TODO: num keeps, num followers
                Json.obj("name" -> library.name, "slug" -> library.slug, "owner" -> basicUsers(userId))
=======
        items = Seq(AugmentableItem(normUri.id.get))).map {
          case Seq(info) =>
            db.readOnlyMaster { implicit session =>
              val userIdSet = info.keepers.toSet
              val otherkeepersTotal = info.keepersTotal - (if (userIdSet.contains(userId)) 1 else 0)
              (basicUserRepo.loadAll(userIdSet - userId).values.toSeq, info.keepersOmitted, otherKeepersTotal)
>>>>>>> 57ab66ee
            }
            (keepers, libraries)
          }
          KeeperPageInfo(nUriStr, position, neverOnSite, shown, keepers, info.keepersOmitted, info.keepersTotal, libraries, keepDatas)
      }
    }.getOrElse {
      Future.successful(KeeperPageInfo(nUriStr, position, neverOnSite, shown, Seq.empty[BasicUser], 0, 0, Seq.empty[JsObject], Seq.empty[KeepData]))
    }
  }

  def getUrlInfo(url: String, userId: Id[User]): Either[String, Seq[KeepData]] = {
    URI.parse(url) match {
      case Success(uri) =>
        val (_, nUriOpt) = db.readOnlyMaster { implicit s =>
          normalizedURIInterner.getByUriOrPrenormalize(uri.raw.get) match {
            case Success(Left(nUri)) => (nUri.url, Some(nUri))
            case Success(Right(pUri)) => (pUri, None)
            case Failure(ex) => (uri.raw.get, None)
          }
        }
        val keepData = nUriOpt.map { normUri =>
          keepsCommander.getBasicKeeps(userId, Set(normUri.id.get))(normUri.id.get).toSeq.map(KeepData(_))
        }.getOrElse(Seq.empty[KeepData])
        Right(keepData)

      case Failure(e) =>
        log.error(s"Error parsing url: $url", e)
        Left("parse_url_error")
    }
  }
}<|MERGE_RESOLUTION|>--- conflicted
+++ resolved
@@ -122,34 +122,34 @@
         maxKeepersShown = Int.MaxValue, // TODO: reduce to 5 once most users have extension 3.3.26 or later
         maxLibrariesShown = 2,
         maxTagsShown = 0,
-<<<<<<< HEAD
         items = Seq(AugmentableItem(normUri.id.get)))
 
       val keepDatas = keepsCommander.getBasicKeeps(userId, Set(normUri.id.get))(normUri.id.get).toSeq.map(KeepData(_))
 
       augmentFuture map {
         case Seq(info) =>
-          val (keepers, libraries) = db.readOnlyMaster { implicit session =>
-            val basicUsers = basicUserRepo.loadAll(info.keepers.toSet ++ info.libraries.map(_._2) - userId)
-            val keepers = info.keepers.filterNot(_ == userId).map(basicUsers)
-            val libraryIdPairs = info.libraries.filterNot(_._2 == userId) // TODO: also exclude libraries user is following
+          val userIdSet = info.keepers.toSet
+          val otherKeepersTotal = info.keepersTotal - (if (userIdSet.contains(userId)) 1 else 0)
+          val libraryIdPairs = info.libraries.filterNot(_._2 == userId) // TODO: also exclude libraries user is following
+          val (basicUserMap, libraryMap) = db.readOnlyMaster { implicit session =>
+            val basicUserMap = basicUserRepo.loadAll(userIdSet ++ libraryIdPairs.map(_._2) - userId)
             val libraryMap = libraryRepo.getLibraries(libraryIdPairs.map(_._1).toSet)
-            val libraries = libraryIdPairs.map { // TODO: proper sort: friends first, secondarily by num followers
-              case (libraryId, userId) =>
-                val library = libraryMap(libraryId); // TODO: num keeps, num followers
-                Json.obj("name" -> library.name, "slug" -> library.slug, "owner" -> basicUsers(userId))
-=======
-        items = Seq(AugmentableItem(normUri.id.get))).map {
-          case Seq(info) =>
-            db.readOnlyMaster { implicit session =>
-              val userIdSet = info.keepers.toSet
-              val otherkeepersTotal = info.keepersTotal - (if (userIdSet.contains(userId)) 1 else 0)
-              (basicUserRepo.loadAll(userIdSet - userId).values.toSeq, info.keepersOmitted, otherKeepersTotal)
->>>>>>> 57ab66ee
-            }
-            (keepers, libraries)
+            (basicUserMap, libraryMap)
           }
-          KeeperPageInfo(nUriStr, position, neverOnSite, shown, keepers, info.keepersOmitted, info.keepersTotal, libraries, keepDatas)
+          val keepers = info.keepers.filterNot(_ == userId).map(basicUserMap) // preserving ordering
+          val libraries = libraryIdPairs.map { // TODO: sort by friends first, secondarily by num followers (or just trust search ordering?)
+            case (libraryId, userId) =>
+              val library = libraryMap(libraryId);
+              val numKeeps = 0 // TODO
+              val numFollowers = 0 // TODO
+              Json.obj(
+                "name" -> library.name,
+                "slug" -> library.slug,
+                "owner" -> basicUserMap(userId),
+                "keeps" -> numKeeps,
+                "followers" -> numFollowers)
+          }
+          KeeperPageInfo(nUriStr, position, neverOnSite, shown, keepers, info.keepersOmitted, otherKeepersTotal, libraries, keepDatas)
       }
     }.getOrElse {
       Future.successful(KeeperPageInfo(nUriStr, position, neverOnSite, shown, Seq.empty[BasicUser], 0, 0, Seq.empty[JsObject], Seq.empty[KeepData]))
