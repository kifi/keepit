package com.keepit.commanders

import com.google.inject.Inject

import com.keepit.classify.{ Domain, DomainRepo }
import com.keepit.common.crypto.PublicIdConfiguration
import com.keepit.common.db._
import com.keepit.common.db.slick._
import com.keepit.common.net.URI
import com.keepit.common.social._
import com.keepit.model._
import com.keepit.normalizer.{ NormalizedURIInterner, NormalizationService }
import com.keepit.search.{ SearchServiceClient }
import com.keepit.social.BasicUser
import com.keepit.common.logging.Logging

import play.api.libs.json._
import play.api.libs.concurrent.Execution.Implicits.defaultContext
import scala.concurrent.{ Await, Future }
import scala.concurrent.duration._
import scala.util.{ Failure, Success }
import com.keepit.search.augmentation.AugmentableItem

class PageCommander @Inject() (
    db: Database,
    normalizedURIRepo: NormalizedURIRepo,
    normalizationService: NormalizationService,
    domainRepo: DomainRepo,
    userToDomainRepo: UserToDomainRepo,
    keepRepo: KeepRepo,
    keepToCollectionRepo: KeepToCollectionRepo,
    keepsCommander: KeepsCommander,
    collectionRepo: CollectionRepo,
    libraryRepo: LibraryRepo,
    libraryMembershipRepo: LibraryMembershipRepo,
    basicUserRepo: BasicUserRepo,
    historyTracker: SliderHistoryTracker,
    normalizedURIInterner: NormalizedURIInterner,
    searchClient: SearchServiceClient,
    implicit val config: PublicIdConfiguration) extends Logging {

  private def getKeepersFuture(userId: Id[User], uri: NormalizedURI): Future[(Seq[BasicUser], Int)] = {
    searchClient.sharingUserInfo(userId, uri.id.get).map { sharingUserInfo =>
      // use the master. BasicUser is heavily cached.
      val keepers: Seq[BasicUser] = db.readOnlyMaster { implicit session =>
        basicUserRepo.loadAll(sharingUserInfo.sharingUserIds).values.toSeq
      }
      (keepers, sharingUserInfo.keepersEdgeSetSize)
    }
  }

  def getPageDetails(url: String, userId: Id[User], experiments: Set[ExperimentType]): KeeperInfo = {
    if (url.isEmpty) throw new Exception(s"empty url for user $userId")

    // use the master. Keep, KeepToCollection, and Collection are heavily cached.
    val (nUriStr, nUri, keepersFutureOpt, keep, tags, position, neverOnSite, host) = db.readOnlyMaster { implicit session =>
      val (nUriStr, nUri) = normalizedURIInterner.getByUriOrPrenormalize(url) match {
        case Success(Left(nUri)) => (nUri.url, Some(nUri))
        case Success(Right(pUri)) => (pUri, None)
        case Failure(ex) => (url, None)
      }

      val getKeepersFutureOpt = nUri map { uri => getKeepersFuture(userId, uri) }

      val keep: Option[Keep] = nUri.flatMap { uri =>
        keepRepo.getByUriAndUser(uri.id.get, userId)
      }
      val tags: Seq[Collection] = keep.map { bm =>
        keepToCollectionRepo.getCollectionsForKeep(bm.id.get).map { collId =>
          collectionRepo.get(collId)
        } filter (_.isActive)
      }.getOrElse(Seq())

      val host: Option[String] = URI.parse(nUriStr).get.host.map(_.name)
      val domain: Option[Domain] = host.flatMap(domainRepo.get(_))
      val (position, neverOnSite): (Option[JsObject], Boolean) = domain.map { dom =>
        (userToDomainRepo.get(userId, dom.id.get, UserToDomainKinds.KEEPER_POSITION).map(_.value.get.as[JsObject]),
          userToDomainRepo.exists(userId, dom.id.get, UserToDomainKinds.NEVER_SHOW))
      }.getOrElse((None, false))
      (nUriStr, nUri, getKeepersFutureOpt, keep, tags, position, neverOnSite, host)
    }

    val shown = nUri map { uri => historyTracker.getMultiHashFilter(userId).mayContain(uri.id.get.id) } getOrElse false

    val (keepers, keeps) = keepersFutureOpt.map { future => Await.result(future, 10 seconds) } getOrElse (Seq[BasicUser](), 0)

    KeeperInfo(
      nUriStr,
      keep.map { k => if (k.isPrivate) "private" else "public" },
      keep.map(_.externalId),
      tags.map { t => SendableTag.from(t.summary) },
      position, neverOnSite, shown, keepers, keeps)
  }

  def getPageInfo(uri: URI, userId: Id[User], experiments: Set[ExperimentType]): Future[KeeperPageInfo] = {
    val host: Option[String] = uri.host.map(_.name)
    val (nUriOpt, nUriStr, domain) = db.readOnlyMaster { implicit session =>
      val domain: Option[Domain] = host.flatMap(domainRepo.get(_))
      val (nUriStr, nUri) = normalizedURIInterner.getByUriOrPrenormalize(uri.raw.get) match {
        case Success(Left(nUri)) => (nUri.url, Some(nUri))
        case Success(Right(pUri)) => (pUri, None)
        case Failure(ex) => (uri.raw.get, None)
      }
      (nUri, nUriStr, domain)
    }

    val (position, neverOnSite): (Option[JsObject], Boolean) = domain.map { dom =>
      db.readOnlyReplica { implicit session =>
        (userToDomainRepo.get(userId, dom.id.get, UserToDomainKinds.KEEPER_POSITION).map(_.value.get.as[JsObject]),
          userToDomainRepo.exists(userId, dom.id.get, UserToDomainKinds.NEVER_SHOW))
      }
    }.getOrElse((None, false))

    val shown = nUriOpt.exists { normUri =>
      historyTracker.getMultiHashFilter(userId).mayContain(normUri.id.get.id)
    }

    nUriOpt.map { normUri =>
      // get all keepers from search (read_only data)
<<<<<<< HEAD
      // TODO: reduce Int.MaxValue to 5 once most users have extension 3.3.26 or later
      val keepersFuture = searchClient.augment(Some(userId), false, Int.MaxValue, 0, 0, Seq(AugmentableItem(normUri.id.get))).map {
        case Seq(info) =>
          db.readOnlyMaster { implicit session =>
            val userIdSet = info.keepers.toSet
            (basicUserRepo.loadAll(userIdSet).values.toSeq, info.keepersOmitted, info.keepersTotal)
          }
      }
=======
      val getKeepersFuture = searchClient.augment(
        userId = Some(userId),
        showPublishedLibraries = false,
        maxKeepersShown = Int.MaxValue,
        maxLibrariesShown = 0,
        maxTagsShown = 0,
        items = Seq(AugmentableItem(normUri.id.get))).map {
          case Seq(info) =>
            db.readOnlyMaster { implicit session =>
              val userIdSet = info.keepers.toSet
              basicUserRepo.loadAll(userIdSet).values.toSeq
            }
        }
>>>>>>> 53571871

      // find all keeps in database (with uri) (read_write actions)
      val keepsData = keepsCommander.getBasicKeeps(userId, Set(normUri.id.get))(normUri.id.get).toSeq.map(KeepData(_))

      keepersFuture.map {
        case (keepers, keepersOmitted, keepersTotal) =>
          KeeperPageInfo(nUriStr, position, neverOnSite, shown, keepers, keepersOmitted, keepersTotal, keepsData)
      }
    }.getOrElse {
      Future.successful(KeeperPageInfo(nUriStr, position, neverOnSite, shown, Seq.empty[BasicUser], 0, 0, Seq.empty[KeepData]))
    }
  }
}<|MERGE_RESOLUTION|>--- conflicted
+++ resolved
@@ -117,16 +117,7 @@
 
     nUriOpt.map { normUri =>
       // get all keepers from search (read_only data)
-<<<<<<< HEAD
       // TODO: reduce Int.MaxValue to 5 once most users have extension 3.3.26 or later
-      val keepersFuture = searchClient.augment(Some(userId), false, Int.MaxValue, 0, 0, Seq(AugmentableItem(normUri.id.get))).map {
-        case Seq(info) =>
-          db.readOnlyMaster { implicit session =>
-            val userIdSet = info.keepers.toSet
-            (basicUserRepo.loadAll(userIdSet).values.toSeq, info.keepersOmitted, info.keepersTotal)
-          }
-      }
-=======
       val getKeepersFuture = searchClient.augment(
         userId = Some(userId),
         showPublishedLibraries = false,
@@ -137,10 +128,9 @@
           case Seq(info) =>
             db.readOnlyMaster { implicit session =>
               val userIdSet = info.keepers.toSet
-              basicUserRepo.loadAll(userIdSet).values.toSeq
+              (basicUserRepo.loadAll(userIdSet).values.toSeq, info.keepersOmitted, info.keepersTotal)
             }
         }
->>>>>>> 53571871
 
       // find all keeps in database (with uri) (read_write actions)
       val keepsData = keepsCommander.getBasicKeeps(userId, Set(normUri.id.get))(normUri.id.get).toSeq.map(KeepData(_))
