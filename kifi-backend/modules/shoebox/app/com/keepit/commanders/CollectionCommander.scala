--- conflicted
+++ resolved
@@ -59,12 +59,7 @@
   private def userSort(uid: Id[User], unsortedCollections: Seq[BasicCollection]): Seq[BasicCollection] = db.readWrite { implicit s =>
     implicit val externalIdFormat = ExternalId.format[Collection]
     log.info(s"Getting collection ordering for user $uid")
-<<<<<<< HEAD
-    val allCollectionIds = collectionRepo.getByUser(uid).map(_.externalId)
-    Json.fromJson[Seq[ExternalId[Collection]]](Json.parse {
-      userValueRepo.getValueStringOpt(uid, CollectionOrderingKey) getOrElse {
-=======
-    userValueRepo.getValue(uid, CollectionOrderingKey).map{ value => Json.fromJson[Seq[ExternalId[Collection]]](Json.parse(value)).get } match {
+    userValueRepo.getValueStringOpt(uid, CollectionOrderingKey).map{ value => Json.fromJson[Seq[ExternalId[Collection]]](Json.parse(value)).get } match {
       case Some(orderedCollectionIds) =>
         val buf = new ArrayBuffer[BasicCollection](unsortedCollections.size)
         val collectionMap = unsortedCollections.map(c => c.id.get -> c).toMap
@@ -76,7 +71,6 @@
         buf
       case None =>
         val allCollectionIds = unsortedCollections.map(_.id.get)
->>>>>>> 4cda1ece
         log.info(s"Updating collection ordering for user $uid: $allCollectionIds")
         userValueRepo.setValue(uid, CollectionOrderingKey, Json.stringify(Json.toJson(allCollectionIds)))
         unsortedCollections
@@ -86,7 +80,7 @@
   def getCollectionOrdering(uid: Id[User])(implicit s: RWSession): Seq[ExternalId[Collection]] = {
     implicit val externalIdFormat = ExternalId.format[Collection]
     log.info(s"Getting collection ordering for user $uid")
-    userValueRepo.getValue(uid, CollectionOrderingKey).map{ value =>
+    userValueRepo.getValueStringOpt(uid, CollectionOrderingKey).map{ value =>
       Json.fromJson[Seq[ExternalId[Collection]]](Json.parse(value)).get
     } getOrElse {
       val allCollectionIds = collectionRepo.getByUser(uid).map(_.externalId)
