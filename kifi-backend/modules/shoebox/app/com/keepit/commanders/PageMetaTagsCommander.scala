--- conflicted
+++ resolved
@@ -183,17 +183,10 @@
     } yield {
       val title = tab.title(s"${user.firstName} ${user.lastName}")
       PublicPageMetaFullTags(
-<<<<<<< HEAD
-        unsafeTitle = s"${user.firstName} ${user.lastName}${tab.titleSuffix}",
-        url = url + tab.path,
-        urlPathOnly = urlPath + tab.path,
-        unsafeDescription = s"${user.firstName} ${user.lastName}${tab.titleSuffix} on Kifi. Join Kifi to connect with ${user.firstName} ${user.lastName} and others you may know. Kifi connects people with knowledge.",
-=======
         unsafeTitle = title,
         url = url + tab.paths.head,
-        urlPathOnly = url + tab.paths.head,
+        urlPathOnly = urlPath + tab.paths.head,
         unsafeDescription = s"$title on Kifi. Join Kifi to connect with ${user.firstName} and others you may know. Kifi connects people with knowledge.",
->>>>>>> 44e112b2
         images = Seq(imageUrl),
         facebookId = facebookId,
         createdAt = user.createdAt,
