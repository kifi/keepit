--- conflicted
+++ resolved
@@ -16,27 +16,7 @@
     basicUserRepo: BasicUserRepo,
     db: Database) {
 
-<<<<<<< HEAD
-  def getFriendRecommendations(userId: Id[User], page: Int, pageSize: Int): Future[FriendRecommendations] = {
-    abookServiceClient.getFriendRecommendations(userId, page, pageSize).map { recommendedUsers =>
-      val friends = db.readOnlyReplica { implicit session =>
-        (recommendedUsers.toSet + userId).map(id => id -> userConnectionRepo.getConnectedUsers(id)).toMap
-      }
-
-      val mutualFriends = recommendedUsers.map { recommendedUserId =>
-        recommendedUserId -> (friends(userId) intersect friends(recommendedUserId))
-      }.toMap
-
-      val (basicUsers, mutualFriendConnectionCounts) = db.readOnlyReplica { implicit session =>
-        val uniqueMutualFriends = mutualFriends.values.flatten.toSet
-        val basicUsers = basicUserRepo.loadAll(uniqueMutualFriends ++ recommendedUsers)
-        val mutualFriendConnectionCounts = uniqueMutualFriends.map { mutualFriendId => mutualFriendId -> userConnectionRepo.getConnectionCount(mutualFriendId) }.toMap
-        (basicUsers, mutualFriendConnectionCounts)
-      }
-
-      FriendRecommendations(basicUsers, mutualFriendConnectionCounts, recommendedUsers, mutualFriends)
-=======
-  def getFriendRecommendations(userId: Id[User], offset: Int, limit: Int): Future[Option[FriendRecommendationData]] = {
+  def getFriendRecommendations(userId: Id[User], offset: Int, limit: Int): Future[Option[FriendRecommendations]] = {
     abookServiceClient.getFriendRecommendations(userId, offset, limit).map {
       _.map { recommendedUsers =>
         val friends = db.readOnlyReplica { implicit session =>
@@ -54,10 +34,8 @@
           (basicUsers, mutualFriendConnectionCounts)
         }
 
-        FriendRecommendationData(basicUsers, mutualFriendConnectionCounts, recommendedUsers, mutualFriends)
+        FriendRecommendations(basicUsers, mutualFriendConnectionCounts, recommendedUsers, mutualFriends)
       }
->>>>>>> 821707bc
     }
   }
-
 }