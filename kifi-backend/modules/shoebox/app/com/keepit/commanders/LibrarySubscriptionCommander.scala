--- conflicted
+++ resolved
@@ -6,7 +6,7 @@
 import com.keepit.common.db.slick.Database
 import com.keepit.common.healthcheck.AirbrakeNotifier
 import com.keepit.common.logging.Logging
-import com.keepit.common.net.{ ClientResponse, DirectUrl, CallTimeouts, HttpClient }
+import com.keepit.common.net.{ NonOKResponseException, ClientResponse, DirectUrl, CallTimeouts, HttpClient }
 import com.keepit.common.concurrent.ReactiveLock
 import com.keepit.model._
 import com.kifi.macros.json
@@ -43,7 +43,6 @@
   private val httpLock = new ReactiveLock(5)
 
   val client = httpClient.withTimeout(CallTimeouts(responseTimeout = Some(2 * 60 * 1000), maxJsonParseTime = Some(20000)))
-  val validateClient = httpClient.withTimeout(CallTimeouts(responseTimeout = Some(1 * 1000), maxJsonParseTime = Some(1000)))
 
   def sendNewKeepMessage(keep: Keep, library: Library): Seq[Future[ClientResponse]] = {
 
@@ -57,24 +56,22 @@
     subscriptions.map { subscription =>
       subscription.info match {
         case info: SlackInfo =>
-<<<<<<< HEAD
           val keepTitle = if (keep.title.exists(_.nonEmpty)) { keep.title.get } else { "a keep" }
           val text = s"<http://www.kifi.com/${keeper.username.value}|${keeper.fullName}?kma=1> just added <${keep.url}|${keepTitle}> to the <http://www.kifi.com/${owner.username.value}/${library.slug.value}?kma=1|${library.name}> library."
-=======
-          val keepTitle = keep.title.exists(_.nonEmpty)
-          val text = s"<http://www.kifi.com/${keeper.username.value}?kma=1|${keeper.fullName}> just added <${keep.url}|${keepTitle}> to the <http://www.kifi.com/${owner.username.value}/${library.slug.value}?kma=1|${library.name}> library."
->>>>>>> a00b2ca9
           val attachments: Seq[SlackAttachment] = keep.note.map { note => Seq(SlackAttachment(fallback = "", text = "\"" + note + "\" - " + keeper.firstName)) }.getOrElse(Seq.empty)
           val body = BasicSlackMessage(text = text, channel = Some(subscription.name.toLowerCase), attachments = attachments)
+
           val response = httpLock.withLockFuture(client.postFuture(DirectUrl(info.url), Json.toJson(body)))
           log.info(s"sendNewKeepMessage: Slack message request sent to subscription.id=${subscription.id}")
+
           response.onComplete {
-            case Success(res) if res.status == 400 =>
-              log.error(s"sendNewKeepMessage: invalid webhook on subscriptionId=${subscription.id.get}, disabling")
+            case Success(res) =>
+              log.info(s"[sendNewKeepMessage] Slack message to subscriptionId=${subscription.id.get} succeeded.")
+            case Failure(t: NonOKResponseException) =>
+              log.warn(s"[sendNewKeepMessage] Slack info invalid for subscriptionId=${subscription.id.get}, disabling.")
               db.readWrite { implicit s => librarySubscriptionRepo.save(subscription.withState(LibrarySubscriptionStates.DISABLED)) }
-            case Failure(t) =>
-              log.error("sendNewKeepMessage: Future failed: " + t.getMessage);
-            case _ => log.info(s"sendNewKeepMessage: Slack message to subscriptionId=${subscription.id.get} succeeded.")
+            case _ =>
+              log.error(s"[sendNewKeepMessage] Slack message request failed.")
           }
           response
         case _ =>
@@ -96,23 +93,11 @@
     def hasSameNameOrEndpoint(key: LibrarySubscriptionKey, sub: LibrarySubscription) = sub.name == key.name || sub.info.hasSameEndpoint(key.info)
     def saveUpdates(currSubs: => Seq[LibrarySubscription], subKeys: Seq[LibrarySubscriptionKey])(implicit session: RWSession): Unit = {
       subKeys.foreach { key =>
-<<<<<<< HEAD
         currSubs.find {
           hasSameNameOrEndpoint(key, _)
         } match {
           case None => saveSubByLibIdAndKey(libId, key) // key represents a new sub, save it
           case Some(equivalentSub) => librarySubscriptionRepo.save(equivalentSub.copy(name = key.name, info = key.info, state = LibrarySubscriptionStates.ACTIVE))
-=======
-        isValidWebhook(key.info) foreach { isValid =>
-          val state = { if (isValid) { LibrarySubscriptionStates.ACTIVE } else { LibrarySubscriptionStates.DISABLED } }
-          log.info(s"Subscription saved with state=${state}")
-          currSubs.find {
-            hasSameNameOrEndpoint(key, _)
-          } match {
-            case None => saveSubByLibIdAndKey(libId, key, state = state) // key represents a new sub, save it
-            case Some(equivalentSub) => librarySubscriptionRepo.save(equivalentSub.copy(name = key.name, info = key.info, state = state)) // key represents an old sub, update it
-          }
->>>>>>> a00b2ca9
         }
       }
     }
@@ -128,11 +113,7 @@
       }
     }
 
-<<<<<<< HEAD
-    val currSubs = librarySubscriptionRepo.getByLibraryId(libId, excludeStates = Set.empty)
-=======
     val currentSubs = librarySubscriptionRepo.getByLibraryId(libId, excludeStates = Set.empty)
->>>>>>> a00b2ca9
 
     if (currentSubs.isEmpty) {
       saveSubsByLibIdAndKey(libId, subKeys)
@@ -140,8 +121,6 @@
       saveUpdates(currentSubs, subKeys) // save new subs and changes to existing subs
       removeDifferences(currentSubs, subKeys) // inactivate existing subs that are not in subKeys
     }
-<<<<<<< HEAD
-=======
 
     val newSubs = librarySubscriptionRepo.getByLibraryId(libId)
 
@@ -150,10 +129,9 @@
 
   def isValidWebhook(subInfo: SubscriptionInfo): Future[Boolean] = {
     subInfo match {
-      case s: SlackInfo => httpClient.getFuture(DirectUrl(subInfo.asInstanceOf[SlackInfo].url)).map { _.status == 500 }
+      case s: SlackInfo => httpLock.withLockFuture { httpClient.getFuture(DirectUrl(subInfo.asInstanceOf[SlackInfo].url)).map { _.status == 500 } }
       case _ => Future.successful(false)
     }
->>>>>>> a00b2ca9
   }
 
 }