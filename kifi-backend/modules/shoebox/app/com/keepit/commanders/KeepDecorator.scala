package com.keepit.commanders

import com.google.inject.{ ImplementedBy, Inject, Provider, Singleton }
import com.keepit.commanders.gen.{ ActivityLogGen, BasicOrganizationGen }
import com.keepit.common.akka.TimeoutFuture
import com.keepit.common.core._
import com.keepit.common.crypto.PublicIdConfiguration
import com.keepit.common.db.Id
import com.keepit.common.db.slick.Database
import com.keepit.common.domain.DomainToNameMapper
import com.keepit.common.healthcheck.AirbrakeNotifier
import com.keepit.common.logging.{ SlackLog, Logging }
import com.keepit.common.net.URISanitizer
import com.keepit.common.social.BasicUserRepo
import com.keepit.common.store.{ S3ImageStore, ImageSize, S3ImageConfig }
<<<<<<< HEAD
import com.keepit.common.util.ActivityEventData.AddParticipants
import com.keepit.common.util.{ ImageElement, DescriptionElement, ActivitySource, ActivityKind, LinkElement, DescriptionElements, ActivityLog, ActivityEvent }
=======
import com.keepit.model._
import KeepEvent.AddParticipants
import com.keepit.common.util.{ ImageElement, DescriptionElement, LinkElement, DescriptionElements }
>>>>>>> 933bb63a
import com.keepit.common.util.Ord.dateTimeOrdering
import com.keepit.discussion.{ CrossServiceKeepActivity, Discussion, Message }
import com.keepit.eliza.ElizaServiceClient
import com.keepit.model._
import com.keepit.rover.RoverServiceClient
import com.keepit.search.SearchServiceClient
import com.keepit.search.augmentation.{ AugmentableItem, LimitedAugmentationInfo }
import com.keepit.shoebox.data.keep.{ KeepInfo, BasicLibraryWithKeptAt }
import com.keepit.slack.models.{ SlackTeamId, SlackTeamRepo }
import com.keepit.slack.{ InhouseSlackChannel, InhouseSlackClient }
import com.keepit.social.{ ImageUrls, BasicAuthor, BasicUser }
import org.joda.time.DateTime
import scala.concurrent.duration._
import scala.concurrent.{ ExecutionContext, Future }

@ImplementedBy(classOf[KeepDecoratorImpl])
trait KeepDecorator {
  def decorateKeepsIntoKeepInfos(perspectiveUserIdOpt: Option[Id[User]], showPublishedLibraries: Boolean, keepsSeq: Seq[Keep], idealImageSize: ImageSize, maxMessagesShown: Int, sanitizeUrls: Boolean, getTimestamp: Keep => DateTime = _.keptAt): Future[Seq[KeepInfo]]
  def filterLibraries(infos: Seq[LimitedAugmentationInfo]): Seq[LimitedAugmentationInfo]
  def getPersonalKeeps(userId: Id[User], uriIds: Set[Id[NormalizedURI]], useMultilibLogic: Boolean = false): Map[Id[NormalizedURI], Set[PersonalKeep]]
  def getKeepSummaries(keeps: Seq[Keep], idealImageSize: ImageSize): Future[Seq[URISummary]]
}

@Singleton
class KeepDecoratorImpl @Inject() (
  db: Database,
  basicUserRepo: BasicUserRepo,
  keepToCollectionRepo: KeepToCollectionRepo,
  libraryRepo: LibraryRepo,
  collectionCommander: CollectionCommander,
  libraryMembershipRepo: LibraryMembershipRepo,
  keepRepo: KeepRepo,
  ktlRepo: KeepToLibraryRepo,
  ktuRepo: KeepToUserRepo,
  keepImageCommander: KeepImageCommander,
  libraryCardCommander: LibraryCardCommander,
  userCommander: UserCommander,
  userExperimentRepo: UserExperimentRepo,
  basicOrganizationGen: BasicOrganizationGen,
  searchClient: SearchServiceClient,
  keepSourceCommander: KeepSourceCommander,
  permissionCommander: PermissionCommander,
  eliza: ElizaServiceClient,
  rover: RoverServiceClient,
  implicit val airbrake: AirbrakeNotifier,
  slackTeamRepo: SlackTeamRepo,
  orgMembershipRepo: OrganizationMembershipRepo,
  implicit val imageConfig: S3ImageConfig,
  implicit val s3: S3ImageStore,
  implicit val executionContext: ExecutionContext,
  implicit val publicIdConfig: PublicIdConfiguration,
  implicit val inhouseSlackClient: InhouseSlackClient)
    extends KeepDecorator with Logging {
  val slackLog = new SlackLog(InhouseSlackChannel.ENG_SHOEBOX)

  def decorateKeepsIntoKeepInfos(viewerIdOpt: Option[Id[User]], showPublishedLibraries: Boolean, keepsSeq: Seq[Keep], idealImageSize: ImageSize, maxMessagesShown: Int, sanitizeUrls: Boolean, getTimestamp: Keep => DateTime = _.keptAt): Future[Seq[KeepInfo]] = {
    val keeps = keepsSeq match {
      case k: List[Keep] => k
      case other =>
        // Make sure we're not dealing with a lazy structure here, which doesn't play nice with a database session...
        airbrake.notify("[decorateKeepsIntoKeepInfos] Found it! Grab Léo, Yingjie, and Andrew", new Exception())
        other.toList
    }
    val keepIds = keeps.map(_.id.get).toSet

    if (keeps.isEmpty) Future.successful(Seq.empty[KeepInfo])
    else {
      val augmentationFuture = {
        val items = keeps.map { keep => AugmentableItem(keep.uriId) }
        searchClient.augment(viewerIdOpt, showPublishedLibraries, KeepInfo.maxKeepsShown, KeepInfo.maxKeepersShown, KeepInfo.maxLibrariesShown, 0, items).imap(augmentationInfos => filterLibraries(augmentationInfos))
      }
      val emailParticipantsByKeepFuture = eliza.getEmailParticipantsForKeeps(keepIds)

      val (ktusByKeep, ktlsByKeep) = db.readOnlyMaster { implicit s =>
        (ktuRepo.getAllByKeepIds(keeps.map(_.id.get).toSet), ktlRepo.getAllByKeepIds(keepIds))
      }

      val entitiesFutures = for {
        augmentationInfos <- augmentationFuture
        emailParticipantsByKeep <- emailParticipantsByKeepFuture
      } yield {
        val idToLibrary = {
          val librariesShown = augmentationInfos.flatMap(_.libraries.map(_._1)).toSet ++ ktlsByKeep.values.flatMap(_.map(_.libraryId))
          db.readOnlyMaster { implicit s => libraryRepo.getActiveByIds(librariesShown) } //cached
        }

        val basicOrgByLibId = {
          val orgIdByLibId = idToLibrary.collect { case (libId, lib) if lib.organizationId.isDefined => libId -> lib.organizationId.get }
          val orgIds = orgIdByLibId.values.toSet
          val basicOrgById = db.readOnlyMaster(implicit s => basicOrganizationGen.getBasicOrganizations(orgIds))
          orgIdByLibId.mapValues(basicOrgById(_))
        }

        val idToBasicUser = {
          val keepersShown = augmentationInfos.flatMap(_.keepers.map(_._1)).toSet
          val libraryContributorsShown = augmentationInfos.flatMap(_.libraries.map(_._2)).toSet
          val libraryOwners = idToLibrary.values.map(_.ownerId).toSet
          val keepers = keeps.flatMap(_.userId).toSet // is this needed? need to double check, it may be redundant
          val ktuUsers = ktusByKeep.values.flatten.map(_.userId) // may need to use .take(someLimit) for performance
          val emailParticipantsAddedBy = emailParticipantsByKeep.values.flatMap(_.values.map(_._1))
          db.readOnlyMaster { implicit s => basicUserRepo.loadAll(keepersShown ++ libraryContributorsShown ++ libraryOwners ++ keepers ++ ktuUsers ++ emailParticipantsAddedBy) } //cached
        }
        val idToBasicLibrary = idToLibrary.map {
          case (libId, library) =>
            val orgOpt = basicOrgByLibId.get(libId)
            val user = idToBasicUser(library.ownerId)
            libId -> BasicLibrary(library, user, orgOpt.map(_.handle))
        }
        val libraryCardByLibId = {
          val libraries = keeps.flatMap(_.lowestLibraryId.map(idToLibrary(_)))
          val cards = db.readOnlyMaster { implicit s =>
            libraryCardCommander.createLibraryCardInfos(libraries, idToBasicUser, viewerIdOpt, withFollowing = true, idealSize = ProcessedImageSize.Medium.idealSize)
          }
          (libraries.map(_.id.get) zip cards).toMap
        }

        (idToBasicUser, idToBasicLibrary, libraryCardByLibId, basicOrgByLibId)
      }

      val pageInfosFuture = getKeepSummaries(keeps, idealImageSize)

      val colls = db.readOnlyMaster { implicit s =>
        keepToCollectionRepo.getCollectionsForKeeps(keeps) //cached
      }.map(collectionCommander.getBasicCollections)

      val sourceAttrsFut = db.readOnlyReplicaAsync { implicit s => keepSourceCommander.getSourceAttributionForKeeps(keepIds) }

      val additionalSourcesFuture = augmentationFuture.map { infos =>
        val keepIdsByUriId = (keeps zip infos).map {
          case (keep, info) =>
            keep.uriId -> info.keeps.map(_.id).filter(_ != keep.id.get)
        }.toMap
        getAdditionalSources(viewerIdOpt, keepIdsByUriId)
      }

      val allMyKeeps = viewerIdOpt.map { userId => getPersonalKeeps(userId, keeps.map(_.uriId).toSet) } getOrElse Map.empty[Id[NormalizedURI], Set[PersonalKeep]]

      val librariesWithWriteAccess = viewerIdOpt.map { userId =>
        db.readOnlyMaster { implicit session => libraryMembershipRepo.getLibrariesWithWriteAccess(userId) } //cached
      } getOrElse Set.empty

      val discussionsByKeepFut = eliza.getDiscussionsForKeeps(keepIds, maxMessagesShown).recover {
        case fail =>
          airbrake.notify(s"[KEEP-DECORATOR] Failed to get discussions for keeps $keepIds", fail)
          Map.empty[Id[Keep], Discussion]
      }
      val discussionsWithStrictTimeout = TimeoutFuture(discussionsByKeepFut)(executionContext, 2.seconds).recover {
        case _ =>
          log.warn(s"[KEEP-DECORATOR] Timed out fetching discussions for keeps $keepIds")
          Map.empty[Id[Keep], Discussion]
      }
      val activityByKeepFut = eliza.getCrossServiceKeepActivity(keepIds, maxMessagesShown).recover {
        case fail =>
          airbrake.notify(s"[KEEP-DECORATOR] Failed to get activity for keeps $keepIds", fail)
          Map.empty[Id[Keep], CrossServiceKeepActivity]
      }
      val activityWithStrictTimeout = TimeoutFuture(activityByKeepFut)(executionContext, 2.seconds).recover {
        case _ =>
          log.warn(s"[KEEP-DECORATOR] Timed out fetching activity for keeps $keepIds")
          Map.empty[Id[Keep], CrossServiceKeepActivity]
      }
      val permissionsByKeep = db.readOnlyMaster(implicit s => permissionCommander.getKeepsPermissions(keepIds, viewerIdOpt))

      for {
        augmentationInfos <- augmentationFuture
        pageInfos <- pageInfosFuture
        sourceAttrs <- sourceAttrsFut
        additionalSourcesByUriId <- additionalSourcesFuture
        (idToBasicUser, idToBasicLibrary, idToLibraryCard, idToBasicOrg) <- entitiesFutures
        discussionsByKeep <- discussionsWithStrictTimeout
        activityByKeep <- activityWithStrictTimeout
        emailParticipantsByKeep <- emailParticipantsByKeepFuture
      } yield {
        val keepsInfo = (keeps zip colls, augmentationInfos, pageInfos).zipped.flatMap {
          case ((keep, collsForKeep), augmentationInfoForKeep, pageInfoForKeep) =>
            val keepId = keep.id.get
            val keepers = viewerIdOpt.map { userId => augmentationInfoForKeep.keepers.filterNot(_._1 == userId) } getOrElse augmentationInfoForKeep.keepers
            val keeps = allMyKeeps.getOrElse(keep.uriId, Set.empty)
            val libraries = {
              def doShowLibrary(libraryId: Id[Library]): Boolean = {
                // ensuring consistency of libraries returned by search with the user's latest database data (race condition)
                lazy val publicId = Library.publicId(libraryId)
                !librariesWithWriteAccess.contains(libraryId) || keeps.exists(_.libraryId == publicId)
              }
              augmentationInfoForKeep.libraries.collect { case (libraryId, contributorId, keptAt) if doShowLibrary(libraryId) => (BasicLibraryWithKeptAt(idToBasicLibrary(libraryId), keptAt), idToBasicUser(contributorId)) }
            }

            val bestEffortPath = (keep.title, pageInfoForKeep.title) match {
              case (None, Some(title)) => keep.copy(title = Some(title)).path.relativeWithLeadingSlash
              case _ => keep.path.relativeWithLeadingSlash
            }

            val keepMembers = {
              val libraries = ktlsByKeep.getOrElse(keepId, Seq.empty).flatMap { ktl =>
                idToLibraryCard.get(ktl.libraryId).map { library =>
                  KeepMember.Library(library, ktl.addedAt, ktl.addedBy.flatMap(idToBasicUser.get))
                }
              }.sortBy(_.addedAt)

              val users = ktusByKeep.getOrElse(keepId, Seq.empty).flatMap { ktu =>
                idToBasicUser.get(ktu.userId).map { user =>
                  KeepMember.User(user, ktu.addedAt, ktu.addedBy.flatMap(idToBasicUser.get))
                }
              }.sortBy(_.addedAt)

              val emails = emailParticipantsByKeep.getOrElse(keepId, Map.empty).map {
                case (emailAddress, (addedBy, addedAt)) =>
                  KeepMember.Email(emailAddress, addedAt, idToBasicUser.get(addedBy))
              }.toSeq.sortBy(_.addedAt)

              KeepMembers(libraries, users, emails)
            }

            val activityLog = ActivityLogGen.generateActivityLog(keep, sourceAttrs.get(keepId), activityByKeep.get(keepId),
              ktlsByKeep.getOrElse(keepId, Seq.empty), ktusByKeep.getOrElse(keepId, Seq.empty),
              idToBasicUser, idToBasicLibrary, idToBasicOrg, eventsBefore = None, maxMessagesShown)

            (for {
              author <- sourceAttrs.get(keepId).map {
                case (attr, userOpt) => BasicAuthor(attr, userOpt)
              } orElse keep.userId.flatMap(keeper => idToBasicUser.get(keeper).map(BasicAuthor.fromUser))
            } yield {
<<<<<<< HEAD
=======
              val keepActivity = {
                if (viewerIdOpt.exists(uid => db.readOnlyMaster(implicit s => userExperimentRepo.hasExperiment(uid, UserExperimentType.ACTIVITY_LOG)))) {
                  generateKeepActivity(keep, author, sourceAttrs.get(keepId).map(_._1), activityByKeep.get(keepId),
                    ktlsByKeep.getOrElse(keepId, Seq.empty), ktusByKeep.getOrElse(keepId, Seq.empty),
                    idToBasicUser, idToBasicLibrary, idToBasicOrg)
                } else KeepActivity.empty
              }
>>>>>>> 933bb63a
              KeepInfo(
                id = Some(keep.externalId),
                pubId = Some(Keep.publicId(keepId)),
                title = keep.title,
                url = if (sanitizeUrls) URISanitizer.sanitize(keep.url) else keep.url,
                path = bestEffortPath,
                isPrivate = !ktlsByKeep.getOrElse(keepId, Seq.empty).exists(_.visibility > LibraryVisibility.SECRET),
                user = keep.userId.flatMap(idToBasicUser.get),
                author = author,
                createdAt = Some(getTimestamp(keep)),
                keeps = Some(keeps),
                keepers = Some(keepers.flatMap { case (keeperId, _) => idToBasicUser.get(keeperId) }),
                keepersOmitted = Some(augmentationInfoForKeep.keepersOmitted),
                keepersTotal = Some(augmentationInfoForKeep.keepersTotal),
                libraries = Some(libraries),
                librariesOmitted = Some(augmentationInfoForKeep.librariesOmitted),
                librariesTotal = Some(augmentationInfoForKeep.librariesTotal),
                sources = additionalSourcesByUriId.get(keep.uriId).collect { case sources if sources.nonEmpty => sources.take(5) },
                collections = Some(collsForKeep.map(_.id.get.id).toSet), // Is not used by any client
                tags = Some(collsForKeep.toSet), // Used by site
                hashtags = Some(collsForKeep.toSet.map { c: BasicCollection => Hashtag(c.name) }), // Used by both mobile clients
                summary = Some(pageInfoForKeep),
                siteName = DomainToNameMapper.getNameFromUrl(keep.url),
                libraryId = keep.lowestLibraryId.map(Library.publicId),
                library = keep.lowestLibraryId.flatMap(idToLibraryCard.get),
                organization = keep.lowestLibraryId.flatMap(idToBasicOrg.get),
                sourceAttribution = sourceAttrs.get(keepId),
                note = keep.note,
                discussion = discussionsByKeep.get(keepId),
                activity = keepActivity,
                participants = ktusByKeep.getOrElse(keepId, Seq.empty).flatMap(ktu => idToBasicUser.get(ktu.userId)),
                members = keepMembers,
                permissions = permissionsByKeep.getOrElse(keepId, Set.empty)
              )
            }) tap {
              case None => slackLog.warn(s"Could not generate an author for keep ${keep.id.get}")
              case _ =>
            }
        }
        keepsInfo
      }
    }
  }

  def filterLibraries(infos: Seq[LimitedAugmentationInfo]): Seq[LimitedAugmentationInfo] = {
    val allUsers = (infos flatMap { info =>
      val keepers = info.keepers
      val libs = info.libraries
      libs.map(_._2) ++ keepers.map(_._1)
    }).toSet
    if (allUsers.isEmpty) infos
    else {
      val fakeUsers = userCommander.getAllFakeUsers().intersect(allUsers)
      if (fakeUsers.isEmpty) infos
      else {
        infos map { info =>
          val keepers = info.keepers.filterNot(u => fakeUsers.contains(u._1))
          val libs = info.libraries.filterNot(t => fakeUsers.contains(t._2))
          info.copy(keepers = keepers, libraries = libs)
        }
      }
    }
  }

  def getKeepSummaries(keeps: Seq[Keep], idealImageSize: ImageSize): Future[Seq[URISummary]] = {
    val futureSummariesByUriId = rover.getUriSummaryByUris(keeps.map(_.uriId).toSet)
    val keepImagesByKeepId = keepImageCommander.getBestImagesForKeeps(keeps.map(_.id.get).toSet, ScaleImageRequest(idealImageSize))
    futureSummariesByUriId.map { summariesByUriId =>
      keeps.map { keep =>
        val summary = summariesByUriId.get(keep.uriId).map(_.toUriSummary(idealImageSize)) getOrElse URISummary.empty
        keepImagesByKeepId.get(keep.id.get) match {
          case None => summary
          case Some(keepImage) =>
            summary.copy(imageUrl = keepImage.map(_.imagePath.getUrl), imageWidth = keepImage.map(_.width), imageHeight = keepImage.map(_.height))
        }
      }
    }
  }

  def getPersonalKeeps(userId: Id[User], uriIds: Set[Id[NormalizedURI]], useMultilibLogic: Boolean = false): Map[Id[NormalizedURI], Set[PersonalKeep]] = {
    val (keepsById, ktlsByKeep) = db.readOnlyReplica { implicit session =>
      val writeableLibs = libraryMembershipRepo.getLibrariesWithWriteAccess(userId)
      val direct = ktuRepo.getByUserIdAndUriIds(userId, uriIds).map(_.keepId)
      val indirectViaLibraries = ktlRepo.getVisibileFirstOrderImplicitKeeps(uriIds, writeableLibs).map(_.keepId)
      val keepIds = direct ++ indirectViaLibraries
      val keepsById = keepRepo.getByIds(keepIds)
      val ktlsByKeep = ktlRepo.getAllByKeepIds(keepIds)
      (keepsById, ktlsByKeep)
    }
    keepsById.groupBy { case (kId, k) => k.uriId }.map {
      case (uriId, relevantKeeps) =>
        val userKeeps = relevantKeeps.values.map { keep =>
          val mine = keep.userId.safely.contains(userId)
          val removable = true // all keeps here are writeable
          val bestKtl = ktlsByKeep.getOrElse(keep.id.get, Seq.empty).maxByOpt(_.visibility)
          PersonalKeep(
            id = keep.externalId,
            mine = mine,
            removable = removable,
            visibility = bestKtl.map(_.visibility).getOrElse(LibraryVisibility.SECRET),
            libraryId = bestKtl.map(ktl => Library.publicId(ktl.libraryId))
          )
        }.toSet
        uriId -> userKeeps
    }.toMap
  }

  def getAdditionalSources(viewerIdOpt: Option[Id[User]], keepsByUriId: Map[Id[NormalizedURI], Seq[Id[Keep]]]): Map[Id[NormalizedURI], Seq[SourceAttribution]] = {
    db.readOnlyMaster { implicit session =>
      val slackTeamIds = viewerIdOpt match {
        case None => Set.empty[SlackTeamId]
        case Some(userId) => slackTeamRepo.getSlackTeamIds(orgMembershipRepo.getAllByUserId(userId).map(_.organizationId).toSet).values.toSet
      }
      val sourcesByKeepId = keepSourceCommander.getSourceAttributionForKeeps(keepsByUriId.values.flatten.toSet).mapValues(_._1)
      keepsByUriId.mapValues { keepIds =>
        val allSources = keepIds.flatMap(sourcesByKeepId.get)
        val slackSources = allSources.collect { case s: SlackAttribution if slackTeamIds.contains(s.teamId) => s }.distinctBy(s => (s.teamId, s.message.channel.id, s.message.timestamp))
        val twitterSources = allSources.collect { case t: TwitterAttribution => t }.distinctBy(_.tweet.id)
        (slackSources ++ twitterSources).toSeq
      }
    }
  }
<<<<<<< HEAD
=======

  def generateKeepActivity(
    keep: Keep, author: BasicAuthor, sourceAttr: Option[SourceAttribution], elizaActivity: Option[CrossServiceKeepActivity],
    ktls: Seq[KeepToLibrary], ktus: Seq[KeepToUser], userById: Map[Id[User], BasicUser],
    libById: Map[Id[Library], BasicLibrary], orgByLibraryId: Map[Id[Library], BasicOrganization]): KeepActivity = {
    import com.keepit.common.util.DescriptionElements._

    val initialKeepEvent = {
      val sortedKtls = ktls.sortBy {
        _.addedAt.getMillis * -1
      }
      val sortedKtus = ktus.sortBy {
        _.addedAt.getMillis * -1
      }

      val authorElement = fromBasicAuthor(author)
      val header = sortedKtls.headOption match {
        case Some(ktl) =>
          val library: DescriptionElement = libById.get(ktl.libraryId).map(fromBasicLibrary).getOrElse("a library")
          val orgOpt = orgByLibraryId.get(ktl.libraryId).map(fromBasicOrg)
          sourceAttr match {
            case Some(SlackAttribution(message, _)) =>
              DescriptionElements(authorElement, "added this into", library, orgOpt.map(org => DescriptionElements("in", org)),
                ImageElement(Some(message.permalink), ImageUrls.SLACK_LOGO), message.channel.name.map(_.value --> LinkElement(message.permalink)))
            case Some(TwitterAttribution(tweet)) =>
              DescriptionElements(authorElement, "kept this into", library, orgOpt.map(org => DescriptionElements("in", org)),
                ImageElement(Some(tweet.permalink), ImageUrls.TWITTER_LOGO), tweet.user.screenName.value --> LinkElement(tweet.permalink))
            case None =>
              DescriptionElements(authorElement, "kept this into", library, orgOpt.map(org => DescriptionElements("in", org)))
          }
        case None =>
          sortedKtus.headOption match {
            case None =>
              airbrake.notify(s"[activityLog] no ktu or ktls on ${keep.id.get}, can't generate initial keep event")
              DescriptionElements(authorElement, "kept this page")
            case Some(firstKtu) =>
              val firstMinute = firstKtu.addedAt.plusMinutes(1)
              val firstSentTo = sortedKtus.takeWhile(_.addedAt.getMillis <= firstMinute.getMillis)
                .collect { case ktu if !keep.userId.contains(ktu.userId) => userById.get(ktu.userId) }.flatten
              DescriptionElements(authorElement, "started a discussion", if (firstSentTo.nonEmpty) DescriptionElements("with", DescriptionElements.unwordsPretty(firstSentTo.map(fromBasicUser))) else "on this page")
          }
      }
      val body = DescriptionElements(keep.note)
      BasicActivityEvent(
        KeepEventKind.Initial,
        image = authorElement.image,
        header = header,
        body = body,
        timestamp = keep.keptAt,
        source = None
      )
    }

    val commentEvents = elizaActivity.map(_.messages.flatMap { message =>
      message.sentBy match {
        case Some(userOrNonUser) =>
          import DescriptionElements._
          val userOpt = userOrNonUser.left.toOption.flatMap(userById.get)
          val msgAuthor: DescriptionElement = userOrNonUser.fold[Option[DescriptionElement]](userId => userOpt.map(fromBasicUser), nonUser => Some(nonUser.id)).getOrElse {
            airbrake.notify(s"[activityLog] could not generate message author name on keep ${keep.id.get}")
            "Someone"
          }
          Some(BasicActivityEvent(
            KeepEventKind.Comment,
            image = userOpt.map(_.picturePath.getUrl).getOrElse("0.jpg"), // todo(cam): figure out a protocol for non-user images
            header = DescriptionElements(msgAuthor, "commented on this page"),
            body = DescriptionElements(message.text),
            timestamp = message.sentAt,
            source = KeepEventSource.fromMessageSource(message.source)
          ))
        case None =>
          message.auxData match {
            case Some(AddParticipants(addedBy, addedUsers, addedNonUsers)) =>
              val basicAddedBy = userById.get(addedBy)
              val addedElement = unwordsPretty(addedUsers.flatMap(userById.get).map(fromBasicUser) ++ addedNonUsers.map(fromNonUser))
              Some(BasicActivityEvent(
                KeepEventKind.AddParticipants,
                image = basicAddedBy.map(_.picturePath.getUrl).getOrElse {
                  airbrake.notify(s"[activityLog] can't find user $addedBy for keep ${keep.id.get}")
                  "0.jpg"
                },
                header = DescriptionElements(basicAddedBy.map(fromBasicUser).getOrElse(fromText("Someone")), "added", addedElement),
                body = DescriptionElements(),
                timestamp = message.sentAt,
                source = KeepEventSource.fromMessageSource(message.source)
              ))
            case dataOpt =>
              if (dataOpt.isEmpty) airbrake.notify(s"[activityLog] messsage ${message.id} has no .sentBy and no .auxData, can't generate event")
              None
          }
      }
    }).getOrElse(Seq.empty)
    val events = commentEvents :+ initialKeepEvent
    KeepActivity(
      events = events,
      numEvents = events.size, // todo(cam): fetch the eliza total event count
      numComments = elizaActivity.map(_.numComments).getOrElse(0) + keep.note.size)
  }
>>>>>>> 933bb63a
}

object KeepDecorator {
  // turns '[#...]' to '[\#...]'. Similar for '[@...]'
  val escapeMarkupsRe = """\[([#@])""".r
  def escapeMarkupNotes(str: String): String = {
    escapeMarkupsRe.replaceAllIn(str, """[\\$1""")
  }

  // turns '[\#...]' to '[#...]'. Similar for '[\@...]'
  val unescapeMarkupsRe = """\[\\([#@])""".r
  def unescapeMarkupNotes(str: String): String = {
    unescapeMarkupsRe.replaceAllIn(str, """[$1""")
  }
}<|MERGE_RESOLUTION|>--- conflicted
+++ resolved
@@ -1,7 +1,7 @@
 package com.keepit.commanders
 
-import com.google.inject.{ ImplementedBy, Inject, Provider, Singleton }
-import com.keepit.commanders.gen.{ ActivityLogGen, BasicOrganizationGen }
+import com.google.inject.{ ImplementedBy, Inject, Singleton }
+import com.keepit.commanders.gen.{ KeepActivityGen, BasicOrganizationGen }
 import com.keepit.common.akka.TimeoutFuture
 import com.keepit.common.core._
 import com.keepit.common.crypto.PublicIdConfiguration
@@ -13,16 +13,9 @@
 import com.keepit.common.net.URISanitizer
 import com.keepit.common.social.BasicUserRepo
 import com.keepit.common.store.{ S3ImageStore, ImageSize, S3ImageConfig }
-<<<<<<< HEAD
-import com.keepit.common.util.ActivityEventData.AddParticipants
-import com.keepit.common.util.{ ImageElement, DescriptionElement, ActivitySource, ActivityKind, LinkElement, DescriptionElements, ActivityLog, ActivityEvent }
-=======
 import com.keepit.model._
-import KeepEvent.AddParticipants
-import com.keepit.common.util.{ ImageElement, DescriptionElement, LinkElement, DescriptionElements }
->>>>>>> 933bb63a
 import com.keepit.common.util.Ord.dateTimeOrdering
-import com.keepit.discussion.{ CrossServiceKeepActivity, Discussion, Message }
+import com.keepit.discussion.{ CrossServiceKeepActivity, Discussion }
 import com.keepit.eliza.ElizaServiceClient
 import com.keepit.model._
 import com.keepit.rover.RoverServiceClient
@@ -31,7 +24,7 @@
 import com.keepit.shoebox.data.keep.{ KeepInfo, BasicLibraryWithKeptAt }
 import com.keepit.slack.models.{ SlackTeamId, SlackTeamRepo }
 import com.keepit.slack.{ InhouseSlackChannel, InhouseSlackClient }
-import com.keepit.social.{ ImageUrls, BasicAuthor, BasicUser }
+import com.keepit.social.BasicAuthor
 import org.joda.time.DateTime
 import scala.concurrent.duration._
 import scala.concurrent.{ ExecutionContext, Future }
@@ -234,7 +227,7 @@
               KeepMembers(libraries, users, emails)
             }
 
-            val activityLog = ActivityLogGen.generateActivityLog(keep, sourceAttrs.get(keepId), activityByKeep.get(keepId),
+            val activityLog = KeepActivityGen.generateKeepActivity(keep, sourceAttrs.get(keepId), activityByKeep.get(keepId),
               ktlsByKeep.getOrElse(keepId, Seq.empty), ktusByKeep.getOrElse(keepId, Seq.empty),
               idToBasicUser, idToBasicLibrary, idToBasicOrg, eventsBefore = None, maxMessagesShown)
 
@@ -243,16 +236,13 @@
                 case (attr, userOpt) => BasicAuthor(attr, userOpt)
               } orElse keep.userId.flatMap(keeper => idToBasicUser.get(keeper).map(BasicAuthor.fromUser))
             } yield {
-<<<<<<< HEAD
-=======
               val keepActivity = {
                 if (viewerIdOpt.exists(uid => db.readOnlyMaster(implicit s => userExperimentRepo.hasExperiment(uid, UserExperimentType.ACTIVITY_LOG)))) {
-                  generateKeepActivity(keep, author, sourceAttrs.get(keepId).map(_._1), activityByKeep.get(keepId),
+                  KeepActivityGen.generateKeepActivity(keep, sourceAttrs.get(keepId), activityByKeep.get(keepId),
                     ktlsByKeep.getOrElse(keepId, Seq.empty), ktusByKeep.getOrElse(keepId, Seq.empty),
-                    idToBasicUser, idToBasicLibrary, idToBasicOrg)
+                    idToBasicUser, idToBasicLibrary, idToBasicOrg, eventsBefore = None, maxMessagesShown)
                 } else KeepActivity.empty
               }
->>>>>>> 933bb63a
               KeepInfo(
                 id = Some(keep.externalId),
                 pubId = Some(Keep.publicId(keepId)),
@@ -357,7 +347,7 @@
           )
         }.toSet
         uriId -> userKeeps
-    }.toMap
+    }
   }
 
   def getAdditionalSources(viewerIdOpt: Option[Id[User]], keepsByUriId: Map[Id[NormalizedURI], Seq[Id[Keep]]]): Map[Id[NormalizedURI], Seq[SourceAttribution]] = {
@@ -375,107 +365,6 @@
       }
     }
   }
-<<<<<<< HEAD
-=======
-
-  def generateKeepActivity(
-    keep: Keep, author: BasicAuthor, sourceAttr: Option[SourceAttribution], elizaActivity: Option[CrossServiceKeepActivity],
-    ktls: Seq[KeepToLibrary], ktus: Seq[KeepToUser], userById: Map[Id[User], BasicUser],
-    libById: Map[Id[Library], BasicLibrary], orgByLibraryId: Map[Id[Library], BasicOrganization]): KeepActivity = {
-    import com.keepit.common.util.DescriptionElements._
-
-    val initialKeepEvent = {
-      val sortedKtls = ktls.sortBy {
-        _.addedAt.getMillis * -1
-      }
-      val sortedKtus = ktus.sortBy {
-        _.addedAt.getMillis * -1
-      }
-
-      val authorElement = fromBasicAuthor(author)
-      val header = sortedKtls.headOption match {
-        case Some(ktl) =>
-          val library: DescriptionElement = libById.get(ktl.libraryId).map(fromBasicLibrary).getOrElse("a library")
-          val orgOpt = orgByLibraryId.get(ktl.libraryId).map(fromBasicOrg)
-          sourceAttr match {
-            case Some(SlackAttribution(message, _)) =>
-              DescriptionElements(authorElement, "added this into", library, orgOpt.map(org => DescriptionElements("in", org)),
-                ImageElement(Some(message.permalink), ImageUrls.SLACK_LOGO), message.channel.name.map(_.value --> LinkElement(message.permalink)))
-            case Some(TwitterAttribution(tweet)) =>
-              DescriptionElements(authorElement, "kept this into", library, orgOpt.map(org => DescriptionElements("in", org)),
-                ImageElement(Some(tweet.permalink), ImageUrls.TWITTER_LOGO), tweet.user.screenName.value --> LinkElement(tweet.permalink))
-            case None =>
-              DescriptionElements(authorElement, "kept this into", library, orgOpt.map(org => DescriptionElements("in", org)))
-          }
-        case None =>
-          sortedKtus.headOption match {
-            case None =>
-              airbrake.notify(s"[activityLog] no ktu or ktls on ${keep.id.get}, can't generate initial keep event")
-              DescriptionElements(authorElement, "kept this page")
-            case Some(firstKtu) =>
-              val firstMinute = firstKtu.addedAt.plusMinutes(1)
-              val firstSentTo = sortedKtus.takeWhile(_.addedAt.getMillis <= firstMinute.getMillis)
-                .collect { case ktu if !keep.userId.contains(ktu.userId) => userById.get(ktu.userId) }.flatten
-              DescriptionElements(authorElement, "started a discussion", if (firstSentTo.nonEmpty) DescriptionElements("with", DescriptionElements.unwordsPretty(firstSentTo.map(fromBasicUser))) else "on this page")
-          }
-      }
-      val body = DescriptionElements(keep.note)
-      BasicActivityEvent(
-        KeepEventKind.Initial,
-        image = authorElement.image,
-        header = header,
-        body = body,
-        timestamp = keep.keptAt,
-        source = None
-      )
-    }
-
-    val commentEvents = elizaActivity.map(_.messages.flatMap { message =>
-      message.sentBy match {
-        case Some(userOrNonUser) =>
-          import DescriptionElements._
-          val userOpt = userOrNonUser.left.toOption.flatMap(userById.get)
-          val msgAuthor: DescriptionElement = userOrNonUser.fold[Option[DescriptionElement]](userId => userOpt.map(fromBasicUser), nonUser => Some(nonUser.id)).getOrElse {
-            airbrake.notify(s"[activityLog] could not generate message author name on keep ${keep.id.get}")
-            "Someone"
-          }
-          Some(BasicActivityEvent(
-            KeepEventKind.Comment,
-            image = userOpt.map(_.picturePath.getUrl).getOrElse("0.jpg"), // todo(cam): figure out a protocol for non-user images
-            header = DescriptionElements(msgAuthor, "commented on this page"),
-            body = DescriptionElements(message.text),
-            timestamp = message.sentAt,
-            source = KeepEventSource.fromMessageSource(message.source)
-          ))
-        case None =>
-          message.auxData match {
-            case Some(AddParticipants(addedBy, addedUsers, addedNonUsers)) =>
-              val basicAddedBy = userById.get(addedBy)
-              val addedElement = unwordsPretty(addedUsers.flatMap(userById.get).map(fromBasicUser) ++ addedNonUsers.map(fromNonUser))
-              Some(BasicActivityEvent(
-                KeepEventKind.AddParticipants,
-                image = basicAddedBy.map(_.picturePath.getUrl).getOrElse {
-                  airbrake.notify(s"[activityLog] can't find user $addedBy for keep ${keep.id.get}")
-                  "0.jpg"
-                },
-                header = DescriptionElements(basicAddedBy.map(fromBasicUser).getOrElse(fromText("Someone")), "added", addedElement),
-                body = DescriptionElements(),
-                timestamp = message.sentAt,
-                source = KeepEventSource.fromMessageSource(message.source)
-              ))
-            case dataOpt =>
-              if (dataOpt.isEmpty) airbrake.notify(s"[activityLog] messsage ${message.id} has no .sentBy and no .auxData, can't generate event")
-              None
-          }
-      }
-    }).getOrElse(Seq.empty)
-    val events = commentEvents :+ initialKeepEvent
-    KeepActivity(
-      events = events,
-      numEvents = events.size, // todo(cam): fetch the eliza total event count
-      numComments = elizaActivity.map(_.numComments).getOrElse(0) + keep.note.size)
-  }
->>>>>>> 933bb63a
 }
 
 object KeepDecorator {
