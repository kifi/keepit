--- conflicted
+++ resolved
@@ -32,11 +32,8 @@
   airbrake: AirbrakeNotifier,
   keptAnalytics: KeepingAnalytics,
   keepsAbuseMonitor: KeepsAbuseMonitor,
-<<<<<<< HEAD
   rawBookmarkFactory: RawBookmarkFactory,
   userValueRepo: UserValueRepo,
-=======
->>>>>>> c076f8b0
   implicit private val clock: Clock,
   implicit private val fortyTwoServices: FortyTwoServices)
     extends Logging {
@@ -58,7 +55,6 @@
     val total = bookmarks.size
     val batchSize = 100
 
-<<<<<<< HEAD
     db.readWrite { implicit session =>
       // This isn't designed to handle multiple imports at once. When we need this, it'll need to be tweaked.
       // If it happens, the user will experience the % complete jumping around a bit until it's finished.
@@ -67,24 +63,17 @@
       userValueRepo.setValue(user.id.get, "bookmark_import_total", "0")
     }
 
-    val persistedBookmarksWithUris = bookmarks.grouped(batchSize).map { bms =>
-=======
     val persistedBookmarksWithUris: List[InternedUriAndBookmark] = bookmarks.grouped(batchSize).map { bms =>
->>>>>>> c076f8b0
       val startTime = System.currentTimeMillis
       log.info(s"[internBookmarks-$referenceId] Persisting $batchSize bookmarks: ${count.get}/$total")
       val persisted = db.readWrite(attempts = 2) { implicit session =>
         bms.map { bm => internUriAndBookmark(bm, user, experiments, source, mutatePrivacy) }.flatten
       }
-<<<<<<< HEAD
       val newCount = count.addAndGet(bms.size)
       log.info(s"[internBookmarks-$referenceId] Done with $newCount/$total. Took ${System.currentTimeMillis - startTime}ms")
       db.readWrite { implicit session =>
         userValueRepo.setValue(user.id.get, "bookmark_import_done", (newCount / total).toString)
       }
-=======
-      log.info(s"[internBookmarks-$referenceId] Done with ${count.addAndGet(bms.size)}/$total. Took ${System.currentTimeMillis - startTime}ms")
->>>>>>> c076f8b0
       persisted
     }.flatten.toList
 
