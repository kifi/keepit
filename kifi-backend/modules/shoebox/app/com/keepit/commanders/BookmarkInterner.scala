package com.keepit.commanders

import com.keepit.common.db._
import com.keepit.common.db.slick.DBSession._
import com.keepit.common.db.slick._
import com.keepit.model._
import com.keepit.scraper.ScrapeSchedulerPlugin
import com.keepit.common.logging.Logging
import com.keepit.common.healthcheck.{AirbrakeNotifier, AirbrakeError}


import com.keepit.common.time._
import com.keepit.common.service.FortyTwoServices

import com.google.inject.{Inject, Singleton}
import com.keepit.normalizer.NormalizationCandidate
import scala.util.Try
import java.util.concurrent.atomic.AtomicInteger
import java.util.UUID
import com.keepit.heimdal.HeimdalContext

case class InternedUriAndBookmark(bookmark: Bookmark, uri: NormalizedURI, isNewKeep: Boolean)

@Singleton
class BookmarkInterner @Inject() (
  db: Database,
  uriRepo: NormalizedURIRepo,
  scraper: ScrapeSchedulerPlugin,
  bookmarkRepo: BookmarkRepo,
  urlRepo: URLRepo,
  socialUserInfoRepo: SocialUserInfoRepo,
  airbrake: AirbrakeNotifier,
  keptAnalytics: KeepingAnalytics,
  keepsAbuseMonitor: KeepsAbuseMonitor,
  rawBookmarkFactory: RawBookmarkFactory,
  userValueRepo: UserValueRepo,
  implicit private val clock: Clock,
  implicit private val fortyTwoServices: FortyTwoServices)
    extends Logging {

<<<<<<< HEAD
  def internRawBookmarks(rawBookmarks: Seq[RawBookmarkRepresentation], userId: Id[User], source: BookmarkSource, mutatePrivacy: Boolean, installationId: Option[ExternalId[KifiInstallation]] = None)(implicit context: HeimdalContext): Seq[Bookmark] = {
=======
  private[commanders] def deDuplicate(rawBookmarks: Seq[RawBookmarkRepresentation]): Seq[RawBookmarkRepresentation] =
    ((rawBookmarks map { b => (b.url, b) } toMap).values.toSeq).toList

  def internRawBookmarks(rawBookmarks: Seq[RawBookmarkRepresentation], user: User, experiments: Set[ExperimentType], source: BookmarkSource, mutatePrivacy: Boolean, installationId: Option[ExternalId[KifiInstallation]] = None)(implicit context: HeimdalContext): Seq[Bookmark] = {

>>>>>>> e6cc39e0
    val referenceId: UUID = UUID.randomUUID
    log.info(s"[internRawBookmarks] user=${userId} source=$source installId=$installationId value=$rawBookmarks $referenceId ")
    val parseStart = System.currentTimeMillis()
<<<<<<< HEAD
    val bookmarks = rawBookmarks.sortWith { case (a, b) => a.url < b.url }
    log.info(s"[internBookmarks-$referenceId] Parsing took: ${System.currentTimeMillis - parseStart}ms")
    keepsAbuseMonitor.inspect(userId, bookmarks.size)
=======
    val deduped = deDuplicate(rawBookmarks)

    val bookmarks = deduped.sortWith { case (a, b) => a.url < b.url }
    keepsAbuseMonitor.inspect(user.id.get, bookmarks.size)
    log.info(s"[internBookmarks-$referenceId] Parsing took: ${System.currentTimeMillis - parseStart}ms")
>>>>>>> e6cc39e0
    val count = new AtomicInteger(0)
    val total = bookmarks.size
    val batchSize = 100

<<<<<<< HEAD
    val persistedBookmarksWithUris = bookmarks.grouped(batchSize).grouped(batchConcurrency).map { concurrentGroup =>
      concurrentGroup.par.map { bms =>
        val startTime = System.currentTimeMillis
        log.info(s"[internBookmarks-$referenceId] Persisting $batchSize bookmarks: ${count.get}/$total")
        val persisted = db.readWrite(attempts = 2) { implicit session =>
          bms.map { bm => internUriAndBookmark(bm, userId, source, mutatePrivacy) }.flatten
        }
        log.info(s"[internBookmarks-$referenceId] Done with ${count.addAndGet(bms.size)}/$total. Took ${System.currentTimeMillis - startTime}ms")
        persisted
      }.flatten.toList
=======
    db.readWrite { implicit session =>
      // This isn't designed to handle multiple imports at once. When we need this, it'll need to be tweaked.
      // If it happens, the user will experience the % complete jumping around a bit until it's finished.
      userValueRepo.setValue(user.id.get, "bookmark_import_last_start", clock.now.toString)
      userValueRepo.setValue(user.id.get, "bookmark_import_done", "0")
      userValueRepo.setValue(user.id.get, "bookmark_import_total", "0")
    }

    val persistedBookmarksWithUris: List[InternedUriAndBookmark] = bookmarks.grouped(batchSize).map { bms =>
      val startTime = System.currentTimeMillis
      log.info(s"[internBookmarks-$referenceId] Persisting $batchSize bookmarks: ${count.get}/$total")
      val persisted = db.readWrite(attempts = 2) { implicit session =>
        bms.map { bm => internUriAndBookmark(bm, user, experiments, source, mutatePrivacy) }.flatten
      }
      val newCount = count.addAndGet(bms.size)
      log.info(s"[internBookmarks-$referenceId] Done with $newCount/$total. Took ${System.currentTimeMillis - startTime}ms")
      db.readWrite { implicit session =>
        userValueRepo.setValue(user.id.get, "bookmark_import_done", (newCount / total).toString)
      }
      persisted
>>>>>>> e6cc39e0
    }.flatten.toList

    db.readWrite { implicit session =>
      userValueRepo.clearValue(user.id.get, "bookmark_import_done")
    }

    log.info(s"[internBookmarks-$referenceId] Requesting scrapes")
<<<<<<< HEAD
    val newKeeps = persistedBookmarksWithUris collect { case (bm, uri, isNewBookmark) if isNewBookmark => bm }
    keptAnalytics.keptPages(userId, newKeeps, context)
=======
    val newKeeps = persistedBookmarksWithUris collect {
      case InternedUriAndBookmark(bm, uri, isNewBookmark) if isNewBookmark => bm
    }
    keptAnalytics.keptPages(user.id.get, newKeeps, context)
>>>>>>> e6cc39e0

    val persistedBookmarks = persistedBookmarksWithUris.map(_.bookmark)
    log.info(s"[internBookmarks-$referenceId] Done!")
    persistedBookmarks
  }

  private def internBookmark(uri: NormalizedURI, userId: Id[User], isPrivate: Boolean, mutatePrivacy: Boolean,
      installationId: Option[ExternalId[KifiInstallation]], source: BookmarkSource, title: Option[String], url: String)(implicit session: RWSession) = {
    bookmarkRepo.getByUriAndUser(uri.id.get, userId, excludeState = None) match {
      case Some(bookmark) =>
        val keepWithPrivate = if (mutatePrivacy) bookmark.copy(isPrivate = isPrivate) else bookmark
        val keep = if (!bookmark.isActive) { keepWithPrivate.withUrl(url).withActive(true).copy(createdAt = clock.now) } else keepWithPrivate
        val keepWithTitle = keep.withTitle(title orElse bookmark.title orElse uri.title)
        val persistedKeep = if(keepWithTitle != bookmark) bookmarkRepo.save(keepWithTitle) else bookmark
        (false, persistedKeep)
      case None =>
        val urlObj = urlRepo.get(url).getOrElse(urlRepo.save(URLFactory(url = url, normalizedUriId = uri.id.get)))
        (true, bookmarkRepo.save(BookmarkFactory(uri, userId, title orElse uri.title, urlObj, source, isPrivate, installationId)))
    }
  }

<<<<<<< HEAD
  private def internUriAndBookmark(rawBookmark: RawBookmarkRepresentation, userId: Id[User], source: BookmarkSource, mutatePrivacy: Boolean, installationId: Option[ExternalId[KifiInstallation]] = None)(implicit session: RWSession): Option[(Bookmark, NormalizedURI, Boolean)] = try {
=======
  private def internUriAndBookmark(rawBookmark: RawBookmarkRepresentation, user: User, experiments: Set[ExperimentType], source: BookmarkSource, mutatePrivacy: Boolean, installationId: Option[ExternalId[KifiInstallation]] = None)(implicit session: RWSession): Option[InternedUriAndBookmark] = try {
>>>>>>> e6cc39e0
    if (!rawBookmark.url.toLowerCase.startsWith("javascript:")) {
      val uri = {
        val initialURI = uriRepo.internByUri(rawBookmark.url, NormalizationCandidate(rawBookmark):_*)
        if (initialURI.state == NormalizedURIStates.ACTIVE | initialURI.state == NormalizedURIStates.INACTIVE)
          uriRepo.save(initialURI.withState(NormalizedURIStates.SCRAPE_WANTED))
        else initialURI
      }
      val (isNewKeep, bookmark) = internBookmark(uri, userId, rawBookmark.isPrivate, mutatePrivacy, installationId, source, rawBookmark.title, rawBookmark.url)

      if (uri.state == NormalizedURIStates.SCRAPE_WANTED) {
        Try(scraper.scheduleScrape(uri))
      }

      session.conn.commit()

      Some(InternedUriAndBookmark(bookmark, uri, isNewKeep))
    } else {
      None
    }
  } catch {
    case e: Exception =>
      //note that at this point we continue on. we don't want to mess the upload of entire user bookmarks because of one bad bookmark.
      airbrake.notify(AirbrakeError(
        exception = e,
        message = Some(s"Exception while loading one of the bookmarks of user $userId: ${e.getMessage} from: $rawBookmark source: $source")))
      None
  }
}<|MERGE_RESOLUTION|>--- conflicted
+++ resolved
@@ -38,82 +38,54 @@
   implicit private val fortyTwoServices: FortyTwoServices)
     extends Logging {
 
-<<<<<<< HEAD
-  def internRawBookmarks(rawBookmarks: Seq[RawBookmarkRepresentation], userId: Id[User], source: BookmarkSource, mutatePrivacy: Boolean, installationId: Option[ExternalId[KifiInstallation]] = None)(implicit context: HeimdalContext): Seq[Bookmark] = {
-=======
   private[commanders] def deDuplicate(rawBookmarks: Seq[RawBookmarkRepresentation]): Seq[RawBookmarkRepresentation] =
     ((rawBookmarks map { b => (b.url, b) } toMap).values.toSeq).toList
 
-  def internRawBookmarks(rawBookmarks: Seq[RawBookmarkRepresentation], user: User, experiments: Set[ExperimentType], source: BookmarkSource, mutatePrivacy: Boolean, installationId: Option[ExternalId[KifiInstallation]] = None)(implicit context: HeimdalContext): Seq[Bookmark] = {
+  def internRawBookmarks(rawBookmarks: Seq[RawBookmarkRepresentation], userId: Id[User], source: BookmarkSource, mutatePrivacy: Boolean, installationId: Option[ExternalId[KifiInstallation]] = None)(implicit context: HeimdalContext): Seq[Bookmark] = {
 
->>>>>>> e6cc39e0
     val referenceId: UUID = UUID.randomUUID
-    log.info(s"[internRawBookmarks] user=${userId} source=$source installId=$installationId value=$rawBookmarks $referenceId ")
+    log.info(s"[internRawBookmarks] user=$userId source=$source installId=$installationId value=$rawBookmarks $referenceId ")
     val parseStart = System.currentTimeMillis()
-<<<<<<< HEAD
-    val bookmarks = rawBookmarks.sortWith { case (a, b) => a.url < b.url }
-    log.info(s"[internBookmarks-$referenceId] Parsing took: ${System.currentTimeMillis - parseStart}ms")
-    keepsAbuseMonitor.inspect(userId, bookmarks.size)
-=======
     val deduped = deDuplicate(rawBookmarks)
 
     val bookmarks = deduped.sortWith { case (a, b) => a.url < b.url }
-    keepsAbuseMonitor.inspect(user.id.get, bookmarks.size)
+    keepsAbuseMonitor.inspect(userId, bookmarks.size)
     log.info(s"[internBookmarks-$referenceId] Parsing took: ${System.currentTimeMillis - parseStart}ms")
->>>>>>> e6cc39e0
     val count = new AtomicInteger(0)
     val total = bookmarks.size
     val batchSize = 100
 
-<<<<<<< HEAD
-    val persistedBookmarksWithUris = bookmarks.grouped(batchSize).grouped(batchConcurrency).map { concurrentGroup =>
-      concurrentGroup.par.map { bms =>
-        val startTime = System.currentTimeMillis
-        log.info(s"[internBookmarks-$referenceId] Persisting $batchSize bookmarks: ${count.get}/$total")
-        val persisted = db.readWrite(attempts = 2) { implicit session =>
-          bms.map { bm => internUriAndBookmark(bm, userId, source, mutatePrivacy) }.flatten
-        }
-        log.info(s"[internBookmarks-$referenceId] Done with ${count.addAndGet(bms.size)}/$total. Took ${System.currentTimeMillis - startTime}ms")
-        persisted
-      }.flatten.toList
-=======
     db.readWrite { implicit session =>
       // This isn't designed to handle multiple imports at once. When we need this, it'll need to be tweaked.
       // If it happens, the user will experience the % complete jumping around a bit until it's finished.
-      userValueRepo.setValue(user.id.get, "bookmark_import_last_start", clock.now.toString)
-      userValueRepo.setValue(user.id.get, "bookmark_import_done", "0")
-      userValueRepo.setValue(user.id.get, "bookmark_import_total", "0")
+      userValueRepo.setValue(userId, "bookmark_import_last_start", clock.now.toString)
+      userValueRepo.setValue(userId, "bookmark_import_done", "0")
+      userValueRepo.setValue(userId, "bookmark_import_total", "0")
     }
 
     val persistedBookmarksWithUris: List[InternedUriAndBookmark] = bookmarks.grouped(batchSize).map { bms =>
       val startTime = System.currentTimeMillis
       log.info(s"[internBookmarks-$referenceId] Persisting $batchSize bookmarks: ${count.get}/$total")
       val persisted = db.readWrite(attempts = 2) { implicit session =>
-        bms.map { bm => internUriAndBookmark(bm, user, experiments, source, mutatePrivacy) }.flatten
+        bms.map { bm => internUriAndBookmark(bm, userId, source, mutatePrivacy) }.flatten
       }
       val newCount = count.addAndGet(bms.size)
       log.info(s"[internBookmarks-$referenceId] Done with $newCount/$total. Took ${System.currentTimeMillis - startTime}ms")
       db.readWrite { implicit session =>
-        userValueRepo.setValue(user.id.get, "bookmark_import_done", (newCount / total).toString)
+        userValueRepo.setValue(userId, "bookmark_import_done", (newCount / total).toString)
       }
       persisted
->>>>>>> e6cc39e0
     }.flatten.toList
 
     db.readWrite { implicit session =>
-      userValueRepo.clearValue(user.id.get, "bookmark_import_done")
+      userValueRepo.clearValue(userId, "bookmark_import_done")
     }
 
     log.info(s"[internBookmarks-$referenceId] Requesting scrapes")
-<<<<<<< HEAD
-    val newKeeps = persistedBookmarksWithUris collect { case (bm, uri, isNewBookmark) if isNewBookmark => bm }
-    keptAnalytics.keptPages(userId, newKeeps, context)
-=======
     val newKeeps = persistedBookmarksWithUris collect {
       case InternedUriAndBookmark(bm, uri, isNewBookmark) if isNewBookmark => bm
     }
-    keptAnalytics.keptPages(user.id.get, newKeeps, context)
->>>>>>> e6cc39e0
+    keptAnalytics.keptPages(userId, newKeeps, context)
 
     val persistedBookmarks = persistedBookmarksWithUris.map(_.bookmark)
     log.info(s"[internBookmarks-$referenceId] Done!")
@@ -135,11 +107,7 @@
     }
   }
 
-<<<<<<< HEAD
-  private def internUriAndBookmark(rawBookmark: RawBookmarkRepresentation, userId: Id[User], source: BookmarkSource, mutatePrivacy: Boolean, installationId: Option[ExternalId[KifiInstallation]] = None)(implicit session: RWSession): Option[(Bookmark, NormalizedURI, Boolean)] = try {
-=======
-  private def internUriAndBookmark(rawBookmark: RawBookmarkRepresentation, user: User, experiments: Set[ExperimentType], source: BookmarkSource, mutatePrivacy: Boolean, installationId: Option[ExternalId[KifiInstallation]] = None)(implicit session: RWSession): Option[InternedUriAndBookmark] = try {
->>>>>>> e6cc39e0
+  private def internUriAndBookmark(rawBookmark: RawBookmarkRepresentation, userId: Id[User], source: BookmarkSource, mutatePrivacy: Boolean, installationId: Option[ExternalId[KifiInstallation]] = None)(implicit session: RWSession): Option[InternedUriAndBookmark] = try {
     if (!rawBookmark.url.toLowerCase.startsWith("javascript:")) {
       val uri = {
         val initialURI = uriRepo.internByUri(rawBookmark.url, NormalizationCandidate(rawBookmark):_*)
