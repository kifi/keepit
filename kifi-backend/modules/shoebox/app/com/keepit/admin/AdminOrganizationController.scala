package com.keepit.controllers.admin

import java.util.concurrent.atomic.AtomicInteger

import com.google.inject.Inject
import com.keepit.classify.Domain
import com.keepit.common.core.futureExtensionOps
import com.keepit.commanders._
import com.keepit.common.controller._
import com.keepit.common.crypto.PublicIdConfiguration
import com.keepit.common.db._
import com.keepit.common.db.slick.DBSession.RSession
import com.keepit.common.db.slick.Database
import com.keepit.model._
import play.api.libs.json.Json
import play.twirl.api.{ HtmlFormat, Html }
import play.api.mvc.{ Action, AnyContent, Result }
import views.html

import scala.concurrent.{ ExecutionContext, Future }
import com.keepit.common.time._

import scala.io.Source

class AdminOrganizationController @Inject() (
    val userActionsHelper: UserActionsHelper,
    implicit val executionContext: ExecutionContext,
    db: Database,
    userRepo: UserRepo,
    orgRepo: OrganizationRepo,
    orgMembershipRepo: OrganizationMembershipRepo,
    orgMembershipCandidateRepo: OrganizationMembershipCandidateRepo,
    orgCommander: OrganizationCommander,
    orgMembershipCommander: OrganizationMembershipCommander,
    orgMembershipCandidateCommander: OrganizationMembershipCandidateCommander,
    organizationInviteCommander: OrganizationInviteCommander,
    orgDomainOwnershipRepo: OrganizationDomainOwnershipRepo,
    orgDomainOwnershipCommander: OrganizationDomainOwnershipCommander,
    handleCommander: HandleCommander,
    statsCommander: UserStatisticsCommander,
    orgExperimentRepo: OrganizationExperimentRepo,
    implicit val publicIdConfig: PublicIdConfiguration) extends AdminUserActions with PaginationActions {

  private val fakeOwnerId = Id[User](97543) // "Fake Owner", a special private Kifi user specifically for this purpose
  private val pageSize = 30

  // needed to coerce the passed in Int => Call to Int => Html
  def asPlayHtml(obj: Any) = HtmlFormat.raw(obj.toString)

  private def getOrgs(page: Int, orgFilter: Organization => Boolean = _ => true): Future[(Int, Seq[OrganizationStatisticsOverview])] = {
    val all = db.readOnlyReplica { implicit s =>
      orgRepo.allActive
    }
    val filteredOrgs = all.filter(orgFilter).sortBy(_.id.get)(Ordering[Id[Organization]].reverse)
    val orgsCount = filteredOrgs.length
    val startingIndex = page * pageSize
    val orgsPage = filteredOrgs.slice(startingIndex, startingIndex + pageSize)
    db.readOnlyReplica { implicit s =>
      Future.sequence(orgsPage.map(org => statsCommander.organizationStatisticsOverview(org)))
    }.map { orgsStats =>
      (orgsCount, orgsStats)
    }
  }

  def organizationsView(page: Int) = AdminUserPage.async { implicit request =>
    getOrgs(page).map {
      case (count, orgs) =>
        Ok(html.admin.organizations(
          orgs,
          "Organizations overall",
          fakeOwnerId,
          (com.keepit.controllers.admin.routes.AdminOrganizationController.organizationsView _).andThen(asPlayHtml),
          page,
          count,
          pageSize
        ))
    }
  }

  def realOrganizationsView(page: Int) = AdminUserPage.async { implicit request =>
    getOrgs(page, org => !orgCommander.hasFakeExperiment(org.id.get)).map {
      case (count, orgs) =>
        Ok(html.admin.organizations(
          orgs,
          "Real Organizations",
          fakeOwnerId,
          (com.keepit.controllers.admin.routes.AdminOrganizationController.organizationsView _).andThen(asPlayHtml),
          page,
          count,
          pageSize
        ))
    }
  }

  def fakeOrganizationsView(page: Int) = AdminUserPage.async { implicit request =>
    getOrgs(page, org => orgCommander.hasFakeExperiment(org.id.get)).map {
      case (count, orgs) =>
        Ok(html.admin.organizations(
          orgs,
          "Fake organizations",
          fakeOwnerId,
          (com.keepit.controllers.admin.routes.AdminOrganizationController.organizationsView _).andThen(asPlayHtml),
          page,
          count,
          pageSize
        ))
    }
  }

  def organizationViewById(orgId: Id[Organization]) = AdminUserPage.async { implicit request =>
    val numMemberRecommendations = request.queryString.get("numMemberRecos").map(_.head.toInt).getOrElse(30)
    val adminId = request.userId
    val orgStats = statsCommander.organizationStatistics(orgId, adminId, numMemberRecommendations)
    orgStats.map { os => Ok(html.admin.organization(os)) }
  }

  def createOrganization() = AdminUserPage { implicit request =>
    val ownerId = Id[User](request.body.asFormUrlEncoded.get.apply("owner-id").head.toLong)
    val name = request.body.asFormUrlEncoded.get.apply("name").head
    val existingOrg = db.readOnlyMaster { implicit session => orgRepo.getOrgByName(name) }
    if (existingOrg.isEmpty) {
      orgCommander.createOrganization(OrganizationCreateRequest(requesterId = ownerId, initialValues = OrganizationInitialValues(name = name))) match {
        case Left(fail) => Redirect(com.keepit.controllers.admin.routes.AdminOrganizationController.organizationsView(0))
        case Right(success) => Redirect(com.keepit.controllers.admin.routes.AdminOrganizationController.organizationViewById(
          success.newOrg.id.get
        ))
      }
    } else {
      Redirect(com.keepit.controllers.admin.routes.AdminOrganizationController.organizationViewById(existingOrg.get.id.get))
    }
  }

  def importOrgsFromLinkedIn() = Action { implicit request =>
    val allLines = request.body.asText.get
    try {
      val users = new AtomicInteger(0)
      val createdOrgs = new AtomicInteger(0)
      val existedOrgs = new AtomicInteger(0)
      val createdCand = new AtomicInteger(0)
      val activatedCand = new AtomicInteger(0)
      val existedCand = new AtomicInteger(0)
      allLines.split("\\r?\\n") foreach { line =>
        try {
          val args = line.split(",").map(_.trim).filterNot(arg => arg.matches("""[\s]*?"[\s]*"[\s]*""")).filterNot(_.isEmpty)
          if (args.size < 2) {
            throw new Exception(s"less then two args: ${args.mkString(",")}")
          }
          val userId = Id[User](args.head.toLong)
          val orgNames = args.drop(1)
          db.readWrite { implicit s =>
            val user = userRepo.get(userId) //just to make sure we can...
            users.incrementAndGet()
            orgNames.foreach { orgName =>
              val org = orgRepo.getOrgByName(orgName) match {
                case Some(org) =>
                  existedOrgs.incrementAndGet()
                  org
                case None =>
                  orgCommander.createOrganization(OrganizationCreateRequest(requesterId = fakeOwnerId, initialValues = OrganizationInitialValues(name = orgName))) match {
                    case Left(fail) =>
                      throw new Exception(s"failed creating org $orgName for user $user: $fail")
                    case Right(success) =>
                      createdOrgs.incrementAndGet()
                      log.info(success.toString)
                      success.newOrg
                  }
              }
              orgMembershipCandidateRepo.getByUserAndOrg(userId, org.id.get) match {
                case Some(cand) if cand.state == OrganizationMembershipCandidateStates.INACTIVE =>
                  orgMembershipCandidateRepo.save(cand.copy(state = OrganizationMembershipCandidateStates.ACTIVE))
                  activatedCand.incrementAndGet()
                case Some(cand) =>
                  existedCand.incrementAndGet()
                case None =>
                  orgMembershipCandidateRepo.save(OrganizationMembershipCandidate(orgId = org.id.get, userId = userId))
              }
            }
          }
        } catch {
          case e: Exception => throw new Exception(s"error on line: $line $e", e)
        }
      }
      Ok(s"for ${users.get} users: created ${createdOrgs.get} orgs, reviewed ${existedOrgs.get}, created ${createdCand.get} connections, activated ${activatedCand.get} connections and reviewed ${existedCand.get} connections")
    } catch {
      case e: Exception =>
        log.error(allLines, e)
        InternalServerError(e.toString)
    }
  }

  def findOrganizationByName(orgName: String) = AdminUserPage.async { implicit request =>
    val orgs = db.readOnlyReplica { implicit session =>
      orgRepo.searchOrgsByNameFuzzy(orgName).sortBy(_.id.get)(Ordering[Id[Organization]].reverse)
    }
    if (orgs.isEmpty) {
      Future.successful(Redirect(com.keepit.controllers.admin.routes.AdminOrganizationController.organizationsView(0)).flashing(
        "error" -> s"No results for '$orgName' found"
      ))
    } else {
      db.readOnlyReplica { implicit session =>
        Future.sequence(orgs.map(org => statsCommander.organizationStatisticsOverview(org)))
      }.map { orgs =>
        Ok(html.admin.organizations(
          orgs,
          s"Results for '$orgName'",
          fakeOwnerId,
          (com.keepit.controllers.admin.routes.AdminOrganizationController.organizationsView _).andThen(asPlayHtml),
          0,
          orgs.length,
          pageSize
        ))
      }
    }
  }

  def findOrganizationByNameJson(orgName: String) = AdminUserPage { implicit request =>
    val orgs = db.readOnlyReplica { implicit session =>
      orgRepo.searchOrgsByNameFuzzy(orgName).sortBy(_.id.get)(Ordering[Id[Organization]].reverse)
    }
    Ok(Json.toJson(orgs))
  }

  def addCandidateOrCreateByName(userId: Id[User]) = AdminUserPage(parse.tolerantFormUrlEncoded) { implicit request =>
    val orgName = request.body.get("orgName").flatMap(_.headOption).get
    val orgOpt = db.readOnlyReplica { implicit session =>
      orgRepo.getOrgByName(orgName)
    }
    orgOpt match {
      case Some(org) =>
        val orgId = org.id.get
        orgMembershipCandidateCommander.addCandidates(orgId, Set(userId))
        Redirect(com.keepit.controllers.admin.routes.AdminOrganizationController.organizationViewById(orgId))
      case None =>
        orgCommander.createOrganization(OrganizationCreateRequest(requesterId = fakeOwnerId, initialValues = OrganizationInitialValues(name = orgName))) match {
          case Left(fail) => NotFound
          case Right(success) =>
            val orgId = success.newOrg.id.get
            orgMembershipCandidateCommander.addCandidates(orgId, Set(userId))
            Redirect(com.keepit.controllers.admin.routes.AdminOrganizationController.organizationViewById(orgId))
        }
    }
  }

  def addCandidate(orgId: Id[Organization]) = AdminUserPage { implicit request =>
    val userId = Id[User](request.body.asFormUrlEncoded.get.apply("candidate-id").head.toLong)
    orgMembershipCandidateCommander.addCandidates(orgId, Set(userId))
    Redirect(com.keepit.controllers.admin.routes.AdminOrganizationController.organizationViewById(orgId))
  }

  def removeCandidate(orgId: Id[Organization]) = AdminUserPage(parse.tolerantFormUrlEncoded) { implicit request =>
    val userId = Id[User](request.body.get("candidate-id").flatMap(_.headOption).get.toLong)
    orgMembershipCandidateCommander.removeCandidates(orgId, Set(userId))
    Redirect(com.keepit.controllers.admin.routes.AdminOrganizationController.organizationViewById(orgId))
  }

  def addMember(orgId: Id[Organization]) = AdminUserPage { implicit request =>
    val userId = Id[User](request.body.asFormUrlEncoded.get.apply("member-id").head.toLong)
    orgMembershipCommander.addMembership(OrganizationMembershipAddRequest(orgId, fakeOwnerId, userId, OrganizationRole.MEMBER))
    Redirect(com.keepit.controllers.admin.routes.AdminOrganizationController.organizationViewById(orgId))
  }

  def setName(orgId: Id[Organization]) = AdminUserPage { implicit request =>
    val name: String = request.body.asFormUrlEncoded.flatMap(_.get("name").flatMap(_.headOption)).filter(_.length > 0).get
    orgCommander.unsafeModifyOrganization(request, orgId, OrganizationModifications(name = Some(name)))
    Redirect(com.keepit.controllers.admin.routes.AdminOrganizationController.organizationViewById(orgId))
  }

  def setHandle(orgId: Id[Organization]) = AdminUserPage { implicit request =>
    val handle = OrganizationHandle(request.body.asFormUrlEncoded.flatMap(_.get("handle").flatMap(_.headOption)).filter(_.length > 0).get)
    db.readWrite { implicit session =>
      handleCommander.setOrganizationHandle(orgRepo.get(orgId), handle)
    }
    Redirect(com.keepit.controllers.admin.routes.AdminOrganizationController.organizationViewById(orgId))
  }

  def setDescription(orgId: Id[Organization]) = AdminUserPage { request =>
    val description: Option[String] = request.body.asFormUrlEncoded.flatMap(_.get("description").flatMap(_.headOption)).filter(_.length > 0)
    orgCommander.unsafeModifyOrganization(request, orgId, OrganizationModifications(description = description))
    Redirect(com.keepit.controllers.admin.routes.AdminOrganizationController.organizationViewById(orgId))
  }

  def addExperimentAction(orgId: Id[Organization], experiment: String) = AdminUserAction { request =>
    addExperiment(requesterUserId = request.userId, orgId, experiment) match {
      case Right(expType) => Ok(Json.obj(experiment -> true))
      case Left(s) => Forbidden
    }
  }

  def addExperiment(requesterUserId: Id[User], orgId: Id[Organization], experiment: String): Either[String, OrganizationExperimentType] = {
    val expType = OrganizationExperimentType.get(experiment)
    db.readWrite { implicit session =>
      orgExperimentRepo.getByOrganizationIdAndExperimentType(orgId, expType, excludeStates = Set()) match {
        case Some(oe) if oe.isActive => None
        case Some(oe) => Some(orgExperimentRepo.save(oe.withState(OrganizationExperimentStates.ACTIVE)))
        case None => Some(orgExperimentRepo.save(OrganizationExperiment(orgId = orgId, experimentType = expType)))
      }
      Right(expType)
    }
  }

  def removeExperimentAction(orgId: Id[Organization], experiment: String) = AdminUserAction { request =>
    removeExperiment(requesterUserId = request.userId, orgId, experiment) match {
      case Right(expType) => Ok(Json.obj(experiment -> false))
      case Left(s) => Forbidden
    }
  }

  def removeExperiment(requesterUserId: Id[User], orgId: Id[Organization], experiment: String): Either[String, OrganizationExperimentType] = {
    val expType = OrganizationExperimentType(experiment)
    db.readWrite { implicit session =>
      orgExperimentRepo.getByOrganizationIdAndExperimentType(orgId, OrganizationExperimentType(experiment)) foreach { orgExperimentRepo.deactivate }
    }
    Right(expType)
  }

  def addDomainOwnership(orgId: Id[Organization]) = AdminUserAction(parse.tolerantFormUrlEncoded) { implicit request =>
    val body = request.body
    val domainName = body.get("domainName").flatMap(_.headOption).get
    val orgView = com.keepit.controllers.admin.routes.AdminOrganizationController.organizationViewById(orgId)
    orgDomainOwnershipCommander.addDomainOwnership(orgId, domainName) match {
      case Left(failure) =>
        Redirect(orgView).flashing(
          "error" -> failure.humanString
        )
      case Right(success) =>
        Redirect(orgView)
    }
  }

  def removeDomainOwnership(orgId: Id[Organization], domainId: Id[Domain]) = AdminUserAction { implicit request =>
    orgDomainOwnershipCommander.removeDomainOwnership(orgId, domainId)
    Redirect(com.keepit.controllers.admin.routes.AdminOrganizationController.organizationViewById(orgId))
  }
<<<<<<< HEAD
=======

  def setInactive(orgId: Id[Organization]) = AdminUserAction { implicit request =>
    db.readWrite { implicit session =>
      val org = orgRepo.get(orgId)
      val orgInactive = org.copy(state = OrganizationStates.INACTIVE)
      orgRepo.save(orgInactive)
    }
    Redirect(com.keepit.controllers.admin.routes.AdminOrganizationController.organizationsView(0))
  }

>>>>>>> 2efbabe6
}<|MERGE_RESOLUTION|>--- conflicted
+++ resolved
@@ -331,8 +331,6 @@
     orgDomainOwnershipCommander.removeDomainOwnership(orgId, domainId)
     Redirect(com.keepit.controllers.admin.routes.AdminOrganizationController.organizationViewById(orgId))
   }
-<<<<<<< HEAD
-=======
 
   def setInactive(orgId: Id[Organization]) = AdminUserAction { implicit request =>
     db.readWrite { implicit session =>
@@ -343,5 +341,4 @@
     Redirect(com.keepit.controllers.admin.routes.AdminOrganizationController.organizationsView(0))
   }
 
->>>>>>> 2efbabe6
 }