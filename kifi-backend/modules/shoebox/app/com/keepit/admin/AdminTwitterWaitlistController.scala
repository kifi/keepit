--- conflicted
+++ resolved
@@ -120,13 +120,11 @@
     Ok(s"Done! ${states.mkString(";")}")
   }
 
-<<<<<<< HEAD
   def getFavSyncLink(userId: Id[User]) = AdminUserAction { implicit request =>
     val user = db.readOnlyMaster { implicit s => userRepo.get(userId) }
     Ok(twitterWaitlistCommander.getSyncKey(user.externalId))
   }
 
-=======
   private def sendTwitterEmailToLib(libraryId: Id[Library]) = {
     val (email, libraryUrl, userId, count) = db.readOnlyMaster { implicit s =>
       val library = libraryRepo.get(libraryId)
@@ -137,5 +135,4 @@
     }
     emailSenderProvider.twitterWaitlist.sendToUser(email, userId, libraryUrl.absolute, count)
   }
->>>>>>> d26542e3
 }