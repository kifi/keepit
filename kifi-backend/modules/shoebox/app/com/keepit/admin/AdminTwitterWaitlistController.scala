--- conflicted
+++ resolved
@@ -16,11 +16,7 @@
 import views.html
 
 import scala.concurrent.{ ExecutionContext, Future }
-<<<<<<< HEAD
-import scala.util.{ Success, Try }
-=======
 import scala.util.{ Failure, Success, Try }
->>>>>>> 6e1f2171
 
 class AdminTwitterWaitlistController @Inject() (
     val userActionsHelper: UserActionsHelper,
@@ -79,7 +75,6 @@
     Ok
   }
 
-<<<<<<< HEAD
   def updateLibraryFromTwitterProfile(handle: String, userId: Id[User]) = AdminUserAction.async { request =>
     db.readOnlyReplica { implicit session =>
       twitterSyncStateRepo.getByHandleAndUserIdUsed(TwitterHandle(handle), userId).map { sync =>
@@ -91,49 +86,6 @@
           Ok(res.toString)
         }
     }.getOrElse(Future.successful(Ok("None")))
-  }
-
-  def sendAcceptEmail(syncStateId: Id[TwitterSyncState], userId: Id[User], safe: Boolean) = AdminUserPage.async { request =>
-
-=======
-  def sendAcceptEmail(syncStateId: Id[TwitterSyncState], safe: Boolean) = AdminUserPage.async { request =>
->>>>>>> 6e1f2171
-    val (user, email, libraryPath, alreadySent) = db.readOnlyReplica { implicit session =>
-      val sync = twitterSyncStateRepo.get(syncStateId)
-      val userId = sync.userId.get
-      val user = userRepo.get(userId)
-      val email = userEmailAddressRepo.getByUser(userId)
-      val alreadySent = userValueRepo.getValue(userId, UserValues.twitterSyncAcceptSent)
-
-      val library = libraryRepo.get(sync.libraryId)
-      val libraryPath = libPathCommander.getPathForLibrary(library)
-
-      (user, email, libraryPath, alreadySent)
-    }
-    val libPathEncoded = java.net.URLEncoder.encode(libraryPath, "UTF-8")
-
-    if (safe && alreadySent) {
-      Future.successful(BadRequest("Email already sent. Not expecting to see this? Ask Andrew"))
-    } else {
-      db.readWrite { implicit session =>
-        userValueRepo.setValue(user.id.get, UserValueName.TWITTER_SYNC_ACCEPT_SENT, true)
-      }
-
-      val emailToSend = EmailToSend(
-        fromName = Some(Right("Ashley McGregor Dey")),
-        from = EmailAddress("ashley@kifi.com"),
-        subject = s"${user.firstName} your wait is over: Twitter deep search is ready for you",
-        to = Right(email),
-        category = NotificationCategory.User.WAITLIST,
-        htmlTemplate = views.html.email.black.twitterAccept(user.id.get, libraryPath, libPathEncoded),
-        textTemplate = Some(views.html.email.black.twitterAccept(user.id.get, libraryPath, libPathEncoded)),
-        campaign = Some("passwordReset"),
-        templateOptions = Seq(TemplateOptions.CustomLayout).toMap
-      )
-      emailTemplateSender.send(emailToSend).map { result =>
-        Ok(s"Email sent to $email")
-      }
-    }
   }
 
   def tweetAtUserLibrary(libraryId: Id[Library]) = AdminUserAction { implicit request =>
