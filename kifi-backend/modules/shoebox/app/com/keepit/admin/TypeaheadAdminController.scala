--- conflicted
+++ resolved
@@ -80,18 +80,6 @@
     }
   }
 
-<<<<<<< HEAD
-  def userSearch(userId: Id[User], query: String) = AdminHtmlAction.authenticated { request =>
-    implicit val ord = TypeaheadHit.defaultOrdering[User]
-    val res = kifiUserTypeahead.search(userId, query) getOrElse Seq.empty[User]
-    Ok(res.map { info => s"KifiUser: id=${info.id} name=${info.fullName} <br/>" }.mkString(""))
-  }
-
-  def socialSearch(userId: Id[User], query: String) = AdminHtmlAction.authenticated { request =>
-    implicit val ord = TypeaheadHit.defaultOrdering[SocialUserBasicInfo]
-    val res = socialUserTypeahead.search(userId, query) getOrElse Seq.empty[SocialUserBasicInfo]
-    Ok(res.map { info => s"SocialUser: id=${info.id} name=${info.fullName} network=${info.networkType} <br/>" }.mkString(""))
-=======
   def userSearch(userId: Id[User], query: String) = AdminHtmlAction.authenticatedAsync { request =>
     implicit val ord = TypeaheadHit.defaultOrdering[User]
     kifiUserTypeahead.topN(userId, query, None) map { res =>
@@ -104,7 +92,6 @@
     socialUserTypeahead.topN(userId, query, None) map { res =>
       Ok(res.map { hit => s"SocialUser: id=${hit.info.id} name=${hit.info.fullName} network=${hit.info.networkType} <br/>" }.mkString(""))
     }
->>>>>>> 258e40fc
   }
 
   def contactSearch(userId: Id[User], query: String) = AdminHtmlAction.authenticatedAsync { request =>
