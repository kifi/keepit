--- conflicted
+++ resolved
@@ -24,25 +24,13 @@
   extends AdminController(actionAuthenticator) {
 
   val installMetrics = Map[String, MetricAuxInfo](
-<<<<<<< HEAD
-    "invites_sent_daily" -> MetricAuxInfo("nothing yet", Map("null" -> "Number Sent"), Map("Number Sent" -> 462)),
-    "new_installs_daily" -> MetricAuxInfo("nothing yet", Map("null" -> "Users"), Map("Users" -> 362))
-=======
     "invites_sent_daily" -> MetricAuxInfo("nothing yet", Map("null" -> "Invites Sent"), Map("Invites Sent" -> 462)),
     "new_installs_daily" -> MetricAuxInfo("nothing yet", Map("null" -> "Users Installed"), Map("Users Installed" -> 362))
->>>>>>> 2a38ea5f
   )
 
   val userMetrics = Map[String, MetricAuxInfo](
     "alive_weekly" -> MetricAuxInfo("nothing yet", Map("null" -> "Connected Users")),
     "active_weekly" -> MetricAuxInfo("nothing yet", Map("null" -> "Active Users"))
-  )
-
-  val keepActivityMetrics = Map[String, MetricAuxInfo](
-    "keeps_daily" -> MetricAuxInfo("nothing yet", Map(
-      "0" -> "public",
-      "1" -> "private"
-    ))
   )
 
   val keepActivityMetrics = Map[String, MetricAuxInfo](
@@ -75,13 +63,8 @@
   )
 
   val messageMetrics = Map[String, MetricAuxInfo](
-<<<<<<< HEAD
-    "messagers_daily" -> MetricAuxInfo("nothing yet", Map()),
-    "messagers_weekly" -> MetricAuxInfo("nothing yet", Map()),
-=======
     "messagers_daily" -> MetricAuxInfo("nothing yet", Map("null" -> "Users"), totalable=false),
     "messagers_weekly" -> MetricAuxInfo("nothing yet", Map(), totalable=false),
->>>>>>> 2a38ea5f
     "message_breakdown_weekly" -> MetricAuxInfo("nothing yet", Map())
   )
 
@@ -124,14 +107,10 @@
     val messageMetricsFuture = Future.sequence(messageMetrics.toSeq.map{ case (metricName, auxInfo) =>
       heimdal.getMetricData(metricName).map{augmentMetricData(_, auxInfo)}
     })
-<<<<<<< HEAD
-    val dataFuture = Future.sequence(Seq(installMetricsFuture, userMetricsFuture, keepActivityMetricsFuture, keepMetricsFuture, messageMetricsFuture))
-=======
     val searchMetricsFuture = Future.sequence(searchMetrics.toSeq.map{ case (metricName, auxInfo) =>
       heimdal.getMetricData(metricName).map{augmentMetricData(_, auxInfo)}
     })
     val dataFuture = Future.sequence(Seq(installMetricsFuture, userMetricsFuture, keepActivityMetricsFuture, keepMetricsFuture, messageMetricsFuture, searchMetricsFuture))
->>>>>>> 2a38ea5f
 
 
     Async(dataFuture.map{ data =>
@@ -139,11 +118,7 @@
         Json.stringify(Json.toJson(sectionData))
       } 
       Ok(html.admin.analyticsDashboardView(    
-<<<<<<< HEAD
-        jsonData(0), jsonData(1), jsonData(2), jsonData(3), jsonData(4)
-=======
         jsonData(0), jsonData(1), jsonData(2), jsonData(3), jsonData(4), jsonData(5)
->>>>>>> 2a38ea5f
       ))
     })
   }
