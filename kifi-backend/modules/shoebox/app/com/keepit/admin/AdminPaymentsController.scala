package com.keepit.controllers.admin

import com.keepit.common.controller.{ AdminUserActions, UserActionsHelper }
import com.keepit.common.db.slick.DBSession.RSession
import com.keepit.common.db.slick.Database
import com.keepit.common.time.Clock
import com.keepit.common.util.{ PaginationHelper, Paginator }
import com.keepit.model._
import com.keepit.payments._
import com.keepit.common.akka.SafeFuture
import com.keepit.common.db.Id
import com.kifi.macros.json
import org.joda.time.DateTime
import com.keepit.common.time._

import play.api.libs.iteratee.{ Concurrent, Enumerator }
import play.api.libs.json._
import play.api.libs.functional.syntax._
import play.twirl.api.HtmlFormat

import scala.concurrent.{ ExecutionContext, Future }
import scala.util.{ Success, Failure }

import com.google.inject.Inject

class AdminPaymentsController @Inject() (
    val userActionsHelper: UserActionsHelper,
    implicit val executionContext: ExecutionContext,
    orgRepo: OrganizationRepo,
    orgMembershipRepo: OrganizationMembershipRepo,
    paidPlanRepo: PaidPlanRepo,
    paidAccountRepo: PaidAccountRepo,
    accountEventRepo: AccountEventRepo,
    orgConfigRepo: OrganizationConfigurationRepo,
    userRepo: UserRepo,
    planCommander: PlanManagementCommander,
    paymentProcessingCommander: PaymentProcessingCommander,
    creditCodeInfoRepo: CreditCodeInfoRepo,
    stripeClient: StripeClient,
<<<<<<< HEAD
    activityLogCommander: ActivityLogCommander,
    eventTrackingCommander: AccountEventTrackingCommander,
    creditRewardCommander: CreditRewardCommander,
    rewardRepo: CreditRewardRepo,
    accountLockHelper: AccountLockHelper,
=======
>>>>>>> 515e1393
    clock: Clock,
    db: Database) extends AdminUserActions {

  val EXTRA_SPECIAL_ADMINS: Set[Id[User]] = Set(1, 3, 61, 134).map(Id[User](_))

  def backfillPaidAccounts = AdminUserAction { request =>
    def printStackTraceToChannel(t: Throwable, channel: Concurrent.Channel[String]) = {
      val stackTrace = t.getStackTrace().toSeq
      stackTrace.foreach { ste =>
        channel.push(s">> ${ste.toString}\n")
      }
    }

    def processAndReport(channel: Concurrent.Channel[String]) = {
      val orgs = db.readOnlyMaster { implicit session =>
        orgRepo.all()
      }.filter(_.state == OrganizationStates.ACTIVE)
      channel.push(s"All ${orgs.size} organizations loaded\n")
      orgs.foreach { org =>
        channel.push("----------------------------------------\n")
        channel.push(s"Processing org ${org.id.get}: ${org.name}\n")
        db.readWrite { implicit session =>
          paidAccountRepo.maybeGetByOrgId(org.id.get) match {
            case Some(_) =>
              channel.push(s"Paid account already exists. Doing nothing.\n")
            case None =>
              planCommander.createAndInitializePaidAccountForOrganization(org.id.get, PaidPlan.DEFAULT, request.userId, session) match {
                case Success(event) =>
                  channel.push(s"Successfully created paid account for org ${org.id.get}\n")
                  channel.push(event.toString + "\n")
                case Failure(ex) =>
                  channel.push(s"Failed creating paid account for org ${org.id.get}: ${ex.getMessage}\n")
                  printStackTraceToChannel(ex, channel)
              }
          }
        }
        Thread.sleep(200)
      }
    }

    val enum: Enumerator[String] = Concurrent.unicast(onStart = (channel: Concurrent.Channel[String]) =>
      SafeFuture("Paid Account Backfill") {
        processAndReport(channel)
        channel.eofAndEnd()
      }
    )
    Ok.chunked(enum)
  }

  def grantExtraCredit(orgId: Id[Organization]) = AdminUserAction { request =>
    val amount = request.body.asFormUrlEncoded.get.apply("amount").head.trim.toInt
    val memo = request.body.asFormUrlEncoded.get.apply("memo").filterNot(_ == "").headOption.map(_.trim)
    val attributedToMember = request.body.asFormUrlEncoded.get.get("member").flatMap(_.headOption.filterNot(_ == "").map(id => Id[User](id.trim.toLong)))
    val dollarAmount = DollarAmount(amount)

    val isAttributedToNonMember = db.readOnlyMaster { implicit session =>
      val org = orgRepo.get(orgId) //lets see if its actually a good id
      assert(org.state == OrganizationStates.ACTIVE, s"Org state is not active $org")
      val isAttributedToNonMember = attributedToMember.exists(userId => orgMembershipRepo.getByOrgIdAndUserId(orgId, userId).isEmpty)
      isAttributedToNonMember
    }

    if ((amount < 0 || amount > 10000) && !EXTRA_SPECIAL_ADMINS.contains(request.userId)) {
      Ok("You are not special enough to deduct credit or grant more than $100.")
    } else if (amount == 0) {
      Ok("Umm, 0 credit?")
    } else if (isAttributedToNonMember) {
      Ok(s"User ${attributedToMember.get} is not a member of Organization $orgId")
    } else {
      planCommander.grantSpecialCredit(orgId, dollarAmount, Some(request.userId), attributedToMember, memo)
      Ok(s"Successfully granted special credit of $dollarAmount to Organization $orgId.")
    }
  }

  def processOrgNow(orgId: Id[Organization]) = AdminUserAction.async { request =>
    val account = db.readOnlyMaster { implicit session => paidAccountRepo.getByOrgId(orgId) }
    paymentProcessingCommander.processAccount(account).map {
      case (_, event) =>
        val result = Json.obj(event.action.eventType.value -> event.creditChange.toDollarString)
        Ok(result)
    }
  }

  def changePlanForOrg(orgId: Id[Organization]) = AdminUserAction { request =>
    val newPlan = Id[PaidPlan](request.body.asFormUrlEncoded.get.apply("planId").head.toInt)
    planCommander.changePlan(orgId, newPlan, ActionAttribution(user = None, admin = Some(request.userId))) match {
      case Success(res) => Ok(res.toString)
      case Failure(ex) => Ok(ex.toString)
    }
  }

  def addCreditCardView(orgId: Id[Organization]) = AdminUserAction.async { request =>
    val currentCardFuture = planCommander.getDefaultPaymentMethod(orgId) match {
      case Some(pm) => {
        stripeClient.getLastFourDigitsOfCard(pm.stripeToken).map { lastFour => s"*${lastFour}" }
      }
      case None => Future.successful("N/A")
    }
    currentCardFuture.map { lastFour =>
      Ok(views.html.admin.addCreditCard(orgId, lastFour))
    }
  }

  def addCreditCard(orgId: Id[Organization]) = AdminUserAction.async { request =>
    val data = request.body.asFormUrlEncoded.get
    val cardDetails = CardDetails(
      data("number").head.trim,
      data("expMonth").head.trim.toInt,
      data("expYear").head.trim.toInt,
      data("cvc").head.trim,
      data("cardholderName").head.trim
    )
    stripeClient.getPermanentToken(cardDetails, s"Manually Entered through admin ${request.userId} for org $orgId").map { token =>
      val lastFour = cardDetails.number.takeRight(4)
      val pm = planCommander.addPaymentMethod(orgId, token, ActionAttribution(user = None, admin = Some(request.userId)), lastFour)
      val event = planCommander.changeDefaultPaymentMethod(orgId, pm.id.get, ActionAttribution(user = None, admin = Some(request.userId)), lastFour)
      Ok(event.toString)
    }
  }

  private def createAdminAccountView(account: PaidAccount)(implicit session: RSession): AdminAccountView = {
    AdminAccountView(
      organization = orgRepo.get(account.orgId)
    )
  }
  private def createAdminAccountEventView(accountEvent: AccountEvent)(implicit session: RSession): AdminAccountEventView = {
    val (userWhoDunnit, adminInvolved) = {
      (accountEvent.whoDunnit.map(userRepo.get), accountEvent.kifiAdminInvolved.map(userRepo.get))
    }
    AdminAccountEventView(
      id = accountEvent.id.get,
      accountId = accountEvent.accountId,
      action = accountEvent.action,
      eventTime = accountEvent.eventTime,
      whoDunnit = userWhoDunnit,
      adminInvolved = adminInvolved,
      creditChange = accountEvent.creditChange,
      paymentCharge = accountEvent.paymentCharge,
      memo = accountEvent.memo)
  }

  private def asPlayHtml(obj: Any) = HtmlFormat.raw(obj.toString)

  def getAccountActivity(orgId: Id[Organization], page: Int) = AdminUserAction { implicit request =>
    val PAGE_SIZE = 50
    val (allEvents, pagedEvents, org) = db.readOnlyMaster { implicit s =>
      val account = paidAccountRepo.getByOrgId(orgId)
      val allEvents = accountEventRepo.getAllByAccount(account.id.get)
      val pagedEvents = allEvents.drop(page * PAGE_SIZE).take(PAGE_SIZE).map(createAdminAccountEventView)
      val org = orgRepo.get(orgId)
      (allEvents, pagedEvents, org)
    }
    Ok(views.html.admin.accountActivity(
      orgId,
      pagedEvents,
      s"Account Activity for ${org.name}",
      { page: Int => com.keepit.controllers.admin.routes.AdminPaymentsController.getAccountActivity(orgId, page) }.andThen(asPlayHtml),
      page,
      allEvents.length,
      PAGE_SIZE))
  }

  def unfreezeAccount(orgId: Id[Organization]) = AdminUserAction { implicit request =>
    Ok(planCommander.unfreeze(orgId).toString)
  }

  def addOrgOwnersAsBillingContacts() = AdminUserAction { implicit request =>
    db.readWrite { implicit session =>
      orgRepo.allActive.foreach { org =>
        planCommander.addUserAccountContactHelper(org.id.get, org.ownerId, ActionAttribution(user = None, admin = request.adminUserId))
      }
    }
    Ok
  }

  def activityOverview(page: Int, kind: Option[String]) = AdminUserPage { implicit request =>
    val pg = Paginator(num = page, size = 100)
    val kindFilterOpt = kind.flatMap(AccountEventKind.get)
    val activityOverview = db.readOnlyMaster { implicit session =>
      val kinds = kindFilterOpt.map(Set(_)).getOrElse(AccountEventKind.all)
      val eventCount = accountEventRepo.adminCountByKind(kinds)
      val pagedEvents = accountEventRepo.adminGetByKind(kinds, pg).map(createAdminAccountEventView)
      val paginationHelper = PaginationHelper(page = pg.num, itemCount = eventCount, pageSize = pg.size, otherPagesRoute = { p: Int =>
        asPlayHtml(com.keepit.controllers.admin.routes.AdminPaymentsController.activityOverview(p, kind))
      })
      val orgsByAccountId = {
        val accountIds = pagedEvents.map(_.accountId).toSet
        val accountsById = paidAccountRepo.getActiveByIds(accountIds)
        val orgIds = accountsById.values.map(_.orgId).toSet
        val orgsById = orgRepo.getByIds(orgIds)
        accountIds.map { accountId => accountId -> orgsById(accountsById(accountId).orgId) }.toMap
      }
      AdminPaymentsActivityOverview(pagedEvents, orgsByAccountId, paginationHelper)
    }
    Ok(views.html.admin.activityOverview(activityOverview))
  }

  def paymentsDashboard() = AdminUserAction { implicit request =>
    val dashboard = db.readOnlyMaster { implicit session =>
      val frozenAccounts = paidAccountRepo.all.filter(a => a.isActive && a.frozen).take(100).map(createAdminAccountView) // God help us if we have more than 100 frozen accounts
      val planEnrollment = {
        val planEnrollmentById = paidAccountRepo.getCountsByPlan
        planEnrollmentById.map { case (planId, x) => paidPlanRepo.get(planId) -> x }
      }
      val totalAmortizedIncomePerMonth = {
        val income = planEnrollment.keys.map { plan =>
          val usersOnPlan = planEnrollment(plan)._2
          plan.pricePerCyclePerUser.toCents * usersOnPlan / plan.billingCycle.months
        }.sum
        DollarAmount.cents(income)
      }
      AdminPaymentsDashboard(totalAmortizedIncomePerMonth, planEnrollment, frozenAccounts)
    }
    Ok(views.html.admin.paymentsDashboard(dashboard))
  }

<<<<<<< HEAD
  // todo(Léo): REMOVE THIS IS EVIL
  def resetAllAccounts(doIt: Boolean) = AdminUserAction { implicit request =>
    if (doIt) {
      SafeFuture {
        val activeOrgIds = db.readOnlyMaster { implicit session =>
          organizationRepo.allActive.map(_.id.get)
        }
        activeOrgIds.map(doResetAccount)
      }
      Ok("Hold your breath.")
    } else {
      BadRequest("You don't want to do this.")
    }
  }

  def resetAccount(orgId: Id[Organization], doIt: Boolean) = AdminUserAction.async { implicit request =>
    if (doIt) SafeFuture {
      val events = doResetAccount(orgId).map(activityLogCommander.buildSimpleEventInfo)
      Ok(Json.toJson(events))
    }
    else {
      Future.successful(BadRequest("You don't want to do this."))
    }
  }

  private def doResetAccount(orgId: Id[Organization]): Seq[AccountEvent] = {
    db.readWrite { implicit session =>

      // Reset account consistently with PlanManagementCommander.createAndInitializePaidAccountForOrganization
      val organization = organizationRepo.get(orgId)
      val account = accountLockHelper.maybeWithAccountLock(orgId) {
        val account = paidAccountRepo.getByOrgId(orgId)
        paidAccountRepo.save(account.copy(
          credit = DollarAmount.ZERO,
          planRenewal = PlanRenewalPolicy.newPlansStartDate(clock.now()),
          userContacts = Seq(organization.ownerId),
          emailContacts = Seq.empty,
          activeUsers = 0
        ))
      } getOrElse {
        throw new LockedAccountException(orgId)
      }

      // Deactivate all existing events
      accountEventRepo.getAllByAccount(account.id.get).foreach { event =>
        accountEventRepo.save(event.withState(AccountEventStates.INACTIVE))
      }

      // Deactivate all existing rewards
      rewardRepo.getByAccount(account.id.get).foreach { reward =>
        rewardRepo.save(reward.copy(state = CreditRewardStates.INACTIVE))
      }

      // Prepare

      val memberships = orgMembershipRepo.getAllByOrgId(orgId)

      // Generate CreateOrganization Event
      val creationEvent = eventTrackingCommander.track(AccountEvent.simpleNonBillingEvent(
        eventTime = memberships.map(_.createdAt).min,
        accountId = account.id.get,
        attribution = ActionAttribution(Some(organization.ownerId), None),
        action = AccountEventAction.OrganizationCreated(account.planId, Some(account.planRenewal))
      ))

      // Grant new welcome reward
      val eventId = creditRewardCommander.createCreditReward(CreditReward(
        accountId = account.id.get,
        credit = DollarAmount.dollars(50),
        applied = None,
        reward = Reward(RewardKind.OrganizationCreation)(RewardKind.OrganizationCreation.Created)(orgId),
        unrepeatable = Some(UnrepeatableRewardKey.WasCreated(orgId)),
        code = None
      ), userAttribution = organization.ownerId).get.applied.get
      accountEventRepo.save(accountEventRepo.get(eventId).copy(eventTime = creationEvent.eventTime))

      // Register all members
      memberships.toSeq.sortBy(_.createdAt).foreach { membership =>
        val event = planCommander.registerNewUser(orgId, membership.userId, membership.role, ActionAttribution(Some(organization.ownerId), None))
        accountEventRepo.save(event.copy(eventTime = membership.createdAt))
      }

      accountEventRepo.getAllByAccount(account.id.get)
    }
  }
=======
  def createCode() = AdminUserAction(parse.tolerantJson) { implicit request =>
    val req = request.body.as[CreditCodeAdminCreateRequest]
    db.readWrite { implicit session =>
      creditCodeInfoRepo.create(CreditCodeInfo(
        code = req.code,
        kind = req.kind,
        credit = req.credit,
        status = CreditCodeStatus.Open,
        referrer = None
      )).get
    }
    NoContent
  }
}

case class CreditCodeAdminCreateRequest(
  kind: CreditCodeKind,
  code: CreditCode,
  credit: DollarAmount)

object CreditCodeAdminCreateRequest {
  implicit val reads: Reads[CreditCodeAdminCreateRequest] = (
    (__ \ 'kind).read[String].map(CreditCodeKind(_)) and
    (__ \ 'code).read[CreditCode] and
    (__ \ 'credit).read[DollarAmount](DollarAmount.formatAsCents)
  )(CreditCodeAdminCreateRequest.apply _)
>>>>>>> 515e1393
}

case class AdminAccountEventView(
  id: Id[AccountEvent],
  accountId: Id[PaidAccount],
  action: AccountEventAction,
  eventTime: DateTime,
  whoDunnit: Option[User],
  adminInvolved: Option[User],
  creditChange: DollarAmount,
  paymentCharge: Option[DollarAmount],
  memo: Option[String])

case class AdminAccountView(
  organization: Organization)

case class AdminPaymentsActivityOverview(
  events: Seq[AdminAccountEventView],
  orgsByAccountId: Map[Id[PaidAccount], Organization],
  pgHelper: PaginationHelper)

case class AdminPaymentsDashboard(
  totalAmortizedIncomePerMonth: DollarAmount,
  planEnrollment: Map[PaidPlan, (Int, Int)],
  frozenAccounts: Seq[AdminAccountView])<|MERGE_RESOLUTION|>--- conflicted
+++ resolved
@@ -9,7 +9,6 @@
 import com.keepit.payments._
 import com.keepit.common.akka.SafeFuture
 import com.keepit.common.db.Id
-import com.kifi.macros.json
 import org.joda.time.DateTime
 import com.keepit.common.time._
 
@@ -37,14 +36,11 @@
     paymentProcessingCommander: PaymentProcessingCommander,
     creditCodeInfoRepo: CreditCodeInfoRepo,
     stripeClient: StripeClient,
-<<<<<<< HEAD
     activityLogCommander: ActivityLogCommander,
     eventTrackingCommander: AccountEventTrackingCommander,
     creditRewardCommander: CreditRewardCommander,
     rewardRepo: CreditRewardRepo,
     accountLockHelper: AccountLockHelper,
-=======
->>>>>>> 515e1393
     clock: Clock,
     db: Database) extends AdminUserActions {
 
@@ -170,6 +166,7 @@
       organization = orgRepo.get(account.orgId)
     )
   }
+
   private def createAdminAccountEventView(accountEvent: AccountEvent)(implicit session: RSession): AdminAccountEventView = {
     val (userWhoDunnit, adminInvolved) = {
       (accountEvent.whoDunnit.map(userRepo.get), accountEvent.kifiAdminInvolved.map(userRepo.get))
@@ -200,8 +197,7 @@
     Ok(views.html.admin.accountActivity(
       orgId,
       pagedEvents,
-      s"Account Activity for ${org.name}",
-      { page: Int => com.keepit.controllers.admin.routes.AdminPaymentsController.getAccountActivity(orgId, page) }.andThen(asPlayHtml),
+      s"Account Activity for ${org.name}", { page: Int => com.keepit.controllers.admin.routes.AdminPaymentsController.getAccountActivity(orgId, page) }.andThen(asPlayHtml),
       page,
       allEvents.length,
       PAGE_SIZE))
@@ -261,13 +257,12 @@
     Ok(views.html.admin.paymentsDashboard(dashboard))
   }
 
-<<<<<<< HEAD
   // todo(Léo): REMOVE THIS IS EVIL
   def resetAllAccounts(doIt: Boolean) = AdminUserAction { implicit request =>
     if (doIt) {
       SafeFuture {
         val activeOrgIds = db.readOnlyMaster { implicit session =>
-          organizationRepo.allActive.map(_.id.get)
+          orgRepo.allActive.map(_.id.get)
         }
         activeOrgIds.map(doResetAccount)
       }
@@ -291,7 +286,7 @@
     db.readWrite { implicit session =>
 
       // Reset account consistently with PlanManagementCommander.createAndInitializePaidAccountForOrganization
-      val organization = organizationRepo.get(orgId)
+      val organization = orgRepo.get(orgId)
       val account = accountLockHelper.maybeWithAccountLock(orgId) {
         val account = paidAccountRepo.getByOrgId(orgId)
         paidAccountRepo.save(account.copy(
@@ -347,7 +342,7 @@
       accountEventRepo.getAllByAccount(account.id.get)
     }
   }
-=======
+
   def createCode() = AdminUserAction(parse.tolerantJson) { implicit request =>
     val req = request.body.as[CreditCodeAdminCreateRequest]
     db.readWrite { implicit session =>
@@ -374,7 +369,6 @@
     (__ \ 'code).read[CreditCode] and
     (__ \ 'credit).read[DollarAmount](DollarAmount.formatAsCents)
   )(CreditCodeAdminCreateRequest.apply _)
->>>>>>> 515e1393
 }
 
 case class AdminAccountEventView(
