package com.keepit.controllers.admin

import com.keepit.common.controller.{ AdminUserActions, UserActionsHelper }
import com.keepit.common.db.slick.Database
import com.keepit.model._
import com.keepit.payments._
import com.keepit.common.akka.SafeFuture
import com.keepit.common.db.Id
import org.joda.time.DateTime

import play.api.libs.iteratee.{ Concurrent, Enumerator }
import play.twirl.api.HtmlFormat

import scala.concurrent.{ ExecutionContext, Future }
import scala.util.{ Success, Failure }

import com.google.inject.Inject

class AdminPaymentsController @Inject() (
    val userActionsHelper: UserActionsHelper,
    implicit val executionContext: ExecutionContext,
    organizationRepo: OrganizationRepo,
    orgMembershipRepo: OrganizationMembershipRepo,
    paidPlanRepo: PaidPlanRepo,
    paidAccountRepo: PaidAccountRepo,
    accountEventRepo: AccountEventRepo,
    orgConfigRepo: OrganizationConfigurationRepo,
    userRepo: UserRepo,
    planCommander: PlanManagementCommander,
    paymentProcessingCommander: PaymentProcessingCommander,
    stripeClient: StripeClient,
    db: Database) extends AdminUserActions {

  val EXTRA_SPECIAL_ADMINS: Set[Id[User]] = Set(1, 3, 61, 134).map(Id[User](_))

  def backfillPaidAccounts = AdminUserAction { request =>
    def printStackTraceToChannel(t: Throwable, channel: Concurrent.Channel[String]) = {
      val stackTrace = t.getStackTrace().toSeq
      stackTrace.foreach { ste =>
        channel.push(s">> ${ste.toString}\n")
      }
    }

    def processAndReport(channel: Concurrent.Channel[String]) = {
      val orgs = db.readOnlyMaster { implicit session =>
        organizationRepo.all()
      }.filter(_.state == OrganizationStates.ACTIVE)
      channel.push(s"All ${orgs.size} organizations loaded\n")
      orgs.foreach { org =>
        channel.push("----------------------------------------\n")
        channel.push(s"Processing org ${org.id.get}: ${org.name}\n")
        db.readWrite { implicit session =>
          paidAccountRepo.maybeGetByOrgId(org.id.get) match {
            case Some(_) =>
              channel.push(s"Paid account already exists. Doing nothing.\n")
            case None =>
              planCommander.createAndInitializePaidAccountForOrganization(org.id.get, PaidPlan.DEFAULT, request.userId, session) match {
                case Success(event) =>
                  channel.push(s"Successfully created paid account for org ${org.id.get}\n")
                  channel.push(event.toString + "\n")
                case Failure(ex) =>
                  channel.push(s"Failed creating paid account for org ${org.id.get}: ${ex.getMessage}\n")
                  printStackTraceToChannel(ex, channel)
              }
          }
        }
        Thread.sleep(200)
      }
    }

    val enum: Enumerator[String] = Concurrent.unicast(onStart = (channel: Concurrent.Channel[String]) =>
      SafeFuture("Paid Account Backfill") {
        processAndReport(channel)
        channel.eofAndEnd()
      }
    )
    Ok.chunked(enum)
  }

  def grantExtraCredit(orgId: Id[Organization]) = AdminUserAction { request =>
    val amount = request.body.asFormUrlEncoded.get.apply("amount").head.trim.toInt
    val memo = request.body.asFormUrlEncoded.get.apply("memo").filterNot(_ == "").headOption.map(_.trim)
    val attributedToMember = request.body.asFormUrlEncoded.get.get("member").flatMap(_.headOption.filterNot(_ == "").map(id => Id[User](id.trim.toLong)))
    val dollarAmount = DollarAmount(amount)

    val isAttributedToNonMember = db.readOnlyMaster { implicit session =>
      val org = organizationRepo.get(orgId) //lets see if its actually a good id
      assert(org.state == OrganizationStates.ACTIVE, s"Org state is not active $org")
      val isAttributedToNonMember = attributedToMember.exists(userId => orgMembershipRepo.getByOrgIdAndUserId(orgId, userId).isEmpty)
      isAttributedToNonMember
    }

    if ((amount < 0 || amount > 10000) && !EXTRA_SPECIAL_ADMINS.contains(request.userId)) {
      Ok("You are not special enough to deduct credit or grant more than $100.")
    } else if (amount == 0) {
      Ok("Umm, 0 credit?")
    } else if (isAttributedToNonMember) {
      Ok(s"User ${attributedToMember.get} is not a member of Organization $orgId")
    } else {
      planCommander.grantSpecialCredit(orgId, dollarAmount, Some(request.userId), attributedToMember, memo)
      Ok(s"Successfully granted special credit of $dollarAmount to Organization $orgId.")
    }
  }

  def processOrgNow(orgId: Id[Organization]) = AdminUserAction.async { request =>
    val account = db.readOnlyMaster { implicit session => paidAccountRepo.getByOrgId(orgId) }
    paymentProcessingCommander.processAccount(account).map { charged =>
      Ok(charged.toString)
    }
  }

  def changePlanForOrg(orgId: Id[Organization]) = AdminUserAction { request =>
    val newPlan = Id[PaidPlan](request.body.asFormUrlEncoded.get.apply("planId").head.toInt)
    planCommander.changePlan(orgId, newPlan, ActionAttribution(user = None, admin = Some(request.userId))) match {
      case Success(res) => Ok(res.toString)
      case Failure(ex) => Ok(ex.toString)
    }
  }

  def addCreditCardView(orgId: Id[Organization]) = AdminUserAction.async { request =>
    val currentCardFuture = planCommander.getDefaultPaymentMethod(orgId) match {
      case Some(pm) => {
        stripeClient.getLastFourDigitsOfCard(pm.stripeToken).map { lastFour => s"*${lastFour}" }
      }
      case None => Future.successful("N/A")
    }
    currentCardFuture.map { lastFour =>
      Ok(views.html.admin.addCreditCard(orgId, lastFour))
    }
  }

  def addCreditCard(orgId: Id[Organization]) = AdminUserAction.async { request =>
    val data = request.body.asFormUrlEncoded.get
    val cardDetails = CardDetails(
      data("number").head.trim,
      data("expMonth").head.trim.toInt,
      data("expYear").head.trim.toInt,
      data("cvc").head.trim,
      data("cardholderName").head.trim
    )
    stripeClient.getPermanentToken(cardDetails, s"Manually Entered through admin ${request.userId} for org $orgId").map { token =>
      val lastFour = cardDetails.number.takeRight(4)
      val pm = planCommander.addPaymentMethod(orgId, token, ActionAttribution(user = None, admin = Some(request.userId)), lastFour)
      val event = planCommander.changeDefaultPaymentMethod(orgId, pm.id.get, ActionAttribution(user = None, admin = Some(request.userId)), lastFour)
      Ok(event.toString)
    }
  }

  private def createAdminAccountEventView(accountEvent: AccountEvent): AdminAccountEventView = {
    val (userWhoDunnit, adminInvolved) = db.readOnlyMaster { implicit s =>
      (accountEvent.whoDunnit.map(userRepo.get), accountEvent.kifiAdminInvolved.map(userRepo.get))
    }
    AdminAccountEventView(
      id = accountEvent.id.get,
      accountId = accountEvent.accountId,
      action = accountEvent.action,
      eventTime = accountEvent.eventTime,
      billingRelated = accountEvent.billingRelated,
      whoDunnit = userWhoDunnit,
      adminInvolved = adminInvolved,
      creditChange = accountEvent.creditChange,
      paymentCharge = accountEvent.paymentCharge,
      memo = accountEvent.memo)
  }

  private def asPlayHtml(obj: Any) = HtmlFormat.raw(obj.toString)

  def getAccountActivity(orgId: Id[Organization], page: Int) = AdminUserAction { implicit request =>
    val PAGE_SIZE = 50
    val (allEvents, org) = db.readOnlyMaster { implicit s =>
      val account = paidAccountRepo.getByOrgId(orgId)
      val allEvents = accountEventRepo.getByAccountAndState(account.id.get, AccountEventStates.ACTIVE)
      val org = organizationRepo.get(orgId)
      (allEvents, org)
    }
    val pagedEvents = allEvents.slice(page * PAGE_SIZE, (page + 1) * PAGE_SIZE).map(createAdminAccountEventView)
    Ok(views.html.admin.accountActivity(
      orgId,
      pagedEvents,
      s"Account Activity for ${org.name}",
      { page: Int => com.keepit.controllers.admin.routes.AdminPaymentsController.getAccountActivity(orgId, page) }.andThen(asPlayHtml),
      page,
      allEvents.length,
      PAGE_SIZE))
  }

  def unfreezeAccount(orgId: Id[Organization]) = AdminUserAction { implicit request =>
    Ok(planCommander.unfreeze(orgId).toString)
  }

<<<<<<< HEAD
  def addOrgOwnersAsBillingContacts() = AdminUserAction { implicit request =>
    db.readWrite { implicit session =>
      organizationRepo.allActive.map { org =>
        planCommander.addUserAccountContactHelper(org.id.get, org.ownerId, ActionAttribution(user = None, admin = request.adminUserId))
      }
    }
    Ok
  }
=======
  def paymentsDashboard = AdminUserPage { implicit request =>
    val dashboard = db.readOnlyMaster { implicit session =>
      val frozenAccounts = paidAccountRepo.all.filter(_.frozen)
      val recentEvents = accountEventRepo.adminGetRecentEvents(Limit(100)).map(createAdminAccountEventView)
      val accountIds = recentEvents.map(_.accountId).toSet
      val orgsByAccountId = accountIds.map { accountId => accountId -> organizationRepo.get(paidAccountRepo.get(accountId).orgId) }.toMap
      AdminPaymentsDashboard(frozenAccounts, recentEvents, orgsByAccountId)
    }
    Ok(views.html.admin.paymentsDashboard(dashboard))
  }

>>>>>>> c5c66d87
}

case class AdminAccountEventView(
  id: Id[AccountEvent],
  accountId: Id[PaidAccount],
  action: AccountEventAction,
  eventTime: DateTime,
  billingRelated: Boolean,
  whoDunnit: Option[User],
  adminInvolved: Option[User],
  creditChange: DollarAmount,
  paymentCharge: Option[DollarAmount],
  memo: Option[String])

case class AdminPaymentsDashboard(
  frozenAccounts: Seq[PaidAccount],
  recentEvents: Seq[AdminAccountEventView],
  orgsByAccountId: Map[Id[PaidAccount], Organization])<|MERGE_RESOLUTION|>--- conflicted
+++ resolved
@@ -188,7 +188,6 @@
     Ok(planCommander.unfreeze(orgId).toString)
   }
 
-<<<<<<< HEAD
   def addOrgOwnersAsBillingContacts() = AdminUserAction { implicit request =>
     db.readWrite { implicit session =>
       organizationRepo.allActive.map { org =>
@@ -197,7 +196,7 @@
     }
     Ok
   }
-=======
+
   def paymentsDashboard = AdminUserPage { implicit request =>
     val dashboard = db.readOnlyMaster { implicit session =>
       val frozenAccounts = paidAccountRepo.all.filter(_.frozen)
@@ -208,8 +207,6 @@
     }
     Ok(views.html.admin.paymentsDashboard(dashboard))
   }
-
->>>>>>> c5c66d87
 }
 
 case class AdminAccountEventView(
