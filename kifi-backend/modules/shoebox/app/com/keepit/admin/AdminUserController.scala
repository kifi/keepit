package com.keepit.controllers.admin

import com.keepit.commanders.HandleCommander.{ UnavailableHandleException, InvalidHandleException }
import com.keepit.commanders.emails.ActivityFeedEmailSender
import com.keepit.common.service.IpAddress
import com.keepit.curator.CuratorServiceClient
import com.keepit.shoebox.cron.{ ActivityPusher, ActivityPushScheduler }
import scala.concurrent.{ Await, Future, Promise }
import scala.concurrent.duration.{ Duration, DurationInt }
import scala.util.{ Failure, Success, Try }

import com.google.inject.{ Inject, Singleton }
import com.keepit.abook.ABookServiceClient
import com.keepit.commanders._
import com.keepit.common.akka.SafeFuture
import com.keepit.common.controller.{ AdminUserActions, UserActionsHelper, UserRequest }
import com.keepit.common.db._
import com.keepit.common.db.slick.DBSession._
import com.keepit.common.db.slick._
import com.keepit.common.mail._
import com.keepit.common.social.BasicUserRepo
import com.keepit.common.store.S3ImageStore
import com.keepit.common.time._
import com.keepit.eliza.ElizaServiceClient
import com.keepit.eliza.model.UserThreadStats
import com.keepit.heimdal._
import com.keepit.model._
import com.keepit.model.{ UserEmailAddress, KifiInstallation, KeepToCollection, SocialConnection, UserExperiment }
import com.keepit.search.SearchServiceClient
import com.keepit.social.{ BasicUser, SocialId, SocialNetworks, SocialGraphPlugin, SocialUserRawInfoStore }

import play.api.data._
import play.api.data.Forms._
import play.api.libs.concurrent.Execution.Implicits._
import play.api.libs.json._
import play.api.mvc.{ Action, AnyContent, Result }

import views.html
import com.keepit.typeahead.{ KifiUserTypeahead, TypeaheadHit, SocialUserTypeahead }
import com.keepit.common.healthcheck.SystemAdminMailSender
import com.keepit.abook.model.RichContact

case class InvitationInfo(activeInvites: Seq[Invitation], acceptedInvites: Seq[Invitation])

case class UserStatisticsPage(
    userViewType: UserViewType,
    users: Seq[UserStatistics],
    userThreadStats: Map[Id[User], Future[UserThreadStats]],
    page: Int,
    userCount: Int,
    pageSize: Int,
    newUsers: Option[Int],
    recentUsers: Seq[Id[User]] = Seq.empty,
    invitationInfo: Option[InvitationInfo] = None) {

  def getUserThreadStats(user: User): UserThreadStats = Await.result(userThreadStats(user.id.get), Duration.Inf)
}

sealed trait UserViewType
object UserViewTypes {
  case object AllUsersViewType extends UserViewType
  case object RegisteredUsersViewType extends UserViewType
  case object FakeUsersViewType extends UserViewType
<<<<<<< HEAD
  case class ByExperimentUsersViewType(exp: ExperimentType) extends UserViewType
  case object UsersPotentialOrgsViewType extends UserViewType
=======
  case class ByExperimentUsersViewType(exp: UserExperimentType) extends UserViewType
>>>>>>> 9a716ffc
}
import UserViewTypes._

class AdminUserController @Inject() (
    val userActionsHelper: UserActionsHelper,
    db: Database,
    userRepo: UserRepo,
    socialUserInfoRepo: SocialUserInfoRepo,
    normalizedURIRepo: NormalizedURIRepo,
    mailRepo: ElectronicMailRepo,
    socialUserRawInfoStore: SocialUserRawInfoStore,
    keepRepo: KeepRepo,
    orgRepo: OrganizationRepo,
    orgMembershipRepo: OrganizationMembershipRepo,
    orgMembershipCandidateRepo: OrganizationMembershipCandidateRepo,
    socialConnectionRepo: SocialConnectionRepo,
    searchFriendRepo: SearchFriendRepo,
    userConnectionRepo: UserConnectionRepo,
    kifiInstallationRepo: KifiInstallationRepo,
    emailRepo: UserEmailAddressRepo,
    userExperimentRepo: UserExperimentRepo,
    socialGraphPlugin: SocialGraphPlugin,
    searchClient: SearchServiceClient,
    userValueRepo: UserValueRepo,
    collectionRepo: CollectionRepo,
    keepToCollectionRepo: KeepToCollectionRepo,
    heimdalContextBuilder: HeimdalContextBuilderFactory,
    libraryRepo: LibraryRepo,
    libraryCommander: LibraryCommander,
    libraryMembershipRepo: LibraryMembershipRepo,
    libraryInviteRepo: LibraryInviteRepo,
    invitationRepo: InvitationRepo,
    userSessionRepo: UserSessionRepo,
    imageStore: S3ImageStore,
    userPictureRepo: UserPictureRepo,
    basicUserRepo: BasicUserRepo,
    userCredRepo: UserCredRepo,
    handleRepo: HandleOwnershipRepo,
    handleCommander: HandleCommander,
    userCommander: UserCommander,
    socialUserTypeahead: SocialUserTypeahead,
    kifiUserTypeahead: KifiUserTypeahead,
    systemAdminMailSender: SystemAdminMailSender,
    eliza: ElizaServiceClient,
    abookClient: ABookServiceClient,
    heimdal: HeimdalServiceClient,
    curator: CuratorServiceClient,
    activityEmailSender: ActivityFeedEmailSender,
    activityPushSchedualer: ActivityPushScheduler,
    activityPusher: ActivityPusher,
    userIpAddressCommander: UserIpAddressCommander,
    authCommander: AuthCommander,
    userStatisticsCommander: UserStatisticsCommander) extends AdminUserActions {

  def createPushActivityEntities = AdminUserPage { implicit request =>
    activityPushSchedualer.createPushActivityEntities()
    Ok("started!")
  }

  def pushLibraryActivity(userId: Id[User]) = AdminUserPage { implicit request =>
    activityPusher.forcePushLibraryActivityForUser(userId)
    Ok("done")
  }

  def pushPersonaActivity(userId: Id[User]) = AdminUserPage { implicit request =>
    activityPusher.forcePersonaActivityForUser(userId)
    Ok("done")
  }

  def merge = AdminUserPage { implicit request =>
    // This doesn't do a complete merge. It's designed for cases where someone accidentally creates a new user when
    // logging in and wants to associate the newly-created user's social users with an existing user
    val form = request.request.body.asFormUrlEncoded.get
    val (fromUserId, toUserId) = (Id[User](form("from").head.toLong), Id[User](form("to").head.toLong))

    db.readWrite { implicit s =>
      val fromUser = userRepo.get(fromUserId)
      val toUser = userRepo.get(toUserId)
      for (email <- emailRepo.getAllByUser(fromUserId)) {
        emailRepo.save(email.copy(userId = toUserId))
      }
      val socialUsers = socialUserInfoRepo.getByUser(fromUserId)
      for (su <- socialUsers; invitation <- invitationRepo.getByRecipientSocialUserId(su.id.get)) {
        invitationRepo.save(invitation.withState(InvitationStates.INACTIVE))
      }
      for (su <- socialUsers) {
        val updatedSocialUser = {
          if (su.networkType == SocialNetworks.FORTYTWO) su.withState(SocialUserInfoStates.INACTIVE)
          else su.withUser(toUser)
        }
        socialUserInfoRepo.save(updatedSocialUser)
      }
      userRepo.save(toUser.withState(UserStates.ACTIVE))
      userRepo.save(fromUser.withState(UserStates.INACTIVE))

      userConnectionRepo.deactivateAllConnections(fromUserId)

      userSessionRepo.invalidateByUser(fromUserId)
    }

    for (su <- db.readOnlyReplica { implicit s => socialUserInfoRepo.getByUser(toUserId) }) {
      socialGraphPlugin.asyncFetch(su)
    }

    Redirect(routes.AdminUserController.userView(toUserId))
  }

  def moreUserInfoView(userId: Id[User], showPrivates: Boolean = false) = AdminUserPage.async { implicit request =>
    val abookInfoF = abookClient.getABookInfos(userId)
    val contactsF = if (showPrivates) abookClient.getContactsByUser(userId) else Future.successful(Seq.empty[RichContact])
    val (user, socialUserInfos, socialConnections) = db.readOnlyMaster { implicit s =>
      val user = userRepo.get(userId)
      val socialConnections = socialConnectionRepo.getSocialConnectionInfosByUser(userId).valuesIterator.flatten.toSeq.sortWith((a, b) => a.fullName < b.fullName)
      val socialUserInfos = socialUserInfoRepo.getSocialUserBasicInfosByUser(user.id.get)
      (user, socialUserInfos, socialConnections)
    }
    val rawInfos = socialUserInfos map { info =>
      socialUserRawInfoStore.syncGet(info.id)
    }
    for {
      abookInfos <- abookInfoF
      contacts <- contactsF
    } yield Ok(html.admin.moreUserInfo(user, rawInfos.flatten, socialUserInfos, socialConnections, abookInfos, contacts))
  }

  def updateCollectionsForBookmark(id: Id[Keep]) = AdminUserPage { implicit request =>
    request.request.body.asFormUrlEncoded.map { _.map(r => (r._1 -> r._2.head)) }.map { map =>
      val collectionNames = map.get("collections").getOrElse("").split(",").map(_.trim).filterNot(_.isEmpty).map(Hashtag.apply)
      val collections = db.readWrite { implicit s =>
        val bookmark = keepRepo.get(id)
        val userId = bookmark.userId
        val existing = keepToCollectionRepo.getByKeep(id, excludeState = None).map(k => k.collectionId -> k).toMap
        val colls = collectionNames.map { name =>
          val collection = collectionRepo.getByUserAndName(userId, name, excludeState = None) match {
            case Some(coll) if coll.isActive => coll
            case Some(coll) => collectionRepo.save(coll.copy(state = CollectionStates.ACTIVE))
            case None => collectionRepo.save(Collection(userId = userId, name = name))
          }
          existing.get(collection.id.get) match {
            case Some(ktc) if ktc.isActive => ktc
            case Some(ktc) => keepToCollectionRepo.save(ktc.copy(state = KeepToCollectionStates.ACTIVE))
            case None => keepToCollectionRepo.save(KeepToCollection(keepId = id, collectionId = collection.id.get))
          }
          collection
        }
        (existing -- colls.map(_.id.get)).values.foreach { ktc =>
          keepToCollectionRepo.save(ktc.copy(state = KeepToCollectionStates.INACTIVE))
        }
        colls.map(_.name)
      }
      Ok(Json.obj("collections" -> collections))
    } getOrElse BadRequest
  }

  def userView(userId: Id[User], showPrivates: Boolean = false) = AdminUserPage.async { implicit request =>
    doUserViewById(userId, showPrivates)
  }

  def userKeepsView(userId: Id[User], showPrivates: Boolean = false) = AdminUserPage { implicit request =>
    doUserKeepsView(userId, showPrivates)
  }

  def userViewByEitherId(userIdStr: String, showPrivates: Boolean = false) = AdminUserPage.async { implicit request =>
    Try(userIdStr.toLong).toOption map { id =>
      doUserViewById(Id[User](id), showPrivates)
    } orElse {
      ExternalId.asOpt[User](userIdStr) flatMap { userExtId =>
        db.readOnlyReplica { implicit session =>
          userRepo.getOpt(userExtId)
        }
      } map { user =>
        doUserView(user, showPrivates)
      }
    } getOrElse Promise.successful(NotFound).future
  }

  private def doUserViewById(userId: Id[User], showPrivates: Boolean)(implicit request: UserRequest[AnyContent]): Future[Result] = {
    db.readOnlyReplica { implicit session =>
      Try(userRepo.get(userId))
    } map { user =>
      doUserView(user, showPrivates)
    } getOrElse Promise.successful(NotFound).future
  }

  private def doUserView(user: User, showPrivateContacts: Boolean)(implicit request: UserRequest[AnyContent]): Future[Result] = {
    val userId = user.id.get
    val abookInfoF = abookClient.getABookInfos(userId)
    val econtactCountF = abookClient.getEContactCount(userId)
    val contactsF = if (showPrivateContacts) abookClient.getContactsByUser(userId, pageSize = Some(500)) else Future.successful(Seq.empty[RichContact])

    val (bookmarkCount, organizations, candidateOrganizations, socialUsers, fortyTwoConnections, kifiInstallations, allowedInvites, emails, invitedByUsers) = db.readOnlyReplica { implicit s =>
      val bookmarkCount = keepRepo.getCountByUser(userId)
      val organizations = orgRepo.getByIds(orgMembershipRepo.getAllByUserId(userId).map(_.organizationId).toSet).values.toList
      val candidateOrganizations = orgRepo.getByIds(orgMembershipCandidateRepo.getAllByUserId(userId).map(_.orgId).toSet).values.toList
      val socialUsers = socialUserInfoRepo.getSocialUserBasicInfosByUser(userId)
      val fortyTwoConnections = userConnectionRepo.getConnectedUsers(userId).map { userId =>
        userRepo.get(userId)
      }.toSeq.sortBy(u => s"${u.firstName} ${u.lastName}")
      val kifiInstallations = kifiInstallationRepo.all(userId).sortWith((a, b) => b.updatedAt.isBefore(a.updatedAt)).take(10)
      val allowedInvites = userValueRepo.getValue(userId, UserValues.availableInvites)
      val emails = emailRepo.getAllByUser(userId)
      val invitedByUsers = userStatisticsCommander.invitedBy(socialUsers.map(_.id), emails)
      (bookmarkCount, organizations, candidateOrganizations, socialUsers, fortyTwoConnections, kifiInstallations, allowedInvites, emails, invitedByUsers)
    }

    val (experiments, potentialOrganizations, ignoreForPotentialOrganizations) = db.readOnlyReplica { implicit s =>
      (
        userExperimentRepo.getUserExperiments(user.id.get),
        orgRepo.getPotentialOrganizationsForUser(userId),
        userValueRepo.getValue(userId, UserValues.ignoreForPotentialOrganizations))
    }

    for {
      abookInfos <- abookInfoF
      econtactCount <- econtactCountF
      contacts <- contactsF
    } yield {
      Ok(html.admin.user(user, bookmarkCount, organizations, candidateOrganizations, experiments, socialUsers,
        fortyTwoConnections, kifiInstallations, allowedInvites, emails, abookInfos, econtactCount,
        contacts, invitedByUsers, potentialOrganizations, ignoreForPotentialOrganizations))
    }
  }

  private def doUserKeepsView(userId: Id[User], showPrivates: Boolean)(implicit request: UserRequest[AnyContent]): Result = {
    if (showPrivates) {
      log.warn(s"${request.user.firstName} ${request.user.firstName} (${request.userId}) is viewing user $userId's private keeps and contacts")
    }

    val (user, bookmarks) = db.readOnlyReplica { implicit s =>
      val user = userRepo.get(userId)
      val bookmarks = keepRepo.getByUser(userId, Set(KeepStates.INACTIVE)).filter(b => showPrivates || !b.isPrivate)
      val uris = bookmarks map (_.uriId) map normalizedURIRepo.get
      (user, (bookmarks, uris).zipped.toList.seq)
    }

    val form = request.request.body.asFormUrlEncoded.map { req => req.map(r => (r._1 -> r._2.head)) }

    val bookmarkSearch = form.flatMap { _.get("bookmarkSearch") }
    val collectionFilter = form.flatMap(_.get("collectionFilter")).collect {
      case cid if cid.toLong > 0 => Id[Collection](cid.toLong)
    }
    val bookmarkFilter = collectionFilter.map { collId =>
      db.readOnlyReplica { implicit s => keepToCollectionRepo.getKeepsForTag(collId) }
    }
    val filteredBookmarks = db.readOnlyReplica { implicit s =>
      val query = bookmarkSearch.getOrElse("").toLowerCase()
      (if (query.trim.length == 0) {
        bookmarks
      } else {
        bookmarks.filter { case (b, u) => b.title.exists { t => t.toLowerCase().indexOf(query) >= 0 } }
      }) collect {
        case (mark, uri) if bookmarkFilter.isEmpty || bookmarkFilter.get.contains(mark.id.get) =>
          val colls = keepToCollectionRepo.getCollectionsForKeep(mark.id.get).map(collectionRepo.get).map(_.name)
          (mark, uri, colls)
      }
    }
    val collections = db.readOnlyReplica { implicit s => collectionRepo.getUnfortunatelyIncompleteTagsByUser(userId) }

    Ok(html.admin.userKeeps(user, bookmarks.size, filteredBookmarks, bookmarkSearch, collections, collectionFilter))
  }

  def allUsersView = usersView(0)
  def allRegisteredUsersView = registeredUsersView(0)
  def allFakeUsersView = fakeUsersView(0)
  def allUsersPotentialOrgsView = usersPotentialOrgsView(0)

  def userStatisticsPage(userViewType: UserViewType, page: Int = 0, pageSize: Int = 30): Future[UserStatisticsPage] = {
    val usersF = Future {
      db.readOnlyReplica { implicit s =>
        userViewType match {
          case AllUsersViewType => (userRepo.pageIncluding(UserStates.ACTIVE)(page, pageSize),
            userRepo.countIncluding(UserStates.ACTIVE))
          case RegisteredUsersViewType => (userRepo.pageIncludingWithoutExp(UserStates.ACTIVE)(UserExperimentType.FAKE, UserExperimentType.AUTO_GEN)(page, pageSize),
            userRepo.countIncludingWithoutExp(UserStates.ACTIVE)(UserExperimentType.FAKE, UserExperimentType.AUTO_GEN))
          case FakeUsersViewType => (userRepo.pageIncludingWithExp(UserStates.ACTIVE)(UserExperimentType.FAKE, UserExperimentType.AUTO_GEN)(page, pageSize),
            userRepo.countIncludingWithExp(UserStates.ACTIVE)(UserExperimentType.FAKE, UserExperimentType.AUTO_GEN))
          case ByExperimentUsersViewType(exp) => (userRepo.pageIncludingWithExp(UserStates.ACTIVE)(exp)(page, pageSize),
            userRepo.countIncludingWithExp(UserStates.ACTIVE)(exp))
          case UsersPotentialOrgsViewType =>
            (
              userRepo.pageUsersWithPotentialOrgs(page, pageSize),
              userRepo.countUsersWithPotentialOrgs()
            )
        }
      }
    }

    val userStatsF = usersF.map {
      case (users, userCount) =>
        db.readOnlyReplica { implicit s =>
          val socialUserInfos = socialUserInfoRepo.getByUsers(users.map(_.id.get)).groupBy(_.userId.get)
          (users.map(u => userStatisticsCommander.userStatistics(u, socialUserInfos)), userCount)
        }
    }

    val userThreadStatsF = usersF.map {
      case (users, _) => (users.map(u => (u.id.get -> eliza.getUserThreadStats(u.id.get)))).seq.toMap
    }

    val (newUsers, recentUsers, inviteInfo) = userViewType match {
      case RegisteredUsersViewType =>
        db.readOnlyReplica { implicit s =>
          val invites = invitationRepo.getRecentInvites()
          val (accepted, sent) = invites.partition(_.state == InvitationStates.ACCEPTED)
          val recentUsers = userRepo.getRecentActiveUsers()
          (Some(userRepo.countNewUsers), recentUsers, Some(InvitationInfo(sent, accepted)))
        }
      case _ =>
        (None, Seq.empty, None)
    }

    (userStatsF zip userThreadStatsF).map {
      case ((users, userCount), userThreadStats) =>
        UserStatisticsPage(userViewType, users, userThreadStats, page, userCount, pageSize, newUsers, recentUsers, inviteInfo)
    }
  }

  def usersStatisticsPage(userIds: Seq[Id[User]]): UserStatisticsPage = {

    val userStats = db.readOnlyReplica { implicit s =>
      val users = userRepo.getAllUsers(userIds)
      val socialUserInfos = socialUserInfoRepo.getByUsers(userIds).groupBy(_.userId.get)
      users.map(u => userStatisticsCommander.userStatistics(u._2, socialUserInfos)).toList
    }

    val userThreadStats = userIds.map(id => id -> eliza.getUserThreadStats(id)).seq.toMap

    val (newUsers, recentUsers, inviteInfo) = db.readOnlyReplica { implicit s =>
      val invites = invitationRepo.getRecentInvites()
      val (accepted, sent) = invites.partition(_.state == InvitationStates.ACCEPTED)
      val recentUsers = userRepo.getRecentActiveUsers()
      (Some(userRepo.countNewUsers), recentUsers, Some(InvitationInfo(sent, accepted)))
    }

    UserStatisticsPage(AllUsersViewType, userStats, userThreadStats, 0, userIds.size, userIds.size, newUsers, recentUsers, inviteInfo)
  }

  def usersView(page: Int = 0) = AdminUserPage.async { implicit request =>
    userStatisticsPage(AllUsersViewType, page).map { p => Ok(html.admin.users(p, None)) }
  }

  def registeredUsersView(page: Int = 0) = AdminUserPage.async { implicit request =>
    userStatisticsPage(RegisteredUsersViewType, page).map { p => Ok(html.admin.users(p, None)) }
  }

  def fakeUsersView(page: Int = 0) = AdminUserPage.async { implicit request =>
    userStatisticsPage(FakeUsersViewType, page).map { p => Ok(html.admin.users(p, None)) }
  }

  def usersPotentialOrgsView(page: Int = 0) = AdminUserPage.async { implicit request =>
    userStatisticsPage(UsersPotentialOrgsViewType, page).map { p => Ok(html.admin.users(p, None)) }
  }

  def createLibrary(userId: Id[User]) = AdminUserPage(parse.tolerantFormUrlEncoded) { implicit request =>
    val nameOpt = request.body.get("name").flatMap(_.headOption)
    val visibilityOpt = request.body.get("visibility").flatMap(_.headOption).map(LibraryVisibility(_))
    val slugOpt = request.body.get("slug").flatMap(_.headOption)

    (nameOpt, visibilityOpt, slugOpt) match {
      case (Some(name), Some(visibility), Some(slug)) => {
        val libraryAddRequest = LibraryAddRequest(name, visibility, slug)

        implicit val context = heimdalContextBuilder.withRequestInfoAndSource(request, KeepSource.site).build
        val result: Either[LibraryFail, Library] = libraryCommander.addLibrary(libraryAddRequest, userId)
        result match {
          case Left(fail) => BadRequest(fail.message)
          case Right(_) => Ok
        }
      }
      case _ => BadRequest("All Fields are required.")
    }
  }

  def byExperimentUsersView(page: Int, exp: String) = AdminUserPage.async { implicit request =>
    userStatisticsPage(ByExperimentUsersViewType(UserExperimentType(exp)), page).map { p => Ok(html.admin.users(p, None)) }
  }

  def searchUsers() = AdminUserPage { implicit request =>
    val form = request.request.body.asFormUrlEncoded.map { req => req.map(r => (r._1 -> r._2.head)) }
    val searchTerm = form.flatMap { _.get("searchTerm") }
    searchTerm match {
      case None => Redirect(routes.AdminUserController.usersView(0))
      case Some(queryText) =>
        val userIds = Await.result(searchClient.searchUsers(userId = None, query = queryText, maxHits = 100), 15 seconds).hits.map { _.id }
        val users = db.readOnlyReplica { implicit s =>
          val socialUserInfos = socialUserInfoRepo.getByUsers(userIds).groupBy(_.userId.get)
          userIds.map(userRepo.get).map(u => userStatisticsCommander.userStatistics(u, socialUserInfos))
        }
        val userThreadStats = (users.par.map { u =>
          val userId = u.user.id.get
          (userId -> eliza.getUserThreadStats(u.user.id.get))
        }).seq.toMap
        Ok(html.admin.users(UserStatisticsPage(AllUsersViewType, users, userThreadStats, 0, users.size, users.size, None), searchTerm))
    }
  }

  def updateUser(userId: Id[User]) = AdminUserPage { implicit request =>
    val form = request.request.body.asFormUrlEncoded match {
      case Some(req) => req.map(r => (r._1 -> r._2.head))
      case None => throw new Exception("whoops")
    }

    // We want to throw an exception (.get) if `emails' was not passed in. As we expand this, we should add Play! form validation
    val emailList = form.get("emails").get.split(",").map(_.toLowerCase().trim()).toList.distinct.map(EmailAddress.validate(_).toOption).flatten

    db.readWrite { implicit session =>
      val oldEmails = emailRepo.getAllByUser(userId).toSet
      val newEmails = (emailList map { address =>
        val email = emailRepo.getByAddressOpt(address)
        email match {
          case Some(addr) => addr // We're good! It already exists
          case None => // Create a new one
            log.info("Adding email address %s to userId %s".format(address, userId.toString))
            emailRepo.save(UserEmailAddress(address = address, userId = userId))
        }
      }).toSet

      // Set state of removed email addresses to INACTIVE
      (oldEmails -- newEmails) map { removedEmail =>
        log.info("Removing email address %s from userId %s".format(removedEmail.address, userId.toString))
        emailRepo.save(removedEmail.withState(UserEmailAddressStates.INACTIVE))
      }
    }

    Redirect(com.keepit.controllers.admin.routes.AdminUserController.userView(userId))
  }

  def setInvitesCount(userId: Id[User]) = AdminUserPage { implicit request =>
    val count = request.request.body.asFormUrlEncoded.get("allowedInvites").headOption.getOrElse("1000")
    db.readWrite { implicit session =>
      userValueRepo.setValue(userId, UserValues.availableInvites.name, count)
    }
    Redirect(routes.AdminUserController.userView(userId))
  }

  //todo: this code may become hard to maintain, should be unified with the production path
  def connectUsers(user1: Id[User]) = AdminUserPage { implicit request =>
    val user2 = Id[User](request.body.asFormUrlEncoded.get.apply("user2").head.toLong)
    db.readWrite { implicit session =>
      val socialUser1 = socialUserInfoRepo.getByUser(user1).find(_.networkType == SocialNetworks.FORTYTWO)
      val socialUser2 = socialUserInfoRepo.getByUser(user2).find(_.networkType == SocialNetworks.FORTYTWO)
      for {
        su1 <- socialUser1
        su2 <- socialUser2
      } yield {
        socialConnectionRepo.getConnectionOpt(su1.id.get, su2.id.get) match {
          case Some(sc) =>
            socialConnectionRepo.save(sc.withState(SocialConnectionStates.ACTIVE))
          case None =>
            socialConnectionRepo.save(SocialConnection(socialUser1 = su1.id.get, socialUser2 = su2.id.get, state = SocialConnectionStates.ACTIVE))
        }
      }
      userConnectionRepo.addConnections(user1, Set(user2), requested = true)
      eliza.sendToUser(user1, Json.arr("new_friends", Set(basicUserRepo.load(user2))))
      eliza.sendToUser(user2, Json.arr("new_friends", Set(basicUserRepo.load(user1))))
    }
    Seq(user1, user2) foreach { userId =>
      socialUserTypeahead.refresh(userId)
      kifiUserTypeahead.refresh(userId)
    }
    Redirect(routes.AdminUserController.userView(user1))
  }

  def addExperimentAction(userId: Id[User], experiment: String) = AdminUserAction { request =>
    addExperiment(requesterUserId = request.userId, userId, experiment) match {
      case Right(expType) => Ok(Json.obj(experiment -> true))
      case Left(s) => Forbidden
    }
  }

  def isSuperAdmin(userId: Id[User]) = {
    val SUPER_ADMIN_SET: Set[Id[User]] = Set(Id[User](1), Id[User](3))
    SUPER_ADMIN_SET contains userId
  }

  def isAdminExperiment(expType: UserExperimentType) = expType == UserExperimentType.ADMIN

  def addExperiment(requesterUserId: Id[User], userId: Id[User], experiment: String): Either[String, UserExperimentType] = {
    val expType = UserExperimentType.get(experiment)
    if (isAdminExperiment(expType) && !isSuperAdmin(requesterUserId)) {
      Left("Failure")
    } else {
      db.readWrite { implicit session =>
        (userExperimentRepo.get(userId, expType, excludeState = None) match {
          case Some(ue) if ue.isActive => None
          case Some(ue) => Some(userExperimentRepo.save(ue.withState(UserExperimentStates.ACTIVE)))
          case None => Some(userExperimentRepo.save(UserExperiment(userId = userId, experimentType = expType)))
        }) foreach { _ =>
          val experiments = userExperimentRepo.getUserExperiments(userId)
          eliza.sendToUser(userId, Json.arr("experiments", experiments.map(_.value)))
          heimdal.setUserProperties(userId, "experiments" -> ContextList(experiments.map(exp => ContextStringData(exp.value)).toSeq))
        }
        userRepo.save(userRepo.getNoCache(userId)) // update user index sequence number
      }
      Right(expType)
    }
  }

  def removeExperimentAction(userId: Id[User], experiment: String) = AdminUserAction { request =>
    removeExperiment(requesterUserId = request.userId, userId, experiment) match {
      case Right(expType) => Ok(Json.obj(experiment -> false))
      case Left(s) => Forbidden
    }
  }

  def removeExperiment(requesterUserId: Id[User], userId: Id[User], experiment: String): Either[String, UserExperimentType] = {
    val expType = UserExperimentType(experiment)
    if (isAdminExperiment(expType) && !isSuperAdmin(requesterUserId)) {
      Left("Failure")
    } else {
      db.readWrite { implicit session =>
        val ue: Option[UserExperiment] = userExperimentRepo.get(userId, UserExperimentType(experiment))
        ue foreach { ue =>
          userExperimentRepo.save(ue.withState(UserExperimentStates.INACTIVE))
          val experiments = userExperimentRepo.getUserExperiments(userId)
          eliza.sendToUser(userId, Json.arr("experiments", experiments.map(_.value)))
          heimdal.setUserProperties(userId, "experiments" -> ContextList(experiments.map(exp => ContextStringData(exp.value)).toSeq))
          userRepo.save(userRepo.getNoCache(userId)) // update user index sequence number
        }
      }
      Right(expType)
    }
  }

  def changeUsersName(userId: Id[User]) = AdminUserPage { request =>
    db.readWrite { implicit session =>
      val user = userRepo.getNoCache(userId)
      val first = request.body.asFormUrlEncoded.map(_.apply("first").headOption.map(_.trim)).flatten.getOrElse(user.firstName)
      val last = request.body.asFormUrlEncoded.map(_.apply("last").headOption.map(_.trim)).flatten.getOrElse(user.lastName)
      userRepo.save(user.copy(firstName = first, lastName = last))
      Ok
    }
  }

  def setUserPicture(userId: Id[User], pictureId: Id[UserPicture]) = AdminUserPage { request =>
    db.readWrite { implicit session =>
      val user = userRepo.get(userId)
      userPictureRepo.getByUser(userId).find(_.id.get == pictureId) map { pic =>
        if (pic.state != UserPictureStates.ACTIVE) {
          userPictureRepo.save(pic.withState(UserPictureStates.ACTIVE))
        }
        userRepo.save(user.copy(pictureName = Some(pic.name), userPictureId = pic.id))
      }
    } map { user =>
      eliza.sendToUser(userId, Json.arr("new_pic", BasicUser.fromUser(user).pictureName))
      Ok
    } getOrElse {
      BadRequest
    }
  }

  def userValue(userId: Id[User]) = AdminUserAction { implicit request =>
    val req = request.body.asJson.map { json =>
      ((json \ "name").asOpt[UserValueName], (json \ "value").asOpt[String], (json \ "clear").asOpt[Boolean]) match {
        case (Some(name), Some(value), None) =>
          Some(db.readWrite { implicit session => // set it
            userValueRepo.setValue(userId, name, value)
          })
        case (Some(name), _, Some(c)) => // clear it
          Some(db.readWrite { implicit session =>
            userValueRepo.clearValue(userId, name).toString
          })
        case (Some(name), _, _) => // get it
          db.readOnlyMaster { implicit session =>
            userValueRepo.getValueStringOpt(userId, name)
          }
        case _ =>
          None.asInstanceOf[Option[String]]
      }
    }.flatten

    req.map { result =>
      Ok(Json.obj("success" -> result))
    }.getOrElse {
      BadRequest(Json.obj("didyoudoit" -> "noididnt"))
    }
  }

  def changeState(userId: Id[User], state: String) = AdminUserAction { request =>
    val userState = state match {
      case UserStates.ACTIVE.value => UserStates.ACTIVE
      case UserStates.INACTIVE.value => UserStates.INACTIVE
      case UserStates.BLOCKED.value => UserStates.BLOCKED
      case UserStates.PENDING.value => UserStates.PENDING
    }

    db.readWrite(implicit s => userRepo.save(userRepo.get(userId).withState(userState)))
    Ok
  }

  def refreshAllSocialInfo(userId: Id[User]) = AdminUserPage { implicit request =>
    val socialUserInfos = db.readOnlyMaster { implicit s =>
      val user = userRepo.get(userId)
      socialUserInfoRepo.getByUser(user.id.get)
    }
    socialUserInfos.map { info =>
      socialGraphPlugin.asyncFetch(info)
    }
    Redirect(com.keepit.controllers.admin.routes.AdminUserController.userView(userId))
  }

  def updateUserPicture(userId: Id[User]) = AdminUserPage { request =>
    imageStore.forceUpdateSocialPictures(userId)
    Ok
  }

  def notification() = AdminUserPage { implicit request =>
    Ok(html.admin.notification(request.user.id.get.id))
  }

  def sendNotificationToAllUsers() = AdminUserPage { implicit request =>
    implicit val playRequest = request.request
    val notifyForm = Form(tuple(
      "title" -> text,
      "bodyHtml" -> text,
      "linkText" -> text,
      "url" -> optional(text),
      "image" -> text,
      "sticky" -> optional(text),
      "users" -> optional(text),
      "category" -> optional(text)
    ))

    val (title, bodyHtml, linkText, url, image, sticky, whichUsers, categoryOpt) = notifyForm.bindFromRequest.get
    val category = categoryOpt.map(NotificationCategory.apply) getOrElse NotificationCategory.User.ANNOUNCEMENT

    val usersOpt: Option[Seq[Id[User]]] = whichUsers.flatMap(s => if (s == "") None else Some(s)).map(_.split("[\\s,;]").filter(_ != "").map(u => Id[User](u.toLong)).toSeq)
    val isSticky: Boolean = sticky.isDefined

    log.info("Sending global notification via Eliza!")
    usersOpt.map {
      users =>
        eliza.sendGlobalNotification(users.toSet, title, bodyHtml, linkText, url.getOrElse(""), image, isSticky, category) //push needed?
    } getOrElse {
      val users = db.readOnlyReplica {
        implicit session => userRepo.getAllIds()
      } //Note: Need to revisit when we have >50k users.
      eliza.sendGlobalNotification(users, title, bodyHtml, linkText, url.getOrElse(""), image, isSticky, category) //push needed?
    }

    Redirect(routes.AdminUserController.notification())
  }

  def bumpUserSeq() = AdminUserPage { implicit request =>
    db.readWrite { implicit s =>
      userRepo.all.sortBy(_.id.get.id).foreach { u => userRepo.save(u) }
    }
    Ok("OK. Bumping up user sequence numbers")
  }

  def resetMixpanelProfile(userId: Id[User]) = AdminUserPage.async { implicit request =>
    SafeFuture {
      val user = db.readOnlyReplica { implicit session => userRepo.get(userId) }
      doResetMixpanelProfile(user)
      Redirect(routes.AdminUserController.userView(userId))
    }
  }

  def deleteAllMixpanelProfiles() = AdminUserPage.async { implicit request =>
    SafeFuture {
      val allUsers = db.readOnlyReplica { implicit s => userRepo.all }
      allUsers.foreach(user => heimdal.deleteUser(user.id.get))
      Ok("All user profiles have been deleted from Mixpanel")
    }
  }

  def resetAllMixpanelProfiles() = AdminUserPage.async { implicit request =>
    SafeFuture {
      val allUsers = db.readOnlyReplica { implicit s => userRepo.all }
      allUsers.foreach(doResetMixpanelProfile)
      Ok("All user profiles have been reset in Mixpanel")
    }
  }

  private def doResetMixpanelProfile(user: User) = {
    val userId = user.id.get
    heimdal.setUserAlias(user.id.get, user.externalId)
    if (user.state == UserStates.INACTIVE)
      heimdal.deleteUser(userId)
    else {
      val properties = new HeimdalContextBuilder
      db.readOnlyMaster { implicit session =>
        properties += ("$first_name", user.firstName)
        properties += ("$last_name", user.lastName)
        properties += ("$created", user.createdAt)
        user.primaryEmail.foreach { primaryEmail => properties += ("$email", primaryEmail.address) }
        properties += ("state", user.state.value)
        properties += ("userId", user.id.get.id)
        properties += ("admin", "https://admin.kifi.com" + com.keepit.controllers.admin.routes.AdminUserController.userView(user.id.get).url)

        val (privateKeeps, publicKeeps) = keepRepo.getPrivatePublicCountByUser(userId)
        val keeps = privateKeeps + publicKeeps
        properties += ("keeps", keeps)
        properties += ("publicKeeps", publicKeeps)
        properties += ("privateKeeps", privateKeeps)
        properties += ("tags", collectionRepo.count(userId))
        properties += ("kifiConnections", userConnectionRepo.getConnectionCount(userId))
        properties += ("socialConnections", socialConnectionRepo.getUserConnectionCount(userId))
        properties += ("experiments", userExperimentRepo.getUserExperiments(userId).map(_.value).toSeq)

        val allInstallations = kifiInstallationRepo.all(userId)
        if (allInstallations.nonEmpty) { properties += ("installedExtension", allInstallations.maxBy(_.updatedAt).version.toString) }
        userValueRepo.getValueStringOpt(userId, Gender.key).foreach { gender => properties += (Gender.key.name, Gender(gender).toString) }
      }
      heimdal.setUserProperties(userId, properties.data.toSeq: _*)
    }
  }

  def bumpUpSeqNumForConnections() = AdminUserPage.async { implicit request =>
    SafeFuture {
      val conns = db.readOnlyReplica { implicit s =>
        userConnectionRepo.all()
      }

      conns.grouped(100).foreach { cs =>
        db.readWrite { implicit s =>
          cs.foreach { c => userConnectionRepo.save(c) }
        }
      }

      val friends = db.readOnlyReplica { implicit s =>
        searchFriendRepo.all()
      }

      friends.grouped(100).foreach { fs =>
        db.readWrite { implicit s =>
          fs.foreach { f => searchFriendRepo.save(f) }
        }
      }
      Ok("bump up seqNum for userConnRepo and searchFriendRepo")
    }
  }

  // ad hoc testing only during dev phase
  private def prefixSocialSearchDirect(userId: Id[User], query: String): Future[Seq[SocialUserBasicInfo]] = {
    implicit val ord = TypeaheadHit.defaultOrdering[SocialUserBasicInfo]
    socialUserTypeahead.topN(userId, query, None).map { hits => hits.map(_.info) }
  }

  def prefixSocialSearch(userId: Id[User], query: String) = AdminUserPage.async { request =>
    prefixSocialSearchDirect(userId, query) map { res =>
      Ok(res.map { info => s"SocialUser: id=${info.id} name=${info.fullName} network=${info.networkType} <br/>" }.mkString(""))
    }
  }

  private def prefixContactSearchDirect(userId: Id[User], query: String): Future[Seq[RichContact]] = {
    abookClient.prefixQuery(userId, query) map { res =>
      log.info(s"[prefixContactSearchDirect($userId)-ABOOK] res=(${res.length});${res.take(10).mkString(",")}")
      res.map(_.info)
    }
  }

  def prefixContactSearch(userId: Id[User], query: String) = AdminUserPage.async { request =>
    prefixContactSearchDirect(userId, query) map { res =>
      if (res.isEmpty)
        Ok(s"No contact match found for $query")
      else
        Ok(res.map { e => s"Contact: email=${e.email} name=${e.name} userId=${e.userId}" }.mkString("<br/>"))
    }
  }

  def prefixSearch(userId: Id[User], query: String) = AdminUserPage.async { request =>
    for {
      contactRes <- prefixContactSearchDirect(userId, query)
      socialRes <- prefixSocialSearchDirect(userId, query)
    } yield {
      Ok((
        socialRes.map { info => s"SocialUser: id=${info.id} name=${info.fullName} network=${info.networkType}" } ++
        contactRes.map { e => s"Contact: email=${e.email} name=${e.name} userId=${e.userId}" }
      ).mkString("<br/>"))
    }
  }

  def fixMissingFortyTwoSocialConnections(readOnly: Boolean = true) = AdminUserPage.async { request =>
    SafeFuture {
      val toBeCreated = db.readWrite { implicit session =>
        userConnectionRepo.all().collect {
          case activeConnection if {
            val user1State = userRepo.get(activeConnection.user1).state
            val user2State = userRepo.get(activeConnection.user2).state
            activeConnection.state == UserConnectionStates.ACTIVE && (user1State == UserStates.ACTIVE || user1State == UserStates.BLOCKED) && (user2State == UserStates.ACTIVE || user2State == UserStates.BLOCKED)
          } =>
            val fortyTwoUser1 = socialUserInfoRepo.getByUser(activeConnection.user1).find(_.networkType == SocialNetworks.FORTYTWO).get.id.get
            val fortyTwoUser2 = socialUserInfoRepo.getByUser(activeConnection.user2).find(_.networkType == SocialNetworks.FORTYTWO).get.id.get
            if (socialConnectionRepo.getConnectionOpt(fortyTwoUser1, fortyTwoUser2).isEmpty) {
              if (!readOnly) { socialConnectionRepo.save(SocialConnection(socialUser1 = fortyTwoUser1, socialUser2 = fortyTwoUser2)) }
              Some((activeConnection.user1, fortyTwoUser1, activeConnection.user2, fortyTwoUser2))
            } else None
        }.flatten
      }

      implicit val socialUserInfoIdFormat = Id.format[SocialUserInfo]
      implicit val userIdFormat = Id.format[User]
      val json = JsArray(toBeCreated.map { case (user1, fortyTwoUser1, user2, fortyTwoUser2) => Json.obj("user1" -> user1, "fortyTwoUser1" -> fortyTwoUser1, "user2" -> user2, "fortyTwoUser2" -> fortyTwoUser2) })
      val title = "FortyTwo Connections to be created"
      val msg = toBeCreated.mkString("\n")
      systemAdminMailSender.sendMail(ElectronicMail(from = SystemEmailAddress.ENG, to = List(SystemEmailAddress.LÉO),
        subject = title, htmlBody = msg, category = NotificationCategory.System.ADMIN))
      Ok(json)
    }
  }

  def deactivate(userId: Id[User]) = AdminUserPage.async { request =>
    SafeFuture {
      val doIt = request.body.asFormUrlEncoded.get.get("doIt").exists(_.head == "true")
      val json = db.readWrite { implicit session =>
        if (doIt) {
          deleteAllUserData(userId)
        }

        val user = userRepo.get(userId)
        val emails = emailRepo.getAllByUser(userId)
        val credentials = userCredRepo.findByUserIdOpt(userId)
        val installations = kifiInstallationRepo.all(userId)
        val tags = collectionRepo.getUnfortunatelyIncompleteTagsByUser(userId)
        val keeps = keepRepo.getByUser(userId)
        val socialUsers = socialUserInfoRepo.getByUser(userId)
        val socialConnections = socialConnectionRepo.getSocialConnectionInfosByUser(userId)
        val userConnections = userConnectionRepo.getConnectedUsers(userId)
        val handles = handleRepo.getByOwnerId(Some(userId)).map(_.handle)
        implicit val userIdFormat = Id.format[User]
        Json.obj(
          "user" -> user,
          "usernames" -> handles,
          "emails" -> emails.map(_.address),
          "credentials" -> credentials.map(_.credentials),
          "installations" -> JsObject(installations.map(installation => installation.userAgent.name -> JsString(installation.version.toString))),
          "tags" -> tags,
          "keeps" -> keeps,
          "socialUsers" -> socialUsers,
          "socialConnections" -> JsObject(socialConnections.toSeq.map { case (network, connections) => network.name -> Json.toJson(connections) }),
          "userConnections" -> userConnections
        )
      }
      Ok(json)
    }
  }

  private def deleteAllUserData(userId: Id[User])(implicit session: RWSession): Unit = {
    val toBeCleanedUp = userRepo.get(userId)
    if (toBeCleanedUp.state != UserStates.INACTIVE) throw new IllegalArgumentException(s"Failed to delete user data - Watch out, this user is not inactive!!! - $toBeCleanedUp")

    // todo(Léo): this procedure is incomplete (e.g. does not deal with ABook or Eliza), and should probably be moved to UserCommander and unified with AutoGen Reaper

    // Social Graph
    userConnectionRepo.deactivateAllConnections(userId) // User Connections
    socialUserInfoRepo.getByUser(userId).foreach { sui =>
      socialConnectionRepo.deactivateAllConnections(sui.id.get) // Social Connections
      invitationRepo.getByRecipientSocialUserId(sui.id.get).foreach(invitation => invitationRepo.save(invitation.withState(InvitationStates.INACTIVE)))
      socialUserInfoRepo.save(sui.withState(SocialUserInfoStates.INACTIVE).copy(userId = None, credentials = None, socialId = SocialId(ExternalId[Nothing]().id))) // Social User Infos
      socialUserInfoRepo.deleteCache(sui)
    }

    // URI Graph
    keepRepo.getByUser(userId).foreach { bookmark => keepRepo.save(bookmark.withActive(false)) }
    collectionRepo.getUnfortunatelyIncompleteTagsByUser(userId).foreach { collection => collectionRepo.save(collection.copy(state = CollectionStates.INACTIVE)) }

    // Libraries Data
    libraryInviteRepo.getByUser(userId, Set(LibraryInviteStates.INACTIVE)).foreach { case (invite, _) => libraryInviteRepo.save(invite.withState(LibraryInviteStates.INACTIVE)) } // Library Invites
    libraryMembershipRepo.getWithUserId(userId).foreach { membership => libraryMembershipRepo.save(membership.withState(LibraryMembershipStates.INACTIVE)) } // Library Memberships
    libraryRepo.getAllByOwner(userId).foreach { library => libraryRepo.save(library.withState(LibraryStates.INACTIVE)) } // Libraries

    // Personal Info
    userSessionRepo.invalidateByUser(userId) // User Session
    kifiInstallationRepo.all(userId).foreach { installation => kifiInstallationRepo.save(installation.withState(KifiInstallationStates.INACTIVE)) } // Kifi Installations
    userCredRepo.findByUserIdOpt(userId).foreach { userCred => userCredRepo.save(userCred.copy(state = UserCredStates.INACTIVE)) } // User Credentials
    emailRepo.getAllByUser(userId).foreach { email => emailRepo.save(email.withState(UserEmailAddressStates.INACTIVE)) } // Email addresses

    val user = userRepo.get(userId)

    userRepo.save(user.withState(UserStates.INACTIVE).copy(primaryEmail = None, primaryUsername = None)) // User
    handleCommander.reclaimAll(userId, overrideProtection = true, overrideLock = true)
  }

  def deactivateUserEmailAddress(id: Id[UserEmailAddress]) = AdminUserAction { request =>
    log.info(s"About to deactivate UserEmailAddress $id")
    val inactiveEmail = db.readWrite { implicit session =>
      val userEmail = emailRepo.get(id)
      userRepo.save(userRepo.get(userEmail.userId)) // bump up sequence number for reindexing
      emailRepo.save(userEmail.withState(UserEmailAddressStates.INACTIVE))
    }
    log.info(s"Deactivated UserEmailAddress $inactiveEmail")
    Ok(JsString(inactiveEmail.toString))
  }

  def setUsername(userId: Id[User]) = AdminUserPage { request =>
    val username: Option[String] = request.body.asFormUrlEncoded.flatMap(_.get("username").flatMap(_.headOption)).filter(_.length > 0)
    username.map { newUsername =>
      userCommander.setUsername(userId, Username(newUsername.trim), overrideValidityCheck = true) match {
        case Right(_) => Ok
        case Left(err) => BadRequest(err)
      }
    }.getOrElse(BadRequest("No username provided"))
  }

  def userLibrariesView(ownerId: Id[User], showSecrets: Boolean = false) = AdminUserPage { implicit request =>
    if (showSecrets) {
      log.warn(s"${request.user.firstName} ${request.user.firstName} (${request.userId}) is viewing secret libraries of $ownerId")
    }
    val (owner, accessToLibs) = db.readOnlyReplica { implicit session =>
      val owner = userRepo.get(ownerId)
      val libs = libraryRepo.getByUser(ownerId).filter(pair => showSecrets || !(pair._2.visibility == LibraryVisibility.SECRET))
      val accessToLibs: Seq[(LibraryAccess, Library)] = for (libPair <- libs) yield { (libPair._1.access, libPair._2) }
      (owner, accessToLibs)
    }
    Ok(html.admin.userLibraries(owner, accessToLibs))
  }

  def userIpAddressesView(ownerId: Id[User]) = AdminUserPage { implicit request =>
    val owner = db.readOnlyReplica { implicit session => userRepo.get(ownerId) }
    val logs: Seq[UserIpAddress] = userIpAddressCommander.getByUser(ownerId, 100)
    val sharedIpAddresses: Map[IpAddress, Seq[Id[User]]] = userIpAddressCommander.findSharedIpsByUser(ownerId, 100)
    val pages: Map[IpAddress, Map[User, Set[Organization]]] = sharedIpAddresses.map { case (ip, userIds) => ip -> usersAndOrgs(userIds) }.toMap
    Ok(html.admin.userIpAddresses(owner, logs, pages))
  }

  private def usersAndOrgs(userIds: Seq[Id[User]]) = {
    db.readOnlyReplica { implicit s =>
      val users = userRepo.getAllUsers(userIds).values.toList
      val orgs = users map { user =>
        val orgsCandidates = orgMembershipCandidateRepo.getByUserId(user.id.get, Limit(10000), Offset(0)).map(_.orgId).toSet
        val orgMembers = orgMembershipRepo.getByUserId(user.id.get, Limit(10000), Offset(0)).map(_.organizationId).toSet
        user -> orgRepo.getByIds(orgsCandidates ++ orgMembers).values.toSet
      }
      orgs.toMap
    }
  }

  def sendActivityEmailToAll() = AdminUserPage(parse.tolerantJson) { implicit request =>
    // Usage example:
    // $.ajax({url:"/admin/sendActivityEmailToAll", type: 'POST', data: JSON.stringify({overrideToEmail:"YOUR_EMAIL_FOR_TESTING@kifi.com"}), contentType: 'application/json', dataType: 'json'});

    val forceSendToAll = (request.request.body \ "forceToAll").asOpt[Boolean]
    val toEmail = (request.request.body \ "overrideToEmail").asOpt[EmailAddress]
    val toUsers = (request.request.body \ "userIds").asOpt[Seq[Id[User]]]

    if (toUsers.isDefined) {
      activityEmailSender(toUsers.get.toSet, toEmail)
      NoContent
    } else if (toEmail.isDefined) {
      activityEmailSender(toEmail)
      NoContent
    } else if (forceSendToAll.exists(true ==)) {
      activityEmailSender(None)
      NoContent
    } else {
      UnprocessableEntity("Invalid input")
    }

  }

  def sendEmail(toUserId: Id[User], code: String) = AdminUserPage { implicit request =>
    code match {
      case "activity" => activityEmailSender(Set(toUserId))
      case _ => curator.triggerEmailToUser(code, toUserId)
    }
    NoContent
  }

  def refreshRecos(userId: Id[User]) = AdminUserPage { implicit request =>
    SafeFuture(curator.refreshUserRecos(userId), Some(s"refreshing recommendations fro $userId"))
    NoContent
  }

  def reNormalizedUsername(readOnly: Boolean, max: Int) = Action { implicit request =>
    Ok(userCommander.reNormalizedUsername(readOnly, max).toString)
  }

  def setIgnoreForPotentialOrganizations(userId: Id[User]) = AdminUserPage(parse.tolerantFormUrlEncoded) { implicit request =>
    val ignorePotentialOrgs = request.body.get("ignorePotentialOrgs").isDefined
    db.readWrite { implicit session =>
      userValueRepo.setValue(userId, UserValueName.IGNORE_FOR_POTENTIAL_ORGANIZATIONS, ignorePotentialOrgs)
    }
    Redirect(routes.AdminUserController.userView(userId))
  }

}<|MERGE_RESOLUTION|>--- conflicted
+++ resolved
@@ -61,12 +61,8 @@
   case object AllUsersViewType extends UserViewType
   case object RegisteredUsersViewType extends UserViewType
   case object FakeUsersViewType extends UserViewType
-<<<<<<< HEAD
-  case class ByExperimentUsersViewType(exp: ExperimentType) extends UserViewType
+  case class ByExperimentUsersViewType(exp: UserExperimentType) extends UserViewType
   case object UsersPotentialOrgsViewType extends UserViewType
-=======
-  case class ByExperimentUsersViewType(exp: UserExperimentType) extends UserViewType
->>>>>>> 9a716ffc
 }
 import UserViewTypes._
 
