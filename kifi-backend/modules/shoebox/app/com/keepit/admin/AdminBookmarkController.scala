--- conflicted
+++ resolved
@@ -326,11 +326,6 @@
     }
 
   }
-<<<<<<< HEAD
-<<<<<<< Updated upstream
-=======
-=======
->>>>>>> 7c7f7d36
 
   def backfillKifiSourceAttribution(startFrom: Option[Long], limit: Int, dryRun: Boolean = true) = AdminUserAction { implicit request =>
     val fromId = startFrom.map(Id[Keep])
@@ -348,7 +343,6 @@
 
       val nonDiscussionConnectionsFut = db.readOnlyMasterAsync { implicit s =>
         val ktls = ktlRepo.getAllByKeepIds(otherKeeps.map(_.id.get))
-<<<<<<< HEAD
         val ktus = ktuRepo.getAllByKeepIds(otherKeeps.map(_.id.get))
         otherKeeps.collect {
           case keep if keep.source != KeepSource.discussion && ktls.contains(keep.id.get) =>
@@ -360,13 +354,6 @@
             val firstUsers = ktus(keep.id.get).filter(ktu => keep.keptAt.getMillis > ktu.addedAt.minusSeconds(1).getMillis)
             val rawAttribution = RawKifiAttribution(keptBy = keep.userId.get, KeepConnections(Set.empty, Set.empty, firstUsers.map(_.userId).toSet), keep.source)
             keep.id.get -> rawAttribution
-=======
-        otherKeeps.collect {
-          case keep if keep.source != KeepSource.discussion =>
-            val firstLibrary = ktls.getOrElse(keep.id.get, Seq.empty).minBy(_.addedAt).libraryId
-            val rawAttribution = RawKifiAttribution(keptBy = keep.userId.get, KeepConnections(Set(firstLibrary), Set.empty, Set.empty), keep.source)
-            keep.id.get -> rawAttribution
->>>>>>> 7c7f7d36
         }.toMap
       }
 
@@ -387,8 +374,4 @@
     }
     Ok.chunked(enum)
   }
-<<<<<<< HEAD
->>>>>>> Stashed changes
-=======
->>>>>>> 7c7f7d36
 }