package com.keepit.controllers.admin

import com.google.inject.Inject
import com.keepit.commanders._
import com.keepit.common.akka.SafeFuture
import com.keepit.common.concurrent.{ FutureHelpers, ChunkedResponseHelper }
import com.keepit.common.controller.{ AdminUserActions, UserActionsHelper, UserRequest }
import com.keepit.common.db.Id
import com.keepit.common.db.slick._
import com.keepit.common.logging.SlackLog
import com.keepit.common.performance._
import com.keepit.common.store.S3ImageConfig
import com.keepit.common.time._
import com.keepit.discussion.Message
import com.keepit.eliza.ElizaServiceClient
import com.keepit.heimdal._
import com.keepit.integrity.LibraryChecker
import com.keepit.model.{ KeepStates, _ }
import com.keepit.normalizer.NormalizedURIInterner
import com.keepit.slack.{ InhouseSlackClient, InhouseSlackChannel }
import com.keepit.social.{ IdentityHelpers, UserIdentityHelper, Author }
import play.api.libs.concurrent.Execution.Implicits._
import play.api.libs.json._
import play.api.mvc.{ Action, AnyContent }
import securesocial.core.IdentityId
import views.html
import com.keepit.common.core._

import scala.collection.mutable
import scala.collection.mutable.{ HashMap => MutableMap }
import scala.concurrent._
import scala.util.Try

class AdminBookmarksController @Inject() (
  val userActionsHelper: UserActionsHelper,
  db: Database,
  keepRepo: KeepRepo,
  uriRepo: NormalizedURIRepo,
  userRepo: UserRepo,
  libraryRepo: LibraryRepo,
  ktlRepo: KeepToLibraryRepo,
  ktuRepo: KeepToUserRepo,
  keepImageCommander: KeepImageCommander,
  keywordSummaryCommander: KeywordSummaryCommander,
  keepCommander: KeepCommander,
  keepMutator: KeepMutator,
  collectionRepo: CollectionRepo,
  heimdalContextBuilder: HeimdalContextBuilderFactory,
  libraryChecker: LibraryChecker,
  clock: Clock,
  keepToCollectionRepo: KeepToCollectionRepo,
  rawKeepRepo: RawKeepRepo,
  sourceRepo: KeepSourceAttributionRepo,
  keepSourceCommander: KeepSourceCommander,
  keepEventRepo: KeepEventRepo,
  userIdentityHelper: UserIdentityHelper,
  uriInterner: NormalizedURIInterner,
  eliza: ElizaServiceClient,
  bulkTagCommander: BulkTagCommander,
  implicit val inhouseSlackClient: InhouseSlackClient,
  implicit val imageConfig: S3ImageConfig)
    extends AdminUserActions {

  val slackLog = new SlackLog(InhouseSlackChannel.TEST_CAM)

  private def editBookmark(bookmark: Keep)(implicit request: UserRequest[AnyContent]) = {
    db.readOnlyMaster { implicit session =>
      val uri = uriRepo.get(bookmark.uriId)
      val user = bookmark.userId.map(userRepo.get)
      val keepId = bookmark.id.get
      val keywordsFut = keywordSummaryCommander.getKeywordsSummary(bookmark.uriId)
      val imageUrlOpt = keepImageCommander.getBasicImagesForKeeps(Set(keepId)).get(keepId).flatMap(_.get(ProcessedImageSize.Large.idealSize).map(_.path.getImageUrl))
      val libraryOpt = bookmark.lowestLibraryId.map { opt => libraryRepo.get(opt) }

      keywordsFut.map { keywords =>
        Ok(html.admin.bookmark(user, bookmark, uri, imageUrlOpt.fold("")(_.value), "", keywords, libraryOpt))
      }
    }
  }

  def disableUrl(id: Id[NormalizedURI]) = Action { implicit request =>
    val url = db.readWrite { implicit s =>
      val uri = uriRepo.get(id)
      uriRepo.save(uri.copy(state = NormalizedURIStates.INACTIVE))
      uri.url
    }
    Ok(s"disabling $url")
  }

  def edit(id: Id[Keep]) = AdminUserPage.async { implicit request =>
    val bookmark = db.readOnlyReplica { implicit session =>
      keepRepo.get(id)
    }
    editBookmark(bookmark)
  }

  def editFirstBookmarkForUri(id: Id[NormalizedURI]) = AdminUserPage.async { implicit request =>
    val bookmarkOpt = db.readOnlyReplica { implicit session =>
      keepRepo.getByUri(id).headOption
    }
    bookmarkOpt match {
      case Some(bookmark) => editBookmark(bookmark)
      case None => Future.successful(NotFound(s"No bookmark for id $id"))
    }
  }

  def inactive(id: Id[Keep]) = AdminUserPage { request =>
    db.readWrite { implicit s =>
      val keep = keepRepo.get(id)
      keepMutator.deactivateKeep(keep)
      Redirect(com.keepit.controllers.admin.routes.AdminBookmarksController.bookmarksView(0))
    }
  }

  def bookmarksView(page: Int = 0) = AdminUserPage.async { implicit request =>
    val PAGE_SIZE = 25

    val userMap = mutable.Map[Id[User], User]()

    def bookmarksInfos() = {
      Future { db.readOnlyReplica { implicit s => keepRepo.page(page, PAGE_SIZE, Set(KeepStates.INACTIVE)) } } flatMap { bookmarks =>
        val usersFuture = Future {
          timing("load user") {
            db.readOnlyMaster { implicit s =>
              bookmarks flatMap (_.userId) map { id =>
                userMap.getOrElseUpdate(id, userRepo.get(id))
              }
            }
          }
        }
        val urisFuture = Future {
          timing("load uris") {
            db.readOnlyReplica { implicit s =>
              bookmarks map (_.uriId) map uriRepo.get
            }
          }
        }

        for {
          users <- usersFuture
          uris <- urisFuture
        } yield (users.toList.seq, (bookmarks, uris).zipped.toList.seq).zipped.toList.seq
      }
    }

    val bookmarkTotalCountFuture = keepCommander.getKeepsCountFuture.recover {
      case ex: Throwable => -1
    }

    val bookmarkTodayAllCountsFuture = Future {
      timing("load bookmarks counts from today") {
        db.readOnlyReplica { implicit s =>
          keepRepo.getAllCountsByTimeAndSource(clock.now().minusDays(1), clock.now())
        }
      }
    }

    for {
      bookmarksAndUsers <- bookmarksInfos()
      overallCount <- bookmarkTotalCountFuture
      counts <- bookmarkTodayAllCountsFuture
    } yield {
      val pageCount: Int = overallCount / PAGE_SIZE + 1
      val keeperKeepCount = counts.find(_._1 == KeepSource.keeper).map(_._2)
      val total = counts.map(_._2).sum
      val tweakedCounts = counts.map {
        case cnt if cnt._1 == KeepSource.bookmarkFileImport => ("Unknown/other file import", cnt._2)
        case cnt if cnt._1 == KeepSource.bookmarkImport => ("Browser bookmark import", cnt._2)
        case cnt if cnt._1 == KeepSource.default => ("Default new user keeps", cnt._2)
        case cnt => (cnt._1.value, cnt._2)
      }.sortBy(v => -v._2)
      Ok(html.admin.bookmarks(bookmarksAndUsers, page, overallCount, pageCount, keeperKeepCount, tweakedCounts, total))
    }
  }

  def userBookmarkKeywords = AdminUserPage.async { implicit request =>
    val user = request.userId
    val uris = db.readOnlyReplica { implicit s =>
      keepRepo.getLatestKeepsURIByUser(user, 500)
    }.sortBy(x => x.id) // sorting helps s3 performance

    val word2vecFut = keywordSummaryCommander.batchGetWord2VecKeywords(uris)

    val embedlyKeysFut = Future.sequence(uris.map { uriId =>
      keywordSummaryCommander.getFetchedKeywords(uriId).map(_._2)
    })

    val keyCounts = MutableMap.empty[String, Int].withDefaultValue(0)

    (embedlyKeysFut zip word2vecFut).map {
      case (embedlyKeys, word2vecKeys) =>
        (embedlyKeys zip word2vecKeys).foreach {
          case (emb, w2v) =>
            val s1 = emb.map { _.name }.toSet
            val s2 = w2v.map { _.cosine }.getOrElse(Seq()).toSet
            val s3 = w2v.map { _.freq }.getOrElse(Seq()).toSet
            (s1.union(s2.intersect(s3))).foreach { word => keyCounts(word) = keyCounts(word) + 1 }
        }
        Ok(html.admin.UserKeywords(user, keyCounts.toArray.sortBy(-1 * _._2).take(100)))
    }
  }

  def checkLibraryKeepVisibility(libId: Id[Library]) = AdminUserAction { request =>
    val numFix = libraryChecker.keepVisibilityCheck(libId)
    Ok(JsNumber(numFix))
  }

<<<<<<< HEAD
=======
  def removeTagFromKeeps() = AdminUserAction(parse.json) { implicit request =>
    val tagToRemove = (request.body \ "tagToRemove").as[String]

    val keepIds = db.readWrite { implicit session =>
      val keeps = {
        val keepIds = (request.body \ "keeps").asOpt[Seq[Long]].getOrElse(Seq.empty).map(j => Id[Keep](j))
        keepRepo.getActiveByIds(keepIds.toSet).keySet
      }
      val userKeeps = (request.body \ "users").asOpt[Seq[Long]].getOrElse(Seq.empty).flatMap { u =>
        keepRepo.getByUser(Id[User](u)).map(_.id.get).toSet
      }
      val libKeeps = (request.body \ "libs").asOpt[Seq[Long]].getOrElse(Seq.empty).flatMap { l =>
        ktlRepo.pageByLibraryId(Id[Library](l), Offset(0), Limit(1000)).map(_.keepId).toSet
      }
      keeps ++ userKeeps ++ libKeeps
    }
    val updated = keepCommander.removeTagFromKeeps(keepIds, Hashtag(tagToRemove))

    Ok(updated.toString)
  }

  def replaceTagOnKeeps() = AdminUserAction(parse.json) { implicit request =>
    val newTag = (request.body \ "newTag").as[String]
    val oldTag = (request.body \ "oldTag").as[String]

    val keepIds = db.readWrite { implicit session =>
      val keeps = {
        val keepIds = (request.body \ "keeps").asOpt[Seq[Long]].getOrElse(Seq.empty).map(j => Id[Keep](j))
        keepRepo.getActiveByIds(keepIds.toSet).keySet
      }
      val userKeeps = (request.body \ "users").asOpt[Seq[Long]].getOrElse(Seq.empty).flatMap { u =>
        keepRepo.getByUser(Id[User](u)).map(_.id.get).toSet
      }
      val libKeeps = (request.body \ "libs").asOpt[Seq[Long]].getOrElse(Seq.empty).flatMap { l =>
        ktlRepo.getAllByLibraryId(Id[Library](l)).map(_.keepId).toSet
      }
      keeps ++ userKeeps ++ libKeeps
    }
    val updated = keepCommander.replaceTagOnKeeps(keepIds, Hashtag(oldTag), Hashtag(newTag))

    Ok(updated.toString)
  }

>>>>>>> 48d36278
  // Warning! This deletes all keeps in a library, even if they're somewhere else as well.
  // They'll be gone! Forever! No recovery!
  def deleteAllKeepsFromLibrary() = AdminUserAction(parse.json) { implicit request =>
    val libraryId = (request.body \ "libraryId").as[Id[Library]]

    val keeps = db.readOnlyReplica { implicit session =>
      ktlRepo.getAllByLibraryId(libraryId).map(_.keepId)
    }

    db.readWrite(attempts = 5) { implicit session =>
      keeps.foreach { keepId =>
        keepMutator.deactivateKeep(keepRepo.get(keepId))
      }
    }

    Ok(keeps.length.toString)
  }

  def reattributeKeeps(author: String, userIdOpt: Option[Long], overwriteExistingOwner: Boolean, doIt: Boolean) = AdminUserAction { implicit request =>
    Try(Author.fromIndexableString(author)).toOption match {
      case Some(validAuthor) =>
        val authorOwnerId: Option[Id[User]] = db.readOnlyMaster { implicit session =>
          validAuthor match {
            case Author.KifiUser(kifiUserId) => Some(kifiUserId)
            case Author.SlackUser(slackTeamId, slackUserId) => userIdentityHelper.getOwnerId(IdentityHelpers.toIdentityId(slackTeamId, slackUserId))
            case Author.TwitterUser(twitterUserId) => userIdentityHelper.getOwnerId(IdentityId(twitterUserId.id.toString, "twitter"))
          }
        }
        (authorOwnerId orElse userIdOpt.map(Id[User])) match {
          case None => BadRequest(s"No user found.")
          case Some(userId) =>
            if (doIt) SafeFuture { keepSourceCommander.reattributeKeeps(validAuthor, userId, overwriteExistingOwner) }
            Ok(s"Reattribute keeps from $author to user $userId. Overwriting existing keep owner? $overwriteExistingOwner. Doing it? $doIt. ")
        }
      case None => BadRequest("invalid_author")
    }

  }

  def backfillKifiSourceAttribution(startFrom: Option[Long], limit: Int, dryRun: Boolean) = AdminUserAction { implicit request =>
    import com.keepit.common.core._

    var fromId = startFrom.map(Id[Keep])
    val chunkSize = 100
    val numPages = limit / chunkSize
    val enum = ChunkedResponseHelper.chunkedFuture(1 to numPages) { page =>
      val keeps = db.readOnlyMaster(implicit s => keepRepo.pageAscendingWithUserExcludingSources(fromId, chunkSize, excludeStates = Set.empty, excludeSources = Set(KeepSource.slack, KeepSource.twitterFileImport, KeepSource.twitterSync)))
      def mightBeDiscussion(k: Keep) = k.source == KeepSource.discussion || (k.isActive && k.recipients.libraries.isEmpty && k.recipients.users.exists(uid => !k.userId.contains(uid)))
      val (discussionKeeps, otherKeeps) = keeps.partition(mightBeDiscussion)
      val discussionConnectionsFut = eliza.getInitialRecipientsByKeepId(discussionKeeps.map(_.id.get).toSet).map { connectionsByKeep =>
        discussionKeeps.flatMap { keep =>
          connectionsByKeep.get(keep.id.get).map { connections =>
            keep.id.get -> (RawKifiAttribution(keep.userId.get, keep.note, connections, keep.source), keep.state == KeepStates.ACTIVE)
          }
        }.toMap
      }

      val nonDiscussionConnectionsFut = db.readOnlyMasterAsync { implicit s =>
        val ktls = ktlRepo.getAllByKeepIds(otherKeeps.map(_.id.get).toSet, excludeStateOpt = None)
        val ktus = ktuRepo.getAllByKeepIds(otherKeeps.map(_.id.get).toSet, excludeState = None)
        otherKeeps.collect {
          case keep =>
            val firstLibrary = ktls.getOrElse(keep.id.get, Seq.empty).minByOpt(_.addedAt).map(_.libraryId)
            val firstUsers = ktus.getOrElse(keep.id.get, Seq.empty).collect { case ktu if keep.keptAt.getMillis > ktu.addedAt.minusSeconds(1).getMillis => ktu.userId } ++ keep.userId.toSeq
            val rawAttribution = RawKifiAttribution(keptBy = keep.userId.get, keep.note, KeepRecipients(firstLibrary.toSet, Set.empty, firstUsers.toSet), keep.source)
            keep.id.get -> (rawAttribution, keep.state == KeepStates.ACTIVE)
        }.toMap
      }

      for {
        discussionConnections <- discussionConnectionsFut
        nonDiscussionConnections <- nonDiscussionConnectionsFut
        (success, fail) <- db.readWriteAsync { implicit s =>
          val fetchedConnections = discussionConnections ++ nonDiscussionConnections
          val missingKeeps = keeps.filter(keep => !fetchedConnections.contains(keep.id.get))
          val allConnections = fetchedConnections ++ missingKeeps.map { k =>
            val rawAttribution = RawKifiAttribution(keptBy = k.userId.get, k.note, k.recipients.plusUser(k.userId.get), k.source)
            k.id.get -> (rawAttribution, k.state == KeepStates.ACTIVE)
          }
          val internedKeeps = allConnections.map {
            case (kid, (attr, isActive)) =>
              val state = if (isActive) KeepSourceAttributionStates.ACTIVE else KeepSourceAttributionStates.INACTIVE
              if (!dryRun) sourceRepo.intern(kid, attr, state = state) else slackLog.info(s"$kid: ${Json.stringify(Json.toJson(attr))}")
              kid
          }
          (internedKeeps, missingKeeps)
        }
      } yield {
        fromId = keeps.maxBy(_.id.get).id
        s"${keeps.map(_.id.get).minMaxOpt}: interned ${success.size}, failed on ${fail.mkString("(", ",", ")")}\n"
      }
    }
    Ok.chunked(enum)
  }

  def backfillKeepEventRepo(fromId: Id[Message], pageSize: Int, dryRun: Boolean) = AdminUserAction.async { implicit request =>
    var startWithMessage = fromId
    FutureHelpers.doUntil {
      eliza.pageSystemMessages(startWithMessage, pageSize).map { msgs =>
        if (msgs.isEmpty) true
        else {
          msgs.foreach { msg =>
            msg.auxData.foreach { eventData =>
              if (!dryRun) {
                val event = KeepEvent(
                  state = if (msg.isDeleted) KeepEventStates.INACTIVE else KeepEventStates.ACTIVE,
                  keepId = msg.keep,
                  eventData = eventData,
                  eventTime = msg.sentAt,
                  source = KeepEventSource.fromMessageSource(msg.source),
                  messageId = Some(msg.id)
                )
                Try(db.readWrite(implicit s => keepEventRepo.save(event))).failed.map {
                  case t: Throwable => slackLog.warn(s"failed on keep ${msg.keep}, msg ${msg.id}, reason ${t.getMessage}")
                }
              }
            }
          }
          slackLog.info(s"messages ${msgs.map(_.id).minMaxOpt}")
          startWithMessage = msgs.last.id
          false
        }
      }
    }.map(_ => NoContent)
  }
}<|MERGE_RESOLUTION|>--- conflicted
+++ resolved
@@ -205,52 +205,6 @@
     Ok(JsNumber(numFix))
   }
 
-<<<<<<< HEAD
-=======
-  def removeTagFromKeeps() = AdminUserAction(parse.json) { implicit request =>
-    val tagToRemove = (request.body \ "tagToRemove").as[String]
-
-    val keepIds = db.readWrite { implicit session =>
-      val keeps = {
-        val keepIds = (request.body \ "keeps").asOpt[Seq[Long]].getOrElse(Seq.empty).map(j => Id[Keep](j))
-        keepRepo.getActiveByIds(keepIds.toSet).keySet
-      }
-      val userKeeps = (request.body \ "users").asOpt[Seq[Long]].getOrElse(Seq.empty).flatMap { u =>
-        keepRepo.getByUser(Id[User](u)).map(_.id.get).toSet
-      }
-      val libKeeps = (request.body \ "libs").asOpt[Seq[Long]].getOrElse(Seq.empty).flatMap { l =>
-        ktlRepo.pageByLibraryId(Id[Library](l), Offset(0), Limit(1000)).map(_.keepId).toSet
-      }
-      keeps ++ userKeeps ++ libKeeps
-    }
-    val updated = keepCommander.removeTagFromKeeps(keepIds, Hashtag(tagToRemove))
-
-    Ok(updated.toString)
-  }
-
-  def replaceTagOnKeeps() = AdminUserAction(parse.json) { implicit request =>
-    val newTag = (request.body \ "newTag").as[String]
-    val oldTag = (request.body \ "oldTag").as[String]
-
-    val keepIds = db.readWrite { implicit session =>
-      val keeps = {
-        val keepIds = (request.body \ "keeps").asOpt[Seq[Long]].getOrElse(Seq.empty).map(j => Id[Keep](j))
-        keepRepo.getActiveByIds(keepIds.toSet).keySet
-      }
-      val userKeeps = (request.body \ "users").asOpt[Seq[Long]].getOrElse(Seq.empty).flatMap { u =>
-        keepRepo.getByUser(Id[User](u)).map(_.id.get).toSet
-      }
-      val libKeeps = (request.body \ "libs").asOpt[Seq[Long]].getOrElse(Seq.empty).flatMap { l =>
-        ktlRepo.getAllByLibraryId(Id[Library](l)).map(_.keepId).toSet
-      }
-      keeps ++ userKeeps ++ libKeeps
-    }
-    val updated = keepCommander.replaceTagOnKeeps(keepIds, Hashtag(oldTag), Hashtag(newTag))
-
-    Ok(updated.toString)
-  }
-
->>>>>>> 48d36278
   // Warning! This deletes all keeps in a library, even if they're somewhere else as well.
   // They'll be gone! Forever! No recovery!
   def deleteAllKeepsFromLibrary() = AdminUserAction(parse.json) { implicit request =>
