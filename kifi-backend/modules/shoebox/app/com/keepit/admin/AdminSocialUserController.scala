package com.keepit.controllers.admin

import com.google.inject.Inject
import com.keepit.abook.ABookServiceClient
import com.keepit.common.controller.{ ActionAuthenticator, AdminController }
import com.keepit.common.db._
import com.keepit.common.db.slick._
import com.keepit.common.time.Clock
import com.keepit.model._
import com.keepit.social.{ SocialGraphPlugin, SocialUserRawInfoStore }
import org.joda.time.DateTimeZone
import play.api.libs.concurrent.Execution.Implicits.defaultContext
import play.api.libs.json.JsString
import views.html

import util.Random

class AdminSocialUserController @Inject() (
  actionAuthenticator: ActionAuthenticator,
  db: Database,
  socialUserInfoRepo: SocialUserInfoRepo,
  socialConnectionRepo: SocialConnectionRepo,
  socialUserRawInfoStore: SocialUserRawInfoStore,
  socialGraphPlugin: SocialGraphPlugin,
  abook: ABookServiceClient,
  clock: Clock)
    extends AdminController(actionAuthenticator) {

  def resetSocialUser(socialUserId: Id[SocialUserInfo]) = AdminHtmlAction.authenticated { implicit request =>
    val socialUserInfo = db.readWrite { implicit s =>
      socialUserInfoRepo.save(socialUserInfoRepo.get(socialUserId).reset())
    }
    Redirect(com.keepit.controllers.admin.routes.AdminSocialUserController.socialUserView(socialUserInfo.id.get))
  }

  def socialUserView(socialUserId: Id[SocialUserInfo]) = AdminHtmlAction.authenticatedAsync { implicit request =>
    for {
      socialUserInfo <- db.readOnlyReplicaAsync { implicit s => socialUserInfoRepo.get(socialUserId) }
      socialConnections <- db.readOnlyReplicaAsync { implicit s => socialConnectionRepo.getSocialConnectionInfos(socialUserInfo.id.get).sortWith((a, b) => a.fullName < b.fullName) }
    } yield {
      val rawInfo = socialUserRawInfoStore.get(socialUserInfo.id.get)
      Ok(html.admin.socialUser(socialUserInfo, socialConnections, rawInfo))
    }
  }

  def socialUsersView(page: Int) = AdminHtmlAction.authenticatedAsync { implicit request =>
    val PAGE_SIZE = 50
    db.readOnlyReplicaAsync { implicit s => socialUserInfoRepo.page(page, PAGE_SIZE) } map { socialUsers =>
      Ok(html.admin.socialUsers(socialUsers, page))
    }
  }

  def disconnectSocialUser(suiId: Id[SocialUserInfo], revoke: Boolean = false) = AdminHtmlAction.authenticated { implicit request =>
    val sui = db.readOnlyMaster(socialUserInfoRepo.get(suiId)(_))
    if (revoke) {
      socialGraphPlugin.asyncRevokePermissions(sui)
    }
    db.readWrite { implicit s =>
      socialConnectionRepo.deactivateAllConnections(sui.id.get)
      socialUserInfoRepo.invalidateCache(sui)
      socialUserInfoRepo.save(sui.copy(credentials = None, userId = None))
      socialUserInfoRepo.getByUser(request.userId).map(socialUserInfoRepo.invalidateCache)
    }
    Ok
  }

  def refreshSocialInfo(socialUserInfoId: Id[SocialUserInfo]) = AdminHtmlAction.authenticated { implicit request =>
    val socialUserInfo = db.readOnlyMaster { implicit s => socialUserInfoRepo.get(socialUserInfoId) }
    if (socialUserInfo.credentials.isEmpty) throw new Exception("can't fetch user info for user with missing credentials: %s".format(socialUserInfo))
    socialGraphPlugin.asyncFetch(socialUserInfo)
    Redirect(com.keepit.controllers.admin.routes.AdminSocialUserController.socialUserView(socialUserInfoId))
  }

  def ripestFruitView(userId: Long, howMany: Int) = AdminHtmlAction.authenticatedAsync { implicit request =>
    val user: Id[User] = if (userId == 0) request.userId else Id[User](userId)
    val howManyReally = if (howMany == 0) 20 else howMany
    abook.ripestFruit(user, howManyReally).map { socialIds =>
      val socialUsers = db.readOnlyReplica { implicit session => socialIds.map(socialUserInfoRepo.get(_)) }
      Ok(html.admin.socialUsers(socialUsers, 0))
    }
  }

  // randomizes that last_graph_refresh datetime for all users between now and X minutes ago
  def smoothLastGraphRefreshTimes(minutesFromNow: Int) = AdminJsonAction.authenticated() { implicit request =>
    Ok {
      val now = clock.now()(DateTimeZone.UTC)
<<<<<<< HEAD
      val userIds: Seq[Id[User]] = db.readOnlyReplica { implicit s =>
        socialUserInfoRepo.getAllUsersToRefresh().map(_.userId.get)
      }

      userIds.grouped(10).map { idGroup =>
        db.readWrite { implicit s =>
          socialUserInfoRepo.getByUsers(idGroup).foreach { socialUser =>
=======
      val socialIds = db.readOnlyReplica { implicit s =>
        socialUserInfoRepo.getAllUsersToRefresh().map(_.socialId)
      }

      socialIds.grouped(10).map { idGroup =>
        db.readWrite { implicit s =>
          socialUserInfoRepo.get(idGroup).foreach { socialUser =>
>>>>>>> e73de11f
            val minutesToSubtract = Random.nextInt(minutesFromNow)
            val updatedUser = socialUser.withLastGraphRefresh(Some(now.minusMinutes(minutesToSubtract)))
            socialUserInfoRepo.save(updatedUser)
          }
        }
      }

<<<<<<< HEAD
      JsString(s"updated ${userIds.size} records")
=======
      JsString(s"updated ${socialIds.size} records")
>>>>>>> e73de11f
    }
  }
}<|MERGE_RESOLUTION|>--- conflicted
+++ resolved
@@ -84,15 +84,6 @@
   def smoothLastGraphRefreshTimes(minutesFromNow: Int) = AdminJsonAction.authenticated() { implicit request =>
     Ok {
       val now = clock.now()(DateTimeZone.UTC)
-<<<<<<< HEAD
-      val userIds: Seq[Id[User]] = db.readOnlyReplica { implicit s =>
-        socialUserInfoRepo.getAllUsersToRefresh().map(_.userId.get)
-      }
-
-      userIds.grouped(10).map { idGroup =>
-        db.readWrite { implicit s =>
-          socialUserInfoRepo.getByUsers(idGroup).foreach { socialUser =>
-=======
       val socialIds = db.readOnlyReplica { implicit s =>
         socialUserInfoRepo.getAllUsersToRefresh().map(_.socialId)
       }
@@ -100,7 +91,6 @@
       socialIds.grouped(10).map { idGroup =>
         db.readWrite { implicit s =>
           socialUserInfoRepo.get(idGroup).foreach { socialUser =>
->>>>>>> e73de11f
             val minutesToSubtract = Random.nextInt(minutesFromNow)
             val updatedUser = socialUser.withLastGraphRefresh(Some(now.minusMinutes(minutesToSubtract)))
             socialUserInfoRepo.save(updatedUser)
@@ -108,11 +98,7 @@
         }
       }
 
-<<<<<<< HEAD
-      JsString(s"updated ${userIds.size} records")
-=======
       JsString(s"updated ${socialIds.size} records")
->>>>>>> e73de11f
     }
   }
 }