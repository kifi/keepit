--- conflicted
+++ resolved
@@ -51,12 +51,9 @@
   uriIntegrityPlugin: UriIntegrityPlugin,
   normalizationService: NormalizationService,
   urlPatternRuleRepo: UrlPatternRuleRepo,
-<<<<<<< HEAD
   renormRepo: RenormalizedURLRepo,
   centralConfig: CentralConfig,
-=======
   httpProxyRepo: HttpProxyRepo,
->>>>>>> bc998deb
   eliza: ElizaServiceClient,
   monitoredAwait: MonitoredAwait) extends AdminController(actionAuthenticator) {
 
