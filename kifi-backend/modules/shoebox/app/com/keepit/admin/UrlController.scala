package com.keepit.controllers.admin


import play.api.Play.current
import com.keepit.common.db._
import com.keepit.common.db.slick._
import com.keepit.model._
import com.keepit.common.time._
import com.keepit.common.mail._
import play.api.libs.concurrent.Akka
import scala.concurrent.duration._
import views.html
import com.keepit.common.controller.{AdminController, ActionAuthenticator}
import com.google.inject.Inject
import com.keepit.integrity.OrphanCleaner
import com.keepit.integrity.DuplicateDocumentDetection
import com.keepit.integrity.DuplicateDocumentsProcessor
import com.keepit.integrity.UriIntegrityPlugin
import com.keepit.normalizer.NormalizationService
import com.keepit.model.DuplicateDocument
import com.keepit.integrity.URLMigration
import com.keepit.common.healthcheck.BabysitterTimeout
import com.keepit.normalizer.TrustedCandidate
import com.keepit.integrity.MergedUri
import com.keepit.integrity.HandleDuplicatesAction
import com.keepit.eliza.ElizaServiceClient
<<<<<<< HEAD
import com.keepit.common.db.slick.DBSession.RWSession
import com.keepit.common.zookeeper.CentralConfig
import com.keepit.integrity.RenormalizationCheckKey

=======
import com.keepit.common.akka.MonitoredAwait
>>>>>>> e783c22b

class UrlController @Inject() (
  actionAuthenticator: ActionAuthenticator,
  db: Database,
  clock: Clock,
  postOffice: LocalPostOffice,
  uriRepo: NormalizedURIRepo,
  urlRepo: URLRepo,
  userRepo: UserRepo,
  bookmarkRepo: BookmarkRepo,
  collectionRepo: CollectionRepo,
  deepLinkRepo: DeepLinkRepo,
  followRepo: FollowRepo,
  changedUriRepo: ChangedURIRepo,
  duplicateDocumentRepo: DuplicateDocumentRepo,
  ktcRepo: KeepToCollectionRepo,
  orphanCleaner: OrphanCleaner,
  dupeDetect: DuplicateDocumentDetection,
  duplicatesProcessor: DuplicateDocumentsProcessor,
  uriIntegrityPlugin: UriIntegrityPlugin,
  normalizationService: NormalizationService,
  urlPatternRuleRepo: UrlPatternRuleRepo,
<<<<<<< HEAD
  renormRepo: RenormalizedURLRepo,
  centralConfig: CentralConfig,
  eliza: ElizaServiceClient) extends AdminController(actionAuthenticator) {
=======
  eliza: ElizaServiceClient,
  monitoredAwait: MonitoredAwait) extends AdminController(actionAuthenticator) {
>>>>>>> e783c22b

  implicit val timeout = BabysitterTimeout(5 minutes, 5 minutes)

  def index = AdminHtmlAction { implicit request =>
    Ok(html.admin.adminDashboard())
  }

  def renormalize(readOnly: Boolean = true, domain: Option[String] = None) = AdminHtmlAction { implicit request =>
    Akka.future {
      try {
        doRenormalize(readOnly, domain)
      } catch {
        case ex: Throwable => log.error(ex.getMessage, ex)
      }
    }
    Ok("Started!")
  }
  
  def doRenormalize(readOnly: Boolean = true, domain: Option[String] = None) = {
    
    val renormKey = RenormalizationCheckKey()
    
    def getUrlList() = {
      val urls = db.readOnly { implicit s =>
        domain match {
          case Some(domainStr) => urlRepo.getByDomain(domainStr)
          case None => urlRepo.all
        }
      }.sortBy(_.id.get.id)
      
      val lastId = centralConfig(renormKey) match {
        case Some(id) => id
        case None => 0
      }
      urls.filter(_.id.get.id > lastId).filter(_.state == URLStates.ACTIVE)
    }
    
    def needRenormalization(url: URL)(implicit session: RWSession): (Boolean, Option[NormalizedURI]) = {
      uriRepo.getByUri(url.url) match {
        case None => if (!readOnly) (true, Some(uriRepo.internByUri(url.url))) else (true, None)
        case Some(uri) if (url.normalizedUriId != uri.id.get) => (true, Some(uri))
        case _ => (false, None)
      }
    }
    
    def batch[T](obs: Seq[T], batchSize: Int): Seq[Seq[T]] = {
      val total = obs.size
      val index = ((0 to total/batchSize).map(_*batchSize) :+ total).distinct
      (0 to (index.size - 2)).map{ i => obs.slice(index(i), index(i+1)) }
    }
    
    def sendEmail(changes: Vector[(URL, Option[NormalizedURI])], readOnly: Boolean)(implicit session: RWSession) = {
      val batchChanges = batch[(URL, Option[NormalizedURI])](changes, batchSize = 1000)
      batchChanges.zipWithIndex.map{ case (batch, i) =>
        val title = "Renormalization Report: " + s"part ${i+1} of ${batchChanges.size}. ReadOnly Mode = ${readOnly}. Num of affected URL: ${changes.size}"
        val msg = batch.map( x => x._1.url + s"\ncurrent uri: ${ uriRepo.get(x._1.normalizedUriId).url }" + "\n--->\n" + x._2.map{_.url}).mkString("\n\n")
        postOffice.sendMail(ElectronicMail(from = EmailAddresses.ENG, to = List(EmailAddresses.YINGJIE),
        subject = title, htmlBody = msg.replaceAll("\n","\n<br>"), category = PostOffice.Categories.ADMIN))
      }
    }
    
    // main code
    var changes = Vector.empty[(URL, Option[NormalizedURI])]
    val urls = getUrlList()
    val batchUrls = batch[URL](urls, batchSize = 500)     // avoid long DB write lock.
    
    batchUrls.map { urls =>
      db.readWrite { implicit s =>
        urls.foreach { url =>
          needRenormalization(url) match {
            case (true, newUriOpt) => {
              changes = changes :+ (url, newUriOpt)
              if (!readOnly) newUriOpt.map { uri => renormRepo.save(RenormalizedURL(urlId = url.id.get, newUriId = uri.id.get)) }
            }
            case _ =>
          }
        }
      }
      urls.lastOption.map{ url => centralConfig.update(renormKey, url.id.get.id)}     // We assume id's are already sorted ( in getUrlList() )
    }
    
    changes = changes.sortBy(_._1.url)
    db.readWrite{ implicit s =>
      sendEmail(changes, readOnly)
    }
  }

  def orphanCleanup() = AdminHtmlAction { implicit request =>
    Akka.future {
      db.readWrite { implicit session =>
        orphanCleaner.cleanNormalizedURIs(false)
        orphanCleaner.cleanScrapeInfo(false)
      }
    }
    Redirect(routes.UrlController.documentIntegrity())
  }

  def documentIntegrity(page: Int = 0, size: Int = 50) = AdminHtmlAction { implicit request =>
    val dupes = db.readOnly { implicit conn =>
      duplicateDocumentRepo.getActive(page, size)
    }

    val groupedDupes = dupes.groupBy { case d => d.uri1Id }.toSeq.sortWith((a,b) => a._1.id < b._1.id)

    val loadedDupes = db.readOnly { implicit session =>
      groupedDupes map  { d =>
        val dupeRecords = d._2.map { sd =>
          DisplayedDuplicate(sd.id.get, sd.uri2Id, uriRepo.get(sd.uri2Id).url, sd.percentMatch)
        }
        DisplayedDuplicates(d._1, uriRepo.get(d._1).url, dupeRecords)
      }
    }

    Ok(html.admin.documentIntegrity(loadedDupes))
  }

  def handleDuplicate = AdminHtmlAction { implicit request =>
    val body = request.body.asFormUrlEncoded.get
    val action = body("action").head
    val id = Id[DuplicateDocument](body("id").head.toLong)
    duplicatesProcessor.handleDuplicates(Left[Id[DuplicateDocument], Id[NormalizedURI]](id), HandleDuplicatesAction(action))
    Ok
  }

  def handleDuplicates = AdminHtmlAction { implicit request =>
    val body = request.body.asFormUrlEncoded.get
    val action = body("action").head
    val id = Id[NormalizedURI](body("id").head.toLong)
    duplicatesProcessor.handleDuplicates(Right[Id[DuplicateDocument], Id[NormalizedURI]](id), HandleDuplicatesAction(action))
    Ok
  }

  def duplicateDocumentDetection = AdminHtmlAction { implicit request =>
    dupeDetect.asyncProcessDocuments()
    Redirect(routes.UrlController.documentIntegrity())
  }
  
  def normalizationView(page: Int = 0) = AdminHtmlAction{ request =>
    implicit val playRequest = request.request
    val PAGE_SIZE = 50
    val (pendingCount, appliedCount, applied) = db.readOnly{ implicit s =>
      val totalCount = changedUriRepo.count
      val appliedCount = changedUriRepo.allAppliedCount()
      val applied = changedUriRepo.page(page, PAGE_SIZE).map{ change =>
        (uriRepo.get(change.oldUriId), uriRepo.get(change.newUriId), change.updatedAt.date.toString())
      }
      (totalCount - appliedCount, appliedCount, applied)
    }
    val pageCount = (appliedCount*1.0 / PAGE_SIZE).ceil.toInt
    Ok(html.admin.normalization(applied, page, appliedCount, pendingCount, pageCount, PAGE_SIZE))
  }
  
  def batchMerge = AdminHtmlAction{ request =>
    implicit val playRequest = request.request
<<<<<<< HEAD
    Await.result(uriIntegrityPlugin.batchUpdateMerge(), 5 seconds)
    Redirect(routes.UrlController.normalizationView(0))
=======
    monitoredAwait.result(uriIntegrityPlugin.batchUpdateMerge(), 1 minute, "Manual merge failed.")
    Redirect(com.keepit.controllers.admin.routes.UrlController.normalizationView(0))
>>>>>>> e783c22b
  }

  def redirect(oldUrl: String, newUrl: String, canonical: Boolean = false) = AdminHtmlAction { request =>
    db.readOnly { implicit session =>
      (uriRepo.getByUri(oldUrl), uriRepo.getByUri(newUrl)) match {
        case (None, _) => Redirect(routes.UrlController.normalizationView(0)).flashing("result" -> s"${oldUrl} could not be found.")
        case (_, None) => Redirect(routes.UrlController.normalizationView(0)).flashing("result" -> s"${newUrl} could not be found.")
        case (_, Some(newUri)) if newUri.normalization.isEmpty && !canonical =>
          Redirect(routes.UrlController.normalizationView(0)).flashing("result" -> s"${newUri.id.get}: ${newUri.url} isn't normalized.")
        case (Some(oldUri), Some(newUri)) => {
          val normalization = if (canonical) Normalization.CANONICAL else newUri.normalization.get
          val result = monitoredAwait.result(normalizationService.update(oldUri, TrustedCandidate(newUri.url, normalization)), 1 minute, "Manual normalization update failed.")
          if (result.isDefined)
            Redirect(routes.UrlController.normalizationView(0)).flashing("result" -> s"${oldUri.id.get}: ${oldUri.url} will be redirected to ${newUri.id.get}: ${newUri.url}")
          else
            Redirect(routes.UrlController.normalizationView(0)).flashing("result" -> s"${oldUri.id.get}: ${oldUri.url} cannot be redirected to ${newUri.id.get}: ${newUri.url}")
        }
      }
    }
  }

  def getPatterns = AdminHtmlAction { implicit request =>
    val patterns = db.readOnly { implicit session =>
      urlPatternRuleRepo.all.sortBy(_.id.get.id)
    }
    Ok(html.admin.urlPatternRules(patterns))
  }

  def savePatterns = AdminHtmlAction { implicit request =>
    val body = request.body.asFormUrlEncoded.get.mapValues(_(0))
    db.readWrite { implicit session =>
      for (key <- body.keys.filter(_.startsWith("pattern_")).map(_.substring(8))) {
        val id = Id[UrlPatternRule](key.toLong)
        val oldPat = urlPatternRuleRepo.get(id)
        val newPat = oldPat.copy(
          pattern = body("pattern_" + key),
          example = Some(body("example_" + key)).filter(!_.isEmpty),
          state = if (body.contains("active_" + key)) UrlPatternRuleStates.ACTIVE else UrlPatternRuleStates.INACTIVE,
          isUnscrapable = body.contains("unscrapable_"+ key),
          normalization = body("normalization_" + key) match {
            case "None" => None
            case scheme => Some(Normalization(scheme))
          },
          trustedDomain = Some(body("trusted_domain_" + key)).filter(!_.isEmpty)
        )

        if (newPat != oldPat) {
          urlPatternRuleRepo.save(newPat)
        }
      }
      val newPat = body("new_pattern")
      if (newPat.nonEmpty) {
        urlPatternRuleRepo.save(UrlPatternRule(
          pattern = newPat,
          example = Some(body("new_example")).filter(!_.isEmpty),
          state = if (body.contains("new_active")) UrlPatternRuleStates.ACTIVE else UrlPatternRuleStates.INACTIVE,
          isUnscrapable = body.contains("new_unscrapable"),
          normalization = body("new_normalization") match {
            case "None" => None
            case scheme => Some(Normalization(scheme))
          },
          trustedDomain = Some(body("new_trusted_domain")).filter(!_.isEmpty)
        ))
      }
    }
    Redirect(routes.UrlController.getPatterns)
  }
}

case class DisplayedDuplicate(id: Id[DuplicateDocument], normUriId: Id[NormalizedURI], url: String, percentMatch: Double)
case class DisplayedDuplicates(normUriId: Id[NormalizedURI], url: String, dupes: Seq[DisplayedDuplicate])<|MERGE_RESOLUTION|>--- conflicted
+++ resolved
@@ -24,14 +24,11 @@
 import com.keepit.integrity.MergedUri
 import com.keepit.integrity.HandleDuplicatesAction
 import com.keepit.eliza.ElizaServiceClient
-<<<<<<< HEAD
 import com.keepit.common.db.slick.DBSession.RWSession
 import com.keepit.common.zookeeper.CentralConfig
 import com.keepit.integrity.RenormalizationCheckKey
-
-=======
 import com.keepit.common.akka.MonitoredAwait
->>>>>>> e783c22b
+
 
 class UrlController @Inject() (
   actionAuthenticator: ActionAuthenticator,
@@ -54,14 +51,10 @@
   uriIntegrityPlugin: UriIntegrityPlugin,
   normalizationService: NormalizationService,
   urlPatternRuleRepo: UrlPatternRuleRepo,
-<<<<<<< HEAD
   renormRepo: RenormalizedURLRepo,
   centralConfig: CentralConfig,
-  eliza: ElizaServiceClient) extends AdminController(actionAuthenticator) {
-=======
   eliza: ElizaServiceClient,
   monitoredAwait: MonitoredAwait) extends AdminController(actionAuthenticator) {
->>>>>>> e783c22b
 
   implicit val timeout = BabysitterTimeout(5 minutes, 5 minutes)
 
@@ -216,13 +209,13 @@
   
   def batchMerge = AdminHtmlAction{ request =>
     implicit val playRequest = request.request
-<<<<<<< HEAD
-    Await.result(uriIntegrityPlugin.batchUpdateMerge(), 5 seconds)
-    Redirect(routes.UrlController.normalizationView(0))
-=======
     monitoredAwait.result(uriIntegrityPlugin.batchUpdateMerge(), 1 minute, "Manual merge failed.")
     Redirect(com.keepit.controllers.admin.routes.UrlController.normalizationView(0))
->>>>>>> e783c22b
+  }
+  
+  def batchURLMigration = AdminHtmlAction{ request =>
+    uriIntegrityPlugin.batchURLMigration(500)
+    Ok("Ok. Start migration of 500 urls")
   }
 
   def redirect(oldUrl: String, newUrl: String, canonical: Boolean = false) = AdminHtmlAction { request =>
