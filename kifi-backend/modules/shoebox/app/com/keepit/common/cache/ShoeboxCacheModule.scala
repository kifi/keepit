--- conflicted
+++ resolved
@@ -468,15 +468,14 @@
     new SlackAuthStateCache(stats, accessLog, (innerRepo, 10 minute), (outerRepo, 1 day))
 
   @Provides @Singleton
-<<<<<<< HEAD
   def inferredKeeperPositionCache(stats: CacheStatistics, accessLog: AccessLog, innerRepo: InMemoryCachePlugin, outerRepo: FortyTwoCachePlugin) =
     new InferredKeeperPositionCache(stats, accessLog, (innerRepo, 1 day), (outerRepo, 30 days))
-=======
+
+  @Provides @Singleton
   def slackKeepPushTimestampCache(stats: CacheStatistics, accessLog: AccessLog, innerRepo: InMemoryCachePlugin, outerRepo: FortyTwoCachePlugin) =
     new SlackKeepPushTimestampCache(stats, accessLog, (outerRepo, 1 day))
 
   @Provides @Singleton
   def slackCommentPushTimestampCache(stats: CacheStatistics, accessLog: AccessLog, innerRepo: InMemoryCachePlugin, outerRepo: FortyTwoCachePlugin) =
     new SlackCommentPushTimestampCache(stats, accessLog, (outerRepo, 1 day))
->>>>>>> a7c0c738
 }