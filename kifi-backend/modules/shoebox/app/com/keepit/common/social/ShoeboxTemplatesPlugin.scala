package com.keepit.common.social

import com.keepit.common.logging.Logging

import play.api.Play.current
import play.api.data.Form
import play.api.i18n.Messages
import play.api.mvc.Request
import play.api.templates.Html
import play.api.{Play, Application}
import securesocial.controllers.DefaultTemplatesPlugin
import securesocial.core.SecureSocial
import com.keepit.controllers.core.routes
import play.api.mvc.Results.Redirect

class ShoeboxTemplatesPlugin(app: Application) extends DefaultTemplatesPlugin(app) with Logging {

  // todo: wtf? Kill this (give it an obscure route, redirect any requests to our login page), we can handle the log in form ourselves
  override def getLoginPage[A](implicit request: Request[A], form: Form[(String, String)], msg: Option[String]): Html = {
    log.info(s"[getLoginPage] request=$request form=$form")
<<<<<<< HEAD
    Html(s"""<script>window.location="${com.keepit.controllers.core.routes.AuthController.signinPage}"</script>""")
=======
    Html(s"""<script>window.location="${com.keepit.controllers.core.routes.AuthController.loginPage}"</script>""")
>>>>>>> 90ddfc66
  }
}<|MERGE_RESOLUTION|>--- conflicted
+++ resolved
@@ -18,10 +18,6 @@
   // todo: wtf? Kill this (give it an obscure route, redirect any requests to our login page), we can handle the log in form ourselves
   override def getLoginPage[A](implicit request: Request[A], form: Form[(String, String)], msg: Option[String]): Html = {
     log.info(s"[getLoginPage] request=$request form=$form")
-<<<<<<< HEAD
-    Html(s"""<script>window.location="${com.keepit.controllers.core.routes.AuthController.signinPage}"</script>""")
-=======
     Html(s"""<script>window.location="${com.keepit.controllers.core.routes.AuthController.loginPage}"</script>""")
->>>>>>> 90ddfc66
   }
 }