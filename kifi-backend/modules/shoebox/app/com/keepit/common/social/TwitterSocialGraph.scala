package com.keepit.common.social

import com.google.inject.Inject
import com.keepit.commanders.{ KifiInstallationCommander, LibraryImageCommander, ProcessedImageSize }
import com.keepit.common.akka.SafeFuture
import com.keepit.common.concurrent.FutureHelpers
import com.keepit.common.crypto.PublicIdConfiguration
import com.keepit.common.db.Id
import com.keepit.common.store.S3ImageStore
import com.keepit.common.time._
import com.keepit.common.core._
import com.keepit.common.strings._
import com.keepit.common.db.slick.Database
import com.keepit.common.healthcheck.AirbrakeNotifier
import com.keepit.common.logging.Logging
import com.keepit.common.mail.EmailAddress
import com.keepit.common.oauth.{ TwitterUserInfo, TwitterOAuthProvider, OAuth1Configuration, ProviderIds }
import com.keepit.common.core._
import com.keepit.common.time.Clock
import com.keepit.eliza.{ UserPushNotificationCategory, LibraryPushNotificationCategory, PushNotificationExperiment, ElizaServiceClient }
import com.keepit.model.SocialUserInfoStates._
import com.keepit.model._
import com.keepit.social._
import com.ning.http.client.providers.netty.NettyResponse
import play.api.http.Status._
import play.api.Play.current
import play.api.libs.json.JsValue
import play.api.libs.oauth.OAuthCalculator
import play.api.libs.ws.{ WSResponse, WS }
import securesocial.core.{ IdentityId, OAuth2Settings }
import twitter4j.{ StatusUpdate, TwitterFactory, Twitter }
import twitter4j.media.{ ImageUpload, MediaProvider, ImageUploadFactory }
import twitter4j.conf.ConfigurationBuilder

import scala.concurrent.{ ExecutionContext, Await, Future }
import scala.concurrent.duration._
import scala.util.{ Success, Failure, Try }
import scala.collection.JavaConversions._

import play.api.libs.functional.syntax._
import play.api.libs.json._

case class PagedIds(
  prev: TwitterId,
  ids: Seq[TwitterId],
  next: TwitterId)

object PagedIds {
  implicit val format = (
    (__ \ 'previous_cursor).format[TwitterId] and
    (__ \ 'ids).format[Seq[TwitterId]] and
    (__ \ 'next_cursor).format[TwitterId]
  )(PagedIds.apply _, unlift(PagedIds.unapply))
}

case class PagedTwitterUserInfos(
  prev: Long,
  users: Seq[TwitterUserInfo],
  next: Long)

object PagedTwitterUserInfos {
  implicit val format = (
    (__ \ 'previous_cursor).format[Long] and
    (__ \ 'users).format[Seq[TwitterUserInfo]] and
    (__ \ 'next_cursor).format[Long]
  )(PagedTwitterUserInfos.apply _, unlift(PagedTwitterUserInfos.unapply))

}

case class TwitterError(message: String, code: Long)

trait TwitterSocialGraph extends SocialGraph {
  val networkType: SocialNetworkType = SocialNetworks.TWITTER

  def sendDM(socialUserInfo: SocialUserInfo, receiverUserId: Long, msg: String): Future[WSResponse]
  def sendTweet(socialUserInfo: SocialUserInfo, image: Option[File], msg: String): Unit
  def fetchTweets(socialUserInfoOpt: Option[SocialUserInfo], handle: String, lowerBoundId: Option[Long], upperBoundId: Option[Long]): Future[Seq[JsObject]] //uses app auth if no social user info is given
}

class TwitterSocialGraphImpl @Inject() (
    airbrake: AirbrakeNotifier,
    db: Database,
    s3ImageStore: S3ImageStore,
    clock: Clock,
    oauth1Config: OAuth1Configuration,
    twtrOAuthProvider: TwitterOAuthProvider,
    userValueRepo: UserValueRepo,
    twitterSyncStateRepo: TwitterSyncStateRepo,
    libraryMembershipRepo: LibraryMembershipRepo,
    libraryRepo: LibraryRepo,
    basicUserRepo: BasicUserRepo,
    socialUserInfoRepo: SocialUserInfoRepo,
    libraryImageCommander: LibraryImageCommander,
    elizaServiceClient: ElizaServiceClient,
    kifiInstallationCommander: KifiInstallationCommander,
    implicit val publicIdConfig: PublicIdConfiguration,
    implicit val executionContext: ExecutionContext,
    userRepo: UserRepo) extends TwitterSocialGraph with Logging {

  val providerConfig = oauth1Config.getProviderConfig(ProviderIds.Twitter.id).get

  private def twitterClient(socialUserInfo: SocialUserInfo): Twitter = {
    new TwitterFactory(twitterConfig(socialUserInfo)).getInstance()
  }

  private def twitterImageUploadClient(socialUserInfo: SocialUserInfo): ImageUpload = {
    val conf = twitterConfig(socialUserInfo)
    new ImageUploadFactory(conf).getInstance(MediaProvider.TWITTER)
  }

  private def twitterConfig(socialUserInfo: SocialUserInfo) = {
    val accessToken = getOAuth1Info(socialUserInfo)
    val consumerKey = providerConfig.key
    val cb = new ConfigurationBuilder()
    cb.setDebugEnabled(true)
      .setOAuthConsumerKey(consumerKey.key)
      .setOAuthConsumerSecret(consumerKey.secret)
      .setOAuthAccessToken(accessToken.token)
      .setOAuthAccessTokenSecret(accessToken.secret).build()
  }

  def extractEmails(parentJson: JsValue): Seq[EmailAddress] = Seq.empty // no email for Twitter

  def extractFriends(parentJson: JsValue): Seq[SocialUserInfo] = {
    parentJson.as[Seq[TwitterUserInfo]].map(TwitterUserInfo.toSocialUserInfo(_)) tap { infos =>
      log.info(s"[extractFriends] infos(len=${infos.length}):${infos.take(20)}...")
    }
  }

  // make this async
  def updateSocialUserInfo(sui: SocialUserInfo, json: JsValue): SocialUserInfo = {
    val suiF = twtrOAuthProvider.getUserProfileInfo(getOAuth1Info(sui)) map { info =>
      log.info(s"[updateSocialUserInfo] picUrl=${info.pictureUrl} profileUrl=${info.profileUrl}; info=$info")
      sui.copy(
        pictureUrl = info.pictureUrl.map(_.toString) orElse sui.pictureUrl,
        profileUrl = info.profileUrl.map(_.toString) orElse sui.profileUrl,
        username = info.profileUrl.map(_.toString).map(url => url.substring(url.lastIndexOf("/") + 1)) orElse sui.username
      )
    }
    Await.result(suiF, 5 minutes)
  }

  // make this async
  def vetJsAccessToken(settings: OAuth2Settings, json: JsValue): Try[IdentityId] = {
    val token = json.as[OAuth1TokenInfo]
    val idF = twtrOAuthProvider.getUserProfileInfo(token) map { resp =>
      Success(IdentityId(resp.userId.id, resp.providerId.id))
    } recover {
      case t: Throwable => Failure(t)
    }
    Await.result(idF, 5 minutes)
  }

  def revokePermissions(socialUserInfo: SocialUserInfo): Future[Unit] = {
    // Twitter does not support this via API; user can revoke permissions via twitter.com
    db.readWriteAsync { implicit s =>
      socialUserInfoRepo.save(socialUserInfo.withState(SocialUserInfoStates.APP_NOT_AUTHORIZED).withLastGraphRefresh())
    } map { saved =>
      log.info(s"[revokePermissions] updated: $saved")
    }
  }

  private def getOAuth1Info(socialUserInfo: SocialUserInfo): OAuth1TokenInfo = {
    val credentials = socialUserInfo.credentials.getOrElse(throw new Exception(s"Can't find credentials for $socialUserInfo"))
    credentials.oAuth1Info.getOrElse(throw new Exception(s"Can't find oAuth1Info for $socialUserInfo"))
  }
  private def getTwtrUserId(socialUserInfo: SocialUserInfo): TwitterId = TwitterId(socialUserInfo.socialId.id.toLong)

  // make this async
  def fetchSocialUserRawInfo(socialUserInfo: SocialUserInfo): Option[SocialUserRawInfo] = {
    val userId = socialUserInfo.userId.get
    val accessToken = getOAuth1Info(socialUserInfo)
    val twitterUserId = getTwtrUserId(socialUserInfo)

    val followerIdsEndpoint = "https://api.twitter.com/1.1/followers/ids.json"
    val followerIdsF = fetchIds(socialUserInfo, accessToken, twitterUserId, followerIdsEndpoint)

    val friendIdsEndpoint = "https://api.twitter.com/1.1/friends/ids.json"
    val friendIdsF = fetchIds(socialUserInfo, accessToken, twitterUserId, friendIdsEndpoint)

    val mutualFollowsF = for {
      followerIds <- followerIdsF
      friendIds <- friendIdsF
    } yield {
      val mutualFollows = followerIds.toSet.intersect(friendIds.toSet)
      log.info(s"[fetchSocialUserInfo(${socialUserInfo.socialId})] friendIds(len=${friendIds.length}):${friendIds.take(10)} followerIds(len=${followerIds.length}):${followerIds.take(10)} mutual(len=${mutualFollows.size}):${mutualFollows.take(10)}")

      SafeFuture {
        log.info(s"[fetchSocialUserInfo(${socialUserInfo.socialId})] fetching twitter_syncs for ${friendIds.length} friends...")
        friendIds.grouped(100) foreach { userIds =>
          val socialUserInfos = db.readOnlyReplica { implicit s =>
            socialUserInfoRepo.getBySocialIds(userIds.map(id => SocialId(id.toString)))
          }
          val twitterHandles = socialUserInfos.flatMap(_.username).toSet
          db.readOnlyMaster { implicit s =>
            twitterSyncStateRepo.getTwitterSyncsByFriendIds(twitterHandles)
          } map { twitterSyncState =>
            db.readWrite { implicit s =>
              val libraryId = twitterSyncState.libraryId
              val user = userRepo.get(userId)
              val library = libraryRepo.get(libraryId)
              val libOwner = basicUserRepo.load(library.ownerId)
              val ownerImage = s3ImageStore.avatarUrlByUser(libOwner)
              val libLink = s"""https://www.kifi.com${Library.formatLibraryPath(libOwner.username, library.slug)}"""
              val libImageOpt = libraryImageCommander.getBestImageForLibrary(library.id.get, ProcessedImageSize.Medium.idealSize)
              if (library.state == LibraryStates.ACTIVE && libraryMembershipRepo.getWithLibraryIdAndUserId(libraryId, userId, None).isEmpty) {
                log.info(s"[fetchSocialUserInfo(${socialUserInfo.socialId})] auto-joining user ${userId} twitter_sync library ${libraryId}")
                libraryMembershipRepo.save(LibraryMembership(libraryId = libraryId, userId = userId, access = LibraryAccess.READ_ONLY))
                notifyUserOnLibraryFollow(user, twitterSyncState, library, libOwner, ownerImage, libLink, libImageOpt)
                notifyOwnerOnLibraryFollow(user, library, libOwner, ownerImage, libLink, libImageOpt)
              }
            }
          }
        }
        log.info(s"[fetchSocialUserInfo(${socialUserInfo.socialId})] finished auto-joining all twitter_sync libraries")
      }

      mutualFollows
    }

    val rawInfosF = mutualFollowsF flatMap { mutualFollows =>
      lookupUsers(socialUserInfo, accessToken, mutualFollows)
    }

    val rawInfos = Await.result(rawInfosF, 5 minutes)
    val credentials = socialUserInfo.credentials.get
    Some(
      SocialUserRawInfo(
        socialUserInfo.userId,
        socialUserInfo.id,
        SocialId(credentials.identityId.userId),
        SocialNetworks.TWITTER,
        credentials.fullName,
        Stream(rawInfos)
      )
    )
  }

  private def notifyUserOnLibraryFollow(user: User, twitterSyncState: TwitterSyncState, library: Library, libOwner: BasicUser, ownerImage: String, libLink: String, libImageOpt: Option[LibraryImage]): Future[Any] = {
    val userId = user.id.get
    elizaServiceClient.sendGlobalNotification( //push sent
      userIds = Set(userId),
      title = s"${libOwner.firstName} created a Library",
      body = s"You're being notified because you're following @${twitterSyncState.twitterHandle} on Twitter",
      linkText = "Let's take a look!",
      linkUrl = libLink,
      imageUrl = ownerImage,
      sticky = false,
      category = NotificationCategory.User.LIBRARY_FOLLOWING,
      extra = Some(Json.obj(
        "inviter" -> libOwner,
        "library" -> Json.toJson(LibraryNotificationInfo.fromLibraryAndOwner(library, libImageOpt, libOwner))
      ))
    ) map { _ =>
        if (user.createdAt > clock.now.minusMinutes(30)) {
          //send a push notifications only if the user was created more then 30 minutes ago.
          val message = s"${libOwner.firstName} created a Twitter Library"
          val canSendPush = kifiInstallationCommander.isMobileVersionEqualOrGreaterThen(userId, KifiAndroidVersion("2.2.4"), KifiIPhoneVersion("2.1.0"))
          if (canSendPush) {
            elizaServiceClient.sendLibraryPushNotification(
              userId,
              message,
              library.id.get,
              libLink,
              PushNotificationExperiment.Experiment1,
              LibraryPushNotificationCategory.LibraryInvitation)
          }
        }
      }
  }

  private def notifyOwnerOnLibraryFollow(follower: User, lib: Library, owner: BasicUser, ownerImage: String, libLink: String, libImageOpt: Option[LibraryImage]): Future[Any] = {
    val message = s"${follower.firstName} ${follower.lastName} is following you on Twitter"
    elizaServiceClient.sendGlobalNotification( //push sent
      userIds = Set(lib.ownerId),
      title = "New Library Follower",
      body = message,
      linkText = s"See ${follower.firstName}’s profile",
      linkUrl = s"https://www.kifi.com/${follower.username.value}",
      imageUrl = s3ImageStore.avatarUrlByUser(follower),
      sticky = false,
      category = NotificationCategory.User.LIBRARY_FOLLOWED,
      unread = false,
      extra = Some(Json.obj(
        "follower" -> BasicUser.fromUser(follower),
        "library" -> Json.toJson(LibraryNotificationInfo.fromLibraryAndOwner(lib, libImageOpt, owner))
      ))
    ) map { _ =>
        val canSendPush = kifiInstallationCommander.isMobileVersionEqualOrGreaterThen(lib.ownerId, KifiAndroidVersion("2.2.4"), KifiIPhoneVersion("2.1.0"))
        if (canSendPush) {
          elizaServiceClient.sendUserPushNotification(
            userId = lib.ownerId,
            message = message,
            recipient = follower,
            pushNotificationExperiment = PushNotificationExperiment.Experiment1,
            category = UserPushNotificationCategory.NewLibraryFollower)
        }
      }
  }

  protected def handleError(tag: String, endpoint: String, sui: SocialUserInfo, uvName: UserValueName, cursor: TwitterId, resp: WSResponse, params: Any): Unit = {
    val nettyResp = resp.underlying[NettyResponse]
    def warn(notify: Boolean): Unit = {
      val errorMessage = resp.status match {
        case TOO_MANY_REQUEST => "hit rate-limit"
        case UNAUTHORIZED => "unauthorized or invalid/expired token"
        case _ => "non-OK response"
      }
      val errMsg = s"[$tag] Error for user ${sui.userId} ${sui.fullName} sui ${sui.id}: $errorMessage for $endpoint. status=${resp.status} body=${resp.body}; request.uri=${nettyResp.getUri}; request params=$params"
      if (notify)
        airbrake.notify(errMsg)
      else
        log.error(errMsg)
    }
    warn(true) // set to false to reduce noise: see LinkedInSocialGraph
    resp.status match {
      case TOO_MANY_REQUEST => // 429: rate-limit exceeded
        db.readWrite { implicit s =>
          userValueRepo.setValue(sui.userId.get, uvName, cursor)
        }
      case UNAUTHORIZED => // 401: invalid or expired token
        db.readWrite { implicit s => socialUserInfoRepo.save(sui.copy(state = APP_NOT_AUTHORIZED, lastGraphRefresh = Some(clock.now))) }
      case _ =>
    }
  }

  protected def lookupUsers(sui: SocialUserInfo, accessToken: OAuth1TokenInfo, mutualFollows: Set[TwitterId]): Future[JsValue] = {
    log.info(s"[lookupUsers] mutualFollows(len=${mutualFollows.size}): ${mutualFollows.take(20).mkString(",")}... sui=$sui")
    val endpoint = "https://api.twitter.com/1.1/users/lookup.json"
    val sorted = mutualFollows.toSeq.sortBy(_.id) // expensive
    val accF = FutureHelpers.foldLeftUntil[Seq[TwitterId], JsArray](sorted.grouped(100).toIterable)(JsArray()) { (a, c) =>
      val params = Map("user_id" -> c.mkString(","), "include_entities" -> false.toString)
      val serializedParams = params.map(kv => (kv._1, Seq(kv._2)))
      val chunkF = WS.url(endpoint)
        .sign(OAuthCalculator(providerConfig.key, accessToken))
        .post(serializedParams)
        .map { resp =>
          log.info(s"[lookupUsers] prevAcc.len=${a.value.length} cursor=${c.head} response.json=${resp.json.toString.abbreviate(400)}")
          resp.status match {
            case OK => resp.json
            case _ =>
              handleError("lookupUsers", endpoint, sui, UserValueName.TWITTER_LOOKUP_CURSOR, c.head, resp, serializedParams)
              JsArray(Seq.empty[JsValue])
          }
        }
      chunkF map { chunk =>
        val updatedAcc = a ++ chunk.as[JsArray]
        val done = a.value.length == updatedAcc.value.length
        (updatedAcc, done)
      }
    }
    accF map { acc =>
      log.info(s"[lookupUsers.prevAcc] prevAcc(len=${acc.value.length}):${acc.value}")
      acc
    }
  }

  def fetchIds(sui: SocialUserInfo, accessToken: OAuth1TokenInfo, userId: TwitterId, endpoint: String): Future[Seq[TwitterId]] = {
    def pagedFetchIds(page: Int, cursor: TwitterId, count: Long): Future[Seq[TwitterId]] = {
      log.info(s"[pagedFetchIds] userId=$userId endpoint=$endpoint count=$count cursor=$cursor")
      val queryStrings = Seq("user_id" -> userId.toString, "cursor" -> cursor.toString, "count" -> count.toString)
      val call = WS.url(endpoint)
        .sign(OAuthCalculator(providerConfig.key, accessToken))
<<<<<<< HEAD
        .withQueryString(queryStrings: _*)
=======
        .withQueryString(
          "user_id" -> userId.id.toString,
          "cursor" -> cursor.id.toString,
          "count" -> count.toString)
>>>>>>> b738973f
        .get()
      call flatMap { resp =>
        resp.status match {
          case OK =>
            val pagedIds = resp.json.as[PagedIds]
            log.info(s"[pagedFetchIds#$page] cursor=$cursor userId=$userId endpoint=$endpoint pagedIds=$pagedIds")
            val next = pagedIds.next
            if (next.id > 0) {
              pagedFetchIds(page + 1, next, count) map { seq =>
                pagedIds.ids ++ seq
              }
            } else {
              Future.successful(pagedIds.ids)
            }
          case _ =>
            val name = if (endpoint.contains("friends")) UserValueName.TWITTER_FRIENDS_CURSOR else UserValueName.TWITTER_FOLLOWERS_CURSOR
            handleError(s"pagedFetchIds#$page", endpoint, sui, name, cursor, resp, queryStrings)
            Future.successful(Seq.empty[TwitterId])
        }
      }
    }
    pagedFetchIds(0, TwitterId(-1), 5000)
  }

  def extractUserValues(json: JsValue): Map[UserValueName, String] = Map.empty

  def sendDM(socialUserInfo: SocialUserInfo, receiverUserId: Long, msg: String): Future[WSResponse] = {
    val endpoint = "https://api.twitter.com/1.1/direct_messages/new.json"
    val call = WS.url(endpoint)
      .sign(OAuthCalculator(providerConfig.key, getOAuth1Info(socialUserInfo)))
      .withQueryString("user_id" -> receiverUserId.toString, "text" -> msg)
      .post(Map.empty[String, Seq[String]])
    call onComplete { tr => log.info(s"[sendDM] receiverUserId=$receiverUserId msg=$msg res=$tr") }
    call
  }

  def sendTweet(socialUserInfo: SocialUserInfo, image: Option[File], msg: String): Unit = try {
    log.info(s"tweeting for ${socialUserInfo.profileUrl} ${socialUserInfo.userId} ${socialUserInfo.fullName} with image: ${image.isDefined} message: $msg")
    val status = new StatusUpdate(msg)
    image.foreach(file => status.setMedia(file))
    val res = twitterClient(socialUserInfo).updateStatus(status)
    log.info(s"twitted status id ${res.getId} for message $msg")
  } catch {
    case e: Exception =>
      val conf = twitterClient(socialUserInfo).getAPIConfiguration
      val limits = twitterClient(socialUserInfo).getRateLimitStatus
      airbrake.notify(s"error tweeting for ${socialUserInfo.profileUrl} ${socialUserInfo.userId} ${socialUserInfo.fullName} with image: ${image.isDefined} message: $msg " +
        s"PhotoSizeLimit:${conf.getPhotoSizeLimit},ShortURLLength:${conf.getShortURLLength},ShortURLLengthHttps:${conf.getShortURLLengthHttps},CharactersReservedPerMedia:${conf.getCharactersReservedPerMedia},limits:$limits", e)
  }

  def fetchTweets(socialUserInfoOpt: Option[SocialUserInfo], handle: String, lowerBoundId: Option[Long], upperBoundId: Option[Long]): Future[Seq[JsObject]] = {
    val endpoint = "https://api.twitter.com/1.1/statuses/user_timeline.json"
    val sig = socialUserInfoOpt.map { socialUserInfo =>
      OAuthCalculator(providerConfig.key, getOAuth1Info(socialUserInfo))
    } getOrElse {
      OAuthCalculator(providerConfig.key, OAuth1TokenInfo(providerConfig.accessToken.key, providerConfig.accessToken.secret))
    }

    val query = Seq("screen_name" -> Some(handle), "count" -> Some("200"), "since_id" -> lowerBoundId.map(_.toString), "max_id" -> upperBoundId.map(id => (id - 1).toString)).collect { case (k, Some(v)) => k -> v }

    log.info(s"[twfetch] Fetching tweets for $handle using ${socialUserInfoOpt.flatMap(_.userId).map(_.toString).getOrElse("system")} token. ($upperBoundId, $lowerBoundId)")
    val call = WS.url(endpoint).sign(sig).withQueryString(query: _*)
    call.get().map { response =>
      if (response.status == 200) {
        response.json.as[JsArray].value.map(_.as[JsObject])
      } else if (response.status == 429 || response.status == 420) { //rate limit
        log.warn(s"[twfetch-err] Rate limited for $handle using ${socialUserInfoOpt.flatMap(_.userId).map(_.toString).getOrElse("system")}")
        Seq.empty
      } else {
        airbrake.notify(s"Failed to get users $handle timeline, status ${response.status}, msg: ${response.json.toString}")
        Seq.empty
      }
    }.recover {
      case t: Throwable =>
        log.warn(s"[twfetch-err] Fetching error for $handle using ${socialUserInfoOpt.flatMap(_.userId).map(_.toString).getOrElse("system")}, ${t.getClass.getCanonicalName}", t)
        Seq.empty
    }

  }

}<|MERGE_RESOLUTION|>--- conflicted
+++ resolved
@@ -358,17 +358,10 @@
   def fetchIds(sui: SocialUserInfo, accessToken: OAuth1TokenInfo, userId: TwitterId, endpoint: String): Future[Seq[TwitterId]] = {
     def pagedFetchIds(page: Int, cursor: TwitterId, count: Long): Future[Seq[TwitterId]] = {
       log.info(s"[pagedFetchIds] userId=$userId endpoint=$endpoint count=$count cursor=$cursor")
-      val queryStrings = Seq("user_id" -> userId.toString, "cursor" -> cursor.toString, "count" -> count.toString)
+      val queryStrings = Seq("user_id" -> userId.id.toString, "cursor" -> cursor.id.toString, "count" -> count.toString)
       val call = WS.url(endpoint)
         .sign(OAuthCalculator(providerConfig.key, accessToken))
-<<<<<<< HEAD
         .withQueryString(queryStrings: _*)
-=======
-        .withQueryString(
-          "user_id" -> userId.id.toString,
-          "cursor" -> cursor.id.toString,
-          "count" -> count.toString)
->>>>>>> b738973f
         .get()
       call flatMap { resp =>
         resp.status match {
