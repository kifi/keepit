--- conflicted
+++ resolved
@@ -110,11 +110,7 @@
             val resizedImages = screenshotConfig.targetSizes.map { size =>
               for {
                 rawImage <- rawImageTry
-<<<<<<< HEAD
-                resized <- Try { ImageUtils.resizeImage(rawImage, size) }
-=======
                 resized <- Try { ImageUtils.resizeImageKeepProportions(rawImage, size) }
->>>>>>> 896cde12
               } yield (resized._1, resized._2, size)
             }
 
