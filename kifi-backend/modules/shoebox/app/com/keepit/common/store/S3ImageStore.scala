--- conflicted
+++ resolved
@@ -27,10 +27,7 @@
 import org.apache.commons.lang3.RandomStringUtils
 import java.awt.image.BufferedImage
 import com.keepit.common.KestrelCombinator
-<<<<<<< HEAD
-=======
 import play.api.libs.json.Json
->>>>>>> 896cde12
 
 object S3UserPictureConfig {
   val ImageSizes = Seq(100, 200)
@@ -52,11 +49,7 @@
   def uploadTemporaryPicture(file: File): Try[(String, String)]
 
   // Returns Some(urlOfUserPicture) or None
-<<<<<<< HEAD
-  def copyTempFileToUserPic(userId: Id[User], userExtId: ExternalId[User], token: String): Option[String]
-=======
   def copyTempFileToUserPic(userId: Id[User], userExtId: ExternalId[User], token: String, cropAttributes: Option[ImageCropAttributes]): Option[String]
->>>>>>> 896cde12
 
   def avatarUrlByExternalId(w: Option[Int], userId: ExternalId[User], picName: String, protocolDefault: Option[String] = None): String = {
     val size = S3UserPictureConfig.ImageSizes.find(size => w.exists(size >= _)).map(_.toString).getOrElse(S3UserPictureConfig.OriginalImageSize)
@@ -162,11 +155,7 @@
       })
       future onComplete {
         case Success(_) =>
-<<<<<<< HEAD
-          updateUserPictureRecord(sui.userId.get, pictureName, UserPictureSource(sui.networkType.name), false)
-=======
           updateUserPictureRecord(sui.userId.get, pictureName, UserPictureSource(sui.networkType.name), false, None)
->>>>>>> 896cde12
         case Failure(e) =>
           airbrake.notify(AirbrakeError(
             exception = e,
@@ -197,33 +186,21 @@
     log.info(s"Uploading picture ($label) to S3 key $key")
     val om = new ObjectMetadata()
     om.setContentType("image/jpeg")
-<<<<<<< HEAD
-    if (contentLength != 0) {
-=======
     if (contentLength > 0) {
->>>>>>> 896cde12
       om.setContentLength(contentLength)
     }
     s3Client.putObject(config.bucketName, key, is, om)
   }
 
-<<<<<<< HEAD
-  private def updateUserPictureRecord(userId: Id[User], pictureName: String, source: UserPictureSource, setDefault: Boolean) = {
-=======
   private def updateUserPictureRecord(userId: Id[User], pictureName: String, source: UserPictureSource, setDefault: Boolean, cropAttributes: Option[ImageCropAttributes]) = {
     val jsonCropAttributes = cropAttributes.map { c =>
       Json.obj("x" -> c.x, "y" -> c.y, "h" -> c.h, "w" -> c.w, "s" -> c.s)
     }
->>>>>>> 896cde12
     db.readWrite { implicit s =>
       val user = userRepo.get(userId)
       if (user.userPictureId.isEmpty) {
         // User has no picture set
-<<<<<<< HEAD
-        val userPicture = userPictureRepo.save(UserPicture(userId = userId, name = pictureName, origin = source))
-=======
         val userPicture = userPictureRepo.save(UserPicture(userId = userId, name = pictureName, origin = source, attributes = jsonCropAttributes))
->>>>>>> 896cde12
         userRepo.save(user.copy(pictureName = Some(pictureName), userPictureId = userPicture.id))
       } else {
         val prevPic = userPictureRepo.get(user.userPictureId.get)
@@ -232,11 +209,7 @@
         } else {
           val userPicRecord = userPictureRepo.save(
             userPictureRepo.getByName(userId, pictureName)
-<<<<<<< HEAD
-              .getOrElse(UserPicture(userId = userId, name = pictureName, origin = source))
-=======
               .getOrElse(UserPicture(userId = userId, name = pictureName, origin = source, attributes = jsonCropAttributes))
->>>>>>> 896cde12
               .withState(UserPictureStates.ACTIVE)
           )
           if (setDefault) {
@@ -261,11 +234,7 @@
       (token, s"${config.cdnBase}/$key")
   }
 
-<<<<<<< HEAD
-  def copyTempFileToUserPic(userId: Id[User], userExtId: ExternalId[User], token: String): Option[String] = {
-=======
   def copyTempFileToUserPic(userId: Id[User], userExtId: ExternalId[User], token: String, cropAttributes: Option[ImageCropAttributes]): Option[String] = {
->>>>>>> 896cde12
     def getImage(token: String) = Try {
       val obj = s3Client.getObject(config.bucketName, tempPath(token))
       ImageIO.read(obj.getObjectContent)
@@ -275,11 +244,6 @@
       uploadToS3(key, is, contentLength, "uploaded pic to user location")
       key
     }
-<<<<<<< HEAD
-    def resizeAndUpload(newFilename: String, bufferedImage: BufferedImage) = {
-      S3UserPictureConfig.sizes.map { size =>
-        Try(ImageUtils.resizeImage(bufferedImage, size)).map { case (contentLength, is) =>
-=======
     def cropImageOrFallback(newFilename: String, bufferedImage: BufferedImage, cropAttributes: Option[ImageCropAttributes]) = {
       cropAttributes.map { attr =>
         Try { ImageUtils.cropSquareImage(bufferedImage, attr.x, attr.y, attr.s) } match {
@@ -295,16 +259,11 @@
       val image = cropImageOrFallback(newFilename, bufferedImage, cropAttributes)
       S3UserPictureConfig.sizes.map { size =>
         Try(ImageUtils.resizeImageMakeSquare(image, size)).map { case (contentLength, is) =>
->>>>>>> 896cde12
           uploadUserImage(newFilename, size.width.toString, is, contentLength)
         }.flatten match {
           case Success(res) => Some(res)
           case Failure(ex) =>
-<<<<<<< HEAD
-            airbrake.notify(AirbrakeError(exception = ex, message = Some(s"Failed to resize/upload ${size.width} picture $newFilename from S3")))
-=======
             airbrake.notify(AirbrakeError(exception = ex, message = Some(s"Failed to resize/upload ${size.width} picture $newFilename to S3")))
->>>>>>> 896cde12
             None
         }
       }
@@ -316,15 +275,9 @@
         val (origContentLength, origInputStream) = ImageUtils.bufferedImageToInputStream(bufferedImage)
         uploadUserImage(newFilename, "original", origInputStream, origContentLength) match {
           case Success(res) =>
-<<<<<<< HEAD
-            val resizedImageResults = resizeAndUpload(newFilename, bufferedImage)
-            resizedImageResults.find(_.isDefined).map { hadASuccess =>
-              updateUserPictureRecord(userId, newFilename, UserPictureSources.USER_UPLOAD, true)
-=======
             val resizedImageResults = cropResizeAndUpload(newFilename, bufferedImage, cropAttributes)
             resizedImageResults.find(_.isDefined).map { hadASuccess =>
               updateUserPictureRecord(userId, newFilename, UserPictureSources.USER_UPLOAD, true, cropAttributes)
->>>>>>> 896cde12
               hadASuccess
             }.flatten
           case Failure(ex) =>
