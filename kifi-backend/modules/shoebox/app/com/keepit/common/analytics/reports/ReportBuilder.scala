--- conflicted
+++ resolved
@@ -133,28 +133,22 @@
   val schedulingProperties: SchedulingProperties) //only on leader
     extends Logging with ReportBuilderPlugin with SchedulingPlugin {
 
-<<<<<<< HEAD
-  def buildReport(startDate: DateTime, endDate: DateTime, report: ReportRepo): Unit = actorProvider.ref ! BuildReport(startDate, endDate, report)
-  def buildReports(startDate: DateTime, endDate: DateTime, reportGroup: ReportGroup): Unit = actorProvider.ref ! BuildReports(startDate, endDate, reportGroup)
-=======
+  def buildReport(startDate: DateTime, endDate: DateTime, report: ReportRepo): Unit = actor.ref ! BuildReport(startDate, endDate, report)
+  def buildReports(startDate: DateTime, endDate: DateTime, reportGroup: ReportGroup): Unit = actor.ref ! BuildReports(startDate, endDate, reportGroup)
+
   implicit val dbMasterSlave = Database.Slave
 
-  def buildReport(startDate: DateTime, endDate: DateTime, report: ReportRepo): Unit = actorProvider.actor ! BuildReport(startDate, endDate, report)
-  def buildReports(startDate: DateTime, endDate: DateTime, reportGroup: ReportGroup): Unit = actorProvider.actor ! BuildReports(startDate, endDate, reportGroup)
->>>>>>> 07d3ac50
-
-  private lazy val actor = actorProvider.ref
   // plugin lifecycle methods
   override def enabled: Boolean = true
   override def onStart() {
-    scheduleTask(actorProvider.system, 10 seconds, 1 hour, actorProvider.ref, ReportCron(this))
+    scheduleTask(actor.system, 10 seconds, 1 hour, actor.ref, ReportCron(this))
   }
 
   override def reportCron(): Unit = {
     if (currentDateTime.hourOfDay().get() == 3) {// 3am PST
-      actorProvider.ref ! BuildReports(defaultStartTime, defaultEndTime,
+      actor.ref ! BuildReports(defaultStartTime, defaultEndTime,
          searchExperimentReports(db.readOnly { implicit s => searchConfigExperimentRepo.getActive() }))
-      actorProvider.ref ! BuildReports(defaultStartTime, defaultEndTime, dailyReports)
+      actor.ref ! BuildReports(defaultStartTime, defaultEndTime, dailyReports)
     }
   }
 
