--- conflicted
+++ resolved
@@ -54,15 +54,10 @@
           }
         case Some(code) => {
           getParameter("state").flatMap(state => slackAuthCommander.getSlackAction(SlackAuthState(state))) match {
-<<<<<<< HEAD
-            case Some(action @ (Login() | Signup())) => slackClient.processAuthorizationResponse(SlackAuthorizationCode(code), REDIRECT_URI).imap(Right(_))
-            case _ => Future.successful(Left(SlackFail.InvalidAuthState.asResponse))
-=======
-            case Some(Authenticate()) => slackClient.processAuthorizationResponse(SlackAuthorizationCode(code), REDIRECT_URI).imap(Right(_))
+            case Some(Login() | Signup()) => slackClient.processAuthorizationResponse(SlackAuthorizationCode(code), REDIRECT_URI).imap(Right(_))
             case _ =>
               airbrake.notify(s"[SlackAuthError] invalid query param state, query string = ${request.rawQueryString}")
               Future.successful(Left(SlackFail.InvalidAuthState.asResponse))
->>>>>>> 0d18e158
           }
         }
       }
