package com.keepit.export

import java.io.FileOutputStream
import java.util.zip.{ ZipEntry, ZipOutputStream }

import com.google.inject.Inject
import com.keepit.common.akka.FortyTwoActor
import com.keepit.common.core._
import com.keepit.common.crypto.PublicIdConfiguration
import com.keepit.common.db.Id
import com.keepit.common.db.slick.Database
import com.keepit.common.healthcheck.AirbrakeNotifier
import com.keepit.common.logging.SlackLog
import com.keepit.common.mail.{ SystemEmailAddress, ElectronicMail, LocalPostOffice }
import com.keepit.common.strings.StringSplit
import com.keepit.common.time._
import com.keepit.common.util.{ LinkElement, DescriptionElements }
import com.keepit.model._
import com.keepit.slack.{ InhouseSlackChannel, InhouseSlackClient }
import com.kifi.juggle.ConcurrentTaskProcessingActor
import org.joda.time.Duration
import play.api.libs.iteratee.Iteratee
import play.api.libs.json.Json

import scala.concurrent.{ ExecutionContext, Future }
import scala.util.{ Try, Failure, Success }

object FullExportProcessingConfig {
  val MAX_PROCESSING_DURATION = Duration.standardHours(2)
  val MIN_CONCURRENCY = 1
  val MAX_CONCURRENCY = 1
}

class FullExportProcessingActor @Inject() (
  db: Database,
  userRepo: UserRepo,
  userValueRepo: UserValueRepo,
  exportRequestRepo: FullExportRequestRepo,
  exportCommander: FullExportProducer,
  exportFormatter: FullExportFormatter,
  exportStore: S3KifiExportStore,
  userEmailAddressRepo: UserEmailAddressRepo,
  postOffice: LocalPostOffice,
  airbrake: AirbrakeNotifier,
  clock: Clock,
  implicit val executionContext: ExecutionContext,
  implicit val inhouseSlackClient: InhouseSlackClient,
  implicit val publicIdConfig: PublicIdConfiguration)
    extends FortyTwoActor(airbrake) with ConcurrentTaskProcessingActor[Id[FullExportRequest]] {

  import FullExportProcessingConfig._

  val slackLog = new SlackLog(InhouseSlackChannel.ENG_SHOEBOX)

  protected val minConcurrentTasks = MIN_CONCURRENCY
  protected val maxConcurrentTasks = MAX_CONCURRENCY

  protected def pullTasks(limit: Int): Future[Seq[Id[FullExportRequest]]] = {
    db.readWriteAsync { implicit session =>
      val threshold = clock.now minus MAX_PROCESSING_DURATION
      val ids = exportRequestRepo.getRipeIds(limit, threshold)
      ids.filter(exportRequestRepo.markAsProcessing(_, threshold))
    }.andThen {
      case Success(tasks) =>
        if (tasks.nonEmpty) { slackLog.info(s"Pulling $limit export tasks yields $tasks") }
      case Failure(fail) =>
        airbrake.notify(fail)
        slackLog.error(s"Pulling $limit export tasks failed: ${fail.getMessage}")
    }
  }

  protected def processTasks(ids: Seq[Id[FullExportRequest]]): Map[Id[FullExportRequest], Future[Unit]] = {
    ids.map(id => id -> doExport(id)).toMap
  }

  private def doExport(id: Id[FullExportRequest]): Future[Unit] = {
    val request = db.readOnlyMaster { implicit s => exportRequestRepo.get(id) }
    slackLog.info(s"Processing export request $id for user ${request.userId}")
    val enum = exportCommander.fullExport(request.userId)
    val user = db.readOnlyMaster { implicit s => userRepo.get(request.userId) }
    val exportBase = s"[Kifi Export]${user.fullName.words.mkString("-")}-${user.externalId.id}"
    val exportFile = new File(exportBase + ".zip")
    val zip = {
      val zip = new ZipOutputStream(new FileOutputStream(exportFile))
      zip.putNextEntry(new ZipEntry(s"$exportBase/explorer/index.html"))
      zip.write(HackyExportAssets.index.getBytes("UTF-8"))
      zip.putNextEntry(new ZipEntry(s"$exportBase/explorer/export.js"))
      zip
    }
    exportFormatter.assignments(enum).run(Iteratee.fold(Set.empty[String]) {
      case (existingEntities, (entity, contents)) =>
        if (!existingEntities.contains(entity)) {
          zip.write {
            s"$entity = ${Json.prettyPrint(contents)}\n".getBytes("UTF-8")
          }
        }
        existingEntities + entity
    }).flatMap {
      case _ =>
        zip.closeEntry()
        zip.putNextEntry(new ZipEntry(s"$exportBase/importableBookmarks.html"))
        exportFormatter.bookmarks(enum).run(Iteratee.foreach { line =>
          zip.write((line + "\n").getBytes("UTF-8"))
        }).map { _ =>
          zip.closeEntry()
        }
    }.andThen {
      case Failure(fail) =>
        slackLog.error(s"[${clock.now}] Failed while writing user ${request.userId}'s export: ${fail.getMessage}")
        db.readWrite { implicit s => exportRequestRepo.markAsFailed(request.id.get, fail.getMessage) }
      case Success(_) =>
        zip.close()
        slackLog.info(s"[${clock.now}] Done writing user ${request.userId}'s export to $exportFile, uploading to S3")
        exportStore.store(exportFile).andThen {
          case Success(yay) =>
            slackLog.info(s"[${clock.now}] Uploaded $exportBase.zip, key = ${yay.getKey}")
            db.readWrite { implicit s => exportRequestRepo.markAsComplete(request.id.get, yay.getKey) }
            sendSuccessEmail(user, request)
          case Failure(aww) =>
            slackLog.error(s"[${clock.now}] Could not upload $exportBase.zip for userId=${request.userId} because ${aww.getMessage}")
            db.readWrite { implicit s => exportRequestRepo.markAsFailed(request.id.get, aww.getMessage) }
            airbrake.notify(s"export failed for userId=${request.userId}. reason: $aww")
        }
    }.map(_ => ())
  }

  private def sendSuccessEmail(user: User, request: FullExportRequest): Unit = {
    import DescriptionElements._
    db.readWrite { implicit s =>
<<<<<<< HEAD
      exportRequestRepo.getByUser(user.id.get).flatMap(_.notifyEmail).foreach { userEmailAddress =>
        val body = DescriptionElements.unlines(Seq(DescriptionElements("Visit", "www.kifi.com/keepmykeeps" --> LinkElement("https://www.kifi.com/keepmykeeps"), "to download the file for your export.")))
=======
      val emailAddressOpt = exportRequestRepo.getByUser(user.id.get).flatMap(_.notifyEmail) orElse Try(userEmailAddressRepo.getByUser(user.id.get)).toOption
      emailAddressOpt.foreach { userEmailAddress =>
        val body = DescriptionElements.unlines(Seq(
          DescriptionElements("Visit", "www.kifi.com/keepmykeeps" --> LinkElement("https://www.kifi.com/keepmykeeps"), "to download the file for your export."),
          DescriptionElements(
            "The Kifi service has shut down, but your export file will be available for several weeks. The latest status is available on", "Kifi.com" --> LinkElement("https://www.kifi.com"),
            "and you can", "learn more on our blog" --> LinkElement("https://medium.com/@kifi/f1cd2f2e116c"), "."
          )
        ))
>>>>>>> 5d206cf5
        postOffice.sendMail(ElectronicMail(
          from = SystemEmailAddress.NOTIFICATIONS,
          fromName = Some("Kifi"),
          to = Seq(userEmailAddress),
          subject = s"Your Kifi export is ready!",
          htmlBody = DescriptionElements.formatAsHtml(body).body,
          textBody = Some(DescriptionElements.formatPlain(body)),
          category = NotificationCategory.User.EXPORT_READY
        ))
      }
    }
  }
}<|MERGE_RESOLUTION|>--- conflicted
+++ resolved
@@ -127,20 +127,11 @@
   private def sendSuccessEmail(user: User, request: FullExportRequest): Unit = {
     import DescriptionElements._
     db.readWrite { implicit s =>
-<<<<<<< HEAD
       exportRequestRepo.getByUser(user.id.get).flatMap(_.notifyEmail).foreach { userEmailAddress =>
-        val body = DescriptionElements.unlines(Seq(DescriptionElements("Visit", "www.kifi.com/keepmykeeps" --> LinkElement("https://www.kifi.com/keepmykeeps"), "to download the file for your export.")))
-=======
-      val emailAddressOpt = exportRequestRepo.getByUser(user.id.get).flatMap(_.notifyEmail) orElse Try(userEmailAddressRepo.getByUser(user.id.get)).toOption
-      emailAddressOpt.foreach { userEmailAddress =>
-        val body = DescriptionElements.unlines(Seq(
-          DescriptionElements("Visit", "www.kifi.com/keepmykeeps" --> LinkElement("https://www.kifi.com/keepmykeeps"), "to download the file for your export."),
+        val body = DescriptionElements.unlines(Seq(DescriptionElements("Visit", "www.kifi.com/keepmykeeps" --> LinkElement("https://www.kifi.com/keepmykeeps"), "to download the file for your export."),
           DescriptionElements(
             "The Kifi service has shut down, but your export file will be available for several weeks. The latest status is available on", "Kifi.com" --> LinkElement("https://www.kifi.com"),
-            "and you can", "learn more on our blog" --> LinkElement("https://medium.com/@kifi/f1cd2f2e116c"), "."
-          )
-        ))
->>>>>>> 5d206cf5
+            "and you can", "learn more on our blog" --> LinkElement("https://medium.com/@kifi/f1cd2f2e116c"), ".")))
         postOffice.sendMail(ElectronicMail(
           from = SystemEmailAddress.NOTIFICATIONS,
           fromName = Some("Kifi"),
