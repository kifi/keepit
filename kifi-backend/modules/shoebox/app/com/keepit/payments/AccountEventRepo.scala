package com.keepit.payments

import com.keepit.common.db.slick.{ Repo, DbRepo, DataBaseComponent }
import com.keepit.common.db.slick.DBSession.{ RWSession, RSession }
import com.keepit.common.db.{ Id, State }
import com.keepit.common.time._
import com.keepit.model.User

import com.google.inject.{ ImplementedBy, Inject, Singleton }

import play.api.libs.json.JsValue

import org.joda.time.DateTime

@ImplementedBy(classOf[AccountEventRepoImpl])
trait AccountEventRepo extends Repo[AccountEvent] {
  def getByGroupId(group: EventGroup, excludeStates: Set[State[AccountEvent]] = Set(AccountEventStates.INACTIVE))(implicit session: RSession): Seq[AccountEvent]

  def getByAccountIdAndTime(accountId: Id[PaidAccount], before: DateTime, max: Int = 10, excludeStates: Set[State[AccountEvent]] = Set(AccountEventStates.INACTIVE))(implicit session: RSession): Seq[AccountEvent]

  def getByAccountAndState(accountId: Id[PaidAccount], state: State[AccountEvent])(implicit session: RSession): Seq[AccountEvent]

  def getEventsBefore(accountId: Id[PaidAccount], beforeTime: DateTime, beforeId: Id[AccountEvent], limit: Int, onlyRelatedToBillingOpt: Option[Boolean])(implicit session: RSession): Seq[AccountEvent]

  def getEvents(accountId: Id[PaidAccount], limit: Int, onlyRelatedToBillingOpt: Option[Boolean])(implicit session: RSession): Seq[AccountEvent]

  def deactivateAll(accountId: Id[PaidAccount])(implicit session: RWSession): Int

  def getMembershipEventsInOrder(accountId: Id[PaidAccount])(implicit session: RSession): Seq[AccountEvent]
}

@Singleton
class AccountEventRepoImpl @Inject() (
    val db: DataBaseComponent,
    val clock: Clock) extends DbRepo[AccountEvent] with AccountEventRepo {

  import com.keepit.common.db.slick.DBSession._
  import db.Driver.simple._

  implicit val dollarAmountColumnType = MappedColumnType.base[DollarAmount, Int](_.cents, DollarAmount(_))
  implicit val eventGroupColumnType = MappedColumnType.base[EventGroup, String](_.id, EventGroup(_))

  type RepoImpl = AccountEventTable
  class AccountEventTable(tag: Tag) extends RepoTable[AccountEvent](db, tag, "account_event") {
    def eventGroup = column[EventGroup]("event_group", O.NotNull)
    def eventTime = column[DateTime]("event_time", O.NotNull)
    def accountId = column[Id[PaidAccount]]("account_id", O.NotNull)
    def billingRelated = column[Boolean]("billing_related", O.NotNull)
    def whoDunnit = column[Option[Id[User]]]("whodunnit", O.Nullable)
    def whoDunnitExtra = column[JsValue]("whodunnit_extra", O.NotNull)
    def kifiAdminInvolved = column[Option[Id[User]]]("kifi_admin_involved", O.Nullable)
    def eventType = column[String]("event_type", O.NotNull)
    def eventTypeExtras = column[JsValue]("event_type_extras", O.NotNull)
    def creditChange = column[DollarAmount]("credit_change", O.NotNull)
    def paymentMethod = column[Option[Id[PaymentMethod]]]("payment_method", O.Nullable)
    def paymentCharge = column[Option[DollarAmount]]("payment_charge", O.Nullable)
    def memo = column[Option[String]]("memo", O.Nullable)
    def chargeId = column[Option[String]]("charge_id", O.Nullable)
    def * = (id.?, createdAt, updatedAt, state, eventGroup, eventTime, accountId, billingRelated, whoDunnit, whoDunnitExtra, kifiAdminInvolved, eventType, eventTypeExtras, creditChange, paymentMethod, paymentCharge, memo, chargeId) <> ((AccountEvent.applyFromDbRow _).tupled, AccountEvent.unapplyFromDbRow _)
  }

  def table(tag: Tag) = new AccountEventTable(tag)
  initTable()

  override def deleteCache(accountEvent: AccountEvent)(implicit session: RSession): Unit = {}

  override def invalidateCache(accountEvent: AccountEvent)(implicit session: RSession): Unit = {}

  def getByGroupId(group: EventGroup, excludeStates: Set[State[AccountEvent]] = Set(AccountEventStates.INACTIVE))(implicit session: RSession): Seq[AccountEvent] = {
    (for (row <- rows if row.eventGroup === group && !row.state.inSet(excludeStates)) yield row).list
  }

  def getByAccountIdAndTime(accountId: Id[PaidAccount], before: DateTime, max: Int = 10, excludeStates: Set[State[AccountEvent]] = Set(AccountEventStates.INACTIVE))(implicit session: RSession): Seq[AccountEvent] = {
    (for (row <- rows if row.accountId === accountId && row.eventTime < before && !row.state.inSet(excludeStates)) yield row).sortBy(row => row.eventTime desc).take(max).list
  }

  def getByAccountAndState(accountId: Id[PaidAccount], state: State[AccountEvent])(implicit session: RSession): Seq[AccountEvent] = {
    (for (row <- rows if row.accountId === accountId && row.state === state) yield row).list
  }

  def getEventsBefore(accountId: Id[PaidAccount], beforeTime: DateTime, beforeId: Id[AccountEvent], limit: Int, onlyRelatedToBillingOpt: Option[Boolean])(implicit session: RSession): Seq[AccountEvent] = {
    val accountEvents = rows.filter(row => row.accountId === accountId && (row.eventTime < beforeTime || (row.eventTime === beforeTime && row.id < beforeId)) && row.state =!= AccountEventStates.INACTIVE)
    val relevantEvents = onlyRelatedToBillingOpt match {
      case Some(onlyRelatedToBilling) => accountEvents.filter(_.billingRelated === onlyRelatedToBilling)
      case None => accountEvents
    }
    relevantEvents.sortBy(r => (r.eventTime desc, r.id desc)).take(limit).list
  }

  def getEvents(accountId: Id[PaidAccount], limit: Int, onlyRelatedToBillingOpt: Option[Boolean])(implicit session: RSession): Seq[AccountEvent] = {
    val accountEvents = rows.filter(row => row.accountId === accountId && row.state =!= AccountEventStates.INACTIVE)
    val relevantEvents = onlyRelatedToBillingOpt match {
      case Some(onlyRelatedToBilling) => accountEvents.filter(_.billingRelated === onlyRelatedToBilling)
      case None => accountEvents
    }
    relevantEvents.sortBy(r => (r.eventTime desc, r.id)).take(limit).list
  }

  def deactivateAll(accountId: Id[PaidAccount])(implicit session: RWSession): Int = {
    (for (row <- rows if row.accountId === accountId) yield (row.state, row.updatedAt)).update((AccountEventStates.INACTIVE, clock.now))
  }

<<<<<<< HEAD
  def getMembershipEventsInOrder(accountId: Id[PaidAccount])(implicit session: RSession): Seq[AccountEvent] = {
    (for (row <- rows if row.accountId === accountId && (row.eventType == "user_added" || row.eventType == "user_removed")) yield row).sortBy(r => (r.eventTime asc, r.id asc)).list
=======
  def getMemebershipEventsInOrder(accountId: Id[PaidAccount])(implicit session: RSession): Seq[AccountEvent] = {
    (for (row <- rows if row.accountId === accountId && (row.eventType === "user_added" || row.eventType === "user_removed")) yield row).sortBy(r => (r.eventTime asc, r.id asc)).list
>>>>>>> 08f15d64
  }

}<|MERGE_RESOLUTION|>--- conflicted
+++ resolved
@@ -41,25 +41,41 @@
   implicit val eventGroupColumnType = MappedColumnType.base[EventGroup, String](_.id, EventGroup(_))
 
   type RepoImpl = AccountEventTable
+
   class AccountEventTable(tag: Tag) extends RepoTable[AccountEvent](db, tag, "account_event") {
     def eventGroup = column[EventGroup]("event_group", O.NotNull)
+
     def eventTime = column[DateTime]("event_time", O.NotNull)
+
     def accountId = column[Id[PaidAccount]]("account_id", O.NotNull)
+
     def billingRelated = column[Boolean]("billing_related", O.NotNull)
+
     def whoDunnit = column[Option[Id[User]]]("whodunnit", O.Nullable)
+
     def whoDunnitExtra = column[JsValue]("whodunnit_extra", O.NotNull)
+
     def kifiAdminInvolved = column[Option[Id[User]]]("kifi_admin_involved", O.Nullable)
+
     def eventType = column[String]("event_type", O.NotNull)
+
     def eventTypeExtras = column[JsValue]("event_type_extras", O.NotNull)
+
     def creditChange = column[DollarAmount]("credit_change", O.NotNull)
+
     def paymentMethod = column[Option[Id[PaymentMethod]]]("payment_method", O.Nullable)
+
     def paymentCharge = column[Option[DollarAmount]]("payment_charge", O.Nullable)
+
     def memo = column[Option[String]]("memo", O.Nullable)
+
     def chargeId = column[Option[String]]("charge_id", O.Nullable)
+
     def * = (id.?, createdAt, updatedAt, state, eventGroup, eventTime, accountId, billingRelated, whoDunnit, whoDunnitExtra, kifiAdminInvolved, eventType, eventTypeExtras, creditChange, paymentMethod, paymentCharge, memo, chargeId) <> ((AccountEvent.applyFromDbRow _).tupled, AccountEvent.unapplyFromDbRow _)
   }
 
   def table(tag: Tag) = new AccountEventTable(tag)
+
   initTable()
 
   override def deleteCache(accountEvent: AccountEvent)(implicit session: RSession): Unit = {}
@@ -100,13 +116,8 @@
     (for (row <- rows if row.accountId === accountId) yield (row.state, row.updatedAt)).update((AccountEventStates.INACTIVE, clock.now))
   }
 
-<<<<<<< HEAD
   def getMembershipEventsInOrder(accountId: Id[PaidAccount])(implicit session: RSession): Seq[AccountEvent] = {
     (for (row <- rows if row.accountId === accountId && (row.eventType == "user_added" || row.eventType == "user_removed")) yield row).sortBy(r => (r.eventTime asc, r.id asc)).list
-=======
-  def getMemebershipEventsInOrder(accountId: Id[PaidAccount])(implicit session: RSession): Seq[AccountEvent] = {
-    (for (row <- rows if row.accountId === accountId && (row.eventType === "user_added" || row.eventType === "user_removed")) yield row).sortBy(r => (r.eventTime asc, r.id asc)).list
->>>>>>> 08f15d64
   }
 
 }