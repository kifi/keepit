package com.keepit.payments

import com.keepit.common.db.{ States, ModelWithState, Id, State }
import com.keepit.common.time._
import com.keepit.model._
import com.keepit.common.mail.EmailAddress
import com.keepit.social.BasicUser

import com.kifi.macros.json
import org.apache.poi.ss.formula.functions.T

import org.joda.time.DateTime
import play.api.libs.json._
import play.api.libs.functional.syntax._

import scala.util.Try

case class DollarAmount(cents: Int) extends AnyVal {
  def +(other: DollarAmount) = DollarAmount(cents + other.cents)

  override def toString = s"$$${(cents.toFloat / 100.0)}"
}

@json
case class SimpleAccountContactInfo(who: BasicUser, enabled: Boolean)

case class PaidAccount(
    id: Option[Id[PaidAccount]] = None,
    createdAt: DateTime = currentDateTime,
    updatedAt: DateTime = currentDateTime,
    state: State[PaidAccount] = PaidAccountStates.ACTIVE,
    orgId: Id[Organization],
    planId: Id[PaidPlan],
    credit: DollarAmount,
    userContacts: Seq[Id[User]],
    emailContacts: Seq[EmailAddress],
    lockedForProcessing: Boolean = false,
    frozen: Boolean = false,
<<<<<<< HEAD
    settingsByFeature: Map[Name[PlanFeature], Setting]) extends ModelWithState[PaidAccount] {
=======
    modifiedSinceLastIntegrityCheck: Boolean = true,
    activeUsers: Int) extends ModelWithState[PaidAccount] {
>>>>>>> d3a43901

  def withId(id: Id[PaidAccount]): PaidAccount = this.copy(id = Some(id))
  def withUpdateTime(now: DateTime): PaidAccount = this.copy(updatedAt = now)
  def withState(state: State[PaidAccount]): PaidAccount = this.copy(state = state)
  def freeze: PaidAccount = this.copy(frozen = true) //a frozen account will not be charged anything by the payment processor until unfrozen by an admin. Intended for automatically detected data integrity issues.
}

object PaidAccountStates extends States[PaidAccount]<|MERGE_RESOLUTION|>--- conflicted
+++ resolved
@@ -36,12 +36,9 @@
     emailContacts: Seq[EmailAddress],
     lockedForProcessing: Boolean = false,
     frozen: Boolean = false,
-<<<<<<< HEAD
-    settingsByFeature: Map[Name[PlanFeature], Setting]) extends ModelWithState[PaidAccount] {
-=======
+    settingsByFeature: Map[Name[PlanFeature], Setting],
     modifiedSinceLastIntegrityCheck: Boolean = true,
     activeUsers: Int) extends ModelWithState[PaidAccount] {
->>>>>>> d3a43901
 
   def withId(id: Id[PaidAccount]): PaidAccount = this.copy(id = Some(id))
   def withUpdateTime(now: DateTime): PaidAccount = this.copy(updatedAt = now)
