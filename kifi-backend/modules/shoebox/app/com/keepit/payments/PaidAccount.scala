--- conflicted
+++ resolved
@@ -39,11 +39,8 @@
     frozen: Boolean = false,
     modifiedSinceLastIntegrityCheck: Boolean = true,
     activeUsers: Int,
-<<<<<<< HEAD
+    billingCycleStart: DateTime,
     featureSettings: Set[FeatureSetting]) extends ModelWithState[PaidAccount] {
-=======
-    billingCycleStart: DateTime) extends ModelWithState[PaidAccount] {
->>>>>>> 826f6542
 
   def withId(id: Id[PaidAccount]): PaidAccount = this.copy(id = Some(id))
   def withUpdateTime(now: DateTime): PaidAccount = this.copy(updatedAt = now)
