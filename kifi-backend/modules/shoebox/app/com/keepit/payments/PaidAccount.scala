--- conflicted
+++ resolved
@@ -1,12 +1,7 @@
 package com.keepit.payments
 
-<<<<<<< HEAD
 import com.keepit.common.db.slick.DataBaseComponent
 import com.keepit.common.db.{ States, ModelWithState, Id, State }
-=======
-import com.keepit.common.db._
-import com.keepit.common.json.KeyFormat
->>>>>>> 71554456
 import com.keepit.common.time._
 import com.keepit.model._
 import com.keepit.common.mail.EmailAddress
@@ -39,14 +34,11 @@
 
   val ZERO = DollarAmount(0)
 
-<<<<<<< HEAD
   def columnType(db: DataBaseComponent) = {
     import db.Driver.simple._
     MappedColumnType.base[DollarAmount, Int](_.cents, DollarAmount.apply)
   }
-=======
   val formatAsCents: Format[DollarAmount] = (__ \ 'cents).format[Int].inmap(DollarAmount.cents, _.toCents)
->>>>>>> 71554456
 }
 
 @json
