--- conflicted
+++ resolved
@@ -42,104 +42,6 @@
   implicit val defaultContext: ExecutionContext)
     extends PaymentProcessingCommander with Logging {
 
-<<<<<<< HEAD
-  private[payments] val MAX_BALANCE = DollarAmount.dollars(-1000) //if you owe us more than $100 we will charge your card even if your billing cycle is not up
-  private[payments] val MIN_BALANCE = DollarAmount.dollars(-1) //if you are carrying a balance of less then one dollar you will not be charged (to much cost overhead)
-
-  private val slackChannelUrl = "https://hooks.slack.com/services/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"
-
-  private val processingLock = new ReactiveLock(2)
-
-  private object BillingResultReasons {
-    val LOW_BALANCE = "Not charging because of low balance"
-    val NO_LOCK = "Failed to get lock"
-    val MAX_BALANCE_EXCEEDED = "Max balance exceeded"
-    val BILLING_CYCLE_ELAPSED = "Billing Cycle elapsed"
-    def CONDITIONS_NOT_MET(frozen: Boolean) = s"Not processed because conditions not met. Frozen: ${frozen}."
-  }
-
-  private def notifyOfCharge(account: PaidAccount, stripeToken: StripeToken, amount: DollarAmount, chargeId: String): Unit = {
-    val lastFourFuture = stripeClient.getLastFourDigitsOfCard(stripeToken)
-    val (userContacts, org) = db.readOnlyReplica { implicit session =>
-      val userContacts = account.userContacts.flatMap { userId =>
-        Try(emailRepo.getByUser(userId)).toOption
-      }
-      (userContacts, orgRepo.get(account.orgId))
-    }
-    val emails = (account.emailContacts ++ userContacts).distinct
-
-    val path = pathCommander.pathForOrganization(org).absolute + "/settings/activity"
-
-    lastFourFuture.map { lastFour =>
-      val subject = s"We've charged you card for your Kifi Organization ${org.name}"
-      val htmlBody = s"""|<p>You card on file ending in $lastFour has been charged $amount (ref. $chargeId).<br/>
-      |For more details please consult your account history at <a href="$path">$path<a>.</p>
-      |
-      |<p>Thanks,
-      |The Kifi Team</p>
-      """.stripMargin
-      val textBody = s"""|You card on file ending in $lastFour has been charged $amount (ref. $chargeId).
-      |For more details please consult your account history at $path.
-      |
-      |Thanks, <br/>
-      |The Kifi Team
-      """.stripMargin
-      db.readWrite { implicit session =>
-        postOffice.sendMail(ElectronicMail(
-          from = SystemEmailAddress.BILLING,
-          fromName = Some("Kifi Billing"),
-          to = emails,
-          subject = subject,
-          htmlBody = htmlBody,
-          textBody = Some(textBody),
-          category = NotificationCategory.NonUser.BILLING
-        ))
-      }
-    }
-  }
-
-  private def reportToSlack(msg: String): Future[Unit] = SafeFuture {
-    if (msg != "") {
-      val fullMsg = BasicSlackMessage(
-        text = if (mode == Mode.Prod) msg else "[TEST]" + msg,
-        username = "PaymentProcessingCommander",
-        channel = Some("#billing-alerts")
-      )
-      httpClient.post(DirectUrl(slackChannelUrl), Json.toJson(fullMsg))
-    } else {
-      Future.successful(())
-    }
-  }
-
-  def processAllBilling(): Future[Unit] = processingLock.withLockFuture {
-    val relevantAccounts = db.readOnlyMaster { implicit session => paidAccountRepo.getRipeAccounts(maxBalance = MAX_BALANCE, maxCycleAge = clock.now.minusMonths(1)) } //we check at least monthly, even for accounts on longer billing cycles + accounts with large balance
-    if (relevantAccounts.length > 0) reportToSlack(s"Processing Payments. ${relevantAccounts.length} orgs to check.")
-    val resultsFuture = Future.sequence(relevantAccounts.map { account =>
-      processAccount(account).map { result =>
-        account.orgId -> Success(result)
-      }.recover {
-        case t: Throwable => account.orgId -> Failure(t)
-      }
-    })
-    resultsFuture.onComplete {
-      case Success(results) => {
-        reportToSlack(results.map {
-          case (orgId, result) =>
-            result match {
-              case Success((amount, reason)) => if (reason != BillingResultReasons.LOW_BALANCE) {
-                val org = db.readOnlyReplica { implicit s => orgRepo.get(orgId) }
-                Some(s"""Processed Org <https://admin.kifi.com/admin/organization/id/$orgId|${URLEncoder.encode(org.name, "UTF-8")}>. Charged: $amount. Reason: $reason""")
-              } else {
-                None
-              }
-              case Failure(ex) => {
-                log.error(s"Fatal Error processing Org $orgId. Reason: ${ex.getMessage}", ex)
-                val org = db.readOnlyReplica { implicit s => orgRepo.get(orgId) }
-                Some(s"""Fatal Error processing Org <https://admin.kifi.com/admin/organization/id/$orgId|${URLEncoder.encode(org.name, "UTF-8")}>. Reason: ${ex.getMessage}. See log for stack trace.""")
-              }
-            }
-        }.flatten.mkString("\n"))
-=======
   private[payments] val MAX_BALANCE = DollarAmount.dollars(1000) //if you owe us more than $100 we will charge your card even if your billing cycle is not up
   private[payments] val MIN_BALANCE = DollarAmount.dollars(1) //if you are carrying a balance of less then one dollar you will not be charged (to much cost overhead)
 
@@ -155,7 +57,6 @@
           log.error(message, e)
           airbrake.notify(message, e)
         }
->>>>>>> e6fec2c2
       }
     }).imap(_ => ())
   }
