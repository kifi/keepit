package com.keepit.payments

import javax.crypto.spec.IvParameterSpec

import com.amazonaws.services.cloudfront.model.InvalidArgumentException
import com.keepit.common.crypto.{ ModelWithPublicId, ModelWithPublicIdCompanion }
import com.keepit.common.db.{ Id, ModelWithState, State, States }
import com.keepit.common.mail.EmailAddress
import com.keepit.common.time._
<<<<<<< HEAD
import com.keepit.model.{ CreditReward, User }
import com.keepit.common.mail.EmailAddress

=======
import com.keepit.model.User
>>>>>>> 71554456
import com.kifi.macros.json
import org.joda.time.DateTime
import play.api.libs.json.{ JsNull, JsValue, Json }

case class ActionAttribution(user: Option[Id[User]], admin: Option[Id[User]])

sealed abstract class AccountEventKind(val value: String)
object AccountEventKind {
  case object AccountContactsChanged extends AccountEventKind("account_contacts_changed")
  case object AdminAdded extends AccountEventKind("admin_added")
  case object AdminRemoved extends AccountEventKind("admin_removed")
  case object Charge extends AccountEventKind("charge")
  case object ChargeBack extends AccountEventKind("charge_back")
  case object ChargeFailure extends AccountEventKind("charge_failure")
  case object DefaultPaymentMethodChanged extends AccountEventKind("default_payment_method_changed")
  case object IntegrityError extends AccountEventKind("integrity_error")
  case object LowBalanceIgnored extends AccountEventKind("low_balance_ignored")
  case object MissingPaymentMethod extends AccountEventKind("missing_payment_method")
  case object OrganizationCreated extends AccountEventKind("organization_created")
  case object PlanBilling extends AccountEventKind("plan_billing")
  case object PlanChanged extends AccountEventKind("plan_changed")
  case object PaymentMethodAdded extends AccountEventKind("payment_method_added")
  case object SpecialCredit extends AccountEventKind("special_credit")
  case object UserAdded extends AccountEventKind("user_added")
  case object UserRemoved extends AccountEventKind("user_removed")

  val all: Set[AccountEventKind] = Set(
    AccountContactsChanged,
    AdminAdded,
    AdminRemoved,
    Charge,
    ChargeBack,
    ChargeFailure,
    DefaultPaymentMethodChanged,
    IntegrityError,
    LowBalanceIgnored,
    MissingPaymentMethod,
    OrganizationCreated,
    PaymentMethodAdded,
    PlanBilling,
    PlanChanged,
    SpecialCredit,
    UserAdded,
    UserRemoved
  )
  def get(str: String): Option[AccountEventKind] = all.find(_.value == str)

  val activityLog: Set[AccountEventKind] = Set(
    Charge,
    ChargeBack,
    ChargeFailure,
    DefaultPaymentMethodChanged,
    PaymentMethodAdded,
    PlanBilling,
    PlanChanged,
    SpecialCredit,
    UserAdded,
    UserRemoved
  )

  val billing: Set[AccountEventKind] = Set(
    Charge,
    ChargeBack,
    ChargeFailure,
    DefaultPaymentMethodChanged,
    IntegrityError,
    LowBalanceIgnored,
    MissingPaymentMethod,
    PaymentMethodAdded,
    PlanBilling,
    PlanChanged,
    SpecialCredit,
    UserAdded,
    UserRemoved
  )
}

sealed trait AccountEventAction {
  def eventType: AccountEventKind
  def toDbRow: (AccountEventKind, JsValue)
}

object AccountEventAction { //There is probably a deeper type hierarchy that can be used here...

  trait Payloadless { self: AccountEventAction =>
    def toDbRow: (AccountEventKind, JsValue) = (eventType, JsNull)
  }

  case class SpecialCredit() extends AccountEventAction with Payloadless {
    def eventType = AccountEventKind.SpecialCredit
  }

  @json
  case class PlanBilling(plan: Id[PaidPlan], cycle: BillingCycle, price: DollarAmount, activeUsers: Int, startDate: DateTime) extends AccountEventAction {
    def eventType = AccountEventKind.PlanBilling
    def toDbRow = eventType -> Json.toJson(this)
  }

  object PlanBilling {
    def from(plan: PaidPlan, account: PaidAccount): PlanBilling = {
      if (plan.id.get != account.planId) throw new InvalidArgumentException(s"Account ${account.id.get} is on plan ${account.planId}, not on plan ${plan.id.get}")
      PlanBilling(plan.id.get, plan.billingCycle, plan.pricePerCyclePerUser, account.activeUsers, account.billingCycleStart)
    }
  }

  @json
  case class LowBalanceIgnored(amount: DollarAmount) extends AccountEventAction {
    def eventType = AccountEventKind.LowBalanceIgnored
    def toDbRow = eventType -> Json.toJson(this)
  }

  case class Charge() extends AccountEventAction with Payloadless {
    def eventType = AccountEventKind.Charge
  }

  case class ChargeBack() extends AccountEventAction with Payloadless {
    def eventType = AccountEventKind.ChargeBack
  }

  @json
  case class ChargeFailure(amount: DollarAmount, code: String, message: String) extends AccountEventAction {
    def eventType = AccountEventKind.ChargeFailure
    def toDbRow = eventType -> Json.toJson(this)
  }

  case class MissingPaymentMethod() extends AccountEventAction with Payloadless {
    def eventType = AccountEventKind.MissingPaymentMethod
  }

  @json
  case class UserAdded(who: Id[User]) extends AccountEventAction {
    def eventType = AccountEventKind.UserAdded
    def toDbRow = eventType -> Json.toJson(this)
  }

  @json
  case class UserRemoved(who: Id[User]) extends AccountEventAction {
    def eventType = AccountEventKind.UserRemoved
    def toDbRow = eventType -> Json.toJson(this)
  }

  @json
  case class AdminAdded(who: Id[User]) extends AccountEventAction {
    def eventType = AccountEventKind.AdminAdded
    def toDbRow = eventType -> Json.toJson(this)
  }

  @json
  case class AdminRemoved(who: Id[User]) extends AccountEventAction {
    def eventType = AccountEventKind.AdminRemoved
    def toDbRow = eventType -> Json.toJson(this)
  }

  @json
  case class PlanChanged(oldPlan: Id[PaidPlan], newPlan: Id[PaidPlan]) extends AccountEventAction {
    def eventType = AccountEventKind.PlanChanged
    def toDbRow = eventType -> Json.toJson(this)
  }

  @json
  case class PaymentMethodAdded(id: Id[PaymentMethod], lastFour: String) extends AccountEventAction {
    def eventType = AccountEventKind.PaymentMethodAdded
    def toDbRow = eventType -> Json.toJson(this)
  }

  @json
  case class DefaultPaymentMethodChanged(from: Option[Id[PaymentMethod]], to: Id[PaymentMethod], toLastFour: String) extends AccountEventAction {
    def eventType = AccountEventKind.DefaultPaymentMethodChanged
    def toDbRow = eventType -> Json.toJson(this)
  }

  @json
  case class AccountContactsChanged(userAdded: Option[Id[User]], userRemoved: Option[Id[User]], emailAdded: Option[EmailAddress], emailRemoved: Option[EmailAddress]) extends AccountEventAction {
    def eventType = AccountEventKind.AccountContactsChanged
    def toDbRow = eventType -> Json.toJson(this)
  }

  @json
<<<<<<< HEAD
  case class RewardCredit(rewardId: Id[CreditReward]) extends AccountEventAction {
    def eventType: String = "reward_credit"
    def toDbRow: (String, JsValue) = eventType -> Json.toJson(this)
  }

  def fromDb(eventType: String, extras: JsValue): AccountEventAction = eventType match {
    case "special_credit" => SpecialCredit()
    case "charge_back" => ChargeBack()
    case "plan_billing_charge" => PlanBillingCharge()
    case "user_change_credit" => UserChangeCredit()
    case "user_added" => extras.as[UserAdded]
    case "user_removed" => extras.as[UserRemoved]
    case "admin_added" => extras.as[AdminAdded]
    case "admin_removed" => extras.as[AdminRemoved]
    case "plan_changed" => extras.as[PlanChanged]
    case "payment_method_added" => extras.as[PaymentMethodAdded]
    case "default_payment_method_changed" => extras.as[DefaultPaymentMethodChanged]
    case "account_contacts_changed" => extras.as[AccountContactsChanged]
    case "reward_credit" => extras.as[RewardCredit]
    case _ => throw new Exception(s"Invalid Event Type: $eventType")

=======
  case class OrganizationCreated(initialPlan: Id[PaidPlan]) extends AccountEventAction {
    def eventType = AccountEventKind.OrganizationCreated
    def toDbRow = eventType -> Json.toJson(this)
>>>>>>> 71554456
  }

  implicit val errFormat = PaymentsIntegrityError.dbFormat
  @json
  case class IntegrityError(err: PaymentsIntegrityError) extends AccountEventAction {
    def eventType = AccountEventKind.IntegrityError
    def toDbRow = eventType -> Json.toJson(this)
  }

  def fromDb(eventType: AccountEventKind, extras: JsValue): AccountEventAction = eventType match {
    case AccountEventKind.SpecialCredit => SpecialCredit()
    case AccountEventKind.PlanBilling => extras.as[PlanBilling]
    case AccountEventKind.LowBalanceIgnored => extras.as[LowBalanceIgnored]
    case AccountEventKind.Charge => Charge()
    case AccountEventKind.ChargeBack => ChargeBack()
    case AccountEventKind.ChargeFailure => extras.as[ChargeFailure]
    case AccountEventKind.IntegrityError => extras.as[IntegrityError]
    case AccountEventKind.MissingPaymentMethod => MissingPaymentMethod()
    case AccountEventKind.UserAdded => extras.as[UserAdded]
    case AccountEventKind.UserRemoved => extras.as[UserRemoved]
    case AccountEventKind.AdminAdded => extras.as[AdminAdded]
    case AccountEventKind.AdminRemoved => extras.as[AdminRemoved]
    case AccountEventKind.PlanChanged => extras.as[PlanChanged]
    case AccountEventKind.PaymentMethodAdded => extras.as[PaymentMethodAdded]
    case AccountEventKind.DefaultPaymentMethodChanged => extras.as[DefaultPaymentMethodChanged]
    case AccountEventKind.AccountContactsChanged => extras.as[AccountContactsChanged]
    case AccountEventKind.OrganizationCreated => extras.as[OrganizationCreated]
  }

}

case class AccountEvent(
    id: Option[Id[AccountEvent]] = None,
    createdAt: DateTime = currentDateTime,
    updatedAt: DateTime = currentDateTime,
    state: State[AccountEvent] = AccountEventStates.ACTIVE,
    eventTime: DateTime,
    accountId: Id[PaidAccount],
    whoDunnit: Option[Id[User]],
    whoDunnitExtra: JsValue,
    kifiAdminInvolved: Option[Id[User]],
    action: AccountEventAction,
    creditChange: DollarAmount,
    paymentMethod: Option[Id[PaymentMethod]],
    paymentCharge: Option[DollarAmount],
    memo: Option[String],
    chargeId: Option[String]) extends ModelWithPublicId[AccountEvent] with ModelWithState[AccountEvent] {

  def withId(id: Id[AccountEvent]): AccountEvent = this.copy(id = Some(id))
  def withUpdateTime(now: DateTime): AccountEvent = this.copy(updatedAt = now)
  def withState(state: State[AccountEvent]): AccountEvent = this.copy(state = state)
}

object AccountEvent extends ModelWithPublicIdCompanion[AccountEvent] {

  protected[this] val publicIdPrefix = "ae"
  protected[this] val publicIdIvSpec = new IvParameterSpec(Array(-57, -50, -59, -20, 87, -37, -64, 34, -84, -42, 10, 118, 40, -17, -23, -93))

  def applyFromDbRow(
    id: Option[Id[AccountEvent]],
    createdAt: DateTime,
    updatedAt: DateTime,
    state: State[AccountEvent],
    eventTime: DateTime,
    accountId: Id[PaidAccount],
    whoDunnit: Option[Id[User]],
    whoDunnitExtra: Option[JsValue],
    kifiAdminInvolved: Option[Id[User]],
    eventType: AccountEventKind,
    eventTypeExtras: Option[JsValue],
    creditChange: DollarAmount,
    paymentMethod: Option[Id[PaymentMethod]],
    paymentCharge: Option[DollarAmount],
    memo: Option[String],
    chargeId: Option[String]): AccountEvent = {
    AccountEvent(
      id,
      createdAt,
      updatedAt,
      state,
      eventTime,
      accountId,
      whoDunnit,
      whoDunnitExtra getOrElse JsNull,
      kifiAdminInvolved,
      AccountEventAction.fromDb(eventType, eventTypeExtras getOrElse JsNull),
      creditChange,
      paymentMethod,
      paymentCharge,
      memo,
      chargeId
    )
  }

  def unapplyFromDbRow(e: AccountEvent) = {
    val (eventType, extras) = e.action.toDbRow
    Some((
      e.id,
      e.createdAt,
      e.updatedAt,
      e.state,
      e.eventTime,
      e.accountId,
      e.whoDunnit,
      if (e.whoDunnitExtra == JsNull) None else Some(e.whoDunnitExtra),
      e.kifiAdminInvolved,
      eventType,
      if (extras == JsNull) None else Some(extras),
      e.creditChange,
      e.paymentMethod,
      e.paymentCharge,
      e.memo,
      e.chargeId
    ))
  }

  def simpleNonBillingEvent(eventTime: DateTime, accountId: Id[PaidAccount], attribution: ActionAttribution, action: AccountEventAction, creditChange: DollarAmount = DollarAmount.ZERO) = {
    AccountEvent(
      eventTime = eventTime,
      accountId = accountId,
      whoDunnit = attribution.user,
      whoDunnitExtra = JsNull,
      kifiAdminInvolved = attribution.admin,
      action = action,
      creditChange = creditChange,
      paymentMethod = None,
      paymentCharge = None,
      memo = None,
      chargeId = None
    )
  }

  def fromIntegrityError(accountId: Id[PaidAccount], err: PaymentsIntegrityError): AccountEvent = {
    AccountEvent(
      eventTime = currentDateTime,
      accountId = accountId,
      whoDunnit = None,
      whoDunnitExtra = JsNull,
      kifiAdminInvolved = None,
      action = AccountEventAction.IntegrityError(err),
      creditChange = DollarAmount.ZERO,
      paymentMethod = None,
      paymentCharge = None,
      memo = None,
      chargeId = None
    )
  }
}

object AccountEventStates extends States[AccountEvent]
<|MERGE_RESOLUTION|>--- conflicted
+++ resolved
@@ -7,13 +7,8 @@
 import com.keepit.common.db.{ Id, ModelWithState, State, States }
 import com.keepit.common.mail.EmailAddress
 import com.keepit.common.time._
-<<<<<<< HEAD
 import com.keepit.model.{ CreditReward, User }
 import com.keepit.common.mail.EmailAddress
-
-=======
-import com.keepit.model.User
->>>>>>> 71554456
 import com.kifi.macros.json
 import org.joda.time.DateTime
 import play.api.libs.json.{ JsNull, JsValue, Json }
@@ -37,6 +32,7 @@
   case object PlanChanged extends AccountEventKind("plan_changed")
   case object PaymentMethodAdded extends AccountEventKind("payment_method_added")
   case object SpecialCredit extends AccountEventKind("special_credit")
+  case object RewardCredit extends AccountEventKind("reward_credit")
   case object UserAdded extends AccountEventKind("user_added")
   case object UserRemoved extends AccountEventKind("user_removed")
 
@@ -107,6 +103,12 @@
   }
 
   @json
+  case class RewardCredit(rewardId: Id[CreditReward]) extends AccountEventAction {
+    def eventType = AccountEventKind.RewardCredit
+    def toDbRow = eventType -> Json.toJson(this)
+  }
+
+  @json
   case class PlanBilling(plan: Id[PaidPlan], cycle: BillingCycle, price: DollarAmount, activeUsers: Int, startDate: DateTime) extends AccountEventAction {
     def eventType = AccountEventKind.PlanBilling
     def toDbRow = eventType -> Json.toJson(this)
@@ -192,33 +194,9 @@
   }
 
   @json
-<<<<<<< HEAD
-  case class RewardCredit(rewardId: Id[CreditReward]) extends AccountEventAction {
-    def eventType: String = "reward_credit"
-    def toDbRow: (String, JsValue) = eventType -> Json.toJson(this)
-  }
-
-  def fromDb(eventType: String, extras: JsValue): AccountEventAction = eventType match {
-    case "special_credit" => SpecialCredit()
-    case "charge_back" => ChargeBack()
-    case "plan_billing_charge" => PlanBillingCharge()
-    case "user_change_credit" => UserChangeCredit()
-    case "user_added" => extras.as[UserAdded]
-    case "user_removed" => extras.as[UserRemoved]
-    case "admin_added" => extras.as[AdminAdded]
-    case "admin_removed" => extras.as[AdminRemoved]
-    case "plan_changed" => extras.as[PlanChanged]
-    case "payment_method_added" => extras.as[PaymentMethodAdded]
-    case "default_payment_method_changed" => extras.as[DefaultPaymentMethodChanged]
-    case "account_contacts_changed" => extras.as[AccountContactsChanged]
-    case "reward_credit" => extras.as[RewardCredit]
-    case _ => throw new Exception(s"Invalid Event Type: $eventType")
-
-=======
   case class OrganizationCreated(initialPlan: Id[PaidPlan]) extends AccountEventAction {
     def eventType = AccountEventKind.OrganizationCreated
     def toDbRow = eventType -> Json.toJson(this)
->>>>>>> 71554456
   }
 
   implicit val errFormat = PaymentsIntegrityError.dbFormat
@@ -230,6 +208,7 @@
 
   def fromDb(eventType: AccountEventKind, extras: JsValue): AccountEventAction = eventType match {
     case AccountEventKind.SpecialCredit => SpecialCredit()
+    case AccountEventKind.RewardCredit => extras.as[RewardCredit]
     case AccountEventKind.PlanBilling => extras.as[PlanBilling]
     case AccountEventKind.LowBalanceIgnored => extras.as[LowBalanceIgnored]
     case AccountEventKind.Charge => Charge()
