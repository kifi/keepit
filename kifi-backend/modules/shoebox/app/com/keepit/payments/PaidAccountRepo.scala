--- conflicted
+++ resolved
@@ -21,14 +21,9 @@
   def getActiveByPlan(planId: Id[PaidPlan])(implicit session: RSession): Seq[PaidAccount]
   def tryGetAccountLock(orgId: Id[Organization])(implicit session: RWSession): Boolean
   def releaseAccountLock(orgId: Id[Organization])(implicit session: RWSession): Boolean
-<<<<<<< HEAD
   def getRenewable()(implicit session: RSession): Seq[PaidAccount]
   def getPayable(maxBalance: DollarAmount)(implicit session: RSession): Seq[PaidAccount]
-=======
-  def getRipeAccounts(maxBalance: DollarAmount, maxCycleAge: DateTime)(implicit session: RSession): Seq[PaidAccount]
-
   def getIdSubsetByModulus(modulus: Int, partition: Int)(implicit session: RSession): Set[Id[Organization]]
->>>>>>> 8f9ebe75
 }
 
 @Singleton
@@ -108,13 +103,12 @@
     maybeRenewableAccounts.filter(billingCycleEnd(_) < now)
   }
 
-<<<<<<< HEAD
   def getPayable(maxBalance: DollarAmount)(implicit session: RSession): Seq[PaidAccount] = {
     (for (row <- rows if !row.frozen && (row.paymentStatus === (PaymentStatus.Ok: PaymentStatus) || row.credit < -maxBalance || row.paymentDueAt < clock.now())) yield row).sortBy(_.paymentDueAt).list
-=======
+  }
+
   def getIdSubsetByModulus(modulus: Int, partition: Int)(implicit session: RSession): Set[Id[Organization]] = {
     import com.keepit.common.db.slick.StaticQueryFixed.interpolation
     sql"""select org_id from paid_account where state='active' and frozen = false and MOD(id, $modulus)=$partition""".as[Id[Organization]].list.toSet
->>>>>>> 8f9ebe75
   }
 }