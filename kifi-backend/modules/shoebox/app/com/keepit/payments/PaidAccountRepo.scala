package com.keepit.payments

import com.keepit.common.db.slick.{ Repo, DbRepo, DataBaseComponent }
import com.keepit.common.db.slick.DBSession.{ RWSession, RSession }
import com.keepit.common.db.{ Id, State }
import com.keepit.common.time.Clock
import com.keepit.model.{ Name, User, Organization }
import com.keepit.common.mail.EmailAddress

import com.google.inject.{ ImplementedBy, Inject, Singleton }
import play.api.libs.json.{ Json, JsString, JsObject }

import org.joda.time.DateTime

@ImplementedBy(classOf[PaidAccountRepoImpl])
trait PaidAccountRepo extends Repo[PaidAccount] {
  //every org should have a PaidAccount, created during org creation. Every time this method gets called that better exist.
  def getByOrgId(orgId: Id[Organization], excludeStates: Set[State[PaidAccount]] = Set(PaidAccountStates.INACTIVE))(implicit session: RSession): PaidAccount
  def maybeGetByOrgId(orgId: Id[Organization], excludeStates: Set[State[PaidAccount]] = Set(PaidAccountStates.INACTIVE))(implicit session: RSession): Option[PaidAccount]
  def getAccountId(orgId: Id[Organization], excludeStates: Set[State[PaidAccount]] = Set(PaidAccountStates.INACTIVE))(implicit session: RSession): Id[PaidAccount]
  def getActiveByPlan(planId: Id[PaidPlan])(implicit session: RSession): Seq[PaidAccount]
  def tryGetAccountLock(orgId: Id[Organization])(implicit session: RWSession): Boolean
  def releaseAccountLock(orgId: Id[Organization])(implicit session: RWSession): Boolean
  def getRipeAccounts(maxBalance: DollarAmount, maxCycleAge: DateTime)(implicit session: RSession): Seq[PaidAccount]

  def getIdSubsetByModulus(modulus: Int, partition: Int)(implicit session: RSession): Set[Id[Organization]]
}

@Singleton
class PaidAccountRepoImpl @Inject() (
    val db: DataBaseComponent,
    val clock: Clock) extends DbRepo[PaidAccount] with PaidAccountRepo {

  import com.keepit.common.db.slick.DBSession._
  import db.Driver.simple._

<<<<<<< HEAD
  implicit val dollarAmountColumnType = DollarAmount.columnType(db)
=======
  implicit val dollarAmountColumnType = MappedColumnType.base[DollarAmount, Int](_.cents, DollarAmount(_))
  implicit val statusColumnType = MappedColumnType.base[PaymentStatus, String](_.value, PaymentStatus(_))
>>>>>>> 71554456

  type RepoImpl = PaidAccountTable
  class PaidAccountTable(tag: Tag) extends RepoTable[PaidAccount](db, tag, "paid_account") {
    def orgId = column[Id[Organization]]("org_id", O.NotNull)
    def planId = column[Id[PaidPlan]]("plan_id", O.NotNull)
    def credit = column[DollarAmount]("credit", O.NotNull)
    def paymentStatus = column[PaymentStatus]("payment_status", O.NotNull)
    def userContacts = column[Seq[Id[User]]]("user_contacts", O.NotNull)
    def emailContacts = column[Seq[EmailAddress]]("email_contacts", O.NotNull)
    def lockedForProcessing = column[Boolean]("locked_for_processing", O.NotNull)
    def frozen = column[Boolean]("frozen", O.NotNull)
    def activeUsers = column[Int]("active_users", O.NotNull)
    def billingCycleStart = column[DateTime]("billing_cycle_start", O.NotNull)
    def * = (id.?, createdAt, updatedAt, state, orgId, planId, credit, paymentStatus, userContacts, emailContacts, lockedForProcessing, frozen, activeUsers, billingCycleStart) <> ((PaidAccount.apply _).tupled, PaidAccount.unapply _)
  }

  def table(tag: Tag) = new PaidAccountTable(tag)
  initTable()

  override def deleteCache(paidAccount: PaidAccount)(implicit session: RSession): Unit = {}

  override def invalidateCache(paidAccount: PaidAccount)(implicit session: RSession): Unit = {}

  def getByOrgId(orgId: Id[Organization], excludeStates: Set[State[PaidAccount]] = Set(PaidAccountStates.INACTIVE))(implicit session: RSession): PaidAccount = {
    (for (row <- rows if row.orgId === orgId && !row.state.inSet(excludeStates)) yield row).first
  }

  def maybeGetByOrgId(orgId: Id[Organization], excludeStates: Set[State[PaidAccount]] = Set(PaidAccountStates.INACTIVE))(implicit session: RSession): Option[PaidAccount] = {
    (for (row <- rows if row.orgId === orgId && !row.state.inSet(excludeStates)) yield row).firstOption
  }

  def getAccountId(orgId: Id[Organization], excludeStates: Set[State[PaidAccount]] = Set(PaidAccountStates.INACTIVE))(implicit session: RSession): Id[PaidAccount] = {
    (for (row <- rows if row.orgId === orgId && !row.state.inSet(excludeStates)) yield row.id).first
  }

  def getActiveByPlan(planId: Id[PaidPlan])(implicit session: RSession): Seq[PaidAccount] = {
    (for (row <- rows if row.planId === planId && row.state === PaidAccountStates.ACTIVE) yield row).list
  }

  def tryGetAccountLock(orgId: Id[Organization])(implicit session: RWSession): Boolean = {
    (for (row <- rows if row.orgId === orgId && row.lockedForProcessing =!= true) yield row.lockedForProcessing).update(true) > 0
  }

  def releaseAccountLock(orgId: Id[Organization])(implicit session: RWSession): Boolean = {
    (for (row <- rows if row.orgId === orgId && row.lockedForProcessing === true) yield row.lockedForProcessing).update(false) > 0
  }

  def getRipeAccounts(maxBalance: DollarAmount, maxCycleAge: DateTime)(implicit session: RSession): Seq[PaidAccount] = {
    (for (row <- rows if !row.frozen && (row.paymentStatus === (PaymentStatus.Required: PaymentStatus) || row.credit < -maxBalance || row.billingCycleStart < maxCycleAge)) yield row).list
  }

  def getIdSubsetByModulus(modulus: Int, partition: Int)(implicit session: RSession): Set[Id[Organization]] = {
    import com.keepit.common.db.slick.StaticQueryFixed.interpolation
    sql"""select org_id from paid_account where state='active' and frozen = false and MOD(id, $modulus)=$partition""".as[Id[Organization]].list.toSet
  }
}<|MERGE_RESOLUTION|>--- conflicted
+++ resolved
@@ -34,12 +34,8 @@
   import com.keepit.common.db.slick.DBSession._
   import db.Driver.simple._
 
-<<<<<<< HEAD
   implicit val dollarAmountColumnType = DollarAmount.columnType(db)
-=======
-  implicit val dollarAmountColumnType = MappedColumnType.base[DollarAmount, Int](_.cents, DollarAmount(_))
   implicit val statusColumnType = MappedColumnType.base[PaymentStatus, String](_.value, PaymentStatus(_))
->>>>>>> 71554456
 
   type RepoImpl = PaidAccountTable
   class PaidAccountTable(tag: Tag) extends RepoTable[PaidAccount](db, tag, "paid_account") {
