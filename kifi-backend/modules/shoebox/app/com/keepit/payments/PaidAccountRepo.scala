package com.keepit.payments

import com.keepit.common.db.slick.{ Repo, DbRepo, DataBaseComponent }
import com.keepit.common.db.slick.DBSession.{ RWSession, RSession }
import com.keepit.common.db.{ Id, State }
import com.keepit.common.time.Clock
import com.keepit.model.{ Name, User, Organization }
import com.keepit.common.mail.EmailAddress

import com.google.inject.{ ImplementedBy, Inject, Singleton }
import play.api.libs.json.{ Json, JsString, JsObject }

@ImplementedBy(classOf[PaidAccountRepoImpl])
trait PaidAccountRepo extends Repo[PaidAccount] {
  //every org should have a PaidAccount, created during org creation. Every time this method gets called that better exist.
  def getByOrgId(orgId: Id[Organization], excludeStates: Set[State[PaidAccount]] = Set(PaidAccountStates.INACTIVE))(implicit session: RSession): PaidAccount
  def maybeGetByOrgId(orgId: Id[Organization], excludeStates: Set[State[PaidAccount]] = Set(PaidAccountStates.INACTIVE))(implicit session: RSession): Option[PaidAccount]
  def getAccountId(orgId: Id[Organization], excludeStates: Set[State[PaidAccount]] = Set(PaidAccountStates.INACTIVE))(implicit session: RSession): Id[PaidAccount]
  def getActiveByPlan(planId: Id[PaidPlan])(implicit session: RSession): Seq[PaidAccount]
  def tryGetAccountLock(orgId: Id[Organization])(implicit session: RWSession): Boolean
  def releaseAccountLock(orgId: Id[Organization])(implicit session: RWSession): Boolean
}

@Singleton
class PaidAccountRepoImpl @Inject() (
    val db: DataBaseComponent,
    val clock: Clock) extends DbRepo[PaidAccount] with PaidAccountRepo {

  import com.keepit.common.db.slick.DBSession._
  import db.Driver.simple._

  implicit val dollarAmountColumnType = MappedColumnType.base[DollarAmount, Int](_.cents, DollarAmount(_))
  implicit val settingsConfigColumnType = MappedColumnType.base[Map[Name[PlanFeature], Setting], String](
    { obj => Json.stringify(Json.toJson(obj.map { case (name, setting) => name.toString -> setting.value })) },
    { str => Json.parse(str).as[Map[String, String]].map { case (name, setting) => Name[PlanFeature](name) -> Setting(setting) } }
  )

  type RepoImpl = PaidAccountTable
  class PaidAccountTable(tag: Tag) extends RepoTable[PaidAccount](db, tag, "paid_account") {
    def orgId = column[Id[Organization]]("org_id", O.NotNull)
    def planId = column[Id[PaidPlan]]("plan_id", O.NotNull)
    def credit = column[DollarAmount]("credit", O.NotNull)
    def userContacts = column[Seq[Id[User]]]("user_contacts", O.NotNull)
    def emailContacts = column[Seq[EmailAddress]]("email_contacts", O.NotNull)
    def lockedForProcessing = column[Boolean]("locked_for_processing", O.NotNull)
    def frozen = column[Boolean]("frozen", O.NotNull)
<<<<<<< HEAD
    def settingsByFeature = column[Map[Name[PlanFeature], Setting]]("settings_by_feature", O.NotNull)
    def * = (id.?, createdAt, updatedAt, state, orgId, planId, credit, userContacts, emailContacts, lockedForProcessing, frozen, settingsByFeature) <> ((PaidAccount.apply _).tupled, PaidAccount.unapply _)
=======
    def modifiedSinceLastIntegrityCheck = column[Boolean]("modified_since_last_integrity_check", O.NotNull)
    def activeUsers = column[Int]("active_users", O.NotNull)
    def * = (id.?, createdAt, updatedAt, state, orgId, planId, credit, userContacts, emailContacts, lockedForProcessing, frozen, modifiedSinceLastIntegrityCheck, activeUsers) <> ((PaidAccount.apply _).tupled, PaidAccount.unapply _)
>>>>>>> d3a43901
  }

  def table(tag: Tag) = new PaidAccountTable(tag)
  initTable()

  override def deleteCache(paidAccount: PaidAccount)(implicit session: RSession): Unit = {}

  override def invalidateCache(paidAccount: PaidAccount)(implicit session: RSession): Unit = {}

  def getByOrgId(orgId: Id[Organization], excludeStates: Set[State[PaidAccount]] = Set(PaidAccountStates.INACTIVE))(implicit session: RSession): PaidAccount = {
    (for (row <- rows if row.orgId === orgId && !row.state.inSet(excludeStates)) yield row).first
  }

  def maybeGetByOrgId(orgId: Id[Organization], excludeStates: Set[State[PaidAccount]] = Set(PaidAccountStates.INACTIVE))(implicit session: RSession): Option[PaidAccount] = {
    (for (row <- rows if row.orgId === orgId && !row.state.inSet(excludeStates)) yield row).firstOption
  }

  def getAccountId(orgId: Id[Organization], excludeStates: Set[State[PaidAccount]] = Set(PaidAccountStates.INACTIVE))(implicit session: RSession): Id[PaidAccount] = {
    (for (row <- rows if row.orgId === orgId && !row.state.inSet(excludeStates)) yield row.id).first
  }

  def getActiveByPlan(planId: Id[PaidPlan])(implicit session: RSession): Seq[PaidAccount] = {
    (for (row <- rows if row.planId === planId && row.state === PaidAccountStates.ACTIVE) yield row).list
  }

  def tryGetAccountLock(orgId: Id[Organization])(implicit session: RWSession): Boolean = {
    (for (row <- rows if row.orgId === orgId && row.lockedForProcessing =!= true) yield row.lockedForProcessing).update(true) > 0
  }

  def releaseAccountLock(orgId: Id[Organization])(implicit session: RWSession): Boolean = {
    (for (row <- rows if row.orgId === orgId && row.lockedForProcessing === true) yield row.lockedForProcessing).update(false) > 0
  }

}<|MERGE_RESOLUTION|>--- conflicted
+++ resolved
@@ -44,14 +44,10 @@
     def emailContacts = column[Seq[EmailAddress]]("email_contacts", O.NotNull)
     def lockedForProcessing = column[Boolean]("locked_for_processing", O.NotNull)
     def frozen = column[Boolean]("frozen", O.NotNull)
-<<<<<<< HEAD
     def settingsByFeature = column[Map[Name[PlanFeature], Setting]]("settings_by_feature", O.NotNull)
-    def * = (id.?, createdAt, updatedAt, state, orgId, planId, credit, userContacts, emailContacts, lockedForProcessing, frozen, settingsByFeature) <> ((PaidAccount.apply _).tupled, PaidAccount.unapply _)
-=======
     def modifiedSinceLastIntegrityCheck = column[Boolean]("modified_since_last_integrity_check", O.NotNull)
     def activeUsers = column[Int]("active_users", O.NotNull)
     def * = (id.?, createdAt, updatedAt, state, orgId, planId, credit, userContacts, emailContacts, lockedForProcessing, frozen, modifiedSinceLastIntegrityCheck, activeUsers) <> ((PaidAccount.apply _).tupled, PaidAccount.unapply _)
->>>>>>> d3a43901
   }
 
   def table(tag: Tag) = new PaidAccountTable(tag)
