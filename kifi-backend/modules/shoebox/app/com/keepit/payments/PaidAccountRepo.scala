--- conflicted
+++ resolved
@@ -49,13 +49,9 @@
     def frozen = column[Boolean]("frozen", O.NotNull)
     def modifiedSinceLastIntegrityCheck = column[Boolean]("modified_since_last_integrity_check", O.NotNull)
     def activeUsers = column[Int]("active_users", O.NotNull)
-<<<<<<< HEAD
+    def billingCycleStart = column[DateTime]("billing_cycle_start", O.NotNull)
     def featureSettings = column[Set[FeatureSetting]]("feature_settings", O.NotNull)
-    def * = (id.?, createdAt, updatedAt, state, orgId, planId, credit, userContacts, emailContacts, lockedForProcessing, frozen, modifiedSinceLastIntegrityCheck, activeUsers, featureSettings) <> ((PaidAccount.apply _).tupled, PaidAccount.unapply _)
-=======
-    def billingCycleStart = column[DateTime]("billing_cycle_start", O.NotNull)
-    def * = (id.?, createdAt, updatedAt, state, orgId, planId, credit, userContacts, emailContacts, lockedForProcessing, frozen, modifiedSinceLastIntegrityCheck, activeUsers, billingCycleStart) <> ((PaidAccount.apply _).tupled, PaidAccount.unapply _)
->>>>>>> 826f6542
+    def * = (id.?, createdAt, updatedAt, state, orgId, planId, credit, userContacts, emailContacts, lockedForProcessing, frozen, modifiedSinceLastIntegrityCheck, activeUsers, billingCycleStart, featureSettings) <> ((PaidAccount.apply _).tupled, PaidAccount.unapply _)
   }
 
   def table(tag: Tag) = new PaidAccountTable(tag)
