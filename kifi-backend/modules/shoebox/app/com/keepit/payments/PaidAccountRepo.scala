--- conflicted
+++ resolved
@@ -51,12 +51,7 @@
     def lockedForProcessing = column[Boolean]("locked_for_processing", O.NotNull)
     def frozen = column[Boolean]("frozen", O.NotNull)
     def activeUsers = column[Int]("active_users", O.NotNull)
-<<<<<<< HEAD
-    def billingCycleStart = column[DateTime]("billing_cycle_start", O.NotNull)
-    def * = (id.?, createdAt, updatedAt, state, orgId, planId, credit, planRenewal, paymentDueAt, paymentStatus, userContacts, emailContacts, lockedForProcessing, frozen, activeUsers, billingCycleStart) <> ((PaidAccount.apply _).tupled, PaidAccount.unapply _)
-=======
     def * = (id.?, createdAt, updatedAt, state, orgId, planId, credit, planRenewal, paymentDueAt, paymentStatus, userContacts, emailContacts, lockedForProcessing, frozen, activeUsers) <> ((PaidAccount.apply _).tupled, PaidAccount.unapply _)
->>>>>>> 6ccf76e1
   }
 
   def table(tag: Tag) = new PaidAccountTable(tag)
@@ -95,25 +90,6 @@
   }
 
   def getRenewable()(implicit session: RSession): Seq[PaidAccount] = {
-<<<<<<< HEAD
-    val now = clock.now()
-    val plans = planRepo.all().collect { case plan if plan.state == PaidPlanStates.ACTIVE => plan.id.get -> plan }.toMap
-    val maxCycleStart = now minusMonths plans.values.map(_.billingCycle.month).minOpt.getOrElse(0) // necessary condition (optimization)
-
-    val maybeRenewableAccounts = (for {
-      account <- rows if account.state === PaidAccountStates.ACTIVE && !account.frozen && account.billingCycleStart < maxCycleStart
-    } yield account).sortBy(account => (account.billingCycleStart, account.id)).list
-
-    def billingCycleEnd(account: PaidAccount) = account.billingCycleStart plusMonths plans(account.planId).billingCycle.month
-
-    maybeRenewableAccounts.filter(billingCycleEnd(_) < now)
-  }
-
-  def getPayable(maxBalance: DollarAmount)(implicit session: RSession): Seq[PaidAccount] = {
-    (for (row <- rows if !row.frozen && row.paymentStatus === (PaymentStatus.Ok: PaymentStatus) && (row.credit < -maxBalance || row.paymentDueAt < clock.now())) yield row).sortBy(_.paymentDueAt).list
-  }
-
-=======
     (for (row <- rows if row.state === PaidAccountStates.ACTIVE && !row.frozen && row.planRenewal < clock.now()) yield row).sortBy(_.planRenewal).list
   }
 
@@ -121,7 +97,6 @@
     (for (row <- rows if row.state === PaidAccountStates.ACTIVE && !row.frozen && row.paymentStatus === (PaymentStatus.Ok: PaymentStatus) && (row.credit < -maxBalance || row.paymentDueAt < clock.now())) yield row).sortBy(_.paymentDueAt).list
   }
 
->>>>>>> 6ccf76e1
   def getIdSubsetByModulus(modulus: Int, partition: Int)(implicit session: RSession): Set[Id[Organization]] = {
     import com.keepit.common.db.slick.StaticQueryFixed.interpolation
     sql"""select org_id from paid_account where state='active' and frozen = false and MOD(id, $modulus)=$partition""".as[Id[Organization]].list.toSet
