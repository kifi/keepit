--- conflicted
+++ resolved
@@ -56,12 +56,8 @@
 }
 
 class ScraperPluginImpl @Inject() (
-<<<<<<< HEAD
     actor: ActorInstance[ScraperActor],
-=======
-    actorProvider: ActorProvider[ScraperActor],
-    signatureActorProvider: ActorProvider[ScrapeSignatureActor],
->>>>>>> 07d3ac50
+    signatureActor: ActorInstance[ScrapeSignatureActor],
     scraper: Scraper,
     val schedulingProperties: SchedulingProperties) //only on leader
   extends ScraperPlugin with SchedulingPlugin with Logging {
@@ -72,7 +68,7 @@
   override def enabled: Boolean = true
   override def onStart() {
     log.info("starting ScraperPluginImpl")
-    scheduleTask(actorProvider.system, 30 seconds, 1 minutes, actorProvider.ref, Scrape)
+    scheduleTask(actor.system, 30 seconds, 1 minutes, actor.ref, Scrape)
   }
   override def onStop() {
     log.info("stopping ScraperPluginImpl")
@@ -80,15 +76,11 @@
   }
 
   override def scrapePending(): Future[Seq[(NormalizedURI, Option[Article])]] =
-    actorProvider.ref.ask(Scrape)(1 minutes).mapTo[Seq[(NormalizedURI, Option[Article])]]
+    actor.ref.ask(Scrape)(1 minutes).mapTo[Seq[(NormalizedURI, Option[Article])]]
 
   override def asyncScrape(uri: NormalizedURI): Future[(NormalizedURI, Option[Article])] =
-<<<<<<< HEAD
-    actorProvider.ref.ask(ScrapeInstance(uri))(1 minutes).mapTo[(NormalizedURI, Option[Article])]
-=======
-    actorProvider.actor.ask(ScrapeInstance(uri))(1 minutes).mapTo[(NormalizedURI, Option[Article])]
+    actor.ref.ask(ScrapeInstance(uri))(1 minutes).mapTo[(NormalizedURI, Option[Article])]
 
   override def asyncSignature(url: String): Future[Option[Signature]] =
-    signatureActorProvider.actor.ask(GetSignature(url))(1 minutes).mapTo[Option[Signature]]
->>>>>>> 07d3ac50
+    signatureActor.ref.ask(GetSignature(url))(1 minutes).mapTo[Option[Signature]]
 }