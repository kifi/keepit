package com.keepit.social

import com.google.inject.{Inject, Singleton}
import com.keepit.common.db.slick.DBSession.RWSession
import com.keepit.common.db.slick.Database
import com.keepit.common.db.{State, ExternalId, Id}
import com.keepit.common.healthcheck.AirbrakeNotifier
import com.keepit.common.logging.Logging
import com.keepit.common.store.S3ImageStore
import com.keepit.inject.AppScoped
import com.keepit.model._
import com.keepit.common.time.{Clock, DEFAULT_DATE_TIME_ZONE}
import com.keepit.common.KestrelCombinator


import play.api.Play.current
import play.api.{Application, Play}
import securesocial.core._
import securesocial.core.providers.UsernamePasswordProvider
import securesocial.core.IdentityId
import com.keepit.model.EmailAddress
import securesocial.core.providers.Token
import scala.Some
import securesocial.core.PasswordInfo
import com.keepit.model.UserExperiment
import com.keepit.model.UserCred
import com.keepit.commanders.UserCommander

@Singleton
class SecureSocialUserPluginImpl @Inject() (
  db: Database,
  socialUserInfoRepo: SocialUserInfoRepo,
  userRepo: UserRepo,
  userCredRepo: UserCredRepo,
  imageStore: S3ImageStore,
  airbrake: AirbrakeNotifier,
  emailRepo: EmailAddressRepo,
  socialGraphPlugin: SocialGraphPlugin,
  userCommander: UserCommander,
  userExperimentRepo: UserExperimentRepo,
  clock: Clock)
  extends UserService with SecureSocialUserPlugin with Logging {

  private def reportExceptions[T](f: => T): T =
    try f catch { case ex: Throwable =>
      airbrake.notify(ex)
      throw ex
    }

  def find(id: IdentityId): Option[SocialUser] = reportExceptions {
    db.readOnly { implicit s =>
      socialUserInfoRepo.getOpt(SocialId(id.userId), SocialNetworkType(id.providerId))
    } match {
      case None if id.providerId == SocialNetworks.FORTYTWO.authProvider =>
        // Email social accounts are only tied to one email address
        // Since we support multiple email addresses, if we do not
        // find a SUI with the correct email address, we go searching.
        db.readOnly { implicit session =>
          emailRepo.getByAddressOpt(id.userId).flatMap { emailAddr =>
            // todo(andrew): Don't let unverified people log in. For now, we are, but come up with something better.
            socialUserInfoRepo.getByUser(emailAddr.userId).find(_.networkType == SocialNetworks.FORTYTWO).flatMap { sui =>
              sui.credentials
            }
          }
        } tap { res =>
          log.info(s"No immediate SocialUserInfo found for $id, found $res")
        }
      case None =>
        log.info(s"No SocialUserInfo found for $id")
        None
      case Some(user) =>
        log.info(s"User found: $user for $id")
        user.credentials
    }
  }

  def save(identity: Identity): SocialUser = reportExceptions {
    db.readWrite { implicit s =>
      val (userId, socialUser, allowSignup, isComplete) = getUserIdAndSocialUser(identity)
      log.info(s"[save] persisting (social|42) user $socialUser")
      val socialUserInfo = internUser(
        SocialId(socialUser.identityId.userId),
        SocialNetworkType(socialUser.identityId.providerId),
        socialUser,
        userId,
        allowSignup,
        isComplete)
      require(socialUserInfo.credentials.isDefined, s"social user info's credentials is not defined: $socialUserInfo")
      if (!socialUser.identityId.providerId.equals("userpass")) // FIXME
        socialGraphPlugin.asyncFetch(socialUserInfo)
      log.info(s"[save] persisting $socialUser into $socialUserInfo")
      socialUserInfo.userId.map { userId =>
        emailRepo.getAllByUser(userId) map { email =>
          updateExperimentIfTestUser(userId, email)
        }
      }
      socialUser
    }
  }

  private def updateExperimentIfTestUser(userId: Id[User], email: EmailAddress)(implicit session: RWSession): Unit = if(email.isTestEmail()) {
    if(userExperimentRepo.hasExperiment(userId, ExperimentType.FAKE)) {
      log.info(s"user $userId is already marked as FAKE")
    } else {
      log.info(s"setting user $userId as FAKE")
      userExperimentRepo.save(UserExperiment(userId = userId, experimentType = ExperimentType.FAKE))
    }
  }

  private def getUserIdAndSocialUser(identity: Identity): (Option[Id[User]], SocialUser, Boolean, Boolean) = {
    identity match {
      case UserIdentity(userId, socialUser, allowSignup, isComplete) => (userId, socialUser, allowSignup, isComplete)
      case ident => (None, SocialUser(ident), false, true)
    }
  }

  private def newUserState: State[User] = if (Play.isDev) UserStates.ACTIVE else UserStates.PENDING

<<<<<<< HEAD
  private def createUser(identity: Identity, isComplete: Boolean): User = {
    val u = User(
=======
  private def createUser(identity: Identity, isComplete: Boolean)(implicit session: RWSession): User = {
    log.info(s"Creating new user for ${identity.fullName}")
    userCommander.createUser(
>>>>>>> 711fd158
      firstName = identity.firstName,
      lastName = identity.lastName,
      state = if (isComplete) newUserState else UserStates.INCOMPLETE_SIGNUP
    )
    log.info(s"[createUser] new user: name=${u.firstName + " " + u.lastName} state=${u.state}")
    u
  }

  private def getOrCreateUser(existingUserOpt: Option[User], allowSignup: Boolean, isComplete: Boolean, socialUser: SocialUser)(implicit session: RWSession): Option[User] = existingUserOpt orElse {
    if (allowSignup) {
      val userOpt: Option[User] = Some(createUser(socialUser, isComplete))
      userOpt
    } else None
  }

  private def saveVerifiedEmail(userId: Id[User], socialUser: SocialUser)(implicit session: RWSession): Unit = {
    for (email <- socialUser.email if socialUser.authMethod != AuthenticationMethod.UserPassword) {
      val emailAddress = emailRepo.getByAddressOpt(address = email) match {
        case Some(e) if e.state == EmailAddressStates.VERIFIED && e.verifiedAt.isEmpty =>
          emailRepo.save(e.copy(verifiedAt = Some(clock.now))) // we didn't originally set this
        case Some(e) if e.state == EmailAddressStates.VERIFIED => e
        case Some(e) => emailRepo.save(e.withState(EmailAddressStates.VERIFIED).copy(verifiedAt = Some(clock.now)))
        case None => emailRepo.save(
          EmailAddress(userId = userId, address = email, state = EmailAddressStates.VERIFIED, verifiedAt = Some(clock.now)))
      }
      log.info(s"[save] Saved email is $emailAddress")
      emailAddress
    }
  }

  private def internUser(
      socialId: SocialId, socialNetworkType: SocialNetworkType, socialUser: SocialUser,
      userId: Option[Id[User]], allowSignup: Boolean, isComplete: Boolean)
      (implicit session: RWSession): SocialUserInfo = {
    log.info(s"[internUser] socialId=$socialId snType=$socialNetworkType socialUser=$socialUser userId=$userId isComplete=$isComplete")

    val suiOpt = socialUserInfoRepo.getOpt(socialId, socialNetworkType)
    val existingUserOpt = userId orElse {
      // Automatically connect accounts with existing emails
      socialUser.email flatMap (emailRepo.getByAddressOpt(_)) collect {
        case e if e.state == EmailAddressStates.VERIFIED => e.userId
      }
    } flatMap userRepo.getOpt

    val sui: SocialUserInfo = suiOpt.map(_.withCredentials(socialUser)) match {
      case Some(socialUserInfo) if !socialUserInfo.userId.isEmpty =>
        // TODO(greg): handle case where user id in socialUserInfo is different from the one in the session
        val sui = if (suiOpt == Some(socialUserInfo)) {
          socialUserInfo
        } else {
          val user = userRepo.get(socialUserInfo.userId.get)
          if (user.state == UserStates.INCOMPLETE_SIGNUP && isComplete) {
            userRepo.save(user.withName(socialUser.firstName, socialUser.lastName).withState(newUserState))
          }
          socialUserInfoRepo.save(socialUserInfo)
        }
        saveVerifiedEmail(sui.userId.get, sui.credentials.get)
        sui
      case Some(socialUserInfo) if socialUserInfo.userId.isEmpty =>
        val userOpt = getOrCreateUser(existingUserOpt, allowSignup, isComplete, socialUser)

        //social user info with user must be FETCHED_USING_SELF, so setting user should trigger a pull
        //todo(eishay): send a direct fetch request

        for (user <- userOpt; su <- socialUserInfoRepo.getByUser(user.id.get)
            if su.networkType == socialUserInfo.networkType && su.id.get != socialUserInfo.id.get) {
          throw new IllegalStateException(
            s"Can't connect $socialUserInfo to user ${user.id.get}. " +
            s"Social user for network ${su.networkType} is already connected to user ${user.id.get}: $su")
        }

        val sui = socialUserInfoRepo.save(userOpt map socialUserInfo.withUser getOrElse socialUserInfo)
        for (user <- userOpt) {
          if (socialUserInfo.networkType != SocialNetworks.FORTYTWO) imageStore.uploadPictureFromSocialNetwork(sui, user.externalId)
          saveVerifiedEmail(sui.userId.get, sui.credentials.get)
        }
        sui
      case None =>
        val userOpt = getOrCreateUser(existingUserOpt, allowSignup, isComplete, socialUser)
        log.info("creating new SocialUserInfo for %s".format(userOpt))

        val userInfo = SocialUserInfo(userId = userOpt.flatMap(_.id),//verify saved
          socialId = socialId, networkType = socialNetworkType, pictureUrl = socialUser.avatarUrl,
          fullName = socialUser.fullName, credentials = Some(socialUser))
        log.info("SocialUserInfo created is %s".format(userInfo))
        val sui = socialUserInfoRepo.save(userInfo)

        for (user <- userOpt) {
          if (socialUser.authMethod == AuthenticationMethod.UserPassword) {
            val email = socialUser.email.getOrElse(throw new IllegalStateException("user has no email"))
            val cred =
              UserCred(
                userId = user.id.get,
                loginName = email,
                provider = "bcrypt" /* hard-coded */,
                credentials = socialUser.passwordInfo.get.password,
                salt = socialUser.passwordInfo.get.salt.getOrElse(""))
            val emailAddress = emailRepo.getByAddressOpt(address = email) getOrElse {
              emailRepo.save(EmailAddress(userId = user.id.get, address = email))
            }
            log.info(s"[save(userpass)] Saved email is $emailAddress")
            val savedCred = userCredRepo.save(cred)
            log.info(s"[save(userpass)] Persisted $cred into userCredRepo as $savedCred")
          } else {
            imageStore.uploadPictureFromSocialNetwork(sui, user.externalId)
          }
        }
        sui
    }
    sui
  }

  def findByEmailAndProvider(email: String, providerId: String): Option[SocialUser] = reportExceptions {
    db.readOnly { implicit s =>
      providerId match {
        case UsernamePasswordProvider.UsernamePassword =>
          val cred = userCredRepo.findByEmailOpt(email)
          log.info(s"[findByEmail] $email provider=$providerId cred=$cred")
          cred match {
            case Some(c:UserCred) => {
              val user = userRepo.get(c.userId)
              val res = Some(SocialUser(IdentityId(email, providerId), user.firstName, user.lastName, user.firstName + " " + user.lastName, Some(email), None, AuthenticationMethod.UserPassword, None, None, Some(PasswordInfo(c.provider, c.credentials, Some(c.salt)))))
              log.info(s"[findByEmail] user=$user socialUser=$res")
              res
            }
            case None => {
              log.info(s"[findByEmail] email=$email not found")
              None
            }
          }
        case _ => None
      }
    }
  }

  val tokenMap = collection.mutable.Map.empty[String, Token] // REMOVEME

  def save(token: Token) {
    log.info(s"[save] token=(${token.email}, ${token.uuid}, ${token.isSignUp}, ${token.isExpired}")
    tokenMap += (token.uuid -> token)
  }

  def findToken(token: String): Option[Token] = {
    val res = tokenMap.get(token)
    log.info(s"[findToken] token=$token res=$res")
    res
  }
  def deleteToken(uuid: String) {}
  def deleteExpiredTokens() {}
}

@AppScoped
class SecureSocialAuthenticatorPluginImpl @Inject()(
  db: Database,
  socialUserInfoRepo: SocialUserInfoRepo,
  sessionRepo: UserSessionRepo,
  airbrake: AirbrakeNotifier,
  app: Application)
  extends AuthenticatorStore(app) with SecureSocialAuthenticatorPlugin with Logging  {

  private def reportExceptions[T](f: => T): Either[Error, T] =
    try Right(f) catch { case ex: Throwable =>
      airbrake.notify(ex)
      log.error("error while using secure social plugin", ex)
      Left(new Error(ex))
    }

  private def sessionFromAuthenticator(authenticator: Authenticator): UserSession = {
    val snType = SocialNetworkType(authenticator.identityId.providerId) // userpass -> fortytwo
    val (socialId, provider) = (SocialId(authenticator.identityId.userId), snType)
    log.info(s"[sessionFromAuthenticator] auth=$authenticator socialId=$socialId, provider=$provider")
    val userId = db.readOnly { implicit s => socialUserInfoRepo.get(socialId, provider).userId }                           // another dependency on socialUserInfo
    UserSession(
      userId = userId,
      externalId = ExternalId[UserSession](authenticator.id),
      socialId = socialId,
      provider = provider,
      expires = authenticator.expirationDate,
      state = if (authenticator.isValid) UserSessionStates.ACTIVE else UserSessionStates.INACTIVE
    )
  }
  private def authenticatorFromSession(session: UserSession): Authenticator = Authenticator(
    id = session.externalId.id,
    identityId = IdentityId(session.socialId.id, session.provider.name),
    creationDate = session.createdAt,
    lastUsed = session.updatedAt,
    expirationDate = session.expires
  )

  private def needsUpdate(oldSession: UserSession, newSession: UserSession): Boolean = {
    // We only want to save if we actually changed something. SecureSocial likes to "touch" the session to update the
    // last used time, but we're not using that right now. If we eventually do want to keep track of the last used
    // time, we should try to avoid writing to the database every time.
    oldSession.copy(
      updatedAt = newSession.updatedAt,
      createdAt = newSession.createdAt,
      id = newSession.id) != newSession
  }

  def save(authenticator: Authenticator): Either[Error, Unit] = reportExceptions {
    val newSession = sessionFromAuthenticator(authenticator)
    log.info(s"[save] authenticator=$authenticator newSession=$newSession")
    authenticatorFromSession {
      val oldSessionOpt = db.readOnly { implicit s => sessionRepo.getOpt(newSession.externalId) }
      if (oldSessionOpt.exists(!needsUpdate(_, newSession))) {
        oldSessionOpt.get
      } else {
        db.readWrite { implicit s =>
          sessionRepo.save(newSession.copy(
            id = oldSessionOpt.map(_.id.get),
            createdAt = oldSessionOpt.map(_.createdAt).getOrElse(newSession.createdAt)
          ))
        }
      }
    }
  }
  def find(id: String): Either[Error, Option[Authenticator]] = reportExceptions {
    val externalIdOpt = try {
      Some(ExternalId[UserSession](id))
    } catch {
      case ex: Throwable => None
    }

    val res = externalIdOpt flatMap { externalId =>
      db.readOnly { implicit s =>
        val sess = sessionRepo.getOpt(externalId)
        log.info(s"[find] sessionRepo.get($externalId)=$sess")
        sess
      } collect {
        case s if s.isValid =>
          authenticatorFromSession(s)
      }
    }
    log.info(s"[find] id=$id res=$res")
    res
  }
  def delete(id: String): Either[Error, Unit] = reportExceptions {
    db.readWrite { implicit s =>
      sessionRepo.getOpt(ExternalId[UserSession](id)).foreach { session =>
        sessionRepo.save(session invalidated)
      }
    }
  }
}<|MERGE_RESOLUTION|>--- conflicted
+++ resolved
@@ -116,14 +116,8 @@
 
   private def newUserState: State[User] = if (Play.isDev) UserStates.ACTIVE else UserStates.PENDING
 
-<<<<<<< HEAD
-  private def createUser(identity: Identity, isComplete: Boolean): User = {
-    val u = User(
-=======
   private def createUser(identity: Identity, isComplete: Boolean)(implicit session: RWSession): User = {
-    log.info(s"Creating new user for ${identity.fullName}")
-    userCommander.createUser(
->>>>>>> 711fd158
+    val u = userCommander.createUser(
       firstName = identity.firstName,
       lastName = identity.lastName,
       state = if (isComplete) newUserState else UserStates.INCOMPLETE_SIGNUP
