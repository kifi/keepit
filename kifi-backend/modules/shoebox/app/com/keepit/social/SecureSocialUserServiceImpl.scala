--- conflicted
+++ resolved
@@ -82,13 +82,8 @@
     }
   }
 
-<<<<<<< HEAD
-  def save(identity: Identity): Identity = reportExceptions {
-    val (userId, socialUser) = getUserIdAndSocialUser(identity)
-=======
   def save(identity: Identity): SocialUser = reportExceptions {
     val (userId, socialUser, allowSignup) = getUserIdAndSocialUser(identity)
->>>>>>> 462fce2d
     log.info(s"[save] persisting (social|42) user $socialUser")
     val socialUserInfo = internUser(
       SocialId(socialUser.identityId.userId),
