package com.keepit.social

import com.keepit.common.performance._

import com.google.inject.{ Inject, Singleton }
import com.keepit.common.db.slick.DBSession.{ RSession, RWSession }
import com.keepit.common.db.slick.Database
import com.keepit.common.db.{ ExternalId, Id }
import com.keepit.common.healthcheck.AirbrakeNotifier
import com.keepit.common.logging.Logging
import com.keepit.common.store.S3ImageStore
import com.keepit.inject.AppScoped
import com.keepit.model._
import com.keepit.common.time.{ Clock }
import com.keepit.common.core._
import com.keepit.model.view.UserSessionView
<<<<<<< HEAD
import com.keepit.slack.models.{ SlackTeamMembership, SlackTeamMembershipInternRequest, SlackTeamMembershipRepo }
=======
import com.keepit.slack.SlackCommander
import com.keepit.slack.models.{ SlackTeamMembershipRepo }
>>>>>>> c58dea67
import com.keepit.social.SocialNetworks._

import play.api.{ Application }
import securesocial.core._
import securesocial.core.IdentityId
import com.keepit.model.UserEmailAddress
import securesocial.core.providers.Token
import com.keepit.commanders.{ UserCreationCommander, UserEmailAddressCommander, LocalUserExperimentCommander }
import com.keepit.common.mail.EmailAddress

import scala.concurrent.Future
import scala.util.{ Success, Failure, Try }

@Singleton
class UserIdentityHelper @Inject() (
    userRepo: UserRepo,
    emailRepo: UserEmailAddressRepo,
    userCredRepo: UserCredRepo,
    socialUserInfoRepo: SocialUserInfoRepo,
    userIdentityCache: UserIdentityCache,
    slackMembershipRepo: SlackTeamMembershipRepo) {
  import IdentityHelpers._

  def getOwnerId(identityId: IdentityId)(implicit session: RSession): Option[Id[User]] = {
    import SocialNetworks._
    val networkType = parseNetworkType(identityId)
    networkType match {
      case EMAIL | FORTYTWO | FORTYTWO_NF => {
        val validEmailAddress = EmailAddress.validate(identityId.userId).toOption getOrElse (throw new IllegalStateException(s"Invalid address for email authentication: ${(networkType, social)}"))
        emailRepo.getOwner(validEmailAddress)
      }
      case SLACK =>
        val (slackTeamId, slackUserId) = parseSlackId(identityId)
        slackMembershipRepo.getBySlackTeamAndUser(slackTeamId, slackUserId).flatMap(_.userId)
      case socialNetwork if social.contains(socialNetwork) =>
        val socialId = parseSocialId(identityId)
        socialUserInfoRepo.getOpt(socialId, networkType).flatMap(_.userId)
      case unsupportedNetwork => throw new Exception(s"Unsupported authentication network: $unsupportedNetwork")
    }
  }

  def getUserIdentityByUserId(userId: Id[User])(implicit session: RSession): Option[UserIdentity] = {
    Try(emailRepo.getByUser(userId)) match {
      case Success(email) =>
        val user = userRepo.get(userId)
        val userCred = userCredRepo.findByUserIdOpt(userId)
        Some(UserIdentity(user, email, userCred))
      case _ =>
        socialUserInfoRepo.getByUser(userId).filter(_.networkType != SocialNetworks.FORTYTWO).flatMap { info =>
          info.credentials.map(UserIdentity(info.userId, _))
        }.headOption orElse {
          slackMembershipRepo.getByUserId(userId).find(_.token.isDefined).map { membership =>
            val user = userRepo.get(userId)
            UserIdentity(user, membership.slackTeamId, membership.slackUserId, membership.token)
          }
        }
    }
  }

  def getUserIdentity(identityId: IdentityId)(implicit session: RSession): Option[UserIdentity] = userIdentityCache.getOrElseOpt(UserIdentityIdentityIdKey(identityId)) {
    val networkType = parseNetworkType(identityId)
    networkType match {
      case EMAIL | FORTYTWO | FORTYTWO_NF => {
        EmailAddress.validate(identityId.userId).toOption.flatMap { email =>
          emailRepo.getByAddress(email).map { emailAddr =>
            val userId = emailAddr.userId
            val user = userRepo.get(userId)
            val userCred = userCredRepo.findByUserIdOpt(userId)
            UserIdentity(user, email, userCred)
          }
        }
      }
      case SLACK =>
        Try(parseSlackId(identityId)).toOption.flatMap {
          case (slackTeamId, slackUserId) =>
            slackMembershipRepo.getBySlackTeamAndUser(slackTeamId, slackUserId).flatMap { membership =>
              membership.userId.map { userId =>
                val user = userRepo.get(userId)
                UserIdentity(user, membership.slackTeamId, membership.slackUserId, membership.token)
              }
            }
        }
      case socialNetwork if SocialNetworks.social.contains(socialNetwork) => {
        val socialId = parseSocialId(identityId)
        socialUserInfoRepo.getOpt(socialId, networkType).flatMap { info =>
          info.credentials.map(UserIdentity(info.userId, _))
        }
      }
    }
  }
}

@Singleton
class SecureSocialUserPluginImpl @Inject() (
  db: Database,
  socialUserInfoRepo: SocialUserInfoRepo,
  userRepo: UserRepo,
  userCredRepo: UserCredRepo,
  imageStore: S3ImageStore,
  airbrake: AirbrakeNotifier,
  emailRepo: UserEmailAddressRepo,
  slackMembershipRepo: SlackTeamMembershipRepo,
  socialGraphPlugin: SocialGraphPlugin,
  userCreationCommander: UserCreationCommander,
  userExperimentCommander: LocalUserExperimentCommander,
  userEmailAddressCommander: UserEmailAddressCommander,
  slackCommander: SlackCommander,
  userIdentityHelper: UserIdentityHelper,
  clock: Clock)
    extends UserService with SecureSocialUserPlugin with Logging {

  import IdentityHelpers._

  private def reportExceptions[T](f: => T): T = try f catch {
    case ex: Throwable =>
      airbrake.notify(ex)
      throw ex
  }

  def find(id: IdentityId): Option[UserIdentity] = reportExceptions {
    db.readOnlyMaster { implicit session =>
      userIdentityHelper.getUserIdentity(id)
    }
  }

  def save(identity: Identity): UserIdentity = reportExceptions {
    val (userIdOpt, socialUser, allowSignup) = getUserIdAndSocialUser(identity)
    log.info(s"[save] Interning SocialUser $socialUser. [userId=$userIdOpt, allowSignup=$allowSignup]")
    val savedUserIdOpt = getOrCreateUser(userIdOpt, socialUser, allowSignup) match {
      case None => {
        // This is required on the first step of a social signup, in order to persist credentials before a User is actually created
        if (SocialNetworks.social.contains(parseNetworkType(socialUser))) {
          db.readWrite { implicit session =>
            internSocialUserInfo(None, socialUser)
          }
        }
        None
      }
      case Some(user) => {
        val userId = user.id.get
        val networkType = parseNetworkType(socialUser)
        val (isNewIdentity, socialUserInfoOpt) = db.readWrite { implicit session =>
          val isNewEmailAddressMaybe = internEmailAddress(userId, socialUser).map(_._2)
          networkType match {
            case EMAIL | FORTYTWO | FORTYTWO_NF => {
              val isNewEmailAddress = isNewEmailAddressMaybe.get
              userCredRepo.internUserPassword(userId, socialUser.passwordInfo.get.password)
              (isNewEmailAddress, None)
            }
            case SLACK => (connectSlackMembership(userId, socialUser), None)
            case socialNetwork if SocialNetworks.social.contains(socialNetwork) => {
              val (socialUserInfo, isNewSocialUserInfo) = internSocialUserInfo(Some(userId), socialUser)
              (isNewSocialUserInfo, Some(socialUserInfo))
            }
          }
        }

        if (isNewIdentity) {
          uploadProfileImage(user, socialUser)
        }
        if (SocialNetworks.REFRESHING.contains(networkType)) {
          socialUserInfoOpt.foreach(socialGraphPlugin.asyncFetch(_))
        }
        updateExperimentIfTestUser(userId)
        Some(userId)
      }
    }
    UserIdentity(savedUserIdOpt, socialUser)
  }

  private def updateExperimentIfTestUser(userId: Id[User]): Unit = try {
    timing(s"updateExperimentIfTestUser $userId") {
      @inline def setExp(exp: UserExperimentType) {
        val marked = userExperimentCommander.userHasExperiment(userId, exp)
        if (marked)
          log.debug(s"test user $userId is already marked as $exp")
        else {
          log.debug(s"setting test user $userId as $exp")
          userExperimentCommander.addExperimentForUser(userId, exp)
        }
      }
      val emailAddresses = db.readOnlyMaster(attempts = 3) { implicit rw => emailRepo.getAllByUser(userId).map(_.address) }
      val experiments = emailAddresses.flatMap(UserExperimentType.getExperimentForEmail)
      experiments.foreach(setExp)
    }
  } catch {
    case e: Exception => airbrake.notify(s"error updating experiment if test user for user $userId")
  }

  private def getUserIdAndSocialUser(identity: Identity): (Option[Id[User]], SocialUser, Boolean) = {
    identity match {
      case UserIdentity(userId, socialUser) => (userId, socialUser, false)
      case NewUserIdentity(userId, socialUser) => (userId, socialUser, true)
      case ident =>
        airbrake.notify(s"using an identity $ident should not be possible at this point!")
        (None, SocialUser(ident), false)
    }
  }

  private def createUser(socialUser: SocialUser): User = timing(s"create user ${socialUser.identityId}") {
    val u = userCreationCommander.createUser(
      socialUser.firstName,
      socialUser.lastName,
      state = UserStates.ACTIVE
    )
    log.info(s"[createUser] new user: name=${u.firstName + " " + u.lastName} state=${u.state}")
    u
  }

  private def getExistingUserOrAllowSignup(userId: Option[Id[User]], socialUser: SocialUser, allowSignup: Boolean)(implicit session: RSession): Either[User, Boolean] = {
    val socialUserOwnerId = userIdentityHelper.getOwnerId(socialUser.identityId)
    (userId orElse socialUserOwnerId) match {
      case None => Right(allowSignup) // todo(Léo): check for existing email address here rather than in AuthCommander?
      case Some(existingUserId) if socialUserOwnerId.exists(_ != existingUserId) => {
        val message = s"User $existingUserId passed a SocialUser owned by user ${socialUserOwnerId.get}: $socialUser"
        log.warn(message)
        airbrake.notify(new IllegalStateException(message))
        Right(false)
      }
      case Some(existingUserId) => userRepo.get(existingUserId) match {
        case user if Set(UserStates.BLOCKED, UserStates.INACTIVE).contains(user.state) => {
          val message = s"User $existingUserId has an invalid state: ${user.state}!"
          airbrake.notify(new IllegalStateException(message))
          Right(false)
        }
        case user => Left(user)
      }
    }
  }

  private def getOrCreateUser(userId: Option[Id[User]], socialUser: SocialUser, allowSignup: Boolean): Option[User] = {
    db.readOnlyMaster { implicit session =>
      getExistingUserOrAllowSignup(userId, socialUser, allowSignup)
    } match {
      case Left(existingUser) if existingUser.state == UserStates.INCOMPLETE_SIGNUP => Some {
        db.readWrite { implicit session =>
          userRepo.save(existingUser.withName(socialUser.firstName, socialUser.lastName).withState(UserStates.ACTIVE))
        }
      }
      case Left(existingUser) => Some(existingUser)
      case Right(true) => Some(createUser(socialUser))
      case Right(false) => None
    }
  }

  private def internEmailAddress(userId: Id[User], socialUser: SocialUser)(implicit session: RWSession): Try[(UserEmailAddress, Boolean)] = {
    parseEmailAddress(socialUser).flatMap { emailAddress =>
      val networkType = parseNetworkType(socialUser)
      val verified = verifiedEmailProviders.contains(networkType)
      userEmailAddressCommander.intern(userId, emailAddress, verified)
    }
  }

  private def internSocialUserInfo(userIdOpt: Option[Id[User]], socialUser: SocialUser)(implicit session: RWSession): (SocialUserInfo, Boolean) = {
    val networkType = parseNetworkType(socialUser)
    require(SocialNetworks.social.contains(networkType), s"SocialUser from $networkType should not intern a SocialUserInfo: $socialUser")

    val socialId = parseSocialId(socialUser)
    userIdOpt.foreach { userId =>
      val existingSocialIdForNetwork = socialUserInfoRepo.getByUser(userId).collectFirst { case info if info.networkType == networkType => info.socialId }
      if (existingSocialIdForNetwork.exists(_ != socialId)) {
        val message = s"Can't intern SocialUserInfo $socialUser for user $userId who has already connected a $networkType account with SocialId $existingSocialIdForNetwork"
        throw new IllegalStateException(message)
      }
    }

    socialUserInfoRepo.getOpt(socialId, networkType) match {
      case Some(existingInfo) if existingInfo.state != SocialUserInfoStates.INACTIVE => {
        //todo(eishay): send a direct fetch request, social user info with user must be FETCHED_USING_SELF, so setting user should trigger a pull
        val updatedState = if (existingInfo.state == SocialUserInfoStates.APP_NOT_AUTHORIZED) SocialUserInfoStates.CREATED else existingInfo.state
        val updatedInfo = existingInfo.withCredentials(socialUser).withState(updatedState).copy(userId = userIdOpt orElse existingInfo.userId)
        val savedInfo = if (updatedInfo != existingInfo) socialUserInfoRepo.save(updatedInfo) else existingInfo
        val isNewIdentity = savedInfo.userId != existingInfo.userId
        (savedInfo, isNewIdentity)
      }
      case inactiveExistingInfoOpt => {
        val newInfo = SocialUserInfo(id = inactiveExistingInfoOpt.flatMap(_.id), userId = userIdOpt,
          socialId = socialId, networkType = networkType, pictureUrl = socialUser.avatarUrl,
          fullName = socialUser.fullName, credentials = Some(socialUser)
        )
        (socialUserInfoRepo.save(newInfo), true)
      }
    }
  }

  private def connectSlackMembership(userId: Id[User], socialUser: SocialUser)(implicit session: RWSession): Boolean = {
    val (slackTeamId, slackUserId) = parseSlackId(socialUser.identityId)
<<<<<<< HEAD
    val membership = slackMembershipRepo.getBySlackTeamAndUser(slackTeamId, slackUserId).get // should have been interned by SlackCommander
    if (membership.userId.contains(userId)) false
    else {
      slackMembershipRepo.save(membership.copy(userId = Some(userId)))
      true
    }
=======
    slackCommander.unsafeConnectSlackMembership(slackTeamId, slackUserId, userId)
>>>>>>> c58dea67
  }

  private def uploadProfileImage(user: User, socialUser: SocialUser): Future[Unit] = {
    val networkType = parseNetworkType(socialUser)
    val socialId = parseSocialId(socialUser)
    imageStore.uploadRemotePicture(user.id.get, user.externalId, UserPictureSource(networkType), None, setDefault = false) { preferredSize =>
      SocialNetworks.getPictureUrl(networkType, socialId)(preferredSize) orElse socialUser.avatarUrl
    } imap (_ => ())
  }

  def findByEmailAndProvider(email: String, providerId: String): Option[SocialUser] = None
  def save(token: Token): Unit = {}
  def findToken(token: String): Option[Token] = None
  def deleteToken(uuid: String): Unit = {}
  def deleteExpiredTokens(): Unit = {}
}

@AppScoped
class SecureSocialAuthenticatorPluginImpl @Inject() (
  db: Database,
  sessionRepo: UserSessionRepo,
  userIdentityHelper: UserIdentityHelper,
  airbrake: AirbrakeNotifier,
  app: Application)
    extends AuthenticatorStore(app) with SecureSocialAuthenticatorPlugin with Logging {

  import IdentityHelpers._

  private def reportExceptionsAndTime[T](tag: String)(f: => T): Either[Error, T] = timing(tag) {
    try Right(f) catch {
      case ex: Throwable =>
        airbrake.notify(ex)
        log.error("error while using secure social plugin", ex)
        Left(new Error(ex))
    }
  }

  private def sessionFromAuthenticator(authenticator: Authenticator): UserSession = timing(s"sessionFromAuthenticator ${authenticator.identityId.userId}") {
    val userId = db.readOnlyMaster { implicit session =>
      userIdentityHelper.getOwnerId(authenticator.identityId)
    }
    UserSession(
      userId = userId,
      externalId = ExternalId[UserSession](authenticator.id),
      socialId = parseSocialId(authenticator.identityId),
      provider = parseNetworkType(authenticator.identityId),
      expires = authenticator.expirationDate,
      state = if (authenticator.isValid) UserSessionStates.ACTIVE else UserSessionStates.INACTIVE
    )
  }

  private def authenticatorFromSession(session: UserSessionView, externalId: ExternalId[UserSession]): Authenticator = Authenticator(
    id = externalId.id,
    identityId = getIdentityId(session),
    creationDate = session.createdAt,
    lastUsed = session.updatedAt,
    expirationDate = session.expires
  )

  def save(authenticator: Authenticator): Either[Error, Unit] = reportExceptionsAndTime(s"save authenticator ${authenticator.identityId.userId}") {
    val sessionFromCookie = sessionFromAuthenticator(authenticator)
    val (session, externalId) = internSession(sessionFromCookie)
    authenticatorFromSession(session, externalId)
  }

  private def internSession(newSession: UserSession) = {
    loadSession(newSession) getOrElse persistSession(newSession)
  }

  private def loadSession(newSession: UserSession) = timing(s"loadSession ${newSession.socialId}") {
    db.readOnlyMaster { implicit s => //from cache
      sessionRepo.getViewOpt(newSession.externalId) map (_ -> newSession.externalId)
    }
  }

  private def persistSession(newSession: UserSession) = timing(s"persistSession ${newSession.socialId}") {
    db.readWrite(attempts = 3) { implicit s =>
      val sessionFromCookie = sessionRepo.save(newSession)
      log.debug(s"[save] newSession=$sessionFromCookie")
      sessionFromCookie.toUserSessionView -> sessionFromCookie.externalId
    }
  }

  def find(id: String): Either[Error, Option[Authenticator]] = reportExceptionsAndTime(s"find authenticator $id") {
    val externalIdOpt = try {
      Some(ExternalId[UserSession](id))
    } catch {
      case ex: Throwable =>
        /**
         * We sometime get an empty string instead of an id.
         * Not sure how we got to it, probably an empty cookie or expired session.
         * For now it seems to be harmless since we create a new session from scratch.
         * Not worth investigating more since we want to kill secure social soon.
         */
        if (id.nonEmpty) {
          log.warn(s"error parsing external id[$id]")
        }
        None
    }

    val res = externalIdOpt flatMap { externalId =>
      db.readOnlyMaster { implicit s =>
        val sess = sessionRepo.getViewOpt(externalId)
        log.debug(s"[find] sessionRepo.get($externalId)=$sess")
        sess
      } collect {
        case s if s.valid =>
          authenticatorFromSession(s, externalId)
      }
    }
    log.debug(s"[find] id=$id res=$res")
    res
  }

  def delete(id: String): Either[Error, Unit] = reportExceptionsAndTime(s"delete $id") {
    db.readWrite(attempts = 3) { implicit s =>
      sessionRepo.getOpt(ExternalId[UserSession](id)).foreach { session =>
        sessionRepo.save(session.invalidated)
      }
    }
  }
}<|MERGE_RESOLUTION|>--- conflicted
+++ resolved
@@ -14,12 +14,8 @@
 import com.keepit.common.time.{ Clock }
 import com.keepit.common.core._
 import com.keepit.model.view.UserSessionView
-<<<<<<< HEAD
-import com.keepit.slack.models.{ SlackTeamMembership, SlackTeamMembershipInternRequest, SlackTeamMembershipRepo }
-=======
 import com.keepit.slack.SlackCommander
 import com.keepit.slack.models.{ SlackTeamMembershipRepo }
->>>>>>> c58dea67
 import com.keepit.social.SocialNetworks._
 
 import play.api.{ Application }
@@ -307,16 +303,7 @@
 
   private def connectSlackMembership(userId: Id[User], socialUser: SocialUser)(implicit session: RWSession): Boolean = {
     val (slackTeamId, slackUserId) = parseSlackId(socialUser.identityId)
-<<<<<<< HEAD
-    val membership = slackMembershipRepo.getBySlackTeamAndUser(slackTeamId, slackUserId).get // should have been interned by SlackCommander
-    if (membership.userId.contains(userId)) false
-    else {
-      slackMembershipRepo.save(membership.copy(userId = Some(userId)))
-      true
-    }
-=======
     slackCommander.unsafeConnectSlackMembership(slackTeamId, slackUserId, userId)
->>>>>>> c58dea67
   }
 
   private def uploadProfileImage(user: User, socialUser: SocialUser): Future[Unit] = {
