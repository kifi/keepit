--- conflicted
+++ resolved
@@ -9,7 +9,7 @@
 import com.keepit.common.store.S3ImageStore
 import com.keepit.inject.AppScoped
 import com.keepit.model._
-import com.keepit.heimdal.{HeimdalServiceClient, EventContextBuilderFactory, UserEvent, EventType}
+import com.keepit.heimdal._
 import com.keepit.common.akka.SafeFuture
 import com.keepit.common.time.{Clock, DEFAULT_DATE_TIME_ZONE}
 import com.keepit.common.KestrelCombinator
@@ -20,6 +20,13 @@
 import play.api.{Application, Play}
 import securesocial.core._
 import securesocial.core.providers.{UsernamePasswordProvider, Token}
+import securesocial.core.IdentityId
+import com.keepit.model.EmailAddress
+import securesocial.core.providers.Token
+import scala.Some
+import securesocial.core.PasswordInfo
+import com.keepit.model.UserExperiment
+import com.keepit.model.UserCred
 
 @Singleton
 class SecureSocialUserPluginImpl @Inject() (
@@ -31,7 +38,7 @@
   airbrake: AirbrakeNotifier,
   emailRepo: EmailAddressRepo,
   socialGraphPlugin: SocialGraphPlugin,
-  userEventContextBuilder: EventContextBuilderFactory,
+  eventContextBuilder: EventContextBuilderFactory,
   heimdal: HeimdalServiceClient,
   userExperimentRepo: UserExperimentRepo,
   clock: Clock)
@@ -127,8 +134,8 @@
         createUser(socialUser, isComplete)
       ))
       SafeFuture{
-        val contextBuilder = userEventContextBuilder()
-        heimdal.trackEvent(UserEvent(userOpt.get.id.get.id, contextBuilder.build, UserEventType("signup")))
+        val contextBuilder = eventContextBuilder()
+        heimdal.trackEvent(UserEvent(userOpt.get.id.get.id, contextBuilder.build, EventType("signup")))
       }
       userOpt
     } else None
@@ -163,38 +170,7 @@
       }
     } flatMap userRepo.getOpt
 
-<<<<<<< HEAD
-    def getOrCreateUser(): Option[User] = existingUserOpt orElse {
-      if (allowSignup) {
-        val userOpt = Some(userRepo.save(
-          createUser(socialUser, isComplete)
-        ))
-        SafeFuture{
-          val contextBuilder = userEventContextBuilder()
-          heimdal.trackEvent(UserEvent(userOpt.get.id.get.id, contextBuilder.build, EventType("signup")))
-        }
-        userOpt
-      } else None
-    }
-
-    def saveVerifiedEmail(userId: Id[User], socialUser: SocialUser): Unit = {
-      for (email <- socialUser.email if socialUser.authMethod != AuthenticationMethod.UserPassword) {
-        val emailAddress = emailRepo.getByAddressOpt(address = email) match {
-          case Some(e) if e.state == EmailAddressStates.VERIFIED && e.verifiedAt.isEmpty =>
-            emailRepo.save(e.copy(verifiedAt = Some(clock.now))) // we didn't originally set this
-          case Some(e) if e.state == EmailAddressStates.VERIFIED => e
-          case Some(e) => emailRepo.save(e.withState(EmailAddressStates.VERIFIED).copy(verifiedAt = Some(clock.now)))
-          case None => emailRepo.save(
-            EmailAddress(userId = userId, address = email, state = EmailAddressStates.VERIFIED, verifiedAt = Some(clock.now)))
-        }
-        log.info(s"[save] Saved email is $emailAddress")
-      }
-    }
-
-    suiOpt.map(_.withCredentials(socialUser)) match {
-=======
     val sui: SocialUserInfo = suiOpt.map(_.withCredentials(socialUser)) match {
->>>>>>> 6f53212b
       case Some(socialUserInfo) if !socialUserInfo.userId.isEmpty =>
         // TODO(greg): handle case where user id in socialUserInfo is different from the one in the session
         val sui = if (suiOpt == Some(socialUserInfo)) {
