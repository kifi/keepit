package com.keepit.social

import com.keepit.common.performance._

import com.google.inject.{Inject, Singleton}
import com.keepit.common.db.slick.DBSession.RWSession
import com.keepit.common.db.slick.Database
import com.keepit.common.db.{State, ExternalId, Id}
import com.keepit.common.healthcheck.AirbrakeNotifier
import com.keepit.common.logging.Logging
import com.keepit.common.store.S3ImageStore
import com.keepit.inject.AppScoped
import com.keepit.model._
import com.keepit.common.time.{Clock, DEFAULT_DATE_TIME_ZONE}
import com.keepit.common.KestrelCombinator


import play.api.Play.current
import play.api.{Application, Play}
import securesocial.core._
import securesocial.core.providers.UsernamePasswordProvider
import securesocial.core.IdentityId
import com.keepit.model.EmailAddress
import securesocial.core.providers.Token
import scala.Some
import securesocial.core.PasswordInfo
import com.keepit.model.UserExperiment
import com.keepit.model.UserCred
import com.keepit.commanders.UserCommander
import com.keepit.heimdal.{HeimdalContext, HeimdalContextBuilder}
import com.keepit.abook.EmailParserUtils

@Singleton
class SecureSocialUserPluginImpl @Inject() (
  db: Database,
  socialUserInfoRepo: SocialUserInfoRepo,
  userRepo: UserRepo,
  userCredRepo: UserCredRepo,
  imageStore: S3ImageStore,
  airbrake: AirbrakeNotifier,
  emailRepo: EmailAddressRepo,
  socialGraphPlugin: SocialGraphPlugin,
  userCommander: UserCommander,
  userExperimentRepo: UserExperimentRepo,
  clock: Clock)
  extends UserService with SecureSocialUserPlugin with Logging {

  private def reportExceptionsAndTime[T](tag: String)(f: => T): T = timing(tag) {
    try f catch { case ex: Throwable =>
      airbrake.notify(ex)
      throw ex
    }
  }

  def find(id: IdentityId): Option[SocialUser] = reportExceptionsAndTime(s"find identity id $id") {
    db.readOnly { implicit s =>
      socialUserInfoRepo.getOpt(SocialId(id.userId), SocialNetworkType(id.providerId))
    } match {
      case None if id.providerId == SocialNetworks.FORTYTWO.authProvider =>
        // Email social accounts are only tied to one email address
        // Since we support multiple email addresses, if we do not
        // find a SUI with the correct email address, we go searching.
        db.readOnly { implicit session =>
          emailRepo.getByAddressOpt(id.userId).flatMap { emailAddr =>
            // todo(andrew): Don't let unverified people log in. For now, we are, but come up with something better.
            socialUserInfoRepo.getByUser(emailAddr.userId).find(_.networkType == SocialNetworks.FORTYTWO).flatMap { sui =>
              sui.credentials
            }
          }
        } tap { res =>
          log.info(s"No immediate SocialUserInfo found for $id, found $res")
        }
      case None =>
        log.info(s"No SocialUserInfo found for $id")
        None
      case Some(user) =>
        log.info(s"User found: $user for $id")
        user.credentials
    }
  }

  def save(identity: Identity): SocialUser = reportExceptionsAndTime(s"save identity ${identity.identityId}") {
    val (userId, socialUser, allowSignup, isComplete) = getUserIdAndSocialUser(identity)
    log.info(s"[save] persisting (social|42) user $socialUser")
    val socialUserInfo = internUser(
      SocialId(socialUser.identityId.userId),
      SocialNetworkType(socialUser.identityId.providerId),
      socialUser,
      userId,
      allowSignup,
      isComplete)
    require(socialUserInfo.credentials.isDefined, s"social user info's credentials is not defined: $socialUserInfo")
    if (!socialUser.identityId.providerId.equals("userpass")) // FIXME
      socialGraphPlugin.asyncFetch(socialUserInfo)
    log.info(s"[save] persisting $socialUser into $socialUserInfo")
    socialUserInfo.userId.foreach(updateExperimentIfTestUser)
    socialUser
  }

  private def updateExperimentIfTestUser(userId: Id[User]): Unit = timing(s"updateExperimentIfTestUser $userId") {
    db.readWrite { implicit rw =>
      @inline def setExp(exp: ExperimentType) {
        val marked = userExperimentRepo.hasExperiment(userId, exp)
        if (marked)
          log.info(s"test user $userId is already marked as $exp")
        else {
          log.info(s"setting test user $userId as $exp")
          userExperimentRepo.save(UserExperiment(userId = userId, experimentType = exp))
        }
      }

      val emailAddresses = emailRepo.getAllByUser(userId)
      for (e <- emailAddresses filter (_.isTestEmail()) headOption) {
        setExp(ExperimentType.FAKE)
        if (e.isAutoGenEmail())
          setExp(ExperimentType.AUTO_GEN)
      }
    }
  }

  private def getUserIdAndSocialUser(identity: Identity): (Option[Id[User]], SocialUser, Boolean, Boolean) = {
    identity match {
      case UserIdentity(userId, socialUser, allowSignup, isComplete) => (userId, socialUser, allowSignup, isComplete)
      case ident => (None, SocialUser(ident), false, true)
    }
  }

  private def newUserState: State[User] = UserStates.ACTIVE // This is the default user state for new accounts

  private def createUser(identity: Identity, isComplete: Boolean): User = timing(s"create user ${identity.identityId}") {
    val u = userCommander.createUser(
      firstName = identity.firstName,
      lastName = identity.lastName,
      state = if (isComplete) newUserState else UserStates.INCOMPLETE_SIGNUP
    )
    log.info(s"[createUser] new user: name=${u.firstName + " " + u.lastName} state=${u.state}")

    // TODO(Léo) MOVE BACK TO USERCOMMANDER AFTER TESTING PERIOD
    val isTestUser = identity.email.map(e => EmailParserUtils.isFakeEmail(e)) getOrElse false
    if (Play.isDev || isTestUser) userCommander.createDefaultKeeps(u.id.get)(HeimdalContext.empty)
    u
  }

  private def getOrCreateUser(existingUserOpt: Option[User], allowSignup: Boolean, isComplete: Boolean, socialUser: SocialUser): Option[User] = existingUserOpt orElse {
    if (allowSignup) {
      val userOpt: Option[User] = Some(createUser(socialUser, isComplete))
      userOpt
    } else None
  }

  private def saveVerifiedEmail(userId: Id[User], socialUser: SocialUser)(implicit session: RWSession): Unit = timing(s"saveVerifiedEmail $userId") {
    for (email <- socialUser.email if socialUser.authMethod != AuthenticationMethod.UserPassword) {
      val emailAddress = emailRepo.getByAddressOpt(address = email) match {
        case Some(e) if e.state == EmailAddressStates.VERIFIED && e.verifiedAt.isEmpty =>
          emailRepo.save(e.copy(verifiedAt = Some(clock.now))) // we didn't originally set this
        case Some(e) if e.state == EmailAddressStates.VERIFIED => e
        case Some(e) => emailRepo.save(e.withState(EmailAddressStates.VERIFIED).copy(verifiedAt = Some(clock.now)))
        case None => emailRepo.save(
          EmailAddress(userId = userId, address = email, state = EmailAddressStates.VERIFIED, verifiedAt = Some(clock.now)))
      }
      log.info(s"[save] Saved email is $emailAddress")
      emailAddress
    }
  }

  private def internUser(
    socialId: SocialId, socialNetworkType: SocialNetworkType, socialUser: SocialUser,
    userId: Option[Id[User]], allowSignup: Boolean, isComplete: Boolean): SocialUserInfo = timing(s"intern user $socialId") {

    log.info(s"[internUser] socialId=$socialId snType=$socialNetworkType socialUser=$socialUser userId=$userId isComplete=$isComplete")

    val (suiOpt, existingUserOpt) = db.readOnly { implicit session => (
      socialUserInfoRepo.getOpt(socialId, socialNetworkType),
      userId orElse {
      // Automatically connect accounts with existing emails
        socialUser.email flatMap (emailRepo.getByAddressOpt(_)) collect {
          case e if e.state == EmailAddressStates.VERIFIED => e.userId
        }
      } flatMap userRepo.getOpt
    )}

    val sui: SocialUserInfo = suiOpt.map(_.withCredentials(socialUser)) match {

      case Some(socialUserInfo) if socialUserInfo.userId.isDefined => db.readWrite { implicit session =>
        // TODO(greg): handle case where user id in socialUserInfo is different from the one in the session
        val sui = if (suiOpt == Some(socialUserInfo)) socialUserInfo else {
          val user = userRepo.get(socialUserInfo.userId.get)
          if (user.state == UserStates.INCOMPLETE_SIGNUP && isComplete) {
            userRepo.save(user.withName(socialUser.firstName, socialUser.lastName).withState(newUserState))
          }
          socialUserInfoRepo.save(socialUserInfo)
        }
        saveVerifiedEmail(sui.userId.get, sui.credentials.get)
        sui
      }

      case Some(socialUserInfo) if socialUserInfo.userId.isEmpty =>
        val userOpt = getOrCreateUser(existingUserOpt, allowSignup, isComplete, socialUser)

        //social user info with user must be FETCHED_USING_SELF, so setting user should trigger a pull
        //todo(eishay): send a direct fetch request

        for (user <- userOpt; su <- db.readOnly { implicit session => socialUserInfoRepo.getByUser(user.id.get) }
            if su.networkType == socialUserInfo.networkType && su.id.get != socialUserInfo.id.get) {
          throw new IllegalStateException(
            s"Can't connect $socialUserInfo to user ${user.id.get}. " +
            s"Social user for network ${su.networkType} is already connected to user ${user.id.get}: $su")
        }

        db.readWrite { implicit session =>
          val sui = socialUserInfoRepo.save(userOpt map socialUserInfo.withUser getOrElse socialUserInfo)
          for (user <- userOpt) {
            if (socialUserInfo.networkType != SocialNetworks.FORTYTWO) imageStore.uploadPictureFromSocialNetwork(sui, user.externalId)
            saveVerifiedEmail(sui.userId.get, sui.credentials.get)
          }
          sui
        }

      case None =>
        val userOpt = getOrCreateUser(existingUserOpt, allowSignup, isComplete, socialUser)
        log.info("creating new SocialUserInfo for %s".format(userOpt))

        val userInfo = SocialUserInfo(userId = userOpt.flatMap(_.id),//verify saved
          socialId = socialId, networkType = socialNetworkType, pictureUrl = socialUser.avatarUrl,
          fullName = socialUser.fullName, credentials = Some(socialUser))
        log.info("SocialUserInfo created is %s".format(userInfo))
        db.readWrite { implicit session =>
          val sui = socialUserInfoRepo.save(userInfo)

          for (user <- userOpt) {
            if (socialUser.authMethod == AuthenticationMethod.UserPassword) {
              val email = socialUser.email.getOrElse(throw new IllegalStateException("user has no email"))
              val cred =
                UserCred(
                  userId = user.id.get,
                  loginName = email,
                  provider = "bcrypt" /* hard-coded */,
                  credentials = socialUser.passwordInfo.get.password,
                  salt = socialUser.passwordInfo.get.salt.getOrElse(""))
              val emailAddress = emailRepo.getByAddressOpt(address = email) getOrElse {
                emailRepo.save(EmailAddress(userId = user.id.get, address = email))
              }
              log.info(s"[save(userpass)] Saved email is $emailAddress")
              val savedCred = userCredRepo.save(cred)
              log.info(s"[save(userpass)] Persisted $cred into userCredRepo as $savedCred")
            } else {
              imageStore.uploadPictureFromSocialNetwork(sui, user.externalId)
            }
          }
          sui
        }
      }
    sui
  }

  def findByEmailAndProvider(email: String, providerId: String): Option[SocialUser] = reportExceptionsAndTime(s"findByEmailAndProvider $email") {
    db.readOnly { implicit s =>
      providerId match {
        case UsernamePasswordProvider.UsernamePassword =>
          val cred = userCredRepo.findByEmailOpt(email)
          log.info(s"[findByEmail] $email provider=$providerId cred=$cred")
          cred match {
            case Some(c:UserCred) => {
              val user = userRepo.get(c.userId)
              val res = Some(SocialUser(IdentityId(email, providerId), user.firstName, user.lastName, user.firstName + " " + user.lastName, Some(email), None, AuthenticationMethod.UserPassword, None, None, Some(PasswordInfo(c.provider, c.credentials, Some(c.salt)))))
              log.info(s"[findByEmail] user=$user socialUser=$res")
              res
            }
            case None => {
              log.info(s"[findByEmail] email=$email not found")
              None
            }
          }
        case _ => None
      }
    }
  }

  val tokenMap = collection.mutable.Map.empty[String, Token] // REMOVEME

  def save(token: Token) {
    log.info(s"[save] token=(${token.email}, ${token.uuid}, ${token.isSignUp}, ${token.isExpired}")
    tokenMap += (token.uuid -> token)
  }

  def findToken(token: String): Option[Token] = {
    val res = tokenMap.get(token)
    log.info(s"[findToken] token=$token res=$res")
    res
  }
  def deleteToken(uuid: String) {}
  def deleteExpiredTokens() {}
}

@AppScoped
class SecureSocialAuthenticatorPluginImpl @Inject()(
  db: Database,
  socialUserInfoRepo: SocialUserInfoRepo,
  sessionRepo: UserSessionRepo,
  airbrake: AirbrakeNotifier,
  app: Application)
  extends AuthenticatorStore(app) with SecureSocialAuthenticatorPlugin with Logging  {

  private def reportExceptionsAndTime[T](tag: String)(f: => T): Either[Error, T] = timing(tag) {
    try Right(f) catch { case ex: Throwable =>
      airbrake.notify(ex)
      log.error("error while using secure social plugin", ex)
      Left(new Error(ex))
    }
  }

  private def sessionFromAuthenticator(authenticator: Authenticator): UserSession = timing(s"sessionFromAuthenticator ${authenticator.identityId.userId}") {
    val snType = SocialNetworkType(authenticator.identityId.providerId) // userpass -> fortytwo
    val (socialId, provider) = (SocialId(authenticator.identityId.userId), snType)
    log.info(s"[sessionFromAuthenticator] auth=$authenticator socialId=$socialId, provider=$provider")
    val userId = db.readOnly { implicit s => socialUserInfoRepo.get(socialId, provider).userId }                           // another dependency on socialUserInfo
    UserSession(
      userId = userId,
      externalId = ExternalId[UserSession](authenticator.id),
      socialId = socialId,
      provider = provider,
      expires = authenticator.expirationDate,
      state = if (authenticator.isValid) UserSessionStates.ACTIVE else UserSessionStates.INACTIVE
    )
  }
  private def authenticatorFromSession(session: UserSession): Authenticator = Authenticator(
    id = session.externalId.id,
    identityId = IdentityId(session.socialId.id, session.provider.name),
    creationDate = session.createdAt,
    lastUsed = session.updatedAt,
    expirationDate = session.expires
  )

  private def needsUpdate(oldSession: UserSession, newSession: UserSession): Boolean = {
    // We only want to save if we actually changed something. SecureSocial likes to "touch" the session to update the
    // last used time, but we're not using that right now. If we eventually do want to keep track of the last used
    // time, we should try to avoid writing to the database every time.
    oldSession.copy(
      updatedAt = newSession.updatedAt,
      createdAt = newSession.createdAt,
      id = newSession.id) != newSession
  }

  def save(authenticator: Authenticator): Either[Error, Unit] = reportExceptionsAndTime(s"save ${authenticator.identityId.userId}") {
    val newSession = sessionFromAuthenticator(authenticator)
    log.info(s"[save] authenticator=$authenticator newSession=$newSession")
    authenticatorFromSession {
      val oldSessionOpt = db.readOnly { implicit s => sessionRepo.getOpt(newSession.externalId) }
      if (oldSessionOpt.exists(!needsUpdate(_, newSession))) {
        oldSessionOpt.get
      } else {
        db.readWrite { implicit s =>
          sessionRepo.save(newSession.copy(
            id = oldSessionOpt.map(_.id.get),
            createdAt = oldSessionOpt.map(_.createdAt).getOrElse(newSession.createdAt)
          ))
        }
      }
    }
  }
<<<<<<< HEAD

  def find(id: String): Either[Error, Option[Authenticator]] = reportExceptionsAndTime(s"find authenticator$id") {
=======
  def find(id: String): Either[Error, Option[Authenticator]] = reportExceptionsAndTime(s"find $id") {
>>>>>>> f616a709
    val externalIdOpt = try {
      Some(ExternalId[UserSession](id))
    } catch {
      case ex: Throwable => None
    }

    val res = externalIdOpt flatMap { externalId =>
      db.readOnly { implicit s =>
        val sess = sessionRepo.getOpt(externalId)
        log.info(s"[find] sessionRepo.get($externalId)=$sess")
        sess
      } collect {
        case s if s.isValid =>
          authenticatorFromSession(s)
      }
    }
    log.info(s"[find] id=$id res=$res")
    res
  }
  
  def delete(id: String): Either[Error, Unit] = reportExceptionsAndTime(s"delete $id") {
    db.readWrite { implicit s =>
      sessionRepo.getOpt(ExternalId[UserSession](id)).foreach { session =>
        sessionRepo.save(session invalidated)
      }
    }
  }
}<|MERGE_RESOLUTION|>--- conflicted
+++ resolved
@@ -358,12 +358,7 @@
       }
     }
   }
-<<<<<<< HEAD
-
   def find(id: String): Either[Error, Option[Authenticator]] = reportExceptionsAndTime(s"find authenticator$id") {
-=======
-  def find(id: String): Either[Error, Option[Authenticator]] = reportExceptionsAndTime(s"find $id") {
->>>>>>> f616a709
     val externalIdOpt = try {
       Some(ExternalId[UserSession](id))
     } catch {
