package com.keepit.integrity

import com.keepit.common.db._
import com.keepit.common.db.slick._
import com.keepit.model._
import com.keepit.common.time._
import com.keepit.common.mail._
import com.google.inject.Inject
import com.keepit.normalizer._
import com.keepit.common.healthcheck.{SystemAdminMailSender, BabysitterTimeout, AirbrakeNotifier}
import com.keepit.common.db.slick.DBSession.RWSession
import com.keepit.common.zookeeper.CentralConfig
import scala.collection.mutable
import com.keepit.common.logging.Logging

case class DomainOrURLRegex(domainRegex: Option[String] = None, urlRegex: Option[String] = None){

  assume((domainRegex.isDefined && urlRegex.isDefined) == false)

  def isDefined: Boolean = !isEmpty
  def isEmpty: Boolean = domainRegex.isEmpty && urlRegex.isEmpty
  def isDomainRegex: Boolean = domainRegex.isDefined
  def isUrlRegex: Boolean = urlRegex.isDefined
}

class URLRenormalizeCommander @Inject()(
  db: Database,
  airbrake: AirbrakeNotifier,
  systemAdminMailSender: SystemAdminMailSender,
  uriRepo: NormalizedURIRepo,
  normalizedURIInterner: NormalizedURIInterner,
  urlRepo: URLRepo,
  changedUriRepo: ChangedURIRepo,
  renormRepo: RenormalizedURLRepo,
  centralConfig: CentralConfig
) extends Logging{

  def doRenormalize(readOnly: Boolean = true, clearSeq: Boolean = false, regex: DomainOrURLRegex = DomainOrURLRegex(None, None)) = {

    def getUrlList() = {
      val urls = db.readOnly { implicit s =>
        if (regex.isEmpty) urlRepo.all
        else if (regex.isDomainRegex) urlRepo.getByDomainRegex(regex.domainRegex.get)
        else if (regex.isUrlRegex) urlRepo.getByURLRegex(regex.urlRegex.get)
        else Seq()
      }.sortBy(_.id.get.id)

      val lastId = if (regex.isDefined) 0L else { centralConfig(RenormalizationCheckKey) getOrElse 0L }
      urls.filter(_.id.get.id > lastId).filter(_.state == URLStates.ACTIVE)
    }

    def needRenormalization(url: URL)(implicit session: RWSession): (Boolean, Option[NormalizedURI]) = {
      uriRepo.getByUri(url.url) match {
        case None => if (!readOnly) (true, Some(normalizedURIInterner.internByUri(url.url))) else (true, None)
        case Some(uri) if url.normalizedUriId != uri.id.get => (true, Some(uri))
        case _ => (false, None)
      }
    }

    def batch[T](obs: Seq[T], batchSize: Int): Seq[Seq[T]] = {
      val total = obs.size
      val index = ((0 to total/batchSize).map(_*batchSize) :+ total).distinct
      (0 to (index.size - 2)).map{ i => obs.slice(index(i), index(i+1)) }
    }

    def sendStartEmail(urls: Seq[URL]) = {
      val title = "Renormalization Begins"
<<<<<<< HEAD
      val msg = s"regex = ${regex}, scanning ${urls.size} urls. readOnly = ${readOnly}"
      systemAdminMailSender.sendMail(ElectronicMail(from = SystemEmailAddress.ENG, to = List(SystemEmailAddress.ENG),
=======
      val msg = s"regex = $regex, scanning ${urls.size} urls. readOnly = $readOnly"
      systemAdminMailSender.sendMail(ElectronicMail(from = EmailAddresses.ENG, to = List(EmailAddresses.ENG),
>>>>>>> d3c32bb0
        subject = title, htmlBody = msg, category = NotificationCategory.System.ADMIN))
    }

    def sendEmail(changes: Vector[(URL, Option[NormalizedURI])], readOnly: Boolean)(implicit session: RWSession) = {
      val batchChanges = batch[(URL, Option[NormalizedURI])](changes, batchSize = 1000)
      batchChanges.zipWithIndex.map{ case (batch, i) =>
        val title = "Renormalization Report: " + s"part ${i+1} of ${batchChanges.size}. ReadOnly Mode = $readOnly. Num of affected URL: ${changes.size}"
        val msg = batch.map( x => x._1.url + s"\ncurrent uri: ${ uriRepo.get(x._1.normalizedUriId).url }" + "\n--->\n" + x._2.map{_.url}).mkString("\n\n")
        systemAdminMailSender.sendMail(ElectronicMail(from = SystemEmailAddress.ENG, to = List(SystemEmailAddress.ENG),
          subject = title, htmlBody = msg.replaceAll("\n","\n<br>"), category = NotificationCategory.System.ADMIN))
      }
    }

    case class SplittedURIs(value: Map[Id[NormalizedURI], Set[Id[URL]]])

    def sendSplitEmail(splits: Map[Id[NormalizedURI], SplittedURIs], readOnly: Boolean)(implicit session: RWSession) = {
      if (splits.size == 0){
        systemAdminMailSender.sendMail(ElectronicMail(from = SystemEmailAddress.ENG, to = List(SystemEmailAddress.ENG),
          subject = "Renormalization Split Cases Report: no split cases found", htmlBody = "", category = NotificationCategory.System.ADMIN))
      }

      val batches = splits.toSeq.grouped(500).toArray
      batches.zipWithIndex.map{ case (batch, i) =>
        val title = "Renormalization Split Cases Report: " + s"part ${i+1} of ${batches.size}. ReadOnly Mode = $readOnly. Num of splits: ${splits.size}"
        val msg = batch.map{ case (oldUri, splitted) =>
          val line1 = s"oldUriId: $oldUri uri:${uriRepo.get(oldUri).url}\tsplitted into ${splitted.value.size} parts\n"
          val lines = splitted.value.map{ case (newUri, urls) =>
            val urlsInfo = urls.map{id => urlRepo.get(id)}.map{url => s"urlId: ${url.id.get}, url: ${url.url}"}.mkString("\n\n") + "\n"
            s"<---\nuriId: $newUri, uri: ${uriRepo.get(newUri).url} \nis referenced by following urls:\n\n" + urlsInfo + "--->\n"
          }.mkString("\n")
          "<<<----- Start of Split \n" + line1 + lines + "\nEnd of Split------>>>"
        }.mkString("\n\n===========================\n\n")
        //println(msg)
        systemAdminMailSender.sendMail(ElectronicMail(from = SystemEmailAddress.ENG, to = List(SystemEmailAddress.ENG),
          subject = title, htmlBody = msg.replaceAll("\n","\n<br>"), category = NotificationCategory.System.ADMIN))
      }
    }


    // main code
    if (clearSeq) centralConfig.update(RenormalizationCheckKey, 0L)
    var changes = Vector.empty[(URL, Option[NormalizedURI])]
    val urls = getUrlList()
    sendStartEmail(urls)
    val batchUrls = batch[URL](urls, batchSize = 25)     // avoid long DB write lock.

    val originalRef =       // all active urls pointing to a uri initially
    if (clearSeq && regex.isEmpty){
      // we already got all urls
      urls.map{ url => (url.id.get, url.normalizedUriId)}.groupBy(_._2).map{ case (uriId, group) => (uriId, group.map{_._1}.toSet)}
    } else{
      // we only retrieved a subset S of urls. For any uri, it's possible some referencing url is not in set S.
      val ref = mutable.Map.empty[Id[NormalizedURI], Set[Id[URL]]]
      db.readOnly{ implicit s =>
        urls.map{_.normalizedUriId}.toSet.foreach{ uriId: Id[NormalizedURI] =>
          val urls = urlRepo.getByNormUri(uriId).filter(_.state == URLStates.ACTIVE)
          ref += uriId -> urls.map{_.id.get}.toSet
        }
        ref.toMap
      }
    }
    val migratedRef = mutable.Map.empty[Id[NormalizedURI], Set[Id[URL]]]      // urls pointing to new uri due to migration
    val potentialUriMigrations = mutable.Map.empty[Id[NormalizedURI], Set[Id[NormalizedURI]]]       // oldUri -> set of new uris. set size > 1 is a sufficient (but not necessary) condition for a "uri split"

    batchUrls.map { urls =>
      log.info(s"begin a new batch of renormalization. lastId from zookeeper: ${centralConfig(RenormalizationCheckKey)}")
      db.readWrite(attempts = 1) { implicit s =>
        urls.foreach { url =>
          try {
            needRenormalization(url) match {
              case (true, newUriOpt) =>
                changes = changes :+ (url, newUriOpt)
                newUriOpt.foreach { uri =>
                  potentialUriMigrations += url.normalizedUriId -> (potentialUriMigrations.getOrElse(url.normalizedUriId, Set()) + uri.id.get)
                  migratedRef += uri.id.get -> (migratedRef.getOrElse(uri.id.get, Set()) + url.id.get)
                }
                if (!readOnly) newUriOpt.map { uri => renormRepo.save(RenormalizedURL(urlId = url.id.get, oldUriId = url.normalizedUriId, newUriId = uri.id.get)) }
              case _ =>
            }
          } catch {
            case ex: Throwable => airbrake.notify(s"skipped renormalizing $url", ex)
          }
        }
      }
      if (regex.isEmpty && !readOnly) urls.lastOption.map{ url => centralConfig.update(RenormalizationCheckKey, url.id.get.id)}     // We assume id's are already sorted ( in getUrlList() )
    }

    db.readWrite{ implicit s =>
      val splitCases = potentialUriMigrations.map{ case (oldUri, newUris) =>
        val allInitUrls = originalRef(oldUri)
        val untouched = newUris.foldLeft(allInitUrls){case (all, newUri) => all -- migratedRef(newUri)}
        if (newUris.size == 1 && untouched.size == 0) {
          // we essentially have a uri migration here. Report a *APPLIED* uri migration event, so that other services like Eliza can sync.
          if (!readOnly) changedUriRepo.save(ChangedURI(oldUriId = oldUri, newUriId = newUris.head, state = ChangedURIStates.APPLIED))
          None
        } else {
          val splitted = newUris.foldLeft(Map(oldUri -> untouched)){case (m, newUri) => m + (newUri -> migratedRef(newUri))}
          Some(oldUri -> SplittedURIs(splitted))
        }
      }.flatten.toMap
      log.info(s"find ${splitCases.size} splitCases")
      sendSplitEmail(splitCases, readOnly)
    }

    changes = changes.sortBy(_._1.url)
    db.readWrite{ implicit s =>
      sendEmail(changes, readOnly)
    }
  }

}<|MERGE_RESOLUTION|>--- conflicted
+++ resolved
@@ -65,14 +65,9 @@
 
     def sendStartEmail(urls: Seq[URL]) = {
       val title = "Renormalization Begins"
-<<<<<<< HEAD
       val msg = s"regex = ${regex}, scanning ${urls.size} urls. readOnly = ${readOnly}"
       systemAdminMailSender.sendMail(ElectronicMail(from = SystemEmailAddress.ENG, to = List(SystemEmailAddress.ENG),
-=======
-      val msg = s"regex = $regex, scanning ${urls.size} urls. readOnly = $readOnly"
-      systemAdminMailSender.sendMail(ElectronicMail(from = EmailAddresses.ENG, to = List(EmailAddresses.ENG),
->>>>>>> d3c32bb0
-        subject = title, htmlBody = msg, category = NotificationCategory.System.ADMIN))
+      subject = title, htmlBody = msg, category = NotificationCategory.System.ADMIN))
     }
 
     def sendEmail(changes: Vector[(URL, Option[NormalizedURI])], readOnly: Boolean)(implicit session: RWSession) = {
