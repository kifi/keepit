package com.keepit.integrity

import com.keepit.common.db._
import com.keepit.common.db.slick._
import com.keepit.common.net.URI
import com.keepit.model._
import com.google.inject.{ ImplementedBy, Inject, Singleton }
import com.keepit.common.time._
import com.keepit.common.healthcheck.AirbrakeNotifier
import com.keepit.common.logging.Logging
import com.keepit.common.akka.{ FortyTwoActor, UnsupportedActorMessage }
import com.keepit.common.actor.ActorInstance
import com.keepit.scraper.{ HttpRedirect, ScrapeScheduler }
import scala.concurrent.duration._
import com.keepit.common.zookeeper.CentralConfig
import com.keepit.common.plugin.SchedulerPlugin
import com.keepit.common.plugin.SchedulingProperties
import com.keepit.common.db.slick.DBSession.{ RSession, RWSession }
import akka.pattern.{ ask, pipe }
import scala.concurrent.Future
import play.api.libs.concurrent.Execution.Implicits._
import com.keepit.normalizer.NormalizedURIInterner
import com.keepit.common.core._

trait UriChangeMessage

case class URIMigration(oldUri: Id[NormalizedURI], newUri: Id[NormalizedURI]) extends UriChangeMessage
case class URLMigration(url: URL, newUri: Id[NormalizedURI]) extends UriChangeMessage
case class BatchURIMigration(batchSize: Int)
case class BatchURLMigration(batchSize: Int)
case class FixDuplicateKeeps()

class UriIntegrityActor @Inject() (
    val db: Database,
    val scrapeInfoRepo: ScrapeInfoRepo,
    val scraper: ScrapeScheduler,
    clock: Clock,
    val normUriRepo: NormalizedURIRepo,
    normalizedURIInterner: NormalizedURIInterner,
    urlRepo: URLRepo,
    val keepRepo: KeepRepo,
    changedUriRepo: ChangedURIRepo,
    keepToCollectionRepo: KeepToCollectionRepo,
    collectionRepo: CollectionRepo,
    renormRepo: RenormalizedURLRepo,
    centralConfig: CentralConfig,
    val airbrake: AirbrakeNotifier,
<<<<<<< HEAD
    keepUriUserCache: KeepUriUserCache) extends FortyTwoActor(airbrake) with UriIntegrityChecker with Logging {
=======
    keepUriUserCache: KeepUriUserCache,
    helpers: UriIntegrityHelpers) extends FortyTwoActor(airbrake) with ScrapeInfoIntegrityChecker with Logging {
>>>>>>> 11e1c181

  /** tricky point: make sure (library, uri) pair is unique.  */
  private def handleBookmarks(oldBookmarks: Seq[Keep])(implicit session: RWSession): Unit = {

    var urlToUriMap: Map[String, NormalizedURI] = Map()

    val deactivatedBms = oldBookmarks.map { oldBm =>

      // must get the new normalized uri from NormalizedURIRepo (cannot trust URLRepo due to its case sensitivity issue)
      val newUri = urlToUriMap.getOrElse(oldBm.url, {
        val newUri = normalizedURIInterner.getByUri(oldBm.url).getOrElse(normalizedURIInterner.internByUri(oldBm.url))
        urlToUriMap += (oldBm.url -> newUri)
        newUri
      })

      if (newUri.state == NormalizedURIStates.REDIRECTED) {
        // skipping due to double redirects. this should not happen.
        log.error(s"double uri redirect found: keepId=${oldBm.id.get} uriId=${newUri.id.get}")
        airbrake.notify(s"double uri redirect found: keepId=${oldBm.id.get} uriId=${newUri.id.get}")
        (None, None)
      } else {
        val libId = oldBm.libraryId.get // fail if there's no library
        val userId = oldBm.userId
        val newUriId = newUri.id.get
        val currentBookmarkOpt = if (oldBm.inDisjointLib)
          keepRepo.getPrimaryInDisjointByUriAndUser(newUriId, userId)
        else
          keepRepo.getPrimaryByUriAndLibrary(newUriId, libId)

        currentBookmarkOpt match {
          case None =>
            log.info(s"going to redirect bookmark's uri: (libId, newUriId) = (${libId.id}, ${newUriId.id}), db or cache returns None")
            keepUriUserCache.remove(KeepUriUserKey(oldBm.uriId, oldBm.userId)) // NOTE: we touch two different cache keys here and the following line
            keepRepo.save(helpers.improveKeepSafely(newUri, oldBm.withNormUriId(newUriId)))
            (Some(oldBm), None)
          case Some(currentPrimary) => {

            def save(duplicate: Keep, primary: Keep): (Option[Keep], Option[Keep]) = {
              val deadState = if (duplicate.isActive) KeepStates.DUPLICATE else duplicate.state
              val deadBm = keepRepo.save(
                duplicate.copy(uriId = newUriId, isPrimary = false, state = deadState)
              )
              val liveBm = keepRepo.save(helpers.improveKeepSafely(newUri, primary.copy(uriId = newUriId, isPrimary = true, state = KeepStates.ACTIVE)))
              keepUriUserCache.remove(KeepUriUserKey(deadBm.uriId, deadBm.userId))
              (Some(deadBm), Some(liveBm))
            }

            def orderByOldness(keep1: Keep, keep2: Keep): (Keep, Keep) = {
              if (keep1.createdAt.getMillis < keep2.createdAt.getMillis ||
                (keep1.createdAt.getMillis == keep2.createdAt.getMillis && keep1.id.get.id < keep2.id.get.id)) {
                (keep1, keep2)
              } else (keep2, keep1)
            }

            (oldBm.isActive, currentPrimary.isActive) match {
              case (true, true) =>
                // we are merging two active keeps, take the newer one
                val (older, newer) = orderByOldness(oldBm, currentPrimary)
                save(duplicate = older, primary = newer)

              case (true, false) =>
                // the current primary is INACTIVE. It will be marked as primary=false. the state remains INACTIVE
                save(duplicate = currentPrimary, primary = oldBm)

              case _ =>
                // oldBm is already inactive or duplicate, do nothing
                (None, None)
            }
          }
        }
      }
    }

    val collectionsToUpdate = deactivatedBms.map {
      case (Some(oldBm), None) => {
        keepToCollectionRepo.getCollectionsForKeep(oldBm.id.get).toSet
      }
      case (Some(oldBm), Some(newBm)) => {
        var collections = Set.empty[Id[Collection]]
        keepToCollectionRepo.getByKeep(oldBm.id.get, excludeState = None).foreach { ktc =>
          collections += ktc.collectionId
          keepToCollectionRepo.getOpt(newBm.id.get, ktc.collectionId) match {
            case Some(newKtc) =>
              if (ktc.state == KeepToCollectionStates.ACTIVE && newKtc.state == KeepToCollectionStates.INACTIVE) {
                keepToCollectionRepo.save(newKtc.copy(state = KeepToCollectionStates.ACTIVE))
              }
              keepToCollectionRepo.save(ktc.copy(state = KeepToCollectionStates.INACTIVE))
            case None =>
              keepToCollectionRepo.save(ktc.copy(keepId = newBm.id.get))
          }
        }
        collections
      }
      case _ => {
        Set.empty[Id[Collection]]
      }
    }.flatten

    collectionsToUpdate.foreach(collectionRepo.collectionChanged(_, inactivateIfEmpty = true))
  }

  /**
   * Any reference to the old uri should be redirected to the new one.
   * NOTE: We have 1-1 mapping from entities to url, the only exception (as of writing) is normalizedUri-url mapping, which is 1 to n.
   * A migration from uriA to uriB is (almost) equivalent to N url to uriB migrations, where the N urls are currently associated with uriA.
   */
  private def handleURIMigration(change: ChangedURI): Unit = {
    val (oldUriId, newUriId) = (change.oldUriId, change.newUriId)
    if (oldUriId == newUriId || change.state != ChangedURIStates.ACTIVE) {
      if (oldUriId == newUriId) {
        db.readWrite { implicit s =>
          changedUriRepo.saveWithoutIncreSeqnum((change.withState(ChangedURIStates.INACTIVE)))
        }
      }
    } else {
      db.readWrite { implicit s =>
        normUriRepo.get(newUriId) match {
          case uri if uri.state == NormalizedURIStates.INACTIVE || uri.state == NormalizedURIStates.REDIRECTED =>
            normUriRepo.save(uri.copy(state = NormalizedURIStates.ACTIVE, redirect = None, redirectTime = None))
          case _ =>
        }
      }

      val urls = db.readWrite { implicit s =>
        urlRepo.getByNormUri(oldUriId)
      }
      db.readWriteSeq(urls) { (s, url) =>
        handleURLMigrationNoBookmarks(url, newUriId)(s)
      }

      // fix up redirections
      val previouslyRedirectedUris = db.readWrite { implicit s =>
        normUriRepo.getByRedirection(oldUriId)
      }
      db.readWriteSeq(previouslyRedirectedUris) { (s, uri) =>
        normUriRepo.save(uri.withRedirect(newUriId, currentDateTime))(s)
      }
      db.readWrite { implicit s =>
        val oldUri = normUriRepo.get(oldUriId)
        normUriRepo.save(oldUri.withRedirect(newUriId, currentDateTime))
      }

      // retrieve bms by uri is more robust than by url (against cache bugs), in case bm and its url are pointing to different uris
      val bms = db.readWrite { implicit s =>
        keepRepo.getByUri(oldUriId, excludeState = None)
      }
      // process keeps for each user
      bms.groupBy(_.userId).foreach {
        case (_, keeps) =>
          db.readWrite { implicit s => handleBookmarks(keeps) }
      }

      // some additional sanity check right away!
      db.readWrite { implicit s =>
        checkIntegrity(newUriId, readOnly = false, hasKnownKeep = bms.size > 0)
      }

      db.readWrite { implicit s =>
        changedUriRepo.saveWithoutIncreSeqnum(change.withState(ChangedURIStates.APPLIED))
      }
    }
  }

  /**
   * url now pointing to a new uri, any entity related to that url should update its uri reference.
   */
  private def handleURLMigration(url: URL, newUriId: Id[NormalizedURI]): Unit = {
    db.readWrite { implicit s => handleURLMigrationNoBookmarks(url, newUriId) }

    val bms = db.readWrite { implicit s => keepRepo.getByUrlId(url.id.get) }

    // process keeps for each user
    bms.groupBy(_.userId).foreach {
      case (_, keeps) =>
        db.readWrite { implicit s => handleBookmarks(keeps) }
    }
  }

  private def handleURLMigrationNoBookmarks(url: URL, newUriId: Id[NormalizedURI])(implicit session: RWSession): Unit = {
    log.info(s"migrating url ${url.id} to new uri: $newUriId")

    val oldUriId = url.normalizedUriId
    urlRepo.save(url.withNormUriId(newUriId).withHistory(URLHistory(clock.now, oldUriId, URLHistoryCause.MIGRATED)))
    val newUri = normUriRepo.get(newUriId)
    if (newUri.redirect.isDefined) normUriRepo.save(newUri.copy(redirect = None, redirectTime = None).withState(NormalizedURIStates.ACTIVE))
  }

  private def batchURIMigration(batchSize: Int): Int = {
    val toMerge = getOverDueList(batchSize)
    log.info(s"batch merge uris: ${toMerge.size} pairs of uris to be merged")

    if (toMerge.size == 0) {
      log.debug("no active changed_uris were founded. Check if we have applied changed_uris generated during urlRenormalization")
      val lowSeq = centralConfig(URIMigrationSeqNumKey) getOrElse SequenceNumber.ZERO
      val applied = db.readOnlyReplica { implicit s => changedUriRepo.getChangesSince(lowSeq, batchSize, state = ChangedURIStates.APPLIED) }
      if (applied.size == batchSize) { // make sure a full batch of applied ones
        applied.sortBy(_.seq).lastOption.map { x => centralConfig.update(URIMigrationSeqNumKey, x.seq) }
        log.info(s"${applied.size} applied changed_uris are found!")
      }
      return applied.size
    }

    toMerge.map { change =>
      try {
        handleURIMigration(change)
      } catch {
        case e: Exception =>
          airbrake.notify(s"Exception in migrating uri ${change.oldUriId} to ${change.newUriId}. Going to delete them from cache", e)
          db.readWrite { implicit s => changedUriRepo.save(change.withState(ChangedURIStates.ACTIVE)) } // bump up seqNum. Will be retried.

          try {
            db.readOnlyMaster { implicit s => List(normUriRepo.get(change.oldUriId), normUriRepo.get(change.newUriId)) foreach { normUriRepo.deleteCache } }
          } catch {
            case e: Exception => airbrake.notify(s"error in getting uri ${change.oldUriId} or ${change.newUriId} from db by id.")
          }
      }
    }

    toMerge.sortBy(_.seq).lastOption.map { x => centralConfig.update(URIMigrationSeqNumKey, x.seq) }
    log.info(s"batch merge uris completed in database: ${toMerge.size} pairs of uris merged. zookeeper seqNum updated.")
    toMerge.size
  }

  private def getOverDueList(fetchSize: Int = -1) = {
    val lowSeq = centralConfig(URIMigrationSeqNumKey) getOrElse SequenceNumber.ZERO
    log.info(s"batch uri migration: fetching tasks from seqNum $lowSeq")
    db.readOnlyReplica { implicit s => changedUriRepo.getChangesSince(lowSeq, fetchSize, state = ChangedURIStates.ACTIVE) }
  }

  private def batchURLMigration(batchSize: Int) = {
    val toMigrate = getOverDueURLMigrations(batchSize)
    log.info(s"${toMigrate.size} urls need renormalization")

    toMigrate.foreach { renormURL =>
      try {
        db.readWrite { implicit s =>
          val url = urlRepo.get(renormURL.urlId)
          handleURLMigration(url, renormURL.newUriId)
          renormRepo.saveWithoutIncreSeqnum(renormURL.withState(RenormalizedURLStates.APPLIED))
        }
      } catch {
        case e: Exception =>
          airbrake.notify(e)
          db.readWrite { implicit s => renormRepo.saveWithoutIncreSeqnum(renormURL.withState(RenormalizedURLStates.INACTIVE)) }
      }
    }

    toMigrate.sortBy(_.seq).lastOption.map { x => centralConfig.update(URLMigrationSeqNumKey, x.seq) }
    log.info(s"${toMigrate.size} urls renormalized.")
  }

  private def getOverDueURLMigrations(fetchSize: Int = -1) = {
    val lowSeq = centralConfig(URLMigrationSeqNumKey) getOrElse SequenceNumber.ZERO
    db.readOnlyReplica { implicit s => renormRepo.getChangesSince(lowSeq, fetchSize, state = RenormalizedURLStates.ACTIVE) }
  }

  private def fixDuplicateKeeps(): Unit = {
    val seq = centralConfig(FixDuplicateKeepsSeqNumKey) getOrElse SequenceNumber.ZERO

    log.debug(s"start deduping keeps: fetching tasks from seqNum $seq")
    try {
      var dedupedSuccessCount = 0
      val keeps = db.readOnlyReplica { implicit s => keepRepo.getBookmarksChanged(seq, 1000) }
      if (keeps.nonEmpty) {
        db.readWriteBatch(keeps, 3) { (session, keep) =>
          val newUriOpt = normalizedURIInterner.getByUri(keep.url)(session)
          if (newUriOpt.forall(_.id.get != keep.uriId)) {
            log.info(s"fix keep [id=${keep.id.get}, oldUriId=${keep.uriId}, newUriId=${newUriOpt.map(_.toShortString).getOrElse("missing")}]")
            handleBookmarks(Seq(keep))(session)
            dedupedSuccessCount += 1
          }
        }
        log.info(s"keeps deduped [count=$dedupedSuccessCount/${keeps.size}]")
        if (seq == centralConfig(FixDuplicateKeepsSeqNumKey).getOrElse(SequenceNumber.ZERO)) {
          centralConfig.update(FixDuplicateKeepsSeqNumKey, keeps.last.seq)
        }
      }
      log.info(s"total $dedupedSuccessCount keeps deduped")
    } catch {
      case e: Throwable => log.error("deduping keeps failed", e)
    }
  }

  def receive = {
    case BatchURIMigration(batchSize) => Future.successful(batchURIMigration(batchSize)) pipeTo sender
    case URIMigration(oldUri, newUri) => db.readWrite { implicit s => changedUriRepo.save(ChangedURI(oldUriId = oldUri, newUriId = newUri)) } // process later
    case URLMigration(url, newUri) => handleURLMigration(url, newUri)
    case BatchURLMigration(batchSize) => batchURLMigration(batchSize)
    case FixDuplicateKeeps() => fixDuplicateKeeps()
    case m => throw new UnsupportedActorMessage(m)
  }
}

@ImplementedBy(classOf[UriIntegrityPluginImpl])
trait UriIntegrityPlugin extends SchedulerPlugin {
  def handleChangedUri(change: UriChangeMessage): Unit
  def batchURIMigration(batchSize: Int = -1): Future[Int]
  def batchURLMigration(batchSize: Int = -1): Unit
  def setFixDuplicateKeepsSeq(seq: Long): Unit
  def clearRedirects(toUriId: Id[NormalizedURI]): Unit
}

@Singleton
class UriIntegrityPluginImpl @Inject() (
    actor: ActorInstance[UriIntegrityActor],
    db: Database,
    uriRepo: NormalizedURIRepo,
    centralConfig: CentralConfig,
    val scheduling: SchedulingProperties) extends UriIntegrityPlugin with Logging {
  override def enabled = true
  override def onStart() {
    scheduleTaskOnOneMachine(actor.system, 47 seconds, 43 seconds, actor.ref, BatchURIMigration(50), BatchURIMigration.getClass.getSimpleName)
    scheduleTaskOnOneMachine(actor.system, 55 seconds, 47 seconds, actor.ref, BatchURLMigration(100), BatchURLMigration.getClass.getSimpleName)
    scheduleTaskOnOneMachine(actor.system, 60 seconds, 53 seconds, actor.ref, FixDuplicateKeeps(), FixDuplicateKeeps.getClass.getSimpleName)
  }

  def handleChangedUri(change: UriChangeMessage) = {
    actor.ref ! change
  }

  def batchURIMigration(batchSize: Int) = actor.ref.ask(BatchURIMigration(batchSize))(1 minute).mapTo[Int]
  def batchURLMigration(batchSize: Int) = actor.ref ! BatchURLMigration(batchSize)

  def setFixDuplicateKeepsSeq(seq: Long): Unit = { centralConfig.update(FixDuplicateKeepsSeqNumKey.longKey, seq) }

  def clearRedirects(toUriId: Id[NormalizedURI]): Unit = {
    db.readWrite { implicit s =>
      val uris = uriRepo.getByRedirection(toUriId)
      uris.foreach { uri =>
        log.info(s"clearing redirect [id=${uri.id.get} url=${uri.url}]")
        uriRepo.save(uri.copy(redirect = None, redirectTime = None, normalization = None, state = NormalizedURIStates.ACTIVE))
      }
      log.info(s"redirect cleared [count=${uris.size}]")
    }
  }
}

@Singleton
class UriIntegrityHelpers @Inject() (urlRepo: URLRepo, keepRepo: KeepRepo) extends Logging {
  def improveKeepSafely(uri: NormalizedURI, keep: Keep)(implicit session: RWSession): Keep = {
    require(keep.uriId == uri.id.get, "URI and Keep don't match.")
    val keepWithTitle = if (keep.title.isEmpty) keep.withTitle(uri.title) else keep
    if (HttpRedirect.isShortenedUrl(keepWithTitle.url)) {
      val urlObj = urlRepo.get(uri.url, uri.id.get).getOrElse(urlRepo.save(URLFactory(url = uri.url, normalizedUriId = uri.id.get)))
      keepWithTitle.copy(url = urlObj.url, urlId = urlObj.id.get)
    } else keepWithTitle
  }

  def improveKeepsSafely(uri: NormalizedURI)(implicit session: RWSession): Unit = {
    keepRepo.getByUri(uri.id.get).foreach { keep =>
      val betterKeep = improveKeepSafely(uri, keep)
      if (betterKeep != keep) { keepRepo.save(betterKeep) }
    }
  }
}<|MERGE_RESOLUTION|>--- conflicted
+++ resolved
@@ -45,12 +45,8 @@
     renormRepo: RenormalizedURLRepo,
     centralConfig: CentralConfig,
     val airbrake: AirbrakeNotifier,
-<<<<<<< HEAD
-    keepUriUserCache: KeepUriUserCache) extends FortyTwoActor(airbrake) with UriIntegrityChecker with Logging {
-=======
     keepUriUserCache: KeepUriUserCache,
-    helpers: UriIntegrityHelpers) extends FortyTwoActor(airbrake) with ScrapeInfoIntegrityChecker with Logging {
->>>>>>> 11e1c181
+    helpers: UriIntegrityHelpers) extends FortyTwoActor(airbrake) with UriIntegrityChecker with Logging {
 
   /** tricky point: make sure (library, uri) pair is unique.  */
   private def handleBookmarks(oldBookmarks: Seq[Keep])(implicit session: RWSession): Unit = {
