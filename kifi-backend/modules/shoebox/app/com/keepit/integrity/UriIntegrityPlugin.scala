--- conflicted
+++ resolved
@@ -43,12 +43,8 @@
     collectionRepo: CollectionRepo,
     renormRepo: RenormalizedURLRepo,
     centralConfig: CentralConfig,
-<<<<<<< HEAD
-    airbrake: AirbrakeNotifier) extends FortyTwoActor(airbrake) with ScrapeInfoIntegrityChecker with Logging {
-=======
     airbrake: AirbrakeNotifier,
-    keepUriUserCache: KeepUriUserCache) extends FortyTwoActor(airbrake) with Logging {
->>>>>>> 669e76ab
+    keepUriUserCache: KeepUriUserCache) extends FortyTwoActor(airbrake) with ScrapeInfoIntegrityChecker with Logging {
 
   /** tricky point: make sure (library, uri) pair is unique.  */
   private def handleBookmarks(oldBookmarks: Seq[Keep])(implicit session: RWSession): Unit = {
