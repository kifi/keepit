package com.keepit.model

import com.google.inject.{ Provider, Inject, Singleton, ImplementedBy }
import com.keepit.commanders.UsernameOps
import com.keepit.common.db.slick.DBSession.RSession
import com.keepit.common.db.slick._
import com.keepit.common.db.{ ExternalId, Id, State, SequenceNumber, NotFoundException }
import com.keepit.common.logging.Logging
import com.keepit.common.time.{ zones, Clock }
import com.keepit.social._
import play.api.libs.concurrent.Execution.Implicits._
import com.keepit.heimdal.{ HeimdalContextBuilder, HeimdalServiceClient }
import com.keepit.common.akka.SafeFuture
import scala.slick.jdbc.{ PositionedResult, GetResult, StaticQuery }
import org.joda.time.DateTime
import scala.slick.lifted.{ TableQuery, Tag }
import scala.slick.jdbc.{ StaticQuery => Q }
import Q.interpolation
import com.keepit.common.mail.EmailAddress
import com.keepit.common.time._

@ImplementedBy(classOf[UserRepoImpl])
trait UserRepo extends Repo[User] with RepoWithDelete[User] with ExternalIdColumnFunction[User] with SeqNumberFunction[User] {
  def allExcluding(excludeStates: State[User]*)(implicit session: RSession): Seq[User]
  def allActiveTimes()(implicit session: RSession): Seq[DateTime]
  def pageIncluding(includeStates: State[User]*)(page: Int, size: Int)(implicit session: RSession): Seq[User]
  def pageIncludingWithExp(includeStates: State[User]*)(includeExp: ExperimentType*)(page: Int, size: Int)(implicit session: RSession): Seq[User]
  def pageIncludingWithoutExp(includeStates: State[User]*)(excludeExp: ExperimentType*)(page: Int, size: Int)(implicit session: RSession): Seq[User]
  def countIncluding(includeStates: State[User]*)(implicit session: RSession): Int
  def countIncludingWithExp(includeStates: State[User]*)(includeExp: ExperimentType*)(implicit session: RSession): Int
  def countIncludingWithoutExp(includeStates: State[User]*)(excludeExp: ExperimentType*)(implicit session: RSession): Int
  def countNewUsers(implicit session: RSession): Int
  def getNoCache(id: Id[User])(implicit session: RSession): User
  def getAllIds()(implicit session: RSession): Set[Id[User]] //Note: Need to revisit when we have >50k users.
  def getAllActiveIds()(implicit session: RSession): Seq[Id[User]]
  def getUsersSince(seq: SequenceNumber[User], fetchSize: Int)(implicit session: RSession): Seq[User]
  def getUsers(ids: Seq[Id[User]])(implicit session: RSession): Map[Id[User], User]
  def getByUsername(username: Username)(implicit session: RSession): Option[User]
<<<<<<< HEAD
  def getUsersWithNoUsername(page: Int, batchSize: Int)(implicit session: RSession): Seq[User]
  def getRecentActiveUsers(since: DateTime = currentDateTime.minusDays(1))(implicit session: RSession): Seq[Id[User]]
=======
>>>>>>> 74fd576e
}

@Singleton
class UserRepoImpl @Inject() (
  val db: DataBaseComponent,
  val clock: Clock,
  val externalIdCache: UserExternalIdCache,
  val idCache: UserIdCache,
  basicUserCache: BasicUserUserIdCache,
  heimdal: HeimdalServiceClient,
  expRepoProvider: Provider[UserExperimentRepoImpl])
    extends DbRepo[User] with DbRepoWithDelete[User] with UserRepo with ExternalIdColumnDbFunction[User] with SeqNumberDbFunction[User] with Logging {

  import scala.slick.lifted.Query
  import DBSession._
  import db.Driver.simple._

  private val sequence = db.getSequence[User]("user_sequence")

  private lazy val expRepo = expRepoProvider.get

  type RepoImpl = UserTable
  class UserTable(tag: Tag) extends RepoTable[User](db, tag, "user") with ExternalIdColumn[User] with SeqNumberColumn[User] {
    def firstName = column[String]("first_name", O.NotNull)
    def lastName = column[String]("last_name", O.NotNull)
    def pictureName = column[String]("picture_name", O.Nullable)
    def userPictureId = column[Id[UserPicture]]("user_picture_id", O.Nullable)
    def primaryEmail = column[EmailAddress]("primary_email", O.Nullable)
    def username = column[Username]("username", O.NotNull)
    def normalizedUsername = column[String]("normalized_username", O.NotNull)
    def * = (id.?, createdAt, updatedAt, externalId, firstName, lastName, state, pictureName.?, userPictureId.?, seq, primaryEmail.?, username, normalizedUsername) <> ((User.apply _).tupled, User.unapply)
  }

  def table(tag: Tag) = new UserTable(tag)
  initTable()

  def allActiveTimes()(implicit session: RSession): Seq[DateTime] = {
    StaticQuery.queryNA[(DateTime)](s"""select created_at from user u where state = 'active' and not exists (select id from user_experiment x where u.id = x.user_id and x.experiment_type = 'fake');""").list
  }

  override def save(user: User)(implicit session: RWSession): User = {
    val toSave = user.copy(seq = sequence.incrementAndGet())
    super.save(toSave)
  }

  def allExcluding(excludeStates: State[User]*)(implicit session: RSession): Seq[User] =
    (for (u <- rows if !(u.state inSet excludeStates)) yield u).list

  def pageIncluding(includeStates: State[User]*)(page: Int = 0, size: Int = 20)(implicit session: RSession): Seq[User] = {
    val q = for {
      t <- rows if (t.state inSet includeStates)
    } yield t
    q.sortBy(_.id desc).drop(page * size).take(size).list
  }

  def pageIncludingWithExp(includeStates: State[User]*)(includeExp: ExperimentType*)(page: Int = 0, size: Int = 20)(implicit session: RSession): Seq[User] = {
    val q = for {
      u <- rows if ((u.state inSet includeStates) &&
        (for { e <- expRepo.rows if e.userId === u.id && (e.experimentType inSet includeExp) && e.state === UserExperimentStates.ACTIVE } yield e).exists)
    } yield u
    q.sortBy(_.id desc).drop(page * size).take(size).list
  }

  def pageIncludingWithoutExp(includeStates: State[User]*)(excludeExp: ExperimentType*)(page: Int = 0, size: Int = 20)(implicit session: RSession): Seq[User] = {
    val q = for {
      u <- rows if ((u.state inSet includeStates) &&
        !(for { e <- expRepo.rows if u.id === e.userId && (e.experimentType inSet excludeExp) && e.state === UserExperimentStates.ACTIVE } yield e).exists)
    } yield u
    q.sortBy(_.id desc).drop(page * size).take(size).list
  }

  def countIncluding(includeStates: State[User]*)(implicit session: RSession): Int = {
    val q = (for (u <- rows if (u.state inSet includeStates)) yield u)
    Query(q.length).first
  }

  def countIncludingWithExp(includeStates: State[User]*)(includeExp: ExperimentType*)(implicit session: RSession): Int = {
    val q = for {
      u <- rows if ((u.state inSet includeStates) &&
        (for { e <- expRepo.rows if e.userId === u.id && (e.experimentType inSet includeExp) && e.state === UserExperimentStates.ACTIVE } yield e).exists)
    } yield u
    Query(q.length).first
  }

  def countIncludingWithoutExp(includeStates: State[User]*)(excludeExp: ExperimentType*)(implicit session: RSession): Int = {
    val q = for {
      u <- rows if ((u.state inSet includeStates) &&
        !(for { e <- expRepo.rows if u.id === e.userId && (e.experimentType inSet excludeExp) && e.state === UserExperimentStates.ACTIVE } yield e).exists)
    } yield u
    Query(q.length).first
  }

  def countNewUsers(implicit session: RSession): Int = {
    sql"select count(distinct u.id) from kifi_installation ki, user u where ki.user_id = u.id".as[Int].first
  }

  override def deleteCache(user: User)(implicit session: RSession): Unit = {
    user.id map { id =>
      idCache.remove(UserIdKey(id))
      basicUserCache.remove(BasicUserUserIdKey(id))
      externalIdCache.remove(UserExternalIdKey(user.externalId))
    }
    invalidateMixpanel(user.withState(UserStates.INACTIVE))
  }

  override def invalidateCache(user: User)(implicit session: RSession) = {
    for (id <- user.id) {
      idCache.set(UserIdKey(id), user)
      basicUserCache.set(BasicUserUserIdKey(id), BasicUser.fromUser(user))
    }

    externalIdCache.set(UserExternalIdKey(user.externalId), user)
    session.onTransactionSuccess {
      invalidateMixpanel(user)
    }
  }

  private def invalidateMixpanel(user: User) = SafeFuture {
    if (user.state == UserStates.INACTIVE)
      heimdal.deleteUser(user.id.get)
    else {
      heimdal.setUserAlias(user.id.get, user.externalId)
      val properties = new HeimdalContextBuilder
      properties += ("$first_name", user.firstName)
      properties += ("$last_name", user.lastName)
      properties += ("$created", user.createdAt)
      properties += ("state", user.state.value)
      properties += ("userId", user.id.get.id)
      properties += ("admin", "https://admin.kifi.com" + com.keepit.controllers.admin.routes.AdminUserController.userView(user.id.get).url)
      heimdal.setUserProperties(user.id.get, properties.data.toSeq: _*)
    }
  }

  override def get(id: Id[User])(implicit session: RSession): User = {
    idCache.getOrElse(UserIdKey(id)) {
      getCompiled(id).firstOption.getOrElse(throw NotFoundException(id))
    }
  }

  def getNoCache(id: Id[User])(implicit session: RSession): User = {
    getCompiled(id).firstOption.getOrElse(throw NotFoundException(id))
  }

  override def getOpt(id: ExternalId[User])(implicit session: RSession): Option[User] = {
    externalIdCache.getOrElseOpt(UserExternalIdKey(id)) {
      getByExtIdCompiled(id).firstOption
    }
  }

  def getAllIds()(implicit session: RSession): Set[Id[User]] = { //Note: Need to revisit when we have >50k users.
    (for (row <- rows) yield row.id).list.toSet
  }

  def getAllActiveIds()(implicit session: RSession): Seq[Id[User]] = {
    (for (f <- rows if f.state === UserStates.ACTIVE) yield f.id).list
  }

  def getUsersSince(seq: SequenceNumber[User], fetchSize: Int)(implicit session: RSession): Seq[User] = super.getBySequenceNumber(seq, fetchSize)

  def getUsers(ids: Seq[Id[User]])(implicit session: RSession): Map[Id[User], User] = {
    if (ids.isEmpty) Map.empty[Id[User], User]
    else {
      val valueMap = idCache.bulkGetOrElse(ids.map(UserIdKey(_)).toSet) { keys =>
        val missing = keys.map(_.id)
        val users = (for (f <- rows if f.id.inSet(missing)) yield f).list
        users.collect {
          case u if u.state != UserStates.INACTIVE =>
            (UserIdKey(u.id.get) -> u)
        }.toMap
      }
      valueMap.map { case (k, v) => (k.id -> v) }
    }
  }

  def getByUsername(username: Username)(implicit session: RSession): Option[User] = {
    val normalizedUsername = UsernameOps.normalize(username.value)
    getByNormalizedUsernameCompiled(normalizedUsername).firstOption
  }

  private val getByNormalizedUsernameCompiled = Compiled { normalizedUsername: Column[String] =>
    for (f <- rows if f.normalizedUsername is normalizedUsername) yield f
  }

  def getRecentActiveUsers(since: DateTime)(implicit session: RSession): Seq[Id[User]] = {
    sql"select id from user u where state = 'active' and created_at > $since and not exists (select id from user_experiment x where u.id = x.user_id and x.experiment_type='fake')".as[Id[User]].list
  }
}<|MERGE_RESOLUTION|>--- conflicted
+++ resolved
@@ -36,11 +36,7 @@
   def getUsersSince(seq: SequenceNumber[User], fetchSize: Int)(implicit session: RSession): Seq[User]
   def getUsers(ids: Seq[Id[User]])(implicit session: RSession): Map[Id[User], User]
   def getByUsername(username: Username)(implicit session: RSession): Option[User]
-<<<<<<< HEAD
-  def getUsersWithNoUsername(page: Int, batchSize: Int)(implicit session: RSession): Seq[User]
   def getRecentActiveUsers(since: DateTime = currentDateTime.minusDays(1))(implicit session: RSession): Seq[Id[User]]
-=======
->>>>>>> 74fd576e
 }
 
 @Singleton
