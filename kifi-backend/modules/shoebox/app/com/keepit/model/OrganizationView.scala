--- conflicted
+++ resolved
@@ -1,12 +1,6 @@
 package com.keepit.model
 
-<<<<<<< HEAD
-import com.keepit.common.crypto.{ PublicId, PublicIdConfiguration }
-import com.keepit.common.db.Id
-import com.keepit.common.mail.EmailAddress
-=======
 import com.keepit.common.crypto.{ PublicIdConfiguration, PublicId }
->>>>>>> 569cca85
 import com.keepit.common.store.ImagePath
 import com.keepit.social.BasicUser
 import com.kifi.macros.json
@@ -76,24 +70,6 @@
   name: String,
   handle: Option[PrimaryOrganizationHandle],
   image: Option[OrganizationImageInfo])
-<<<<<<< HEAD
-
-case class OrganizationView(
-  orgId: Id[Organization],
-  handle: OrganizationHandle,
-  name: String,
-  description: Option[String],
-  avatarPath: Option[ImagePath],
-  ownerId: Id[User],
-  members: Seq[Id[User]],
-  numMembers: Int,
-  numLibraries: Int)
-
-case class OrganizationCard(orgId: Id[Organization], handle: OrganizationHandle, name: String, description: Option[String], avatarPath: Option[ImagePath],
-  numMembers: Int, numLibraries: Int)
-
-=======
->>>>>>> 569cca85
 object OrganizationNotificationInfo {
   def fromOrganization(org: Organization, image: Option[OrganizationAvatar])(implicit config: PublicIdConfiguration): OrganizationNotificationInfo = {
     OrganizationNotificationInfo(Organization.publicId(org.id.get), org.name, org.handle, image.map(OrganizationImageInfo.createInfo))
@@ -123,69 +99,6 @@
   name: Option[String] = None,
   description: Option[String] = None,
   basePermissions: Option[BasePermissions] = None)
-<<<<<<< HEAD
-
-sealed abstract class OrganizationRequest
-
-case class OrganizationCreateRequest(
-  requesterId: Id[User],
-  initialValues: OrganizationModifications) extends OrganizationRequest
-case class OrganizationCreateResponse(request: OrganizationCreateRequest, newOrg: Organization)
-
-case class OrganizationModifyRequest(
-  requesterId: Id[User],
-  orgId: Id[Organization],
-  modifications: OrganizationModifications) extends OrganizationRequest
-case class OrganizationModifyResponse(request: OrganizationModifyRequest, modifiedOrg: Organization)
-
-case class OrganizationDeleteRequest(
-  requesterId: Id[User],
-  orgId: Id[Organization]) extends OrganizationRequest
-case class OrganizationDeleteResponse(request: OrganizationDeleteRequest)
-
-case class OrganizationTransferRequest(
-  requesterId: Id[User],
-  orgId: Id[Organization],
-  newOwner: Id[User]) extends OrganizationRequest
-case class OrganizationTransferResponse(request: OrganizationTransferRequest, modifiedOrg: Organization)
-
-sealed abstract class OrganizationFail(val status: Int, val message: String) {
-  def asErrorResponse = Status(status)(Json.obj("error" -> message))
-}
-
-//TODO: when modifying these, make sure we do not break existing Mobile Controllers that are calling .asErrorResponse. Preferably don't modify, just add as needed.
-object OrganizationFail {
-  case object INSUFFICIENT_PERMISSIONS extends OrganizationFail(UNAUTHORIZED, "insufficient_permissions")
-  case object HANDLE_UNAVAILABLE extends OrganizationFail(FORBIDDEN, "handle_unavailable")
-  case object NOT_A_MEMBER extends OrganizationFail(UNAUTHORIZED, "not_a_member")
-  case object NO_VALID_INVITATIONS extends OrganizationFail(FORBIDDEN, "no_valid_invitations")
-  case object INVALID_PUBLIC_ID extends OrganizationFail(BAD_REQUEST, "invalid_public_id")
-  case object BAD_PARAMETERS extends OrganizationFail(BAD_REQUEST, "bad_parameters")
-
-  def apply(str: String): OrganizationFail = {
-    str match {
-      case INSUFFICIENT_PERMISSIONS.message => INSUFFICIENT_PERMISSIONS
-      case HANDLE_UNAVAILABLE.message => HANDLE_UNAVAILABLE
-      case NOT_A_MEMBER.message => NOT_A_MEMBER
-      case NO_VALID_INVITATIONS.message => NO_VALID_INVITATIONS
-      case INVALID_PUBLIC_ID.message => INVALID_PUBLIC_ID
-      case BAD_PARAMETERS.message => BAD_PARAMETERS
-    }
-  }
-}
-
-case class OrganizationMembershipInfo(numTotalKeeps: Int, numTotalChats: Int)
-
-case class AnalyticsOrganizationViewExtras(
-  numTotalKeeps: Int,
-  numTotalChats: Int,
-  membersInfo: Map[Id[User], OrganizationMembershipInfo])
-
-case class AnalyticsOrganizationView(orgView: OrganizationView, analyticsExtras: AnalyticsOrganizationViewExtras)
-
-case class AnalyticsOrganizationCardExtras(numTotalKeeps: Int, numTotalChats: Int)
-case class AnalyticsOrganizationCard(orgCard: OrganizationCard, analyticsExtras: AnalyticsOrganizationCardExtras)
-=======
 object OrganizationModifications {
   private val defaultReads: Reads[OrganizationModifications] = (
     (__ \ 'name).readNullable[String] and
@@ -195,5 +108,4 @@
 
   val website = defaultReads
   val mobileV1 = defaultReads
-}
->>>>>>> 569cca85
+}