package com.keepit.model

import com.google.inject.{ Inject, Singleton, ImplementedBy }
import com.keepit.common.db.Id
import com.keepit.common.db.slick.DBSession.RSession
import com.keepit.common.db.slick._
import com.keepit.common.logging.Logging
<<<<<<< HEAD
import com.keepit.common.time._
import org.joda.time.{ LocalTime, DateTime }
import scala.concurrent.duration._
import scala.concurrent.duration.Duration._
=======
import com.keepit.common.time.Clock
import com.keepit.shoebox.cron.ActivityPusher
import org.joda.time.{ LocalTime, DateTime }
import play.api.libs.json.Json
>>>>>>> ed7a1424

import scala.concurrent.duration.Duration
import scala.slick.jdbc.StaticQuery
import scala.util.Try

@ImplementedBy(classOf[ActivityPushTaskRepoImpl])
trait ActivityPushTaskRepo extends Repo[ActivityPushTask] {
  def getByUser(userId: Id[User])(implicit session: RSession): Option[ActivityPushTask]
  def getByPushAndActivity(limit: Int)(implicit session: RSession): Seq[Id[ActivityPushTask]]
  def getMobileUsersWithoutActivityPushTask(limit: Int)(implicit session: RSession): Seq[Id[User]]
}

@Singleton
class ActivityPushTaskRepoImpl @Inject() (
  val db: DataBaseComponent,
  val clock: Clock)
    extends DbRepo[ActivityPushTask] with ActivityPushTaskRepo with Logging {

  import DBSession._
  import db.Driver.simple._

  type RepoImpl = ActivityPushTable

  class ActivityPushTable(tag: Tag) extends RepoTable[ActivityPushTask](db, tag, "activity_push_task") {
    def userId = column[Id[User]]("user_id", O.Nullable)
    def lastPush = column[Option[DateTime]]("last_push", O.Nullable)
    def lastActiveTime = column[LocalTime]("last_active_time", O.NotNull)
    def lastActiveDate = column[DateTime]("last_active_date", O.NotNull)
    def nextPush = column[Option[DateTime]]("next_push", O.Nullable)
    def backoff = column[Option[Duration]]("backoff", O.Nullable)

    def * = (id.?, createdAt, updatedAt, userId, state, lastPush, lastActiveTime, lastActiveDate, nextPush, backoff) <> ((ActivityPushTask.apply _).tupled, ActivityPushTask.unapply)
  }

  def table(tag: Tag) = new ActivityPushTable(tag)

  initTable()

  override def deleteCache(activityPushTask: ActivityPushTask)(implicit session: RSession): Unit = {}

  override def invalidateCache(activityPushTask: ActivityPushTask)(implicit session: RSession): Unit = {}

  def getByUser(id: Id[User])(implicit session: RSession): Option[ActivityPushTask] = {
    (for (b <- rows if b.userId === id) yield b).firstOption
  }

  def getByPushAndActivity(limit: Int)(implicit session: RSession): Seq[Id[ActivityPushTask]] = {
    import com.keepit.common.db.slick.StaticQueryFixed.interpolation
    val now = clock.now
    sql"select id from activity_push_task where state = 'active' and ((last_push is null) or (next_push > $now)) limit $limit".as[Id[ActivityPushTask]].list
  }

  def getMobileUsersWithoutActivityPushTask(limit: Int)(implicit session: RSession): Seq[Id[User]] = {
    import com.keepit.common.db.slick.StaticQueryFixed.interpolation
    sql"select distinct ki.user_id from kifi_installation ki left join activity_push_task on ki.user_id = activity_push_task.user_id where activity_push_task.user_id is null and ki.state = 'active' and ki.platform in ('#${KifiInstallationPlatform.IPhone.name}', '#${KifiInstallationPlatform.Android.name}') limit $limit".as[Id[User]].list
  }
}
<|MERGE_RESOLUTION|>--- conflicted
+++ resolved
@@ -5,26 +5,18 @@
 import com.keepit.common.db.slick.DBSession.RSession
 import com.keepit.common.db.slick._
 import com.keepit.common.logging.Logging
-<<<<<<< HEAD
-import com.keepit.common.time._
-import org.joda.time.{ LocalTime, DateTime }
-import scala.concurrent.duration._
-import scala.concurrent.duration.Duration._
-=======
 import com.keepit.common.time.Clock
 import com.keepit.shoebox.cron.ActivityPusher
 import org.joda.time.{ LocalTime, DateTime }
 import play.api.libs.json.Json
->>>>>>> ed7a1424
 
-import scala.concurrent.duration.Duration
 import scala.slick.jdbc.StaticQuery
 import scala.util.Try
 
 @ImplementedBy(classOf[ActivityPushTaskRepoImpl])
 trait ActivityPushTaskRepo extends Repo[ActivityPushTask] {
   def getByUser(userId: Id[User])(implicit session: RSession): Option[ActivityPushTask]
-  def getByPushAndActivity(limit: Int)(implicit session: RSession): Seq[Id[ActivityPushTask]]
+  def getByPushAndActivity(pushTimeBefore: DateTime, lastActivityAfter: LocalTime, limit: Int)(implicit session: RSession): Seq[Id[ActivityPushTask]]
   def getMobileUsersWithoutActivityPushTask(limit: Int)(implicit session: RSession): Seq[Id[User]]
 }
 
@@ -44,10 +36,7 @@
     def lastPush = column[Option[DateTime]]("last_push", O.Nullable)
     def lastActiveTime = column[LocalTime]("last_active_time", O.NotNull)
     def lastActiveDate = column[DateTime]("last_active_date", O.NotNull)
-    def nextPush = column[Option[DateTime]]("next_push", O.Nullable)
-    def backoff = column[Option[Duration]]("backoff", O.Nullable)
-
-    def * = (id.?, createdAt, updatedAt, userId, state, lastPush, lastActiveTime, lastActiveDate, nextPush, backoff) <> ((ActivityPushTask.apply _).tupled, ActivityPushTask.unapply)
+    def * = (id.?, createdAt, updatedAt, userId, state, lastPush, lastActiveTime, lastActiveDate) <> ((ActivityPushTask.apply _).tupled, ActivityPushTask.unapply)
   }
 
   def table(tag: Tag) = new ActivityPushTable(tag)
@@ -62,10 +51,9 @@
     (for (b <- rows if b.userId === id) yield b).firstOption
   }
 
-  def getByPushAndActivity(limit: Int)(implicit session: RSession): Seq[Id[ActivityPushTask]] = {
+  def getByPushAndActivity(pushTimeBefore: DateTime, activeTimeAfter: LocalTime, limit: Int)(implicit session: RSession): Seq[Id[ActivityPushTask]] = {
     import com.keepit.common.db.slick.StaticQueryFixed.interpolation
-    val now = clock.now
-    sql"select id from activity_push_task where state = 'active' and ((last_push is null) or (next_push > $now)) limit $limit".as[Id[ActivityPushTask]].list
+    sql"select id from activity_push_task where state = 'active' and ((last_push is null) or (last_push < $pushTimeBefore)) and last_active_time < $activeTimeAfter limit $limit".as[Id[ActivityPushTask]].list
   }
 
   def getMobileUsersWithoutActivityPushTask(limit: Int)(implicit session: RSession): Seq[Id[User]] = {
