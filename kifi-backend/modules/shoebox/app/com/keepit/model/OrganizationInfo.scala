package com.keepit.model

import com.keepit.common.crypto.{ PublicIdConfiguration, PublicId }
import com.keepit.common.db.{ ExternalId, Id }
import com.keepit.common.store.ImagePath
import com.keepit.social.BasicUser
import com.kifi.macros.json
import play.api.libs.functional.syntax._
import play.api.libs.json._

// OrganizationView should ONLY contain public information. No internal ids.
case class OrganizationInfo(
  orgId: PublicId[Organization],
  ownerId: ExternalId[User],
  handle: OrganizationHandle,
  name: String,
  description: Option[String],
  site: Option[String],
  avatarPath: Option[ImagePath],
  members: Seq[BasicUser],
  numMembers: Int,
  numLibraries: Int)
object OrganizationInfo {
  val defaultWrites: Writes[OrganizationInfo] = (
    (__ \ 'id).write[PublicId[Organization]] and
    (__ \ 'ownerId).write[ExternalId[User]] and
    (__ \ 'handle).write[OrganizationHandle] and
    (__ \ 'name).write[String] and
    (__ \ 'description).writeNullable[String] and
    (__ \ 'site).writeNullable[String] and
    (__ \ 'avatarPath).writeNullable[ImagePath] and
    (__ \ 'members).write[Seq[BasicUser]] and
    (__ \ 'numMembers).write[Int] and
    (__ \ 'numLibraries).write[Int]
  )(unlift(OrganizationInfo.unapply))
}

case class MembershipInfo(
  isInvited: Boolean,
  permissions: Set[OrganizationPermission],
  role: Option[OrganizationRole])
object MembershipInfo {
  val defaultWrites: Writes[MembershipInfo] = (
    (__ \ 'isInvited).write[Boolean] and
    (__ \ 'permissions).write[Set[OrganizationPermission]] and
    (__ \ 'role).writeNullable[OrganizationRole]
  )(unlift(MembershipInfo.unapply))
}

case class OrganizationView(
  organizationInfo: OrganizationInfo,
  membershipInfo: MembershipInfo)

object OrganizationView {
  val websiteWrites: Writes[OrganizationView] = new Writes[OrganizationView] {
    def writes(o: OrganizationView) = Json.obj("organization" -> OrganizationInfo.defaultWrites.writes(o.organizationInfo),
      "membership" -> MembershipInfo.defaultWrites.writes(o.membershipInfo))
  }
  val mobileWrites = new Writes[OrganizationView] {
    def writes(o: OrganizationView) = OrganizationInfo.defaultWrites.writes(o.organizationInfo).as[JsObject] ++ MembershipInfo.defaultWrites.writes(o.membershipInfo).as[JsObject]
  }
  val defaultWrites = websiteWrites
}

// OrganizationCard should ONLY contain public information. No internal ids.
case class OrganizationCard(
  orgId: PublicId[Organization],
  ownerId: ExternalId[User],
  handle: OrganizationHandle,
  name: String,
  description: Option[String],
  avatarPath: Option[ImagePath],
  numMembers: Int,
  numLibraries: Int)
object OrganizationCard {
<<<<<<< HEAD
  implicit val writes: Writes[OrganizationCard] = (
    (__ \ 'id).format[PublicId[Organization]] and
    (__ \ 'ownerId).format[ExternalId[User]] and
    (__ \ 'handle).format[OrganizationHandle] and
    (__ \ 'name).format[String] and
    (__ \ 'description).formatNullable[String] and
    (__ \ 'avatarPath).formatNullable[ImagePath] and
    (__ \ 'numMembers).format[Int] and
    (__ \ 'numLibraries).format[Int]
  )(OrganizationCard.apply, unlift(OrganizationCard.unapply))
=======
  implicit val defaultWrites: Writes[OrganizationCard] = (
    (__ \ 'id).write[PublicId[Organization]] and
    (__ \ 'ownerId).write[ExternalId[User]] and
    (__ \ 'handle).write[OrganizationHandle] and
    (__ \ 'name).write[String] and
    (__ \ 'description).writeNullable[String] and
    (__ \ 'avatarPath).writeNullable[ImagePath] and
    (__ \ 'numMembers).write[Int] and
    (__ \ 'numLibraries).write[Int]
  )(unlift(OrganizationCard.unapply))

  val websiteWrites = defaultWrites
  val mobileWrites = defaultWrites
>>>>>>> 2cab054e
}

// OrganizationImageInfo and OrganizationNotificationInfo are strictly for use in the
// OrganizationInviteCommander to notify members when a new user joins their
// organization. I would like to get rid of them.
@json case class OrganizationImageInfo(path: ImagePath)
object OrganizationImageInfo {
  def createInfo(img: OrganizationAvatar) = OrganizationImageInfo(img.imagePath)
}
@json
case class OrganizationNotificationInfo(
  id: PublicId[Organization],
  name: String,
  handle: Option[PrimaryOrganizationHandle],
  image: Option[OrganizationImageInfo])
object OrganizationNotificationInfo {
  def fromOrganization(org: Organization, image: Option[OrganizationAvatar])(implicit config: PublicIdConfiguration): OrganizationNotificationInfo = {
    OrganizationNotificationInfo(Organization.publicId(org.id.get), org.name, org.primaryHandle, image.map(OrganizationImageInfo.createInfo))
  }
}

case class OrganizationInitialValues(name: String, description: Option[String] = None, site: Option[String] = None) {
  def asOrganizationModifications: OrganizationModifications = {
    OrganizationModifications(
      name = Some(name),
      description = description,
      site = site
    )
  }
}
object OrganizationInitialValues {
  private val defaultReads: Reads[OrganizationInitialValues] = (
    (__ \ 'name).read[String] and
    (__ \ 'description).readNullable[String] and
    (__ \ 'site).readNullable[String]
  )(OrganizationInitialValues.apply _)

  val website = defaultReads
  val mobileV1 = defaultReads

}

case class OrganizationModifications(
  name: Option[String] = None,
  description: Option[String] = None,
  basePermissions: Option[BasePermissions] = None,
  site: Option[String] = None)
object OrganizationModifications {
  private val defaultReads: Reads[OrganizationModifications] = (
    (__ \ 'name).readNullable[String] and
    (__ \ 'description).readNullable[String] and
    (__ \ 'basePermissions).readNullable[BasePermissions] and
    (__ \ 'site).readNullable[String]
  )(OrganizationModifications.apply _)

  val website = defaultReads
  val mobileV1 = defaultReads
}<|MERGE_RESOLUTION|>--- conflicted
+++ resolved
@@ -73,18 +73,6 @@
   numMembers: Int,
   numLibraries: Int)
 object OrganizationCard {
-<<<<<<< HEAD
-  implicit val writes: Writes[OrganizationCard] = (
-    (__ \ 'id).format[PublicId[Organization]] and
-    (__ \ 'ownerId).format[ExternalId[User]] and
-    (__ \ 'handle).format[OrganizationHandle] and
-    (__ \ 'name).format[String] and
-    (__ \ 'description).formatNullable[String] and
-    (__ \ 'avatarPath).formatNullable[ImagePath] and
-    (__ \ 'numMembers).format[Int] and
-    (__ \ 'numLibraries).format[Int]
-  )(OrganizationCard.apply, unlift(OrganizationCard.unapply))
-=======
   implicit val defaultWrites: Writes[OrganizationCard] = (
     (__ \ 'id).write[PublicId[Organization]] and
     (__ \ 'ownerId).write[ExternalId[User]] and
@@ -95,10 +83,6 @@
     (__ \ 'numMembers).write[Int] and
     (__ \ 'numLibraries).write[Int]
   )(unlift(OrganizationCard.unapply))
-
-  val websiteWrites = defaultWrites
-  val mobileWrites = defaultWrites
->>>>>>> 2cab054e
 }
 
 // OrganizationImageInfo and OrganizationNotificationInfo are strictly for use in the
