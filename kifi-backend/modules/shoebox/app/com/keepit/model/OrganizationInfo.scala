package com.keepit.model

import com.keepit.common.crypto.{ PublicIdConfiguration, PublicId }
import com.keepit.common.db.{ ExternalId, Id }
import com.keepit.common.store.ImagePath
import com.keepit.social.BasicUser
import com.kifi.macros.json
import org.joda.time.DateTime
import play.api.libs.functional.syntax._
import play.api.libs.json._

// OrganizationView should ONLY contain public information. No internal ids.
case class OrganizationInfo(
  orgId: PublicId[Organization],
  ownerId: ExternalId[User],
  handle: OrganizationHandle,
  name: String,
  description: Option[String],
  site: Option[String],
  avatarPath: ImagePath,
  members: Seq[BasicUser],
  numMembers: Int,
  numLibraries: Int)
object OrganizationInfo {
  implicit val defaultWrites: Writes[OrganizationInfo] = (
    (__ \ 'id).write[PublicId[Organization]] and
    (__ \ 'ownerId).write[ExternalId[User]] and
    (__ \ 'handle).write[OrganizationHandle] and
    (__ \ 'name).write[String] and
    (__ \ 'description).writeNullable[String] and
    (__ \ 'site).writeNullable[String] and
    (__ \ 'avatarPath).write[ImagePath] and
    (__ \ 'members).write[Seq[BasicUser]] and
    (__ \ 'numMembers).write[Int] and
    (__ \ 'numLibraries).write[Int]
  )(unlift(OrganizationInfo.unapply))

  val testReads: Reads[OrganizationInfo] = ( // for test-usage only
    (__ \ 'id).read[PublicId[Organization]] and
    (__ \ 'ownerId).read[ExternalId[User]] and
    (__ \ 'handle).read[OrganizationHandle] and
    (__ \ 'name).read[String] and
    (__ \ 'description).readNullable[String] and
    (__ \ 'site).readNullable[String] and
    (__ \ 'avatarPath).read[ImagePath] and
    (__ \ 'members).read[Seq[BasicUser]] and
    (__ \ 'numMembers).read[Int] and
    (__ \ 'numLibraries).read[Int]
  )(OrganizationInfo.apply _)
}

case class OrganizationMembershipInfo(
  isInvited: Boolean, // deprecated, kill and use invite.isDefined || invite != null instead
  invite: Option[OrganizationInviteInfo],
  permissions: Set[OrganizationPermission],
  role: Option[OrganizationRole])
object OrganizationMembershipInfo {
  implicit val defaultWrites: Writes[OrganizationMembershipInfo] = (
    (__ \ 'isInvited).write[Boolean] and
    (__ \ 'invite).writeNullable[OrganizationInviteInfo] and
    (__ \ 'permissions).write[Set[OrganizationPermission]] and
    (__ \ 'role).writeNullable[OrganizationRole]
  )(unlift(OrganizationMembershipInfo.unapply))
}

case class OrganizationInviteInfo(
  inviter: BasicUser,
  lastInvited: DateTime)
object OrganizationInviteInfo {
  implicit val defaultWrites: Writes[OrganizationInviteInfo] = (
    (__ \ 'inviter).write[BasicUser] and
    (__ \ 'lastInvited).write[DateTime])(unlift(OrganizationInviteInfo.unapply))
  def fromInvite(invite: OrganizationInvite, inviter: BasicUser): OrganizationInviteInfo = {
    OrganizationInviteInfo(inviter, invite.updatedAt)
  }
}

case class OrganizationView(
  organizationInfo: OrganizationInfo,
  membershipInfo: OrganizationMembershipInfo)

object OrganizationView {
  val defaultWrites: Writes[OrganizationView] = new Writes[OrganizationView] {
    def writes(o: OrganizationView) = Json.obj("organization" -> OrganizationInfo.defaultWrites.writes(o.organizationInfo),
      "membership" -> OrganizationMembershipInfo.defaultWrites.writes(o.membershipInfo))
  }

  val mobileWrites: Writes[OrganizationView] = new Writes[OrganizationView] {
    def writes(o: OrganizationView) = OrganizationInfo.defaultWrites.writes(o.organizationInfo).as[JsObject] ++
<<<<<<< HEAD
      Json.obj("membership" -> OrganizationMembershipInfo.defaultWrites.writes(o.membershipInfo).as[JsObject])
=======
      Json.obj("membership" -> OrganizationMembershipInfo.defaultWrites.writes(o.membershipInfo))
>>>>>>> 537b412a
  }
}

case class OrganizationInitialValues(name: String, description: Option[String] = None, site: Option[String] = None) {
  def asOrganizationModifications: OrganizationModifications = {
    OrganizationModifications(
      name = Some(name),
      description = description,
      site = site
    )
  }
}

object OrganizationInitialValues {
  private val defaultReads: Reads[OrganizationInitialValues] = (
    (__ \ 'name).read[String] and
    (__ \ 'description).readNullable[String] and
    (__ \ 'site).readNullable[String].map {
      case Some(site) if "^https?://".r.findFirstMatchIn(site).isEmpty => Some("http://" + site)
      case Some(site) => Some(site)
      case None => None
    }
  )(OrganizationInitialValues.apply _)

  val website = defaultReads
  val mobileV1 = defaultReads
}

case class OrganizationModifications(
  name: Option[String] = None,
  description: Option[String] = None,
  permissionsDiff: Option[PermissionsDiff] = None,
  site: Option[String] = None)
object OrganizationModifications {
  private val defaultReads: Reads[OrganizationModifications] = (
    (__ \ 'name).readNullable[String] and
    (__ \ 'description).readNullable[String] and
    (__ \ 'permissions).readNullable[PermissionsDiff] and
    (__ \ 'site).readNullable[String].map {
      case Some(site) if httpRegex.findFirstMatchIn(site).isEmpty => Some("http://" + site)
      case Some(site) => Some(site)
      case None => None
    }
  )(OrganizationModifications.apply _)

  val website = defaultReads
  val mobileV1 = defaultReads

  private val httpRegex = "^https?://".r
}<|MERGE_RESOLUTION|>--- conflicted
+++ resolved
@@ -87,11 +87,7 @@
 
   val mobileWrites: Writes[OrganizationView] = new Writes[OrganizationView] {
     def writes(o: OrganizationView) = OrganizationInfo.defaultWrites.writes(o.organizationInfo).as[JsObject] ++
-<<<<<<< HEAD
       Json.obj("membership" -> OrganizationMembershipInfo.defaultWrites.writes(o.membershipInfo).as[JsObject])
-=======
-      Json.obj("membership" -> OrganizationMembershipInfo.defaultWrites.writes(o.membershipInfo))
->>>>>>> 537b412a
   }
 }
 
