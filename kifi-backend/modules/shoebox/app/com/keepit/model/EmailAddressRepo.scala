--- conflicted
+++ resolved
@@ -12,23 +12,13 @@
 trait EmailAddressRepo extends Repo[EmailAddress] {
   def getByAddressOpt(address: String, excludeState: Option[State[EmailAddress]] = Some(EmailAddressStates.INACTIVE))
       (implicit session: RSession): Option[EmailAddress]
-<<<<<<< HEAD
-  def getAllByUser(userId: Id[User])(implicit session: RSession): Seq[EmailAddress]
-  def verifyByCode(verificationCode: String, clear: Boolean = false)(implicit session: RWSession): Boolean
-  def saveWithVerificationCode(email: EmailAddress)(implicit session: RWSession): EmailAddress
-  def getByCode(verificationCode: String)(implicit session: RSession): Option[EmailAddress]
-=======
   def getByUser(userId: Id[User])(implicit session: RSession): Seq[EmailAddress]
   def getByUserAndCode(userId: Id[User], verificationCode: String)(implicit session: RSession): Option[EmailAddress]
   def verify(userId: Id[User], verificationCode: String)(implicit session: RWSession): Boolean
->>>>>>> 00f308a3
 }
 
 @Singleton
-class EmailAddressRepoImpl @Inject() (
-  val db: DataBaseComponent,
-  val clock: Clock,
-  val userRepo: UserRepo) extends DbRepo[EmailAddress] with EmailAddressRepo {
+class EmailAddressRepoImpl @Inject() (val db: DataBaseComponent, val clock: Clock) extends DbRepo[EmailAddress] with EmailAddressRepo {
   import FortyTwoTypeMappers._
   import db.Driver.Implicit._
   import DBSession._
@@ -47,21 +37,9 @@
       (implicit session: RSession): Option[EmailAddress] =
     (for(f <- table if f.address === address && f.state =!= excludeState.orNull) yield f).firstOption
 
-  def getAllByUser(userId: Id[User])(implicit session: RSession): Seq[EmailAddress] =
+  def getByUser(userId: Id[User])(implicit session: RSession): Seq[EmailAddress] =
     (for(f <- table if f.userId === userId && f.state =!= EmailAddressStates.INACTIVE) yield f).list
 
-<<<<<<< HEAD
-  def getPrimaryByUser(userId: Id[User])(implicit session: RSession): Option[EmailAddress] = {
-    userRepo.get(userId)
-    (for (f <- table if f.userId === userId) yield f).firstOption
-  }
-
-
-  def verifyByCode(verificationCode: String, clear: Boolean = false)(implicit session: RWSession): Boolean = {
-    val q = table.filter(_.verificationCode === verificationCode)
-    if (clear) q.map(_.verificationCode).update(None)
-    q.map(e => e.verifiedAt ~ e.updatedAt ~ e.state).update((clock.now(), clock.now(), EmailAddressStates.VERIFIED)) > 0
-=======
   def getByUserAndCode(userId: Id[User], verificationCode: String)(implicit session: RSession): Option[EmailAddress] =
     (for (e <- table if e.userId === userId && e.verificationCode === verificationCode && e.state =!= EmailAddressStates.INACTIVE) yield e).firstOption
 
@@ -72,7 +50,6 @@
       case count if count > 0 => true
       case _ => getByUserAndCode(userId, verificationCode).isDefined
     }
->>>>>>> 00f308a3
   }
 
   def getByCode(verificationCode: String)(implicit session: RSession): Option[EmailAddress] = {
