package com.keepit.model

import com.keepit.common.cache.{ ImmutableJsonCacheImpl, FortyTwoCachePlugin, CacheStatistics, Key }
import com.keepit.common.crypto.{ PublicIdConfiguration, PublicId }
import com.keepit.common.db.{ ExternalId, Id }
import com.keepit.common.json
import com.keepit.common.logging.AccessLog
import com.keepit.common.mail.BasicContact
import com.keepit.social.{ BasicUser, BasicUserFields }
import com.kifi.macros.json
import org.joda.time.DateTime
import play.api.libs.functional.syntax._
import play.api.libs.json._

import scala.concurrent.duration.Duration

sealed abstract class LibraryError(val message: String)

object LibraryError {
  case object SourcePermissionDenied extends LibraryError("source_permission_denied")
  case object DestPermissionDenied extends LibraryError("dest_permission_denied")
  case object AlreadyExistsInDest extends LibraryError("already_exists_in_dest")

  def apply(message: String): LibraryError = {
    message match {
      case SourcePermissionDenied.message => SourcePermissionDenied
      case DestPermissionDenied.message => DestPermissionDenied
      case AlreadyExistsInDest.message => AlreadyExistsInDest
    }
  }
}

case class LibraryFail(status: Int, message: String)

@json
case class LibraryAddRequest(
  name: String,
  visibility: LibraryVisibility,
  slug: String,
  kind: Option[LibraryKind] = None,
  description: Option[String] = None,
  color: Option[LibraryColor] = None,
  listed: Option[Boolean] = None,
  whoCanInvite: Option[LibraryInvitePermissions] = None)

@json
case class LibraryModifyRequest(
  name: Option[String] = None,
  slug: Option[String] = None,
  visibility: Option[LibraryVisibility] = None,
  description: Option[String] = None,
  color: Option[LibraryColor] = None,
  listed: Option[Boolean] = None,
  whoCanInvite: Option[LibraryInvitePermissions] = None)

case class LibraryInfo(
  id: PublicId[Library],
  name: String,
  visibility: LibraryVisibility,
  shortDescription: Option[String],
  url: String,
  color: Option[LibraryColor], // system libraries have no color
  image: Option[LibraryImageInfo],
  owner: BasicUser,
  numKeeps: Int,
  numFollowers: Int,
  kind: LibraryKind,
  lastKept: Option[DateTime],
  inviter: Option[BasicUser])

object LibraryInfo {
  implicit val format = (
    (__ \ 'id).format[PublicId[Library]] and
    (__ \ 'name).format[String] and
    (__ \ 'visibility).format[LibraryVisibility] and
    (__ \ 'shortDescription).formatNullable[String] and
    (__ \ 'url).format[String] and
    (__ \ 'color).formatNullable[LibraryColor] and
    (__ \ 'image).formatNullable[LibraryImageInfo] and
    (__ \ 'owner).format[BasicUser] and
    (__ \ 'numKeeps).format[Int] and
    (__ \ 'numFollowers).format[Int] and
    (__ \ 'kind).format[LibraryKind] and
    (__ \ 'lastKept).formatNullable[DateTime] and
    (__ \ 'inviter).formatNullable[BasicUser]
  )(LibraryInfo.apply, unlift(LibraryInfo.unapply))

  def fromLibraryAndOwner(lib: Library, image: Option[LibraryImage], owner: BasicUser, inviter: Option[BasicUser] = None)(implicit config: PublicIdConfiguration): LibraryInfo = {
    LibraryInfo(
      id = Library.publicId(lib.id.get),
      name = lib.name,
      visibility = lib.visibility,
      shortDescription = lib.description,
      url = Library.formatLibraryPath(owner.username, lib.slug),
      color = lib.color,
      image = image.map(LibraryImageInfo.createInfo(_)),
      owner = owner,
      numKeeps = lib.keepCount,
      numFollowers = lib.memberCount - 1, // remove owner from count
      kind = lib.kind,
      lastKept = lib.lastKept,
      inviter = inviter
    )
  }
}

private[model] abstract class BaseLibraryCardInfo(
  id: PublicId[Library],
  name: String,
  description: Option[String],
  color: Option[LibraryColor], // system libraries have no color
  image: Option[LibraryImageInfo],
  slug: LibrarySlug,
  owner: BasicUser,
  numKeeps: Int,
  numFollowers: Int,
  followers: Seq[BasicUser],
  numCollaborators: Int,
  collaborators: Seq[BasicUser],
  lastKept: DateTime,
<<<<<<< HEAD
  following: Option[Boolean], // @deprecated don't use this anymore!
  membership: String,
  modifiedAt: DateTime) // is viewer following this library? Set to None if viewing anonymously or viewing own profile
=======
  following: Option[Boolean], // is viewer following this library? Set to None if viewing anonymously or viewing own profile
  modifiedAt: DateTime,
  kind: LibraryKind)
>>>>>>> 8efad813

@json
case class OwnLibraryCardInfo( // when viewing own created libraries
  id: PublicId[Library],
  name: String,
  description: Option[String],
  color: Option[LibraryColor],
  image: Option[LibraryImageInfo],
  slug: LibrarySlug,
  kind: LibraryKind,
  visibility: LibraryVisibility,
  owner: BasicUser,
  numKeeps: Int,
  numFollowers: Int,
  followers: Seq[BasicUser],
  numCollaborators: Int,
  collaborators: Seq[BasicUser],
  lastKept: DateTime,
  following: Option[Boolean],
  membership: String,
  listed: Boolean,
  modifiedAt: DateTime)
<<<<<<< HEAD
    extends BaseLibraryCardInfo(id, name, description, color, image, slug, owner, numKeeps, numFollowers, followers, numCollaborators, collaborators, lastKept, following, membership, modifiedAt)
=======
    extends BaseLibraryCardInfo(id, name, description, color, image, slug, owner, numKeeps, numFollowers, followers, numCollaborators, collaborators, lastKept, following, modifiedAt, kind)
>>>>>>> 8efad813

@json
case class LibraryCardInfo(
  id: PublicId[Library],
  name: String,
  description: Option[String],
  color: Option[LibraryColor],
  image: Option[LibraryImageInfo],
  slug: LibrarySlug,
  visibility: LibraryVisibility,
  owner: BasicUser,
  numKeeps: Int,
  numFollowers: Int,
  followers: Seq[BasicUser],
  numCollaborators: Int,
  collaborators: Seq[BasicUser],
  lastKept: DateTime,
  following: Option[Boolean],
  membership: String,
  caption: Option[String],
<<<<<<< HEAD
  modifiedAt: DateTime)
    extends BaseLibraryCardInfo(id, name, description, color, image, slug, owner, numKeeps, numFollowers, followers, numCollaborators, collaborators, lastKept, following, membership, modifiedAt)
=======
  modifiedAt: DateTime,
  kind: LibraryKind)
    extends BaseLibraryCardInfo(id, name, description, color, image, slug, owner, numKeeps, numFollowers, followers, numCollaborators, collaborators, lastKept, following, modifiedAt, kind)
>>>>>>> 8efad813

object LibraryCardInfo {
  val writesWithoutOwner = Writes[LibraryCardInfo] { o => // for case when receiving end already knows the owner
    JsObject((Json.toJson(o).as[JsObject].value - "owner").toSeq)
  }

  def makeMembersShowable(members: Seq[BasicUser], filterBadPics: Boolean): Seq[BasicUser] = {
    if (filterBadPics) {
      members.filter(_.pictureName != "0.jpg").take(3)
    } else {
      val (membersWithPics, membersNoPics) = members.partition(_.pictureName != "0.jpg")
      membersWithPics ++ membersNoPics
    }
  }
}

@json
case class LibraryNotificationInfo(
  id: PublicId[Library],
  name: String,
  slug: LibrarySlug,
  color: Option[LibraryColor],
  image: Option[LibraryImageInfo],
  owner: BasicUser)

object LibraryNotificationInfo {
  def fromLibraryAndOwner(lib: Library, image: Option[LibraryImage], owner: BasicUser)(implicit config: PublicIdConfiguration): LibraryNotificationInfo = {
    LibraryNotificationInfo(Library.publicId(lib.id.get), lib.name, lib.slug, lib.color, image.map(LibraryImageInfo.createInfo(_)), owner)
  }
}

case class MaybeLibraryMember(member: Either[BasicUser, BasicContact], access: Option[LibraryAccess], lastInvitedAt: Option[DateTime])

object MaybeLibraryMember {
  implicit val writes = Writes[MaybeLibraryMember] { member =>
    val identityFields = member.member.fold(user => Json.toJson(user), contact => Json.toJson(contact)).as[JsObject]
    val libraryRelatedFields = Json.obj("membership" -> member.access, "lastInvitedAt" -> member.lastInvitedAt)
    json.minify(identityFields ++ libraryRelatedFields)
  }
}

case class FullLibraryInfo(
  id: PublicId[Library],
  name: String,
  visibility: LibraryVisibility,
  description: Option[String],
  slug: LibrarySlug,
  url: String,
  color: Option[LibraryColor], // system libraries have no color
  image: Option[LibraryImageInfo],
  kind: LibraryKind,
  lastKept: Option[DateTime],
  owner: BasicUser,
  followers: Seq[BasicUser],
  collaborators: Seq[BasicUser],
  keeps: Seq[KeepInfo],
  numKeeps: Int,
  numCollaborators: Int,
  numFollowers: Int,
  attr: Option[LibrarySourceAttribution] = None,
  whoCanInvite: LibraryInvitePermissions,
  modifiedAt: DateTime)

object FullLibraryInfo {
  implicit val sourceWrites = LibrarySourceAttribution.writes
  implicit val writes = Json.writes[FullLibraryInfo]
}

case class LibraryInfoIdKey(libraryId: Id[Library]) extends Key[LibraryInfo] {
  override val version = 2
  val namespace = "library_info_libraryid"
  def toKey(): String = libraryId.id.toString
}

class LibraryInfoIdCache(stats: CacheStatistics, accessLog: AccessLog, innermostPluginSettings: (FortyTwoCachePlugin, Duration), innerToOuterPluginSettings: (FortyTwoCachePlugin, Duration)*)
  extends ImmutableJsonCacheImpl[LibraryInfoIdKey, LibraryInfo](stats, accessLog, innermostPluginSettings, innerToOuterPluginSettings: _*)

sealed trait LibrarySourceAttribution

object LibrarySourceAttribution {
  implicit val writes = new Writes[LibrarySourceAttribution] {
    def writes(x: LibrarySourceAttribution): JsValue = {
      x match {
        case twitter: TwitterLibrarySourceAttribution => Json.obj("twitter" -> TwitterLibrarySourceAttribution.writes.writes(twitter))
      }
    }
  }
}

case class TwitterLibrarySourceAttribution(screenName: String) extends LibrarySourceAttribution

object TwitterLibrarySourceAttribution {
  implicit val writes = Json.writes[TwitterLibrarySourceAttribution]
}<|MERGE_RESOLUTION|>--- conflicted
+++ resolved
@@ -118,15 +118,10 @@
   numCollaborators: Int,
   collaborators: Seq[BasicUser],
   lastKept: DateTime,
-<<<<<<< HEAD
-  following: Option[Boolean], // @deprecated don't use this anymore!
+  following: Option[Boolean], // @deprecated use membership object instead! (is viewer following this library? Set to None if viewing anonymously or viewing own profile)
   membership: String,
-  modifiedAt: DateTime) // is viewer following this library? Set to None if viewing anonymously or viewing own profile
-=======
-  following: Option[Boolean], // is viewer following this library? Set to None if viewing anonymously or viewing own profile
   modifiedAt: DateTime,
   kind: LibraryKind)
->>>>>>> 8efad813
 
 @json
 case class OwnLibraryCardInfo( // when viewing own created libraries
@@ -149,11 +144,7 @@
   membership: String,
   listed: Boolean,
   modifiedAt: DateTime)
-<<<<<<< HEAD
-    extends BaseLibraryCardInfo(id, name, description, color, image, slug, owner, numKeeps, numFollowers, followers, numCollaborators, collaborators, lastKept, following, membership, modifiedAt)
-=======
-    extends BaseLibraryCardInfo(id, name, description, color, image, slug, owner, numKeeps, numFollowers, followers, numCollaborators, collaborators, lastKept, following, modifiedAt, kind)
->>>>>>> 8efad813
+    extends BaseLibraryCardInfo(id, name, description, color, image, slug, owner, numKeeps, numFollowers, followers, numCollaborators, collaborators, lastKept, following, membership, modifiedAt, kind)
 
 @json
 case class LibraryCardInfo(
@@ -174,14 +165,9 @@
   following: Option[Boolean],
   membership: String,
   caption: Option[String],
-<<<<<<< HEAD
-  modifiedAt: DateTime)
-    extends BaseLibraryCardInfo(id, name, description, color, image, slug, owner, numKeeps, numFollowers, followers, numCollaborators, collaborators, lastKept, following, membership, modifiedAt)
-=======
   modifiedAt: DateTime,
   kind: LibraryKind)
-    extends BaseLibraryCardInfo(id, name, description, color, image, slug, owner, numKeeps, numFollowers, followers, numCollaborators, collaborators, lastKept, following, modifiedAt, kind)
->>>>>>> 8efad813
+    extends BaseLibraryCardInfo(id, name, description, color, image, slug, owner, numKeeps, numFollowers, followers, numCollaborators, collaborators, lastKept, following, membership, modifiedAt, kind)
 
 object LibraryCardInfo {
   val writesWithoutOwner = Writes[LibraryCardInfo] { o => // for case when receiving end already knows the owner
