--- conflicted
+++ resolved
@@ -10,13 +10,10 @@
 
 @ImplementedBy(classOf[OrganizationRepoImpl])
 trait OrganizationRepo extends Repo[Organization] with SeqNumberFunction[Organization] {
-<<<<<<< HEAD
   def updateName(organizationId: Id[Organization], name: String): Organization = ???
   def updateDescription(organizationId: Id[Organization], description: String): Organization = ???
   def getByIds(orgIds: Set[Id[Organization]])(implicit session: RSession): Map[Id[Organization], Organization]
-=======
   def deactivate(model: Organization)(implicit session: RWSession): Unit
->>>>>>> cc70b95c
 }
 
 @Singleton
@@ -50,7 +47,6 @@
 
   initTable()
 
-<<<<<<< HEAD
   override def deleteCache(org: Organization)(implicit session: RSession) {
     orgCache.remove(org.id.get)
   }
@@ -63,9 +59,9 @@
       val q = { for { row <- rows if row.id.inSet(missingKeys.map { _.id }.toSet) && row.state === OrganizationStates.ACTIVE } yield row }
       q.list.map { x => (orgId2Key(x.id.get) -> x) }.toMap
     }.map { case (key, org) => key.id -> org }.toMap
-=======
+  }
+
   def deactivate(model: Organization)(implicit session: RWSession): Unit = {
     save(model.sanitizeForDelete)
->>>>>>> cc70b95c
   }
 }