--- conflicted
+++ resolved
@@ -1,14 +1,11 @@
 package com.keepit.model
 
 import com.google.inject.{ Provider, ImplementedBy, Inject, Singleton }
-<<<<<<< HEAD
 import com.keepit.common.actor.ActorInstance
 import com.keepit.common.db.{ DbSequenceAssigner, Id }
 import com.keepit.common.db.slick.DBSession.RSession
-=======
 import com.keepit.common.db.{ Id }
 import com.keepit.common.db.slick.DBSession.{ RWSession, RSession }
->>>>>>> 72e3622f
 import com.keepit.common.db.slick._
 import com.keepit.common.healthcheck.AirbrakeNotifier
 import com.keepit.common.logging.Logging
@@ -47,7 +44,10 @@
 
   def table(tag: Tag) = new OrganizationTable(tag)
   initTable()
-<<<<<<< HEAD
+
+  def deactivate(model: Organization)(implicit session: RWSession): Unit = {
+    save(model.sanitizeForDelete)
+  }
 }
 
 trait OrganizationSequencingPlugin extends SequencingPlugin
@@ -60,11 +60,4 @@
 class OrganizationSequenceNumberAssigner @Inject() (db: Database, repo: OrganizationRepo, airbrake: AirbrakeNotifier) extends DbSequenceAssigner[Organization](db, repo, airbrake)
 class OrganizationSequencingActor @Inject() (
   assigner: OrganizationSequenceNumberAssigner,
-  airbrake: AirbrakeNotifier) extends SequencingActor(assigner, airbrake)
-=======
-
-  def deactivate(model: Organization)(implicit session: RWSession): Unit = {
-    save(model.sanitizeForDelete)
-  }
-}
->>>>>>> 72e3622f
+  airbrake: AirbrakeNotifier) extends SequencingActor(assigner, airbrake)