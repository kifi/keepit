package com.keepit.model

import com.keepit.common.logging.Logging
import com.google.inject.{ImplementedBy, Provider, Inject, Singleton}
import com.keepit.common.db.slick._
import com.keepit.common.time.Clock
import com.keepit.common.db.{State, Id, SequenceNumber}
import com.keepit.common.db.slick.DBSession.{RWSession, RSession}
import org.joda.time.DateTime
import com.keepit.normalizer.{NormalizationService, NormalizationCandidate}

@ImplementedBy(classOf[NormalizedURIRepoImpl])
trait NormalizedURIRepo extends DbRepo[NormalizedURI] with ExternalIdColumnDbFunction[NormalizedURI] {
  def allActive()(implicit session: RSession): Seq[NormalizedURI]
  def getByState(state: State[NormalizedURI], limit: Int = -1)(implicit session: RSession): Seq[NormalizedURI]
  def getByUri(url: String)(implicit session: RSession): Option[NormalizedURI]
  def getIndexable(sequenceNumber: SequenceNumber, limit: Int = -1)(implicit session: RSession): Seq[NormalizedURI]
  def getScraped(sequenceNumber: SequenceNumber, limit: Int = -1)(implicit session: RSession): Seq[NormalizedURI]
  def internByUri(url: String, candidates: NormalizationCandidate*)(implicit session: RWSession): NormalizedURI
  def getByNormalizedUrl(normalizedUrl: String)(implicit session: RSession): Option[NormalizedURI]
}

@Singleton
class NormalizedURIRepoImpl @Inject() (
  val db: DataBaseComponent,
  val clock: Clock,
  idCache: NormalizedURICache,
  urlHashCache: NormalizedURIUrlHashCache,
  scrapeRepoProvider: Provider[ScrapeInfoRepo],
  normalizedURIFactory: NormalizedURIFactory)
  extends DbRepo[NormalizedURI] with NormalizedURIRepo with ExternalIdColumnDbFunction[NormalizedURI] with Logging {
  import FortyTwoTypeMappers._
  import scala.slick.lifted.Query
  import db.Driver.Implicit._
  import DBSession._

  private val sequence = db.getSequence("normalized_uri_sequence")

  override val table = new RepoTable[NormalizedURI](db, "normalized_uri") with ExternalIdColumn[NormalizedURI] {
    def title = column[String]("title")
    def url = column[String]("url", O.NotNull)
    def urlHash = column[UrlHash]("url_hash", O.NotNull)
    def seq = column[SequenceNumber]("seq", O.NotNull)
    def screenshotUpdatedAt = column[DateTime]("screenshot_updated_at")
    def normalization = column[Normalization]("normalization")
    def redirect = column[Id[NormalizedURI]]("redirect")
    def redirectTime = column[DateTime]("redirect_time")
    def * = id.? ~ createdAt ~ updatedAt ~ externalId ~ title.? ~ url ~ urlHash ~ state ~ seq ~
        screenshotUpdatedAt.? ~ normalization.? ~ redirect.? ~ redirectTime.? <> (NormalizedURI.apply _, NormalizedURI.unapply _)
  }

  def getIndexable(sequenceNumber: SequenceNumber, limit: Int = -1)(implicit session: RSession): Seq[NormalizedURI] = {
    val q = (for (f <- table if f.seq > sequenceNumber) yield f).sortBy(_.seq)
    (if (limit >= 0) q.take(limit) else q).list
  }

  def getScraped(sequenceNumber: SequenceNumber, limit: Int = -1)(implicit session: RSession): Seq[NormalizedURI] = {
    val q = (for (f <- table if (f.seq > sequenceNumber && f.state === NormalizedURIStates.SCRAPED)) yield f).sortBy(_.seq)
    (if (limit >= 0) q.take(limit) else q).list
  }

  override def invalidateCache(uri: NormalizedURI)(implicit session: RSession) = {
    uri.id map {id => idCache.set(NormalizedURIKey(id), uri)}
    urlHashCache.set(NormalizedURIUrlHashKey(NormalizedURI.hashUrl(uri.url)), uri)
    uri
  }

  override def get(id: Id[NormalizedURI])(implicit session: RSession): NormalizedURI = {
    idCache.getOrElse(NormalizedURIKey(id)) {
      (for(f <- table if f.id is id) yield f).first
    }
  }

  def allActive()(implicit session: RSession): Seq[NormalizedURI] =
    (for(f <- table if f.state === NormalizedURIStates.ACTIVE) yield f).list

  override def save(uri: NormalizedURI)(implicit session: RWSession): NormalizedURI = {
    val num = sequence.incrementAndGet()
    val uriWithSeq = uri.copy(seq = num)
    val message = s"----> about to persist uri: $uriWithSeq"
    log.error(message, new Exception(message))
    val saved = super.save(uriWithSeq)
    log.error(s"<---- persisted uri: $saved")

    lazy val scrapeRepo = scrapeRepoProvider.get
    if (uri.state == NormalizedURIStates.INACTIVE || uri.state == NormalizedURIStates.ACTIVE) {
      // If uri.state is ACTIVE or INACTIVE, we do not want an ACTIVE ScrapeInfo record for it
      scrapeRepo.getByUri(saved.id.get) match {
        case Some(scrapeInfo) if scrapeInfo.state == ScrapeInfoStates.ACTIVE =>
          scrapeRepo.save(scrapeInfo.withState(ScrapeInfoStates.INACTIVE))
        case _ => // do nothing
      }
    } else {
      // Otherwise, ensure that ScrapeInfo has an active record for it.
      scrapeRepo.getByUri(saved.id.get) match {
        case Some(scrapeInfo) if scrapeInfo.state == ScrapeInfoStates.INACTIVE =>
          scrapeRepo.save(scrapeInfo.withState(ScrapeInfoStates.ACTIVE))
        case Some(scrapeInfo) => // do nothing
        case None =>
          scrapeRepo.save(ScrapeInfo(uriId = saved.id.get))
      }
    }

    saved
  }

  def getByState(state: State[NormalizedURI], limit: Int = -1)(implicit session: RSession): Seq[NormalizedURI] = {
    val limited = {
      val q = (for (t <- table if t.state === state) yield t)
      limit match {
        case some if some > 0 => q.take(some)
        case _ => q
      }
    }
    limited.list
  }

  def getByNormalizedUrl(normalizedUrl: String)(implicit session: RSession): Option[NormalizedURI] = {
    val hash = NormalizedURI.hashUrl(normalizedUrl)
    urlHashCache.getOrElseOpt(NormalizedURIUrlHashKey(hash)) {
      (for (t <- table if t.urlHash === hash) yield t).firstOption
    }
  }

  def getByUri(url: String)(implicit session: RSession): Option[NormalizedURI] = {
    val normalizedUrl = normalizedURIFactory.normalize(url)
    getByNormalizedUrl(normalizedUrl)
  }

  def internByUri(url: String, candidates: NormalizationCandidate*)(implicit session: RWSession): NormalizedURI = {
    val normalizedUrl = normalizedURIFactory.normalize(url)
    val normalizedUri = getByNormalizedUrl(normalizedUrl) match {
      case Some(uri)=> uri
      case None => {
        val newUri = NormalizedURI.withHash(normalizedUrl = normalizedUrl)
        newUri.urlHash.hash.take(2).intern.synchronized {
          getByNormalizedUrl(normalizedUrl) match {
            case Some(uri) => uri
            case None => save(newUri)
          }
        }
      }
    }
<<<<<<< HEAD
    normalizedURIFactory.normalizationServiceProvider.get.update(uri, candidates:_*)
    uri
=======
    normalizedUri
>>>>>>> 520ac496
  }
}

@Singleton
case class NormalizedURIFactory @Inject() (normalizationServiceProvider: Provider[NormalizationService]) {

  def normalize(url: String)(implicit session: RSession) = normalizationServiceProvider.get.normalize(url)

  def apply(url: String)(implicit session: RSession): NormalizedURI =
    apply(title = None, url = url, state = NormalizedURIStates.ACTIVE, normalization = None)

  def apply(url: String, state: State[NormalizedURI])(implicit session: RSession): NormalizedURI =
    apply(title = None, url = url, state = state, normalization = None)

  def apply(title: String, url: String)(implicit session: RSession): NormalizedURI =
    apply(title = Some(title), url = url, state = NormalizedURIStates.ACTIVE, normalization = None)

  def apply(title: String, url: String, state: State[NormalizedURI])(implicit session: RSession): NormalizedURI =
    apply(title = Some(title), url = url, state = state, normalization = None)

  def apply(url: String, normalization: Normalization)(implicit session: RSession): NormalizedURI =
    apply(title = None, url = url, state = NormalizedURIStates.ACTIVE, normalization = Some(normalization))

  def apply(url: String, title: Option[String] = None, state: State[NormalizedURI] = NormalizedURIStates.ACTIVE, normalization: Option[Normalization] = None)(implicit session: RSession): NormalizedURI =
    NormalizedURI.withHash(normalizedUrl = normalize(url), title = title, state = state, normalization = normalization)
}<|MERGE_RESOLUTION|>--- conflicted
+++ resolved
@@ -141,12 +141,8 @@
         }
       }
     }
-<<<<<<< HEAD
-    normalizedURIFactory.normalizationServiceProvider.get.update(uri, candidates:_*)
-    uri
-=======
+    normalizedURIFactory.normalizationServiceProvider.get.update(normalizedUri, candidates:_*)
     normalizedUri
->>>>>>> 520ac496
   }
 }
 
