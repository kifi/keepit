--- conflicted
+++ resolved
@@ -118,12 +118,7 @@
 
   def fromKeep(bookmark: Keep)(implicit publicIdConfig: PublicIdConfiguration): KeepInfo = {
     KeepInfo(Some(bookmark.externalId), Some(Keep.publicId(bookmark.id.get)), bookmark.title, bookmark.url,
-<<<<<<< HEAD
-      bookmark.path.relative, false, user = None, author = BasicAuthor.Fake, libraryId = bookmark.libraryId.map(Library.publicId),
-      sourceAttribution = None, discussion = None, activity = ActivityLog(Seq.empty), participants = Seq.empty, members = KeepMembers.empty, permissions = Set.empty)
-=======
       bookmark.path.relative, false, user = None, author = BasicAuthor.Fake, libraryId = bookmark.lowestLibraryId.map(Library.publicId),
-      sourceAttribution = None, discussion = None, participants = Seq.empty, members = KeepMembers.empty, permissions = Set.empty)
->>>>>>> fbd8ca17
+      sourceAttribution = None, discussion = None, activity = ActivityLog.empty, participants = Seq.empty, members = KeepMembers.empty, permissions = Set.empty)
   }
 }