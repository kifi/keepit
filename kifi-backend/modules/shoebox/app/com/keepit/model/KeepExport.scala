--- conflicted
+++ resolved
@@ -32,11 +32,7 @@
   }
 }
 
-<<<<<<< HEAD
-case class KeepExportResponse(keeps: Seq[Keep], keepTags: Map[Id[Keep], Seq[String]]) {
-=======
 case class KeepExportResponse(keeps: Seq[Keep], keepTags: Map[Id[Keep], Seq[String]], keepLibs: Map[Id[Keep], Seq[Library]]) {
->>>>>>> b1e38184
   def formatAsHtml: String = {
     val before = """<!DOCTYPE NETSCAPE-Bookmark-file-1>
                    |<META HTTP-EQUIV="Content-Type" CONTENT="text/html; charset=UTF-8">
@@ -54,16 +50,10 @@
       val title = keep.title.map(_.replace("&", "&amp;")) getOrElse ""
       val tagString = {
         val tags = keepTags(keep.id.get).map(_.replace("&", "&amp;").replace("\"", ""))
-<<<<<<< HEAD
-        s""""${tags.mkString(",")}""""
-      }
-      val date = keep.createdAt.getMillis / 1000
-=======
         val libNames = keepLibs(keep.id.get).map(_.name.replace("&", "&amp;").replace("\"", ""))
         s""""${(tags ++ libNames).mkString(",")}""""
       }
       val date = keep.keptAt.getMillis / 1000
->>>>>>> b1e38184
       val line = {
         s"""<DT><A HREF="${keep.url}" ADD_DATE="$date" TAGS=$tagString>$title</A>"""
       }
@@ -72,29 +62,17 @@
     before + keeps.map(createExport).mkString("\n") + after
   }
   def formatAsJson: JsValue = {
-<<<<<<< HEAD
-    val jsonMap = keeps.map { keep =>
-      keep.externalId.id -> Json.obj(
-=======
     val keepJsonArray = keeps.map { keep =>
       Json.obj(
->>>>>>> b1e38184
         "title" -> (keep.title.getOrElse(""): String),
         "date" -> keep.keptAt.getMillis / 1000,
         "url" -> keep.url,
         "source" -> keep.source.value,
         "note" -> keep.note.getOrElse[String](""),
-<<<<<<< HEAD
-        "tags" -> keepTags(keep.id.get)
-      )
-    }
-    Json.obj("keeps" -> JsObject(jsonMap))
-=======
         "tags" -> keepTags(keep.id.get),
         "libraries" -> keepLibs(keep.id.get).map(_.name)
       )
     }
     Json.obj("keeps" -> JsArray(keepJsonArray))
->>>>>>> b1e38184
   }
 }