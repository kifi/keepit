package com.keepit.model

import com.google.inject.{Inject, Singleton, ImplementedBy}
import com.keepit.common.db.slick._
import com.keepit.common.db.{ExternalId, State, Id}
import com.keepit.common.db.slick.DBSession.RSession
import com.keepit.common.time.{Clock, zones}
import com.keepit.common.net.UserAgent
import scala.slick.jdbc.GetResult
import org.joda.time.DateTime
import scala.slick.session.PositionedResult

@ImplementedBy(classOf[KifiInstallationRepoImpl])
trait KifiInstallationRepo extends Repo[KifiInstallation] with ExternalIdColumnFunction[KifiInstallation] {
  def all(userId: Id[User], excludeState: Option[State[KifiInstallation]] = Some(KifiInstallationStates.INACTIVE))(implicit session: RSession): Seq[KifiInstallation]
  def getOpt(userId: Id[User], externalId: ExternalId[KifiInstallation])(implicit session: RSession): Option[KifiInstallation]
  def getLatestActive(count: Int)(implicit session: RSession): Seq[(KifiVersion, DateTime, Int)]
}

@Singleton
class KifiInstallationRepoImpl @Inject() (val db: DataBaseComponent, val clock: Clock, val versionCache: ExtensionVersionInstallationIdCache)
  extends DbRepo[KifiInstallation] with KifiInstallationRepo with ExternalIdColumnDbFunction[KifiInstallation] {
  import db.Driver.simple._
  import DBSession._

<<<<<<< HEAD
  override val table = new RepoTable[KifiInstallation](db, "kifi_installation") with NamedColumns with ExternalIdColumn[KifiInstallation] {
=======
  type RepoImpl = KifiInstallationTable
  class KifiInstallationTable(tag: Tag) extends RepoTable[KifiInstallation](db, tag, "kifi_installation") with ExternalIdColumn[KifiInstallation] {
>>>>>>> e0321609
    def userId = column[Id[User]]("user_id", O.NotNull)
    def version = column[KifiVersion]("version", O.NotNull)
    def userAgent = column[UserAgent]("user_agent", O.NotNull)
    def * = (id.?, createdAt, updatedAt, userId, externalId, version, userAgent, state) <> ((KifiInstallation.apply _).tupled, KifiInstallation.unapply _)
  }

  def table(tag: Tag) = new KifiInstallationTable(tag)
  initTable()

  def all(userId: Id[User], excludeState: Option[State[KifiInstallation]] = Some(KifiInstallationStates.INACTIVE))(implicit session: RSession): Seq[KifiInstallation] =
    (for(k <- rows if k.userId === userId && k.state =!= excludeState.orNull) yield k).list

  def getOpt(userId: Id[User], externalId: ExternalId[KifiInstallation])(implicit session: RSession): Option[KifiInstallation] =
    (for(k <- rows if k.userId === userId && k.externalId === externalId) yield k).firstOption

  implicit val GetDateTime: GetResult[DateTime] = new GetResult[DateTime] {
    def apply(r: PositionedResult) = new DateTime(r.nextTimestamp getTime, zones.UTC)
  }

  def getLatestActive(count: Int)(implicit session: RSession): Seq[(KifiVersion, DateTime, Int)] = {
    import scala.slick.jdbc.StaticQuery.interpolation
    // select version,min(updated_at) as min, count(*) as count from kifi_installation group by version having count > 3 order by min desc limit 20;
    val interpolated = sql"""select version, min(updated_at) as min, count(*) as c from kifi_installation group by version order by min desc limit $count"""
    interpolated.as[(String, DateTime, Int)].list().map { case (versionStr, max, count) =>
      (KifiVersion(versionStr), max, count)
    }.sortWith((a,b) => a._1 > b._1)
  }

  override def invalidateCache(kifiInstallation: KifiInstallation)(implicit session: RSession): Unit = {
    versionCache.set(ExtensionVersionInstallationIdKey(kifiInstallation.externalId), kifiInstallation.version.toString)
  }

  override def deleteCache(model: KifiInstallation)(implicit session: RSession): Unit = {
    versionCache.remove(ExtensionVersionInstallationIdKey(model.externalId))
  }
}<|MERGE_RESOLUTION|>--- conflicted
+++ resolved
@@ -4,17 +4,17 @@
 import com.keepit.common.db.slick._
 import com.keepit.common.db.{ExternalId, State, Id}
 import com.keepit.common.db.slick.DBSession.RSession
-import com.keepit.common.time.{Clock, zones}
+import com.keepit.common.time.Clock
 import com.keepit.common.net.UserAgent
-import scala.slick.jdbc.GetResult
+import scala.slick.jdbc.{PositionedResult, GetResult}
 import org.joda.time.DateTime
-import scala.slick.session.PositionedResult
+import com.keepit.common.time.zones
 
 @ImplementedBy(classOf[KifiInstallationRepoImpl])
 trait KifiInstallationRepo extends Repo[KifiInstallation] with ExternalIdColumnFunction[KifiInstallation] {
+  def getLatestActive(count: Int)(implicit session: RSession): Seq[(KifiVersion, DateTime, Int)]
   def all(userId: Id[User], excludeState: Option[State[KifiInstallation]] = Some(KifiInstallationStates.INACTIVE))(implicit session: RSession): Seq[KifiInstallation]
   def getOpt(userId: Id[User], externalId: ExternalId[KifiInstallation])(implicit session: RSession): Option[KifiInstallation]
-  def getLatestActive(count: Int)(implicit session: RSession): Seq[(KifiVersion, DateTime, Int)]
 }
 
 @Singleton
@@ -23,12 +23,8 @@
   import db.Driver.simple._
   import DBSession._
 
-<<<<<<< HEAD
-  override val table = new RepoTable[KifiInstallation](db, "kifi_installation") with NamedColumns with ExternalIdColumn[KifiInstallation] {
-=======
   type RepoImpl = KifiInstallationTable
   class KifiInstallationTable(tag: Tag) extends RepoTable[KifiInstallation](db, tag, "kifi_installation") with ExternalIdColumn[KifiInstallation] {
->>>>>>> e0321609
     def userId = column[Id[User]]("user_id", O.NotNull)
     def version = column[KifiVersion]("version", O.NotNull)
     def userAgent = column[UserAgent]("user_agent", O.NotNull)
@@ -37,12 +33,6 @@
 
   def table(tag: Tag) = new KifiInstallationTable(tag)
   initTable()
-
-  def all(userId: Id[User], excludeState: Option[State[KifiInstallation]] = Some(KifiInstallationStates.INACTIVE))(implicit session: RSession): Seq[KifiInstallation] =
-    (for(k <- rows if k.userId === userId && k.state =!= excludeState.orNull) yield k).list
-
-  def getOpt(userId: Id[User], externalId: ExternalId[KifiInstallation])(implicit session: RSession): Option[KifiInstallation] =
-    (for(k <- rows if k.userId === userId && k.externalId === externalId) yield k).firstOption
 
   implicit val GetDateTime: GetResult[DateTime] = new GetResult[DateTime] {
     def apply(r: PositionedResult) = new DateTime(r.nextTimestamp getTime, zones.UTC)
@@ -57,6 +47,12 @@
     }.sortWith((a,b) => a._1 > b._1)
   }
 
+  def all(userId: Id[User], excludeState: Option[State[KifiInstallation]] = Some(KifiInstallationStates.INACTIVE))(implicit session: RSession): Seq[KifiInstallation] =
+    (for(k <- rows if k.userId === userId && k.state =!= excludeState.orNull) yield k).list
+
+  def getOpt(userId: Id[User], externalId: ExternalId[KifiInstallation])(implicit session: RSession): Option[KifiInstallation] =
+    (for(k <- rows if k.userId === userId && k.externalId === externalId) yield k).firstOption
+
   override def invalidateCache(kifiInstallation: KifiInstallation)(implicit session: RSession): Unit = {
     versionCache.set(ExtensionVersionInstallationIdKey(kifiInstallation.externalId), kifiInstallation.version.toString)
   }
