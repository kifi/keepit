--- conflicted
+++ resolved
@@ -443,13 +443,8 @@
     getCountsByLibrary(Set(libraryId), excludeSet).getOrElse(libraryId, 0)
   }
 
-<<<<<<< HEAD
   def getCountsByLibrary(libraryIds: Set[Id[Library]], excludeSet: Set[State[Keep]] = Set(KeepStates.INACTIVE, KeepStates.DUPLICATE))(implicit session: RSession): Map[Id[Library], Int] = {
-    countByLibraryCache.bulkGetOrElse(libraryIds.map(CountByLibraryKey(_))) { missingKeys =>
-=======
-  def getCountsByLibrary(libraryIds: Set[Id[Library]])(implicit session: RSession): Map[Id[Library], Int] = {
     val map = countByLibraryCache.bulkGetOrElse(libraryIds.map(CountByLibraryKey(_))) { missingKeys =>
->>>>>>> 7724809f
       val missingLibraryIds = missingKeys.map(_.id)
       val keepsQuery = (for (b <- rows if b.libraryId.inSet(missingLibraryIds) && !b.state.inSet(excludeSet)) yield b)
       val countQuery = keepsQuery.groupBy(_.libraryId).map { case (libraryId, keeps) => (libraryId, keeps.length) }
