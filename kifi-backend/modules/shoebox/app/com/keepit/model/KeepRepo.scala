--- conflicted
+++ resolved
@@ -49,11 +49,8 @@
   def pageByLibrary(libraryId: Id[Library], offset: Int, limit: Int, excludeSet: Set[State[Keep]] = Set(KeepStates.INACTIVE))(implicit session: RSession): Seq[Keep]
   def getChangedKeepsFromLibrary(libraryId: Id[Library], seq: SequenceNumber[Keep])(implicit session: RSession): Seq[Keep]
   def getByUriAndLibrariesHash(uriId: Id[NormalizedURI], libIds: Set[Id[Library]])(implicit session: RSession): Seq[Keep]
-<<<<<<< HEAD
+  def getByUriAndParticipantsHash(uriId: Id[NormalizedURI], users: Set[Id[User]], emails: Set[EmailAddress])(implicit session: RSession): Seq[Keep]
   def getPersonalKeepsOnUris(userId: Id[User], uriIds: Set[Id[NormalizedURI]])(implicit session: RSession): Map[Id[NormalizedURI], Set[Id[Keep]]]
-=======
-  def getByUriAndParticipantsHash(uriId: Id[NormalizedURI], users: Set[Id[User]], emails: Set[EmailAddress])(implicit session: RSession): Seq[Keep]
->>>>>>> 877d1646
 
   def deactivate(model: Keep)(implicit session: RWSession): Keep
 
@@ -328,6 +325,7 @@
     val hash = LibrariesHash(libIds)
     activeRows.filter(k => k.uriId === uriId && k.librariesHash === hash).list.filter(_.connections.libraries == libIds)
   }
+
   def getByUriAndParticipantsHash(uriId: Id[NormalizedURI], users: Set[Id[User]], emails: Set[EmailAddress])(implicit session: RSession): Seq[Keep] = {
     // TODO(ryan): make this filter by emails hash as well
     val userHash = ParticipantsHash(users)
