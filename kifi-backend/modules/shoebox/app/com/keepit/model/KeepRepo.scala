--- conflicted
+++ resolved
@@ -410,13 +410,9 @@
   }
 
   // Make compiled in Slick 2.1
-<<<<<<< HEAD
+
   def getByLibrary(libraryId: Id[Library], offset: Int, limit: Int, excludeState: Option[State[Keep]] = Some(KeepStates.INACTIVE))(implicit session: RSession): Seq[Keep] = {
-    (for (b <- rows if b.libraryId === libraryId && b.state =!= excludeState.orNull) yield b).sortBy(_.id desc).drop(offset).take(limit).list
-=======
-  def getByLibrary(libraryId: Id[Library], count: Int, offset: Int, excludeState: Option[State[Keep]] = Some(KeepStates.INACTIVE))(implicit session: RSession): Seq[Keep] = {
-    (for (b <- rows if b.libraryId === libraryId && b.state =!= excludeState.orNull) yield b).sortBy(_.createdAt desc).drop(offset).take(count).list
->>>>>>> d4258fa2
+    (for (b <- rows if b.libraryId === libraryId && b.state =!= excludeState.orNull) yield b).sortBy(_.createdAt desc).drop(offset).take(limit).list
   }
 
   private def getCountByLibraryCompiled(libraryId: Column[Id[Library]], excludeState: Option[State[Keep]]) = Compiled {
