package com.keepit.normalizer

import com.google.inject.{ImplementedBy, Inject, Singleton}
import com.keepit.common.net.URI
import com.keepit.common.db.slick.DBSession.RSession
import com.keepit.model._
import com.keepit.common.logging.Logging
import com.keepit.scraper.ScraperPlugin
import com.keepit.common.healthcheck.{Healthcheck, HealthcheckPlugin}
import scala.util.{Try, Failure}
import com.keepit.common.healthcheck.HealthcheckError
import scala.util.Success
import com.keepit.integrity.{MergedUri, UriIntegrityPlugin}
import scala.concurrent.ExecutionContext.Implicits.global
import scala.concurrent.Future
import com.keepit.common.db.slick.Database
import com.keepit.common._
import com.keepit.common.db.Id

@ImplementedBy(classOf[NormalizationServiceImpl])
trait NormalizationService {
  def update(current: NormalizedURI, candidates: NormalizationCandidate*): Future[Option[Id[NormalizedURI]]]
  def normalize(uriString: String)(implicit session: RSession): String
}

@Singleton
class NormalizationServiceImpl @Inject() (
  db: Database,
  failedContentCheckRepo: FailedContentCheckRepo,
  normalizedURIRepo: NormalizedURIRepo,
  uriIntegrityPlugin: UriIntegrityPlugin,
  scraperPlugin: ScraperPlugin,
  healthcheckPlugin: HealthcheckPlugin) extends NormalizationService with Logging {

  def normalize(uriString: String)(implicit session: RSession): String = normalizedURIRepo.getByUri(uriString).map(_.url).getOrElse(Prenormalizer(uriString))

  def update(current: NormalizedURI, candidates: NormalizationCandidate*): Future[Option[Id[NormalizedURI]]] = {

    implicit val uriRepo: NormalizedURIRepo = normalizedURIRepo
    implicit val scraper: ScraperPlugin = scraperPlugin

    val relevantCandidates = getRelevantCandidates(current, candidates)
    val priorKnowledge = PriorKnowledge(current)
    val findStrongerCandidate = FindStrongerCandidate(current, priorKnowledge)

    for {
      (successfulCandidateOption, weakerCandidates) <- findStrongerCandidate(relevantCandidates)
      newReferenceOption <- {

        priorKnowledge.contentChecks.foreach(persistFailedAttempts(_))

        val newReferenceWithRecursiveUpdatesOption = for {
          successfulCandidate <- successfulCandidateOption
          newReference <- migrate(current, successfulCandidate, weakerCandidates)
        } yield (newReference, getURIsToBeFurtherUpdated(current, newReference).map { uri =>
            update(uri, TrustedCandidate(newReference.url, newReference.normalization.get))
          })

        newReferenceWithRecursiveUpdatesOption match {
          case None => Future.successful(None)
          case Some((newReference, recursiveUpdates)) => Future.sequence(recursiveUpdates).map(_ => Some(newReference.id.get))
        }
      }
    } yield newReferenceOption
  } tap(_.onFailure { case e => healthcheckPlugin.addError(HealthcheckError(Some(e), None, None, Healthcheck.INTERNAL, Some(s"Normalization update failed: ${e.getMessage}"))) })

  private def getRelevantCandidates(current: NormalizedURI, candidates: Seq[NormalizationCandidate]) = {

    val prenormalizedCandidates = candidates.map {
      case UntrustedCandidate(url, normalization) => UntrustedCandidate(Prenormalizer(url), normalization)
      case candidate: TrustedCandidate => candidate
    }

    current.normalization match {
      case Some(currentNormalization) => prenormalizedCandidates.filter(candidate => candidate.normalization > currentNormalization || (candidate.normalization == currentNormalization && candidate.url != current.url))
      case None => prenormalizedCandidates ++ findVariations(current.url).map { case (normalization, uri) => TrustedCandidate(uri.url, uri.normalization.getOrElse(normalization)) }
    }
  }

  private def findVariations(referenceUrl: String): Seq[(Normalization, NormalizedURI)] = {

    val variationsTry =
      for {
        referenceURI <- URI.parse(referenceUrl)
        variations <- Try {
          for {
            normalization <- Normalization.priority.keys if normalization <= Normalization.HTTPS
            urlVariation <- SchemeNormalizer(normalization)(referenceURI).safelyToString()
            uri <- db.readOnly { implicit session => normalizedURIRepo.getByNormalizedUrl(urlVariation) }
          } yield (normalization, uri)
        }
      } yield variations

    variationsTry match {
      case Success(variations) => variations.toSeq
      case Failure(e) => {
        healthcheckPlugin.addError(HealthcheckError(Some(e), None, None, Healthcheck.INTERNAL, Some(s"Url variations could not be generated: ${e.getMessage}")))
        Seq.empty
      }
    }
  }

  private case class FindStrongerCandidate(currentReference: NormalizedURI, priorKnowledge: PriorKnowledge) {

    def apply(candidates: Seq[NormalizationCandidate]): Future[(Option[NormalizationCandidate], Seq[NormalizationCandidate])] = {
      log.info(s"NORMALIZATION: CHECKING CANDIDATES FOR url ${currentReference.url}:\n" + candidates.mkString("\n"))
      findCandidate(candidates.sortBy(_.normalization).reverse)
    }

    def findCandidate(orderedCandidates: Seq[NormalizationCandidate]): Future[(Option[NormalizationCandidate], Seq[NormalizationCandidate])] = {
      orderedCandidates match {
        case Seq() => Future.successful((None, Seq()))
        case Seq(strongerCandidate, weakerCandidates @ _*) => {
          assert(weakerCandidates.isEmpty || weakerCandidates.head.normalization <= strongerCandidate.normalization)
          assert(currentReference.normalization.isEmpty || currentReference.normalization.get <= strongerCandidate.normalization)
          if (currentReference.normalization == Some(strongerCandidate.normalization)) assert(currentReference.url != strongerCandidate.url)

          db.readOnly { implicit session =>
            priorKnowledge(strongerCandidate) match {
              case PriorKnowledge.ACCEPT => Future.successful((Some(strongerCandidate), weakerCandidates))
              case PriorKnowledge.REJECT => findCandidate(weakerCandidates)
              case PriorKnowledge.Check(contentCheck) =>
                if (currentReference.url == strongerCandidate.url) Future.successful(Some(strongerCandidate), weakerCandidates)
                else for {
                  contentCheck <- contentCheck(strongerCandidate)(session)
                  (successful, weaker) <- {
                    if (contentCheck) Future.successful((Some(strongerCandidate), weakerCandidates))
                    else findCandidate(weakerCandidates)
                  }
                } yield (successful, weaker)
            }
          }
        }
      }
    }
  }

  private def getNewReference(successfulCandidate: NormalizationCandidate)(implicit session: RSession): NormalizedURI = {
    val (url, normalization) = (successfulCandidate.url, successfulCandidate.normalization)
    normalizedURIRepo.getByNormalizedUrl(url) match {
      case None => NormalizedURI.withHash(normalizedUrl = url, normalization = Some(normalization))
      case Some(uri) if uri.normalization.isEmpty || uri.normalization.get < normalization => uri.withNormalization(normalization)
      case Some(uri) => uri
    }
  }

  private def getURIsToBeFurtherUpdated(currentReference: NormalizedURI, newReference: NormalizedURI): Set[NormalizedURI] = db.readOnly { implicit session =>

    val toBeUpdated = for {
      url <- Set(currentReference.url, newReference.url)
      (_, normalizedURI) <- findVariations(url) if normalizedURI.normalization.isEmpty || normalizedURI.normalization.get <= newReference.normalization.get
      toBeUpdated <- (normalizedURI.state, normalizedURI.redirect) match {
        case (NormalizedURIStates.INACTIVE, _) => None
        case (NormalizedURIStates.REDIRECTED, Some(id)) => {
          val redirectionURI = normalizedURIRepo.get(id)
          if (redirectionURI.state != NormalizedURIStates.INACTIVE) Some(redirectionURI) else None
        }
        case (_, _) => Some(normalizedURI)
      }
    } yield toBeUpdated

    val toBeExcluded = Set(currentReference.url, newReference.url)
    toBeUpdated.filter(uri => !toBeExcluded.contains(uri.url))
  }

  private def migrate(currentReference: NormalizedURI, successfulCandidate: NormalizationCandidate, weakerCandidates: Seq[NormalizationCandidate]): Option[NormalizedURI] = db.readWrite { implicit session =>
    val latestCurrent = normalizedURIRepo.get(currentReference.id.get)
    if (latestCurrent.state != NormalizedURIStates.INACTIVE && latestCurrent.state != NormalizedURIStates.REDIRECTED && latestCurrent.normalization == currentReference.normalization) {
      val newReference = getNewReference(successfulCandidate)
/*      val saved = normalizedURIRepo.save(newReference)

      val (oldUriId, newUriId) = (currentReference.id.get, saved.id.get)
      if (oldUriId != newUriId) {

        if (currentReference.normalization.isEmpty) {
          for (weakerVariationCandidate <- weakerCandidates.find { candidate => candidate.isTrusted && candidate.url == currentReference.url }) yield
            normalizedURIRepo.save(latestCurrent.withNormalization(weakerVariationCandidate.normalization))
        }

        uriIntegrityPlugin.handleChangedUri(MergedUri(oldUri = oldUriId, newUri = newUriId))
      }

<<<<<<< HEAD
      Some(saved)*/

=======
      /// LOGGING
>>>>>>> 14f58a5c
      val toBeFurtherUpdated = getURIsToBeFurtherUpdated(currentReference, newReference).map(_.url)
      log.info("NORMALIZATION EVENT: \n" +
        s"${(latestCurrent.normalization, latestCurrent.url)} => ${(newReference.normalization, newReference.url)} \n" +
        s"TO BE FURTHER UPDATED: ${toBeFurtherUpdated.size}} \n" + toBeFurtherUpdated.mkString("\n")
      )
<<<<<<< HEAD

      None
=======
      /// END LOGGING

      Some(saved)
>>>>>>> 14f58a5c
    }
    else None
  }

  private def persistFailedAttempts(contentCheck: ContentCheck): Unit = {
    contentCheck.getFailedAttempts().foreach { case (url1, url2) => db.readWrite { implicit session => failedContentCheckRepo.createOrIncrease(url1, url2) }}
  }
}<|MERGE_RESOLUTION|>--- conflicted
+++ resolved
@@ -167,7 +167,7 @@
     val latestCurrent = normalizedURIRepo.get(currentReference.id.get)
     if (latestCurrent.state != NormalizedURIStates.INACTIVE && latestCurrent.state != NormalizedURIStates.REDIRECTED && latestCurrent.normalization == currentReference.normalization) {
       val newReference = getNewReference(successfulCandidate)
-/*      val saved = normalizedURIRepo.save(newReference)
+      val saved = normalizedURIRepo.save(newReference)
 
       val (oldUriId, newUriId) = (currentReference.id.get, saved.id.get)
       if (oldUriId != newUriId) {
@@ -180,25 +180,15 @@
         uriIntegrityPlugin.handleChangedUri(MergedUri(oldUri = oldUriId, newUri = newUriId))
       }
 
-<<<<<<< HEAD
-      Some(saved)*/
-
-=======
       /// LOGGING
->>>>>>> 14f58a5c
       val toBeFurtherUpdated = getURIsToBeFurtherUpdated(currentReference, newReference).map(_.url)
       log.info("NORMALIZATION EVENT: \n" +
         s"${(latestCurrent.normalization, latestCurrent.url)} => ${(newReference.normalization, newReference.url)} \n" +
         s"TO BE FURTHER UPDATED: ${toBeFurtherUpdated.size}} \n" + toBeFurtherUpdated.mkString("\n")
       )
-<<<<<<< HEAD
-
-      None
-=======
       /// END LOGGING
 
       Some(saved)
->>>>>>> 14f58a5c
     }
     else None
   }
