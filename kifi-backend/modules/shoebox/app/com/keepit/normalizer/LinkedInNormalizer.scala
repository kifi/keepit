package com.keepit.normalizer

import com.keepit.common.net.{Query, Host, URI}
import com.keepit.common.net.Param

object LinkedInNormalizer extends StaticNormalizer {

  val linkedInPrivateProfile = """^https?://([a-z]{2,3})\.linkedin\.com/profile/view\?.*?id=([0-9]{1,20}).*""".r
  val linkedInCanonicalPublicProfile = """^https?://([a-z]{2,3})\.linkedin\.com/(?:in/\w+(?:/[a-z]{2,3})?|pub/[\P{M}\p{M}\w]+(?:/\w+){3})(/)?$""".r

  def isDefinedAt(uri: URI) = {
    (uri.host match {
      case Some(Host("com", "linkedin", _)) => true
      case _ => false
    }) && (uri.raw match {
      case Some(linkedInPrivateProfile(country, id)) => true
      case Some(linkedInCanonicalPublicProfile(country, slash)) => true
      case _ => false
    })
  }

  def apply(uri: URI) = {
    uri match {
      case URI(scheme, userInfo, host, port, path, query, _) => {
        uri.raw match {
<<<<<<< HEAD
          case Some(linkedInPrivateProfile(country, id)) => URI(scheme, userInfo, normalize(host), port, path, Some(Query(Seq(Param("id", Some(id))))), None)
          case Some(linkedInPublicProfile(country, slash)) => URI(scheme, userInfo, normalize(host), port, path.map(p => if (slash != null) p.dropRight(1) else p), None, None)
=======
          case Some(linkedInPrivateProfile(country, id)) => URI(scheme, userInfo, normalize(host), port, path, Some(Query("id="+ id)), None)
          case Some(linkedInCanonicalPublicProfile(country, slash)) => URI(scheme, userInfo, normalize(host), port, path.map(p => if (slash != null) p.dropRight(1) else p), None, None)
>>>>>>> 4c1297af
          case _ => DefaultNormalizer(uri)
        }
      }
      case _ => DefaultNormalizer(uri)
    }
  }

  def normalize(host: Option[Host]) = {
    host match {
      case Some(Host("com", "linkedin")) | Some(Host("com", "linkedin", _)) => Some(Host("com", "linkedin", "www"))
      case _ => host
    }
  }
}<|MERGE_RESOLUTION|>--- conflicted
+++ resolved
@@ -23,13 +23,8 @@
     uri match {
       case URI(scheme, userInfo, host, port, path, query, _) => {
         uri.raw match {
-<<<<<<< HEAD
           case Some(linkedInPrivateProfile(country, id)) => URI(scheme, userInfo, normalize(host), port, path, Some(Query(Seq(Param("id", Some(id))))), None)
-          case Some(linkedInPublicProfile(country, slash)) => URI(scheme, userInfo, normalize(host), port, path.map(p => if (slash != null) p.dropRight(1) else p), None, None)
-=======
-          case Some(linkedInPrivateProfile(country, id)) => URI(scheme, userInfo, normalize(host), port, path, Some(Query("id="+ id)), None)
           case Some(linkedInCanonicalPublicProfile(country, slash)) => URI(scheme, userInfo, normalize(host), port, path.map(p => if (slash != null) p.dropRight(1) else p), None, None)
->>>>>>> 4c1297af
           case _ => DefaultNormalizer(uri)
         }
       }
