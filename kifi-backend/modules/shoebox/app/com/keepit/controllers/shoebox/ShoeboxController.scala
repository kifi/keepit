--- conflicted
+++ resolved
@@ -111,7 +111,7 @@
     val email = (request.body \ "email").as[ElectronicMail]
 
     val addrs = db.readOnly{ implicit session => emailAddressRepo.getAllByUser(userId) }
-    for (addr <- addrs.filter(_.verifiedAt.isDefined).headOption.orElse(addrs.headOption)) {
+    for (addr <- addrs.find(_.verifiedAt.isDefined).orElse(addrs.headOption)) {
       db.readWrite{ implicit session => postOffice.sendMail(email.copy(to=List(addr))) }
     }
     Ok("true")
@@ -338,17 +338,6 @@
     Ok(JsArray(users.map{ u => Json.toJson(u)}))
   }
 
-<<<<<<< HEAD
-  def getEmailsForUsers() = Action(parse.json) { request =>
-    val userIds = request.body.as[JsArray].value.map{x => Id[User](x.as[Long])}
-    val emails = db.readOnly{ implicit s =>
-      userIds.map{userId => userId.id.toString -> emailAddressRepo.getAllByUser(userId).map{_.address}}.toMap
-    }
-    Ok(Json.toJson(emails))
-  }
-
-=======
->>>>>>> 4fb1a778
   def getEmailAddressesForUsers() = Action(parse.json) { request =>
     val userIds = request.body.as[JsArray].value.map{x => Id[User](x.as[Long])}
     val emails = db.readOnly{ implicit s =>
