--- conflicted
+++ resolved
@@ -90,11 +90,7 @@
     }
   }
 
-<<<<<<< HEAD
-  def handleEmailPasswordSuccessForm(emailAddress: EmailAddress, password:Array[Char])(implicit request:Request[_]) = timing(s"handleEmailPasswordSuccess($emailAddress)") {
-=======
-  def handleEmailPasswordSuccessForm(emailAddress: String, password: Array[Char])(implicit request: Request[_]) = timing(s"handleEmailPasswordSuccess($emailAddress)") {
->>>>>>> 3a25d352
+  def handleEmailPasswordSuccessForm(emailAddress: EmailAddress, password: Array[Char])(implicit request: Request[_]) = timing(s"handleEmailPasswordSuccess($emailAddress)") {
     require(AuthHelper.validatePwd(password), "invalid password")
     val hasher = Registry.hashers.currentHasher
     val tupleOpt: Option[(Boolean, SocialUserInfo)] = checkForExistingUser(emailAddress)
@@ -146,13 +142,7 @@
     mapping(
       "email" -> EmailAddress.formMapping,
       "password" -> text.verifying("password_too_short", pw => AuthHelper.validatePwd(pw.toCharArray))
-<<<<<<< HEAD
-    )
-      ((validEmail, pwd) => EmailPassword(validEmail, pwd.toCharArray))
-      ((ep:EmailPassword) => Some(ep.email, new String(ep.password)))
-=======
-    )((email, pwd) => EmailPassword(email, pwd.toCharArray))((ep: EmailPassword) => Some(ep.email, new String(ep.password)))
->>>>>>> 3a25d352
+    )((validEmail, pwd) => EmailPassword(validEmail, pwd.toCharArray))((ep: EmailPassword) => Some(ep.email, new String(ep.password)))
   )
 
   /**
@@ -217,18 +207,6 @@
   )
   def doSocialFinalizeAccountAction(implicit request: Request[JsValue]): SimpleResult = {
     socialFinalizeAccountForm.bindFromRequest.fold(
-<<<<<<< HEAD
-    formWithErrors => BadRequest(Json.obj("error" -> formWithErrors.errors.head.message)),
-    { case sfi:SocialFinalizeInfo =>
-      require(request.identityOpt.isDefined, "A social identity should be available in order to finalize social account")
-      val identity = request.identityOpt.get
-      val inviteExtIdOpt: Option[ExternalId[Invitation]] = request.cookies.get("inv").flatMap(v => ExternalId.asOpt[Invitation](v.value))
-      implicit val context = heimdalContextBuilder.withRequestInfo(request).build
-      val (user, emailPassIdentity) = authCommander.finalizeSocialAccount(sfi, identity, inviteExtIdOpt)
-      val emailConfirmedBySocialNetwork = identity.email.map(EmailAddress.validate).collect { case Success(validEmail) => validEmail }.exists(_.equalsIgnoreCase(sfi.email))
-      finishSignup(user, sfi.email, emailPassIdentity, emailConfirmedAlready = emailConfirmedBySocialNetwork)
-    })
-=======
       formWithErrors => BadRequest(Json.obj("error" -> formWithErrors.errors.head.message)),
       {
         case sfi: SocialFinalizeInfo =>
@@ -237,10 +215,9 @@
           val inviteExtIdOpt: Option[ExternalId[Invitation]] = request.cookies.get("inv").flatMap(v => ExternalId.asOpt[Invitation](v.value))
           implicit val context = heimdalContextBuilder.withRequestInfo(request).build
           val (user, emailPassIdentity) = authCommander.finalizeSocialAccount(sfi, identity, inviteExtIdOpt)
-          val emailConfirmedBySocialNetwork = identity.email.exists(_.trim == sfi.email.trim)
+          val emailConfirmedBySocialNetwork = identity.email.map(EmailAddress.validate).collect { case Success(validEmail) => validEmail }.exists(_.equalsIgnoreCase(sfi.email))
           finishSignup(user, sfi.email, emailPassIdentity, emailConfirmedAlready = emailConfirmedBySocialNetwork)
       })
->>>>>>> 3a25d352
   }
 
   private val userPassFinalizeAccountForm = Form[EmailPassFinalizeInfo](mapping(
