--- conflicted
+++ resolved
@@ -95,13 +95,8 @@
     val hasher = Registry.hashers.currentHasher
     val tupleOpt: Option[(Boolean, SocialUserInfo)] = checkForExistingUser(emailAddress)
     val session = request.session
-<<<<<<< HEAD
-    val home = com.keepit.controllers.website.routes.HomeController.home()
+    val home = com.keepit.controllers.website.routes.KifiSiteRouter.home()
     val res: Result = tupleOpt collect {
-=======
-    val home = com.keepit.controllers.website.routes.KifiSiteRouter.home()
-    val res: SimpleResult = tupleOpt collect {
->>>>>>> 697b74bf
       case (emailIsVerifiedOrPrimary, sui) if sui.credentials.isDefined && sui.userId.isDefined =>
         // Social user exists with these credentials
         val identity = sui.credentials.get
