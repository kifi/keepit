package com.keepit.controllers.core

import com.google.inject.Inject
import com.keepit.common.controller.ActionAuthenticator.MaybeAuthenticatedRequest
import com.keepit.common.controller.{AuthenticatedRequest, WebsiteController, ActionAuthenticator}
import com.keepit.common.controller.ActionAuthenticator.FORTYTWO_USER_ID
import com.keepit.common.db.{ExternalId, Id}
import com.keepit.common.db.slick.Database
import com.keepit.common.logging.Logging
import com.keepit.common.mail._
import com.keepit.common.time._
import com.keepit.model._
import com.keepit.social.SocialId
import com.keepit.social.UserIdentity
import com.keepit.social.{SocialNetworkType, SocialNetworks}
import com.keepit.common.KestrelCombinator

import play.api.http.Status.INTERNAL_SERVER_ERROR
import play.api.Play._
import play.api.data.Forms._
import play.api.data._
import play.api.data.validation.Constraints
import play.api.http.HeaderNames.{LOCATION, REFERER, SET_COOKIE}
import play.api.libs.json.{JsNumber, JsObject, JsString, JsValue, Json}
import play.api.mvc._
import securesocial.controllers.ProviderController
import securesocial.core._
import securesocial.core.providers.utils.{PasswordHasher, GravatarHelper}
import play.api.libs.iteratee.Enumerator
import play.api.Play
import com.keepit.common.store.{S3UserPictureConfig, ImageCropAttributes, S3ImageStore}
import scala.util.{Failure, Success}
import com.keepit.common.healthcheck.{AirbrakeError, AirbrakeNotifier}
import com.keepit.commanders.InviteCommander

object AuthController {
  val LinkWithKey = "linkWith"

  private lazy val obscureRegex = """^(?:[^@]|([^@])[^@]+)@""".r
  def obscureEmailAddress(address: String) = obscureRegex.replaceFirstIn(address, """$1...@""")
}

class AuthController @Inject() (
    db: Database,
    clock: Clock,
    userCredRepo: UserCredRepo,
    socialRepo: SocialUserInfoRepo,
    actionAuthenticator: ActionAuthenticator,
    userRepo: UserRepo,
    postOffice: LocalPostOffice,
    userValueRepo: UserValueRepo,
    s3ImageStore: S3ImageStore,
    airbrakeNotifier: AirbrakeNotifier,
    emailAddressRepo: EmailAddressRepo,
    inviteCommander: InviteCommander,
    passwordResetRepo: PasswordResetRepo
  ) extends WebsiteController(actionAuthenticator) with Logging {

  private val PopupKey = "popup"

  // Note: some of the below code is taken from ProviderController in SecureSocial
  // Logout is still handled by SecureSocial directly.

  private implicit val readsOAuth2Info = Json.reads[OAuth2Info]

  def mobileAuth(providerName: String) = Action(parse.json) { implicit request =>
    // format { "accessToken": "..." }
    val oauth2Info = request.body.asOpt[OAuth2Info]
    val provider = Registry.providers.get(providerName).get
    val filledUser = provider.fillProfile(
      SocialUser(IdentityId("", provider.id), "", "", "", None, None, provider.authMethod, oAuth2Info = oauth2Info))
    UserService.find(filledUser.identityId) map { user =>
      val newSession = Events.fire(new LoginEvent(user)).getOrElse(session)
      Authenticator.create(user).fold(
        error => throw error,
        authenticator => Ok(Json.obj("sessionId" -> authenticator.id))
          .withSession(newSession - SecureSocial.OriginalUrlKey - IdentityProvider.SessionId - OAuth1Provider.CacheKey)
          .withCookies(authenticator.toCookie)
      )
    } getOrElse NotFound(Json.obj("error" -> "user not found"))
  }

  def loginSocial(provider: String) = ProviderController.authenticate(provider)
  def loginWithUserPass(link: String) = Action { implicit request =>
    ProviderController.authenticate("userpass")(request) match {
      case res: SimpleResult[_] if res.header.status == 303 =>
        val resCookies = res.header.headers.get(SET_COOKIE).map(Cookies.decode).getOrElse(Seq.empty)
        val resSession = Session.decodeFromCookie(resCookies.find(_.name == Session.COOKIE_NAME))
        val newSession = if (link != "") {
          // TODO: why is OriginalUrlKey being removed? should we keep it?
          resSession - SecureSocial.OriginalUrlKey + (AuthController.LinkWithKey -> link)
        } else resSession
        Ok(Json.obj("uri" -> res.header.headers.get(LOCATION).get)).withCookies(resCookies: _*).withSession(newSession)
      case res => res
    }
  }

  def afterLogin() = HtmlAction(allowPending = true)(authenticatedAction = { implicit request =>
    if (request.user.state == UserStates.PENDING) {
      Redirect("/")
    } else if (request.user.state == UserStates.INCOMPLETE_SIGNUP) {
      Redirect(com.keepit.controllers.core.routes.AuthController.signupPage())
    } else if (request.kifiInstallationId.isEmpty && !hasSeenInstall) {
      Redirect(com.keepit.controllers.website.routes.HomeController.install())
    } else {
      session.get(SecureSocial.OriginalUrlKey) map { url =>
        Redirect(url).withSession(session - SecureSocial.OriginalUrlKey)
      } getOrElse {
        Redirect("/")
      }
    }
  }, unauthenticatedAction = { implicit request =>
    if (request.identityOpt.isDefined) {
      // User tried to log in (not sign up) with social network.
      // A user with this email address exists in the system, but it is not yet linked to this social identity.
      // TODO: actually verify that a user with this email address exists in the database?!?
      Ok(views.html.auth.connectToAuthenticate(
        emailAddress = request.identityOpt.get.email.get,
        network = SocialNetworkType(request.identityOpt.get.identityId.providerId),
        logInAttempted = true
      ))
    } else {
      Redirect("/") // error??
      // Ok(views.html.website.welcome(msg = request.flash.get("error")))
    }
  })

  def signup(provider: String) = Action { implicit request =>
    ProviderController.authenticate(provider)(request) match {
      case res: SimpleResult[_] =>
        val resCookies = res.header.headers.get(SET_COOKIE).map(Cookies.decode).getOrElse(Seq.empty)
        val resSession = Session.decodeFromCookie(resCookies.find(_.name == Session.COOKIE_NAME))
        // TODO: set FORTYTWO_USER_ID instead of clearing it and then setting it on the next request?
        res.withSession(resSession - FORTYTWO_USER_ID
          + (SecureSocial.OriginalUrlKey -> routes.AuthController.signupPage().url))
      case res => res
    }
  }

  def link(provider: String) = Action { implicit request =>
    ProviderController.authenticate(provider)(request) match {
      case res: SimpleResult[_] =>
        val resCookies = res.header.headers.get(SET_COOKIE).map(Cookies.decode).getOrElse(Seq.empty)
        val resSession = Session.decodeFromCookie(resCookies.find(_.name == Session.COOKIE_NAME))
        if (resSession.get(PopupKey).isDefined) {
          res.withSession(resSession + (SecureSocial.OriginalUrlKey -> routes.AuthController.popupAfterLinkSocial(provider).url))
        } else if (resSession.get(SecureSocial.OriginalUrlKey).isEmpty) {
          request.headers.get(REFERER).map { url =>
            res.withSession(resSession + (SecureSocial.OriginalUrlKey -> url))
          } getOrElse res
        } else res
      case res => res
    }
  }

  def popupBeforeLinkSocial(provider: String) = AuthenticatedHtmlAction(allowPending = true) { implicit request =>
    Ok(views.html.auth.popupBeforeLinkSocial(SocialNetworkType(provider))).withSession(session + (PopupKey -> "1"))
  }

  def popupAfterLinkSocial(provider: String) = AuthenticatedHtmlAction(allowPending = true) { implicit request =>
    def esc(s: String) = s.replaceAll("'", """\\'""")
    val identity = request.identityOpt.get
    Ok(s"<script>try{window.opener.afterSocialLink('${esc(identity.firstName)}','${esc(identity.lastName)}','${esc(identityPicture(identity))}')}finally{window.close()}</script>")
      .withSession(session - PopupKey)
  }

  // --
  // Utility methods
  // --

  private def hasSeenInstall(implicit request: AuthenticatedRequest[_]): Boolean = {
    db.readOnly { implicit s => userValueRepo.getValue(request.userId, "has_seen_install").exists(_.toBoolean) }
  }

  private case class EmailPassword(email: String, password: String)

  // TODO: something different if already logged in?
  def signinPage() = HtmlAction(allowPending = true)(authenticatedAction = doLoginPage(_), unauthenticatedAction = doLoginPage(_))

  // Finalize account
  def signupPage() = HtmlAction(allowPending = true)(authenticatedAction = doSignupPage(_), unauthenticatedAction = doSignupPage(_))


  // Initial user/pass signup JSON action
  def userPasswordSignup() = JsonToJsonAction(allowPending = true)(
    authenticatedAction = userPasswordSignupAction(_),
    unauthenticatedAction = userPasswordSignupAction(_)
  )
  private val emailPasswordForm = Form[EmailPassword](
    mapping(
      "email" -> email,
      "password" -> text.verifying("password_too_short", pw => pw.length >= 7)
    )(EmailPassword.apply)(EmailPassword.unapply)
  )
  private def userPasswordSignupAction(implicit request: Request[JsValue]) = {
    // For email logins, a (emailString, password) is tied to a user. This email string
    // has no direct connection to a user's actual active email address. So, we need to
    // keep in mind that whenever the user supplies an email address, it may or may not
    // be related to what's their (emailString, password) login combination.

    val home = com.keepit.controllers.website.routes.HomeController.home()
    emailPasswordForm.bindFromRequest.fold(
      hasErrors = formWithErrors => Forbidden(Json.obj("error" -> formWithErrors.errors.head.message)),
      success = { case EmailPassword(emailAddress, password) =>
        val hasher = Registry.hashers.currentHasher

        db.readOnly { implicit s =>
          socialRepo.getOpt(SocialId(emailAddress), SocialNetworks.FORTYTWO).map(s => (true, s)) orElse {
            emailAddressRepo.getByAddressOpt(emailAddress).map {
              case emailAddr if emailAddr.state == EmailAddressStates.VERIFIED =>
                (true, socialRepo.getByUser(emailAddr.userId).find(_.networkType == SocialNetworks.FORTYTWO).headOption)
              case emailAddr =>
                // Someone is trying to register with someone else's unverified + non-login email address.
                (false, socialRepo.getByUser(emailAddr.userId).find(_.networkType == SocialNetworks.FORTYTWO).headOption)
            }
            None
          }
        }.collect {
          case (emailIsVerifiedOrPrimary, sui) if sui.credentials.isDefined && sui.userId.isDefined =>
            // Social user exists with these credentials
            val identity = sui.credentials.get
            if (hasher.matches(identity.passwordInfo.get, password)) {
              Authenticator.create(identity).fold(
                error => Status(INTERNAL_SERVER_ERROR)("0"),
                authenticator => {
                  val finalized = db.readOnly { implicit session =>
                    userRepo.get(sui.userId.get).state != UserStates.INCOMPLETE_SIGNUP
                  }
                  if (finalized) {
                    val uri = session.get(SecureSocial.OriginalUrlKey).getOrElse(home.url)
                    Ok(Json.obj("uri" -> uri))
                      .withSession(session - SecureSocial.OriginalUrlKey + (FORTYTWO_USER_ID -> sui.userId.get.toString))
                      .withCookies(authenticator.toCookie)
                  } else {
                    Ok(Json.obj("success" -> true)).withSession(session + (FORTYTWO_USER_ID -> sui.userId.get.toString))
                      .withCookies(authenticator.toCookie)
                  }
                }
              )
            } else {
              // emailIsVerifiedOrPrimary lets you know if the email is verified to the user.
              // Deal with later?
              Forbidden(Json.obj("error" -> "user_exists_failed_auth"))
            }
        }.getOrElse {
          val pInfo = hasher.hash(password)
          val (newIdentity, userId) = saveUserPasswordIdentity(None, request.identityOpt, emailAddress, pInfo, isComplete = false)
          Authenticator.create(newIdentity).fold(
            error => Status(INTERNAL_SERVER_ERROR)("0"),
            authenticator =>
              Ok(Json.obj("success"-> true, "email" -> emailAddress, "new_account" -> true))
                .withSession(session + (FORTYTWO_USER_ID -> userId.toString))
                .withCookies(authenticator.toCookie)
          )
        }
      }
    )
  }

  private def doLoginPage(implicit request: Request[_]): Result = {
    Ok(views.html.auth.auth("login"))
  }

  private def doSignupPage(implicit request: Request[_]): Result = {
    def emailAddressMatchesSomeKifiUser(identity: Identity): Boolean = {
      identity.email.flatMap { addr =>
        db.readOnly { implicit s =>
          emailAddressRepo.getByAddressOpt(addr)
        }
      }.isDefined
    }

    (request.userOpt, request.identityOpt) match {
      case (Some(user), _) if user.state != UserStates.INCOMPLETE_SIGNUP =>
        // Complete user, they don't need to be here!
        Redirect(s"${com.keepit.controllers.website.routes.HomeController.home.url}?m=0")
      case (Some(user), Some(identity)) =>
        // User exists, is incomplete
        val (firstName, lastName) = if (identity.firstName.contains("@")) ("","") else (User.sanitizeName(identity.firstName), User.sanitizeName(identity.lastName))
        val picture = identityPicture(identity)
        Ok(views.html.auth.auth(
          view = "signup2Email",
          emailAddress = identity.email.getOrElse(""),
          picturePath = picture,
          firstName = firstName,
          lastName = lastName
        ))
      case (Some(user), None) =>
        // User but no identity. Huh?
        // Haven't run into this one. Redirecting user to logout, ideally to fix their cookie situation
        Redirect(securesocial.controllers.routes.LoginPage.logout)
      case (None, Some(identity)) if emailAddressMatchesSomeKifiUser(identity) =>
        // No user exists, but social network identity’s email address matches a Kifi user
        Ok(views.html.auth.connectToAuthenticate(
          emailAddress = identity.email.get,
          network = SocialNetworkType(identity.identityId.providerId),
          logInAttempted = false
        ))
      case (None, Some(identity)) if request.flash.get("signin_error").exists(_ == "no_account") =>
        // No user exists, social login was attempted. Let user choose what to do next.
        Ok(views.html.auth.loggedInWithWrongNetwork(
          network = SocialNetworkType(identity.identityId.providerId)
        ))
      case (None, Some(identity)) =>
        // No user exists, has social network identity, must finalize
        Ok(views.html.auth.auth(
          view = "signup2Social",
          firstName = User.sanitizeName(identity.firstName),
          lastName = User.sanitizeName(identity.lastName),
          emailAddress = identity.email.getOrElse(""),
          picturePath = identityPicture(identity)
        ))
      case (None, None) =>
        Ok(views.html.auth.auth("signup"))
    }
  }

  private def identityPicture(identity: Identity) = {
    identity.identityId.providerId match {
      case "facebook" =>
        s"//graph.facebook.com/${identity.identityId.userId}/picture?width=200&height=200"
      case _ => identity.avatarUrl.getOrElse(S3UserPictureConfig.defaultImage)
    }
  }

  // user/email finalize action (new)
  def userPassFinalizeAccountAction() = JsonToJsonAction(allowPending = true)(authenticatedAction = doUserPassFinalizeAccountAction(_), unauthenticatedAction = _ => Forbidden(JsNumber(0)))
  private case class EmailPassFinalizeInfo(
    firstName: String,
    lastName: String,
    picToken: Option[String],
    picWidth: Option[Int],
    picHeight: Option[Int],
    cropX: Option[Int],
    cropY: Option[Int],
    cropSize: Option[Int])
  private val userPassFinalizeAccountForm = Form[EmailPassFinalizeInfo](mapping(
      "firstName" -> nonEmptyText,
      "lastName" -> nonEmptyText,
      "picToken" -> optional(text),
      "picWidth" -> optional(number),
      "picHeight" -> optional(number),
      "cropX" -> optional(number),
      "cropY" -> optional(number),
      "cropSize" -> optional(number)
    )(EmailPassFinalizeInfo.apply)(EmailPassFinalizeInfo.unapply))
  def doUserPassFinalizeAccountAction(implicit request: AuthenticatedRequest[JsValue]): Result = {
    userPassFinalizeAccountForm.bindFromRequest.fold(
    formWithErrors => Forbidden(Json.obj("error" -> "user_exists_failed_auth")),
    { case EmailPassFinalizeInfo(firstName, lastName, picToken, picHeight, picWidth, cropX, cropY, cropSize) =>
      val identity = db.readOnly { implicit session =>
        socialRepo.getByUser(request.userId).find(_.networkType == SocialNetworks.FORTYTWO).flatMap(_.credentials)
      } getOrElse(request.identityOpt.get)
      val pinfo = identity.passwordInfo.get
      val email = identity.email.get
      val (newIdentity, userId) = saveUserPasswordIdentity(request.userIdOpt, request.identityOpt, email = email, passwordInfo = pinfo,
        firstName = firstName, lastName = lastName, isComplete = true)

      val cropAttributes = parseCropForm(picHeight, picWidth, cropX, cropY, cropSize) tap (r => log.info(s"Cropped attributes for ${request.user.id.get}: " + r))
      picToken.map { token =>
        s3ImageStore.copyTempFileToUserPic(request.user.id.get, request.user.externalId, token, cropAttributes)
      }

      inviteCommander.markPendingInvitesAsAccepted(userId, request.cookies.get("inv").flatMap(v => ExternalId.asOpt[Invitation](v.value)))

      finishSignup(newIdentity, emailConfirmedAlready = false)
    })
  }

  // social finalize action (new)
  def socialFinalizeAccountAction() = JsonToJsonAction(allowPending = true)(authenticatedAction = doSocialFinalizeAccountAction(_), unauthenticatedAction = doSocialFinalizeAccountAction(_))
  private case class SocialFinalizeInfo(
    email: String,
    password: String,
    firstName: String,
    lastName: String,
    picToken: Option[String],
    picHeight: Option[Int], picWidth: Option[Int],
    cropX: Option[Int], cropY: Option[Int],
    cropSize: Option[Int])
  private val socialFinalizeAccountForm = Form[SocialFinalizeInfo](
    mapping(
      "email" -> email.verifying("email_exists_for_other_user", email => db.readOnly { implicit s =>
        userCredRepo.findByEmailOpt(email).isEmpty
      }),
      "firstName" -> nonEmptyText,
      "lastName" -> nonEmptyText,
      "password" -> text.verifying("password_too_short", pw => pw.length >= 7),
      "picToken" -> optional(text),
      "picHeight" -> optional(number),
      "picWidth" -> optional(number),
      "cropX" -> optional(number),
      "cropY" -> optional(number),
      "cropSize" -> optional(number)
    )
      (SocialFinalizeInfo.apply)
      (SocialFinalizeInfo.unapply)
  )
  def doSocialFinalizeAccountAction(implicit request: Request[JsValue]): Result = {
    socialFinalizeAccountForm.bindFromRequest.fold(
    formWithErrors => BadRequest(Json.obj("error" -> formWithErrors.errors.head.message)),
    {
      case SocialFinalizeInfo(emailAddress, firstName, lastName, password, picToken, picHeight, picWidth, cropX, cropY, cropSize) =>

        val pinfo = Registry.hashers.currentHasher.hash(password)

        if(1==1) ""

        val (emailPassIdentity, userId) = saveUserPasswordIdentity(request.userIdOpt, request.identityOpt,
          email = emailAddress, passwordInfo = pinfo, firstName = firstName, lastName = lastName, isComplete = true)

        val user = db.readOnly { implicit session =>
          userRepo.get(userId)
        }

        val cropAttributes = parseCropForm(picHeight, picWidth, cropX, cropY, cropSize) tap (r => log.info(s"Cropped attributes for ${user.id.get}: " + r))
        picToken.map { token =>
          s3ImageStore.copyTempFileToUserPic(user.id.get, user.externalId, token, cropAttributes)
        }

        inviteCommander.markPendingInvitesAsAccepted(userId, request.cookies.get("inv").flatMap(v => ExternalId.asOpt[Invitation](v.name)))

        val emailConfirmedBySocialNetwork = request.identityOpt.flatMap(_.email).exists(_.trim == emailAddress.trim)

        finishSignup(emailPassIdentity, emailConfirmedAlready = emailConfirmedBySocialNetwork)
    })
  }

  private def finishSignup(newIdentity: Identity, emailConfirmedAlready: Boolean)(implicit request: Request[JsValue]): Result = {
    if (!emailConfirmedAlready) {
      // todo: Move to user controller/commander
      db.readWrite { implicit s =>
        val emailAddrStr = newIdentity.email.get
        val emailAddr = emailAddressRepo.save(
          emailAddressRepo.getByAddressOpt(emailAddrStr).get.withVerificationCode(clock.now))
        val verifyUrl = s"$url${routes.AuthController.verifyEmail(emailAddr.verificationCode.get)}"

        postOffice.sendMail(ElectronicMail(
          from = EmailAddresses.NOTIFICATIONS,
          to = Seq(GenericEmailAddress(emailAddrStr)),
          subject = "Kifi.com |  Please confirm your email address",
          htmlBody = views.html.email.verifyEmail(newIdentity.firstName, verifyUrl).body,
          category = ElectronicMailCategory("email_confirmation")
        ))
      }
    }

    val uri = session.get(SecureSocial.OriginalUrlKey).getOrElse("/")

    Authenticator.create(newIdentity).fold(
      error => Status(INTERNAL_SERVER_ERROR)("0"),
      authenticator => Ok(Json.obj("uri" -> uri)).withNewSession.withCookies(authenticator.toCookie).discardingCookies(DiscardingCookie("inv"))
    )
  }

  private def parseCropForm(picHeight: Option[Int], picWidth: Option[Int], cropX: Option[Int], cropY: Option[Int], cropSize: Option[Int]) = {
    for {
      h <- picHeight
      w <- picWidth
      x <- cropX
      y <- cropY
      s <- cropSize
    } yield ImageCropAttributes(w = w, h = h, x = x, y = y, s = s)
  }

  def OkStreamFile(filename: String) =
    Ok.stream(Enumerator.fromStream(Play.resourceAsStream(filename).get)) as HTML


  private val url = current.configuration.getString("application.baseUrl").get

  private def saveUserPasswordIdentity(userIdOpt: Option[Id[User]], identityOpt: Option[Identity],
      email: String, passwordInfo: PasswordInfo,
      firstName: String = "", lastName: String = "", isComplete: Boolean): (UserIdentity, Id[User]) = {
    val fName = User.sanitizeName(if (isComplete || firstName.nonEmpty) firstName else email)
    val lName = User.sanitizeName(lastName)
    val newIdentity = UserIdentity(
      userId = userIdOpt,
      socialUser = SocialUser(
        identityId = IdentityId(email, SocialNetworks.FORTYTWO.authProvider),
        firstName = fName,
        lastName = lName,
        fullName = s"$fName $lName",
        email = Some(email),
        avatarUrl = GravatarHelper.avatarFor(email),
        authMethod = AuthenticationMethod.UserPassword,
        passwordInfo = Some(passwordInfo)
      ),
      allowSignup = true,
      isComplete = isComplete)

    UserService.save(newIdentity) // Kifi User is created here if it doesn't exist

    val userIdFromEmailIdentity = for {
      identity <- identityOpt
      socialUserInfo <- db.readOnly { implicit s =>
        socialRepo.getOpt(SocialId(newIdentity.identityId.userId), SocialNetworks.FORTYTWO)
      }
      userId <- socialUserInfo.userId
    } yield {
      UserService.save(UserIdentity(userId = Some(userId), socialUser = SocialUser(identity)))
      userId
    }

    val user = userIdFromEmailIdentity.orElse {
      db.readOnly { implicit s =>
        socialRepo.getOpt(SocialId(newIdentity.identityId.userId), SocialNetworks.FORTYTWO).map(_.userId).flatten
      }
    }

    (newIdentity, user.get)
  }

  def verifyEmail(code: String) = HtmlAction(allowPending = true)(authenticatedAction = doVerifyEmail(code)(_), unauthenticatedAction = requireLoginToVerifyEmail(code)(_))
  def doVerifyEmail(code: String)(implicit request: AuthenticatedRequest[_]): Result = {
    db.readWrite { implicit s =>
      emailAddressRepo.verify(request.userId, code) match {
        case true if request.user.state == UserStates.PENDING =>
          Redirect("/?m=1")
        case true =>
          Redirect("/profile?m=1")
        case _ =>  // TODO: make these links expire and handle "expired" case
          BadRequest(views.html.website.verifyEmailError(error = "invalid_code"))
      }
    }
  }
  def requireLoginToVerifyEmail(code: String)(implicit request: Request[_]): Result = {
    Redirect(routes.AuthController.signinPage())
      .withSession(session + (SecureSocial.OriginalUrlKey -> routes.AuthController.verifyEmail(code).url))
  }

  def forgotPassword() = JsonToJsonAction(allowPending = true)(authenticatedAction = doForgotPassword(_), unauthenticatedAction = doForgotPassword(_))
  def doForgotPassword(implicit request: Request[JsValue]): Result = {
    (request.body \ "email").asOpt[String] map { emailAddrStr =>
        db.readOnly { implicit session =>
          getResetEmailAddresses(emailAddrStr)
        } match {
          case Some((userId, verifiedEmailAddressOpt)) =>
            val emailAddresses = Set(GenericEmailAddress(emailAddrStr)) ++ verifiedEmailAddressOpt
            db.readWrite { implicit session =>
              emailAddresses.map { resetEmailAddress =>
                // TODO: Invalidate both reset tokens the first time one is used.
                val reset = passwordResetRepo.createNewResetToken(userId, resetEmailAddress)
                val resetUrl = s"$url${routes.AuthController.setPasswordPage(reset.token)}"
                postOffice.sendMail(ElectronicMail(
                  from = EmailAddresses.NOTIFICATIONS,
                  to = Seq(resetEmailAddress),
                  subject = "Kifi.com | Password reset requested",
                  htmlBody = views.html.email.resetPassword(resetUrl).body,
                  category = ElectronicMailCategory("reset_password")
                ))
              }
            }
            Ok(Json.obj("addresses" -> emailAddresses.map { email =>
              if (email.address == emailAddrStr) emailAddrStr else AuthController.obscureEmailAddress(email.address)
            }))
          case _ =>
            log.warn(s"Could not reset password because supplied email address $emailAddrStr not found.")
            BadRequest(Json.obj("error" -> "no_account"))
        }
    } getOrElse BadRequest("0")
  }


  def setPasswordPage(code: String) = Action { implicit request =>
    db.readWrite { implicit s =>
      passwordResetRepo.getByToken(code) match {
        case Some(pr) if passwordResetRepo.tokenIsNotExpired(pr) =>
          Ok(views.html.auth.setPassword(code = code))
        case Some(pr) if pr.state == PasswordResetStates.ACTIVE || pr.state == PasswordResetStates.INACTIVE =>
          Ok(views.html.auth.setPassword(error = "expired"))
        case Some(pr) if pr.state == PasswordResetStates.USED =>
          Ok(views.html.auth.setPassword(error = "already_used"))
        case _ =>
          Ok(views.html.auth.setPassword(error = "invalid_code"))
      }
    }
  }

  def setPassword() = JsonToJsonAction(allowPending = true)(authenticatedAction = doSetPassword(_), unauthenticatedAction = doSetPassword(_))
  def doSetPassword(implicit request: Request[JsValue]): Result = {
    (for {
      code <- (request.body \ "code").asOpt[String]
      password <- (request.body \ "password").asOpt[String].filter(_.length >= 7)
    } yield {
      db.readWrite { implicit s =>
        passwordResetRepo.getByToken(code) match {
          case Some(pr) if passwordResetRepo.tokenIsNotExpired(pr) =>
            val email = passwordResetRepo.useResetToken(code, request.headers.get("X-Forwarded-For").getOrElse(request.remoteAddress))
            for (sui <- socialRepo.getByUser(pr.userId) if sui.networkType == SocialNetworks.FORTYTWO) {
              UserService.save(UserIdentity(
                userId = sui.userId,
                socialUser = sui.credentials.get.copy(
                  passwordInfo = Some(current.plugin[PasswordHasher].get.hash(password))
                )
              ))
            }
            Ok(Json.obj("uri" -> com.keepit.controllers.website.routes.HomeController.home.url)) // TODO: create session
          case Some(pr) if pr.state == PasswordResetStates.ACTIVE || pr.state == PasswordResetStates.INACTIVE =>
            Ok(Json.obj("error" -> "expired"))
          case Some(pr) if pr.state == PasswordResetStates.USED =>
            Ok(Json.obj("error" -> "already_used"))
          case _ =>
            Ok(Json.obj("error" -> "invalid_code"))
        }
      }
    }) getOrElse BadRequest("0")
  }

<<<<<<< HEAD
  def createABunchOfUsers() = Action { implicit request =>
    db.readWrite { implicit session =>
      val users = userRepo.all()

      users.map { user =>
        scala.util.Try {
          val hasLogin = socialRepo.getByUser(user.id.get).exists(_.networkType == SocialNetworks.FORTYTWO)
          if (!hasLogin) {
            val password = ExternalId().id
            val pInfo = Registry.hashers.currentHasher.hash(password)

            val allEmails = emailAddressRepo.getByUser(user.id.get)
            val email = allEmails.find(_.state == EmailAddressStates.VERIFIED).getOrElse(allEmails.last)

            val (newIdentity, userId) = saveUserPasswordIdentity(userIdOpt = user.id, identityOpt = None, email = email.address, passwordInfo = pInfo, isComplete = true, firstName = user.firstName, lastName = user.lastName)


          }
        }
      }
    }

    Ok

  }


  private def getResetEmailAddresses(emailAddrStr: String): Option[(Id[User], Option[EmailAddressHolder])] = {
=======
  private def getResetEmailAddresses(emailAddrStr: String): Option[(Id[User], Set[EmailAddressHolder])] = {
    def emailToEmailHolder(em: EmailAddress) = new EmailAddressHolder {
      val address: String = em.address
    }

>>>>>>> 6f53212b
    db.readOnly { implicit s =>
      val emailAddrOpt = emailAddressRepo.getByAddressOpt(emailAddrStr, excludeState = None)  // TODO: exclude INACTIVE records
      emailAddrOpt.map(_.userId) orElse socialRepo.getOpt(SocialId(emailAddrStr), SocialNetworks.FORTYTWO).flatMap(_.userId) map { userId =>
        emailAddrOpt.filter(_.verified) map { _ =>
          (userId, None)
        } getOrElse {
          // TODO: use user's primary email address once hooked up
          (userId, emailAddressRepo.getByUser(userId).filter(_.verified).headOption)
        }
      }
    }
  }

  def uploadBinaryPicture() = JsonAction(allowPending = true, parser = parse.temporaryFile)(authenticatedAction = doUploadBinaryPicture(_), unauthenticatedAction = doUploadBinaryPicture(_))
  def doUploadBinaryPicture(implicit request: Request[play.api.libs.Files.TemporaryFile]): Result = {
    request.userOpt.orElse(request.identityOpt) match {
      case Some(_) =>
        s3ImageStore.uploadTemporaryPicture(request.body.file) match {
          case Success((token, pictureUrl)) =>
            Ok(Json.obj("token" -> token, "url" -> pictureUrl))
          case Failure(ex) =>
            airbrakeNotifier.notify(AirbrakeError(ex, Some("Couldn't upload temporary picture (xhr direct)")))
            BadRequest(JsNumber(0))
        }
      case None => Forbidden(JsNumber(0))
    }
  }

  def uploadFormEncodedPicture() = JsonAction(allowPending = true, parser = parse.multipartFormData)(authenticatedAction = doUploadFormEncodedPicture(_), unauthenticatedAction = doUploadFormEncodedPicture(_))
  def doUploadFormEncodedPicture(implicit request: Request[MultipartFormData[play.api.libs.Files.TemporaryFile]]) = {
    request.userOpt.orElse(request.identityOpt) match {
      case Some(_) =>
        request.body.file("picture").map { picture =>
          s3ImageStore.uploadTemporaryPicture(picture.ref.file) match {
            case Success((token, pictureUrl)) =>
              Ok(Json.obj("token" -> token, "url" -> pictureUrl))
            case Failure(ex) =>
              airbrakeNotifier.notify(AirbrakeError(ex, Some("Couldn't upload temporary picture (form encoded)")))
              BadRequest(JsNumber(0))
          }
        } getOrElse {
          BadRequest(JsNumber(0))
        }
      case None => Forbidden(JsNumber(0))
    }
  }

  def cancelAuth() = JsonAction(allowPending = true)(authenticatedAction = doCancelPage(_), unauthenticatedAction = doCancelPage(_))
  private def doCancelPage(implicit request: Request[_]): Result = {
    // todo(Andrew): Remove from database: user, credentials, securesocial session
    Ok("1").withNewSession.discardingCookies(
      DiscardingCookie(Authenticator.cookieName, Authenticator.cookiePath, Authenticator.cookieDomain, Authenticator.cookieSecure))
  }

}<|MERGE_RESOLUTION|>--- conflicted
+++ resolved
@@ -607,42 +607,7 @@
     }) getOrElse BadRequest("0")
   }
 
-<<<<<<< HEAD
-  def createABunchOfUsers() = Action { implicit request =>
-    db.readWrite { implicit session =>
-      val users = userRepo.all()
-
-      users.map { user =>
-        scala.util.Try {
-          val hasLogin = socialRepo.getByUser(user.id.get).exists(_.networkType == SocialNetworks.FORTYTWO)
-          if (!hasLogin) {
-            val password = ExternalId().id
-            val pInfo = Registry.hashers.currentHasher.hash(password)
-
-            val allEmails = emailAddressRepo.getByUser(user.id.get)
-            val email = allEmails.find(_.state == EmailAddressStates.VERIFIED).getOrElse(allEmails.last)
-
-            val (newIdentity, userId) = saveUserPasswordIdentity(userIdOpt = user.id, identityOpt = None, email = email.address, passwordInfo = pInfo, isComplete = true, firstName = user.firstName, lastName = user.lastName)
-
-
-          }
-        }
-      }
-    }
-
-    Ok
-
-  }
-
-
   private def getResetEmailAddresses(emailAddrStr: String): Option[(Id[User], Option[EmailAddressHolder])] = {
-=======
-  private def getResetEmailAddresses(emailAddrStr: String): Option[(Id[User], Set[EmailAddressHolder])] = {
-    def emailToEmailHolder(em: EmailAddress) = new EmailAddressHolder {
-      val address: String = em.address
-    }
-
->>>>>>> 6f53212b
     db.readOnly { implicit s =>
       val emailAddrOpt = emailAddressRepo.getByAddressOpt(emailAddrStr, excludeState = None)  // TODO: exclude INACTIVE records
       emailAddrOpt.map(_.userId) orElse socialRepo.getOpt(SocialId(emailAddrStr), SocialNetworks.FORTYTWO).flatMap(_.userId) map { userId =>
