--- conflicted
+++ resolved
@@ -1,11 +1,7 @@
 package com.keepit.controllers.core
 
 import _root_.java.io.File
-<<<<<<< HEAD
-import scala.Some
-=======
 import scala.util.Try
->>>>>>> 896cde12
 
 import com.google.inject.Inject
 import com.keepit.common.controller.ActionAuthenticator.MaybeAuthenticatedRequest
@@ -25,22 +21,14 @@
 import play.api.data._
 import play.api.data.validation.Constraints
 import play.api.http.HeaderNames
-<<<<<<< HEAD
-import play.api.libs.json.{JsNumber, JsValue, Json}
-=======
 import play.api.libs.json.{JsObject, JsNumber, JsValue, Json}
->>>>>>> 896cde12
 import play.api.mvc._
 import securesocial.controllers.ProviderController
 import securesocial.core._
 import securesocial.core.providers.utils.{PasswordHasher, GravatarHelper}
 import play.api.libs.iteratee.Enumerator
 import play.api.Play
-<<<<<<< HEAD
-import com.keepit.common.store.S3ImageStore
-=======
 import com.keepit.common.store.{S3UserPictureConfig, ImageCropAttributes, S3ImageStore}
->>>>>>> 896cde12
 import scala.util.{Failure, Success}
 import com.keepit.common.healthcheck.{AirbrakeError, AirbrakeNotifier}
 
@@ -172,11 +160,6 @@
     }
   }
 
-<<<<<<< HEAD
-  private case class SocialFinalizeInfo(email: String, password: String, firstName: String, lastName: String, picToken: Option[String])
-  private case class EmailPassFinalizeInfo(firstName: String, lastName: String, picToken: Option[String])
-=======
->>>>>>> 896cde12
   private case class EmailPassword(email: String, password: String)
 
   // TODO: something different if already logged in?
@@ -297,16 +280,6 @@
   }
 
   // user/email finalize action (new)
-<<<<<<< HEAD
-  def userPassFinalizeAccountAction() = JsonToJsonAction(true)(authenticatedAction = doUserPassFinalizeAccountAction(_), unauthenticatedAction = _ => Forbidden(JsNumber(0)))
-  private val userPassFinalizeAccountForm = Form[EmailPassFinalizeInfo](
-    mapping("firstName" -> nonEmptyText, "lastName" -> nonEmptyText, "picToken" -> optional(text))(EmailPassFinalizeInfo.apply)(EmailPassFinalizeInfo.unapply)
-  )
-  def doUserPassFinalizeAccountAction(implicit request: AuthenticatedRequest[JsValue]): Result = {
-    userPassFinalizeAccountForm.bindFromRequest.fold(
-    formWithErrors => Forbidden(Json.obj("error" -> "user_exists_failed_auth")),
-    { case EmailPassFinalizeInfo(firstName, lastName, picToken) =>
-=======
   def userPassFinalizeAccountAction() = JsonToJsonAction(allowPending = true)(authenticatedAction = doUserPassFinalizeAccountAction(_), unauthenticatedAction = _ => Forbidden(JsNumber(0)))
   private case class EmailPassFinalizeInfo(
     firstName: String,
@@ -329,21 +302,15 @@
     userPassFinalizeAccountForm.bindFromRequest.fold(
     formWithErrors => Forbidden(Json.obj("error" -> "user_exists_failed_auth")),
     { case EmailPassFinalizeInfo(firstName, lastName, picToken, picHeight, picWidth, cropX, cropY, cropSize) =>
->>>>>>> 896cde12
       val identity = request.identityOpt.get
       val pinfo = identity.passwordInfo.get
       val email = identity.email.get
       val (newIdentity, userId) = saveUserPasswordIdentity(request.userIdOpt, request.identityOpt, email = email, passwordInfo = pinfo,
         firstName = firstName, lastName = lastName, isComplete = true)
 
-<<<<<<< HEAD
-      picToken.map { token =>
-        s3ImageStore.copyTempFileToUserPic(request.user.id.get, request.user.externalId, token)
-=======
       val cropAttributes = parseCropForm(picHeight, picWidth, cropX, cropY, cropSize) tap (r => log.info(s"Cropped attributes for ${request.user.id.get}: " + r))
       picToken.map { token =>
         s3ImageStore.copyTempFileToUserPic(request.user.id.get, request.user.externalId, token, cropAttributes)
->>>>>>> 896cde12
       }
 
       finishSignup(newIdentity, true)
@@ -352,8 +319,6 @@
 
   // social finalize action (new)
   def socialFinalizeAccountAction() = JsonToJsonAction(true)(authenticatedAction = doSocialFinalizeAccountAction(_), unauthenticatedAction = doSocialFinalizeAccountAction(_))
-<<<<<<< HEAD
-=======
   private case class SocialFinalizeInfo(
     email: String,
     password: String,
@@ -363,7 +328,6 @@
     picHeight: Option[Int], picWidth: Option[Int],
     cropX: Option[Int], cropY: Option[Int],
     cropSize: Option[Int])
->>>>>>> 896cde12
   private val socialFinalizeAccountForm = Form[SocialFinalizeInfo](
     mapping(
       "email" -> email.verifying("email_exists_for_other_user", email => db.readOnly { implicit s =>
@@ -372,17 +336,12 @@
       "firstName" -> nonEmptyText,
       "lastName" -> nonEmptyText,
       "password" -> text.verifying("password_too_short", pw => pw.length >= 7),
-<<<<<<< HEAD
-      "picToken" -> optional(text)
-      /*",picUrl" -> optional(text)*/
-=======
       "picToken" -> optional(text),
       "picHeight" -> optional(number),
       "picWidth" -> optional(number),
       "cropX" -> optional(number),
       "cropY" -> optional(number),
       "cropSize" -> optional(number)
->>>>>>> 896cde12
     )
       (SocialFinalizeInfo.apply)
       (SocialFinalizeInfo.unapply)
@@ -391,11 +350,7 @@
     socialFinalizeAccountForm.bindFromRequest.fold(
     formWithErrors => Forbidden(Json.obj("error" -> formWithErrors.errors.head.message)),
     {
-<<<<<<< HEAD
-      case SocialFinalizeInfo(email, firstName, lastName, password, picToken) =>
-=======
       case SocialFinalizeInfo(email, firstName, lastName, password, picToken, picHeight, picWidth, cropX, cropY, cropSize) =>
->>>>>>> 896cde12
 
         val pinfo = Registry.hashers.currentHasher.hash(password)
 
