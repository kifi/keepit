--- conflicted
+++ resolved
@@ -113,15 +113,6 @@
   }, unauthenticatedAction = { implicit request =>
     if (request.identityOpt.isDefined) {
       // User tried to log in (not sign up) with social network.
-<<<<<<< HEAD
-      // A user with this email address exists in the system, but it is not yet linked to this social identity.
-      // TODO: actually verify that a user with this email address exists in the database?!?
-      Ok(views.html.auth.connectToAuthenticate(
-        emailAddress = request.identityOpt.get.email.get,
-        network = SocialNetworkType(request.identityOpt.get.identityId.providerId),
-        logInAttempted = true
-      ))
-=======
       request.identityOpt.get.email.flatMap(e => db.readOnly(emailAddressRepo.getByAddressOpt(e)(_))) match {
         case Some(addr) =>
           // A user with this email address exists in the system, but it is not yet linked to this social identity.
@@ -134,7 +125,6 @@
           // No email for this user exists in the system.
           Redirect("/signup")
       }
->>>>>>> 90ddfc66
     } else {
       Redirect("/") // error??
       // Ok(views.html.website.welcome(msg = request.flash.get("error")))
@@ -554,17 +544,6 @@
                 // TODO: Invalidate both reset tokens the first time one is used.
                 val reset = passwordResetRepo.createNewResetToken(userId, resetEmailAddress)
                 val resetUrl = s"$url${routes.AuthController.setPasswordPage(reset.token)}"
-<<<<<<< HEAD
-                emailAddresses.foreach { emailAddress =>
-                  postOffice.sendMail(ElectronicMail(
-                    from = EmailAddresses.NOTIFICATIONS,
-                    to = Seq(resetEmailAddress),
-                    subject = "Kifi.com | Password reset requested",
-                    htmlBody = views.html.email.resetPassword(resetUrl).body,
-                    category = ElectronicMailCategory("reset_password")
-                  ))
-                }
-=======
                 postOffice.sendMail(ElectronicMail(
                   from = EmailAddresses.NOTIFICATIONS,
                   to = Seq(resetEmailAddress),
@@ -572,7 +551,6 @@
                   htmlBody = views.html.email.resetPassword(resetUrl).body,
                   category = ElectronicMailCategory("reset_password")
                 ))
->>>>>>> 90ddfc66
               }
             }
             Ok(Json.obj("addresses" -> emailAddresses.map { email =>
