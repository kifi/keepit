package com.keepit.controllers.core

import com.google.inject.Inject
import com.keepit.common.controller.ActionAuthenticator.MaybeAuthenticatedRequest
import com.keepit.common.controller.{AuthenticatedRequest, WebsiteController, ActionAuthenticator}
import com.keepit.common.db.Id
import com.keepit.common.db.slick.Database
import com.keepit.common.logging.Logging
import com.keepit.common.mail._
import com.keepit.model._
import com.keepit.social.SocialId
import com.keepit.social.UserIdentity
import com.keepit.social.{SocialNetworkType, SocialNetworks}
import com.keepit.common.KestrelCombinator

import play.api.Play._
import play.api.data.Forms._
import play.api.data._
import play.api.data.validation.Constraints
import play.api.http.HeaderNames
import play.api.libs.json.{JsNumber, JsValue, Json}
import play.api.mvc._
import securesocial.controllers.ProviderController
import securesocial.core._
import securesocial.core.providers.utils.{PasswordHasher, GravatarHelper}
import play.api.libs.iteratee.Enumerator
import play.api.Play
import com.keepit.common.store.{S3UserPictureConfig, ImageCropAttributes, S3ImageStore}
import scala.util.{Failure, Success}
import com.keepit.common.healthcheck.{AirbrakeError, AirbrakeNotifier}

sealed abstract class AuthType

object AuthType {
  case object Login extends AuthType
  case object Signup extends AuthType
  case object Link extends AuthType
  case object LoginAndLink extends AuthType
}

object AuthController {
  val LinkWithKey = "linkWith"
}

class AuthController @Inject() (
    db: Database,
    userCredRepo: UserCredRepo,
    socialRepo: SocialUserInfoRepo,
    actionAuthenticator: ActionAuthenticator,
    emailRepo: EmailAddressRepo,
    userRepo: UserRepo,
    postOffice: LocalPostOffice,
    userValueRepo: UserValueRepo,
    s3ImageStore: S3ImageStore,
    airbrakeNotifier: AirbrakeNotifier
  ) extends WebsiteController(actionAuthenticator) with Logging {

  // Note: some of the below code is taken from ProviderController in SecureSocial
  // Logout is still handled by SecureSocial directly.

  private implicit val readsOAuth2Info = Json.reads[OAuth2Info]

  def mobileAuth(providerName: String) = Action(parse.json) { implicit request =>
    // format { "accessToken": "..." }
    val oauth2Info = request.body.asOpt[OAuth2Info]
    val provider = Registry.providers.get(providerName).get
    val filledUser = provider.fillProfile(
      SocialUser(IdentityId("", provider.id), "", "", "", None, None, provider.authMethod, oAuth2Info = oauth2Info))
    UserService.find(filledUser.identityId) map { user =>
      val newSession = Events.fire(new LoginEvent(user)).getOrElse(session)
      Authenticator.create(user).fold(
        error => throw error,
        authenticator => Ok(Json.obj("sessionId" -> authenticator.id))
          .withSession(newSession - SecureSocial.OriginalUrlKey - IdentityProvider.SessionId - OAuth1Provider.CacheKey)
          .withCookies(authenticator.toCookie)
      )
    } getOrElse NotFound(Json.obj("error" -> "user not found"))
  }

  def login(provider: String, format: String) = getAuthAction(provider, AuthType.Login, format)
  def loginByPost(provider: String, format: String) = getAuthAction(provider, AuthType.Login, format)
  def loginWithUserPass(format: String) = getAuthAction("userpass", AuthType.Login, format)
  def postLogin() = HtmlAction(allowPending = true)(authenticatedAction = { implicit request =>
    val linkWith = request.session.get(AuthController.LinkWithKey)
    if (request.user.state == UserStates.PENDING) {
      // User is pending!
      Redirect("/")
    } else if (request.user.state == UserStates.INCOMPLETE_SIGNUP) {
      Redirect(com.keepit.controllers.core.routes.AuthController.signupPage())
    } else if (request.kifiInstallationId.isEmpty && !hasSeenInstall) {
      Redirect(com.keepit.controllers.website.routes.HomeController.install())
    } else {
      Redirect(session.get(SecureSocial.OriginalUrlKey).getOrElse("/"))
    }
  }, unauthenticatedAction = { implicit request =>
    val newSignup = current.configuration.getBoolean("newSignup").getOrElse(false)
    if (newSignup && request.identityOpt.isDefined) {

      // TODO(andrew): Handle special case. User tried to log in (not sign up) with social network, email exists in system but social user doesn't.
      //

      Redirect(com.keepit.controllers.core.routes.AuthController.signupPage())
        .flashing("signin_error" -> "no_account")
    }
    else{
      Redirect("/") // error??
      //      Ok(views.html.website.welcome(newSignup = newSignup, msg = request.flash.get("error")))
    }
  })

  def link(provider: String) = getAuthAction(provider, AuthType.Link)
  def linkByPost(provider: String) = getAuthAction(provider, AuthType.Link)

  def signup(provider: String) = getAuthAction(provider, AuthType.Signup, "html")
  def signupByPost(provider: String) = getAuthAction(provider, AuthType.Signup, "html")

  // log in with username/password and link the account with a provider
  def passwordLoginAndLink(provider: String) = getAuthAction(provider, AuthType.LoginAndLink)

  // --
  // Utility methods
  // --

  private def hasSeenInstall(implicit request: AuthenticatedRequest[_]): Boolean = {
    db.readOnly { implicit s => userValueRepo.getValue(request.userId, "has_seen_install").exists(_.toBoolean) }
  }


  private def getSession(res: SimpleResult[_], originalUrl: Option[String] = None)
      (implicit request: RequestHeader): Session = {
    val sesh = Session.decodeFromCookie(
      res.header.headers.get(SET_COOKIE).flatMap(Cookies.decode(_).find(_.name == Session.COOKIE_NAME)))
    val originalUrlOpt = sesh.get(SecureSocial.OriginalUrlKey) orElse originalUrl
    originalUrlOpt map { url => sesh + (SecureSocial.OriginalUrlKey -> url) } getOrElse sesh
  }

  private def getAuthAction(provider: String, authType: AuthType, format: String = "html"): Action[AnyContent] = Action { request =>
    val augmentedRequest = augmentRequestWithTag(request, "format" -> format)
    val actualProvider = if (authType == AuthType.LoginAndLink) SocialNetworks.FORTYTWO.authProvider else provider
    ProviderController.authenticate(actualProvider)(augmentedRequest) match {
      case res: SimpleResult[_] =>
        res.withSession(authType match {
          case AuthType.Login => getSession(res)(augmentedRequest) - ActionAuthenticator.FORTYTWO_USER_ID
          case AuthType.Signup => getSession(res)(augmentedRequest) - ActionAuthenticator.FORTYTWO_USER_ID +
            (SecureSocial.OriginalUrlKey -> routes.AuthController.signupPage().url)
          case AuthType.Link => getSession(res, augmentedRequest.headers.get(HeaderNames.REFERER))(augmentedRequest)
          case AuthType.LoginAndLink => getSession(res, None)(augmentedRequest) - ActionAuthenticator.FORTYTWO_USER_ID -
            SecureSocial.OriginalUrlKey + (AuthController.LinkWithKey -> provider)
        })
      case res => res
    }
  }

  private def augmentRequestWithTag[T](request: Request[T], additionalTags: (String, String)*): Request[T] = {
    new WrappedRequest[T](request) {
      override def tags = request.tags ++ additionalTags.toMap
    }
  }

  private case class EmailPassword(email: String, password: String)

  // TODO: something different if already logged in?
  def signinPage() = HtmlAction(allowPending = true)(authenticatedAction = doLoginPage(_), unauthenticatedAction = doLoginPage(_))

  // Finalize account
  def signupPage() = HtmlAction(allowPending = true)(authenticatedAction = doFinalizePage(_), unauthenticatedAction = doFinalizePage(_))


  // Initial user/pass signup JSON action
  def userPasswordSignup() = JsonToJsonAction(allowPending = true)(
    authenticatedAction = userPasswordSignupAction(_),
    unauthenticatedAction = userPasswordSignupAction(_)
  )
  private val emailPasswordForm = Form[EmailPassword](
    mapping(
      "email" -> email,
      "password" -> text.verifying("password_too_short", pw => pw.length >= 7)
    )(EmailPassword.apply)(EmailPassword.unapply)
  )
  private def userPasswordSignupAction(implicit request: Request[JsValue]) = {
    val home = com.keepit.controllers.website.routes.HomeController.home()
    emailPasswordForm.bindFromRequest.fold(
      hasErrors = formWithErrors => Forbidden(Json.obj("error" -> formWithErrors.errors.head.message)),
      success = { case EmailPassword(emailAddress, password) =>
        val hasher = Registry.hashers.currentHasher

        db.readOnly { implicit s =>
          socialRepo.getOpt(SocialId(emailAddress), SocialNetworks.FORTYTWO)
        }.collect {
          case sui if sui.credentials.isDefined && sui.userId.isDefined =>
            val identity = sui.credentials.get
            if (hasher.matches(identity.passwordInfo.get, password)) {
              Authenticator.create(identity).fold(
                error => Status(500)("0"),
                authenticator => {
                  val finalized = db.readOnly { implicit session =>
                    userRepo.get(sui.userId.get).state != UserStates.INCOMPLETE_SIGNUP
                  }
                  Ok(Json.obj("success"-> true, "email" -> email, "new_account" -> false, "finalized" -> finalized))
                    .withNewSession
                    .withCookies(authenticator.toCookie)
                }
              )
            } else {
              Forbidden(Json.obj("error" -> "user_exists_failed_auth"))
            }
        }.getOrElse {
          val pInfo = hasher.hash(password)
          val (newIdentity, _) = saveUserPasswordIdentity(None, request.identityOpt, emailAddress, pInfo, isComplete = false)
          Authenticator.create(newIdentity).fold(
            error => Status(500)("0"),
            authenticator =>
              Ok(Json.obj("success"-> true, "email" -> email, "new_account" -> true))
                .withNewSession
                .withCookies(authenticator.toCookie)
          )
        }
      }
    )
  }

  private def doLoginPage(implicit request: Request[_]): Result = {
    Ok(views.html.signup.auth("login"))
  }

  private def doFinalizePage(implicit request: Request[_]): Result = {
    def hasEmail(identity: Identity): Boolean = db.readOnly { implicit s =>
      identity.email.flatMap(emailRepo.getByAddressOpt(_)).isDefined
    }

    (request.userOpt, request.identityOpt) match {
      case (Some(user), _) if user.state != UserStates.INCOMPLETE_SIGNUP =>
        // Complete user, they don't need to be here!
        Redirect(s"${com.keepit.controllers.website.routes.HomeController.home.url}?m=0")
      case (Some(user), Some(identity)) =>
        // User exists, is incomplete
        Ok(views.html.signup.finalize(
          network = SocialNetworks.FORTYTWO.name,
          emailAddress = identity.email.getOrElse(""),
          picturePath = identity.avatarUrl.getOrElse("")
        ))
      case (Some(user), None) =>
        // User but no identity. Huh?
        // Haven't run into this one. Redirecting user to logout, ideally to fix their cookie situation
        Redirect(securesocial.controllers.routes.LoginPage.logout)
      case (None, Some(identity)) if hasEmail(identity) =>
        // No user exists, has identity and identity has an email in our records
        // Happens when user tries to sign up, but account exists with email address which belongs to current user
        // todo(andrew): integrate loginAndLink form
        val error = request.flash.get("error").map { _ => "Login failed" }
        Ok("No user, identity, has email")
      case (None, Some(identity)) if request.flash.get("signin_error").exists(_ == "no_account") =>
        // No user exists, social login was attempted. Let user choose what to do next.
        // todo: Handle if we know who they are by their email
        Ok(views.html.signup.loggedInWithWrongNetwork(
          network = SocialNetworkType(identity.identityId.providerId)
        ))
      case (None, Some(identity)) =>
        // No user exists, must finalize

        val picture = identity.identityId.providerId match {
          case "facebook" =>
            s"//graph.facebook.com/${identity.identityId.userId}/picture?width=200&height=200"
          case _ => identity.avatarUrl.getOrElse(S3UserPictureConfig.defaultImage)
        }

        Ok(views.html.signup.finalize(
          network = SocialNetworkType(identity.identityId.providerId).name,
          firstName = User.sanitizeName(identity.firstName),
          lastName = User.sanitizeName(identity.lastName),
          emailAddress = identity.email.getOrElse(""),
          picturePath = picture
        ))
      case (None, None) =>
        // TODO(andrew): Forward user to initial signup page
        Ok("You should sign up!")
    }
  }

  // user/email finalize action (new)
  def userPassFinalizeAccountAction() = JsonToJsonAction(allowPending = true)(authenticatedAction = doUserPassFinalizeAccountAction(_), unauthenticatedAction = _ => Forbidden(JsNumber(0)))
  private case class EmailPassFinalizeInfo(
    firstName: String,
    lastName: String,
    picToken: Option[String],
    picWidth: Option[Int],
    picHeight: Option[Int],
    cropX: Option[Int],
    cropY: Option[Int],
    cropSize: Option[Int])
  private val userPassFinalizeAccountForm = Form[EmailPassFinalizeInfo](mapping(
      "firstName" -> nonEmptyText,
      "lastName" -> nonEmptyText,
      "picToken" -> optional(text),
      "picWidth" -> optional(number),
      "picHeight" -> optional(number),
      "cropX" -> optional(number),
      "cropY" -> optional(number),
      "cropSize" -> optional(number)
    )(EmailPassFinalizeInfo.apply)(EmailPassFinalizeInfo.unapply))
  def doUserPassFinalizeAccountAction(implicit request: AuthenticatedRequest[JsValue]): Result = {
    userPassFinalizeAccountForm.bindFromRequest.fold(
    formWithErrors => Forbidden(Json.obj("error" -> "user_exists_failed_auth")),
    { case EmailPassFinalizeInfo(firstName, lastName, picToken, picHeight, picWidth, cropX, cropY, cropSize) =>
      val identity = request.identityOpt.get
      val pinfo = identity.passwordInfo.get
      val email = identity.email.get
      val (newIdentity, userId) = saveUserPasswordIdentity(request.userIdOpt, request.identityOpt, email = email, passwordInfo = pinfo,
        firstName = firstName, lastName = lastName, isComplete = true)

      val cropAttributes = parseCropForm(picHeight, picWidth, cropX, cropY, cropSize) tap (r => log.info(s"Cropped attributes for ${request.user.id.get}: " + r))
      picToken.map { token =>
        s3ImageStore.copyTempFileToUserPic(request.user.id.get, request.user.externalId, token, cropAttributes)
      }

      finishSignup(newIdentity, emailConfirmedAlready = true)
    })
  }

  // social finalize action (new)
  def socialFinalizeAccountAction() = JsonToJsonAction(allowPending = true)(authenticatedAction = doSocialFinalizeAccountAction(_), unauthenticatedAction = doSocialFinalizeAccountAction(_))
  private case class SocialFinalizeInfo(
    email: String,
    password: String,
    firstName: String,
    lastName: String,
    picToken: Option[String],
    picHeight: Option[Int], picWidth: Option[Int],
    cropX: Option[Int], cropY: Option[Int],
    cropSize: Option[Int])
  private val socialFinalizeAccountForm = Form[SocialFinalizeInfo](
    mapping(
      "email" -> email.verifying("email_exists_for_other_user", email => db.readOnly { implicit s =>
        userCredRepo.findByEmailOpt(email).isEmpty
      }),
      "firstName" -> nonEmptyText,
      "lastName" -> nonEmptyText,
      "password" -> text.verifying("password_too_short", pw => pw.length >= 7),
      "picToken" -> optional(text),
      "picHeight" -> optional(number),
      "picWidth" -> optional(number),
      "cropX" -> optional(number),
      "cropY" -> optional(number),
      "cropSize" -> optional(number)
    )
      (SocialFinalizeInfo.apply)
      (SocialFinalizeInfo.unapply)
  )
  def doSocialFinalizeAccountAction(implicit request: Request[JsValue]): Result = {
    socialFinalizeAccountForm.bindFromRequest.fold(
    formWithErrors => Forbidden(Json.obj("error" -> formWithErrors.errors.head.message)),
    {
      case SocialFinalizeInfo(emailAddress, firstName, lastName, password, picToken, picHeight, picWidth, cropX, cropY, cropSize) =>

        val pinfo = Registry.hashers.currentHasher.hash(password)

        val (emailPassIdentity, userId) = saveUserPasswordIdentity(request.userIdOpt, request.identityOpt,
          email = emailAddress, passwordInfo = pinfo, firstName = firstName, lastName = lastName, isComplete = true)

        val user = db.readOnly { implicit session =>
          userRepo.get(userId)
        }

        val cropAttributes = parseCropForm(picHeight, picWidth, cropX, cropY, cropSize) tap (r => log.info(s"Cropped attributes for ${user.id.get}: " + r))
        picToken.map { token =>
          s3ImageStore.copyTempFileToUserPic(user.id.get, user.externalId, token, cropAttributes)
        }

        val emailConfirmedBySocialNetwork = request.identityOpt.flatMap(_.email).exists(_.trim == emailAddress.trim)

        finishSignup(emailPassIdentity, emailConfirmedBySocialNetwork)
    })
  }

  private def finishSignup(newIdentity: Identity, emailConfirmedAlready: Boolean)(implicit request: Request[JsValue]): Result = {
    if (!emailConfirmedAlready) {
      db.readWrite { implicit s =>
        val email = newIdentity.email.get
        val emailWithVerification =
          emailRepo.getByAddressOpt(email)
            .map(emailRepo.saveWithVerificationCode)
            .get
        postOffice.sendMail(ElectronicMail(
          from = EmailAddresses.NOTIFICATIONS,
          to = Seq(GenericEmailAddress(email)),
          subject = "Confirm your email address for Kifi",
          htmlBody = s"Please confirm your email address by going to " +
            s"$url${routes.AuthController.verifyEmail(emailWithVerification.verificationCode.get)}",
          category = ElectronicMailCategory("email_confirmation")
        ))
      }
    }

    Authenticator.create(newIdentity).fold(
      error => Status(500)("0"),
      authenticator => Ok.withNewSession.withCookies(authenticator.toCookie)
    )
  }

  private def parseCropForm(picHeight: Option[Int], picWidth: Option[Int], cropX: Option[Int], cropY: Option[Int], cropSize: Option[Int]) = {
    for{
      h <- picHeight
      w <- picWidth
      x <- cropX
      y <- cropY
      s <- cropSize
    } yield ImageCropAttributes(x, y, s, h, w)
  }

  def OkStreamFile(filename: String) =
    Ok.stream(Enumerator.fromStream(Play.resourceAsStream(filename).get)) as HTML


  private val url = current.configuration.getString("application.baseUrl").get

  private def saveUserPasswordIdentity(userIdOpt: Option[Id[User]], identityOpt: Option[Identity],
      email: String, passwordInfo: PasswordInfo,
      firstName: String = "", lastName: String = "", isComplete: Boolean): (UserIdentity, Id[User]) = {
    val newIdentity = UserIdentity(
      userId = userIdOpt,
      socialUser = SocialUser(
        identityId = IdentityId(email, SocialNetworks.FORTYTWO.authProvider),
        firstName = User.sanitizeName(if (isComplete || firstName.nonEmpty) firstName else email),
        lastName = User.sanitizeName(lastName),
        fullName = User.sanitizeName(s"$firstName $lastName"),
        email = Some(email),
        avatarUrl = GravatarHelper.avatarFor(email),
        authMethod = AuthenticationMethod.UserPassword,
        passwordInfo = Some(passwordInfo)
      ),
      allowSignup = true,
      isComplete = isComplete)

    UserService.save(newIdentity) // Kifi User is created here if it doesn't exist

    val userIdFromEmailIdentity = for {
      identity <- identityOpt
      socialUserInfo <- db.readOnly { implicit s =>
        socialRepo.getOpt(SocialId(newIdentity.identityId.userId), SocialNetworks.FORTYTWO)
      }
      userId <- socialUserInfo.userId
    } yield {
      UserService.save(UserIdentity(userId = Some(userId), socialUser = SocialUser(identity)))
      userId
    }

    val user = userIdFromEmailIdentity.orElse {
      db.readOnly { implicit s =>
        socialRepo.getOpt(SocialId(newIdentity.identityId.userId), SocialNetworks.FORTYTWO).map(_.userId).flatten
      }
    }

    (newIdentity, user.get)
  }

  def verifyEmail(code: String) = Action { implicit request =>
    db.readWrite { implicit s =>
      if (emailRepo.verifyByCode(code))
        Ok(views.html.website.verifyEmail(success = true))
      else
        BadRequest(views.html.website.verifyEmail(success = false))
    }
  }

  private val passwordForm = Form[String](
    mapping(
      "password" -> tuple("1" -> nonEmptyText, "2" -> nonEmptyText)
        .verifying("Passwords do not match", pw => pw._1 == pw._2).transform(_._1, (a: String) => (a, a))
        .verifying(Constraints.minLength(7))
    )(identity)(Some)
  )
  def setNewPassword(code: String) = Action { implicit request =>
    passwordForm.bindFromRequest.fold(
      formWithErrors => Redirect(routes.AuthController.setNewPasswordPage(code)).flashing(
        "error" -> "Passwords must match and be at least 7 characters"
      ), { password =>
        db.readWrite { implicit s =>
          emailRepo.getByCode(code).map { email =>
            emailRepo.verifyByCode(code, clear = true)
            for (sui <- socialRepo.getByUser(email.userId) if sui.networkType == SocialNetworks.FORTYTWO) {
              UserService.save(UserIdentity(
                userId = sui.userId,
                socialUser = sui.credentials.get.copy(
                  passwordInfo = Some(current.plugin[PasswordHasher].get.hash(password))
                )
              ))
            }
            Redirect(routes.AuthController.setNewPasswordPage(code)).flashing("success" -> "true")
          } getOrElse {
            Redirect(routes.AuthController.setNewPasswordPage(code)).flashing("invalid" -> "true")
          }
        }
      })
  }

  def setNewPasswordPage(code: String) = Action { implicit request =>
    db.readWrite { implicit s =>
      val error = request.flash.get("error")
      val isValid = !request.flash.get("invalid").isDefined
      if (!emailRepo.verifyByCode(code) || !isValid || error.isDefined)
        BadRequest(views.html.website.setPassword(valid = isValid, error = error))
      else
        Ok(views.html.website.setPassword(valid = isValid, done = request.flash.get("success").isDefined))
    }
  }

  def resetPasswordPage() = Action { implicit request =>
    Ok(views.html.website.resetPassword(email = request.flash.get("email")))
  }

  def resetPassword() = Action { implicit request =>
    db.readWrite { implicit s =>
      val emailOpt = request.body.asFormUrlEncoded.flatMap(_.get("email")).flatMap(_.headOption)
      val verifiedEmailOpt = emailOpt.flatMap(emailRepo.getByAddressOpt(_)).map(emailRepo.saveWithVerificationCode)
      verifiedEmailOpt map { email =>
        postOffice.sendMail(ElectronicMail(
          from = EmailAddresses.NOTIFICATIONS,
          to = Seq(GenericEmailAddress(email.address)),
          subject = "Reset your password",
          htmlBody = s"You can set a new password by going to " +
              s"$url${routes.AuthController.setNewPassword(email.verificationCode.get)}",
          category = ElectronicMailCategory("reset_password")
        ))
        Redirect(routes.AuthController.resetPasswordPage()).flashing("email" -> email.address)
      } getOrElse {
        Redirect(routes.AuthController.resetPasswordPage())
      }
    }
  }

  def uploadBinaryPicture() = JsonAction(allowPending = true, parser = parse.temporaryFile)(authenticatedAction = doUploadBinaryPicture(_), unauthenticatedAction = doUploadBinaryPicture(_))
  def doUploadBinaryPicture(implicit request: Request[play.api.libs.Files.TemporaryFile]): Result = {
    request.userOpt.orElse(request.identityOpt) match {
      case Some(_) =>
        s3ImageStore.uploadTemporaryPicture(request.body.file) match {
<<<<<<< HEAD
          case Success((key, pictureUrl)) =>
            Ok(Json.obj("key" -> key, "url" -> pictureUrl))
=======
          case Success((key, url)) =>
            Ok(Json.obj("token" -> key, "url" -> url))
>>>>>>> 37c7ef4d
          case Failure(ex) =>
            airbrakeNotifier.notify(AirbrakeError(ex, Some("Couldn't upload temporary picture (xhr direct)")))
            BadRequest(JsNumber(0))
        }
      case None => Forbidden(JsNumber(0))
    }
  }

  def uploadFormEncodedPicture() = JsonAction(allowPending = true, parser = parse.multipartFormData)(authenticatedAction = doUploadFormEncodedPicture(_), unauthenticatedAction = doUploadFormEncodedPicture(_))
  def doUploadFormEncodedPicture(implicit request: Request[MultipartFormData[play.api.libs.Files.TemporaryFile]]) = {
    request.userOpt.orElse(request.identityOpt) match {
      case Some(_) =>
        request.body.file("picture").map { picture =>
          s3ImageStore.uploadTemporaryPicture(picture.ref.file) match {
<<<<<<< HEAD
            case Success((key, pictureUrl)) =>
              Ok(Json.obj("key" -> key, "url" -> pictureUrl))
=======
            case Success((key, url)) =>
              Ok(Json.obj("token" -> key, "url" -> url))
>>>>>>> 37c7ef4d
            case Failure(ex) =>
              airbrakeNotifier.notify(AirbrakeError(ex, Some("Couldn't upload temporary picture (form encoded)")))
              BadRequest(JsNumber(0))
          }
        } getOrElse {
          BadRequest(JsNumber(0))
        }
      case None => Forbidden(JsNumber(0))
    }
  }

}<|MERGE_RESOLUTION|>--- conflicted
+++ resolved
@@ -196,7 +196,7 @@
                   val finalized = db.readOnly { implicit session =>
                     userRepo.get(sui.userId.get).state != UserStates.INCOMPLETE_SIGNUP
                   }
-                  Ok(Json.obj("success"-> true, "email" -> email, "new_account" -> false, "finalized" -> finalized))
+                  Ok(Json.obj("success"-> true, "email" -> emailAddress, "new_account" -> false, "finalized" -> finalized))
                     .withNewSession
                     .withCookies(authenticator.toCookie)
                 }
@@ -210,7 +210,7 @@
           Authenticator.create(newIdentity).fold(
             error => Status(500)("0"),
             authenticator =>
-              Ok(Json.obj("success"-> true, "email" -> email, "new_account" -> true))
+              Ok(Json.obj("success"-> true, "email" -> emailAddress, "new_account" -> true))
                 .withNewSession
                 .withCookies(authenticator.toCookie)
           )
@@ -467,7 +467,7 @@
       "password" -> tuple("1" -> nonEmptyText, "2" -> nonEmptyText)
         .verifying("Passwords do not match", pw => pw._1 == pw._2).transform(_._1, (a: String) => (a, a))
         .verifying(Constraints.minLength(7))
-    )(identity)(Some)
+    )(identity)(Some(_))
   )
   def setNewPassword(code: String) = Action { implicit request =>
     passwordForm.bindFromRequest.fold(
@@ -533,13 +533,8 @@
     request.userOpt.orElse(request.identityOpt) match {
       case Some(_) =>
         s3ImageStore.uploadTemporaryPicture(request.body.file) match {
-<<<<<<< HEAD
-          case Success((key, pictureUrl)) =>
-            Ok(Json.obj("key" -> key, "url" -> pictureUrl))
-=======
-          case Success((key, url)) =>
-            Ok(Json.obj("token" -> key, "url" -> url))
->>>>>>> 37c7ef4d
+          case Success((token, pictureUrl)) =>
+            Ok(Json.obj("token" -> token, "url" -> pictureUrl))
           case Failure(ex) =>
             airbrakeNotifier.notify(AirbrakeError(ex, Some("Couldn't upload temporary picture (xhr direct)")))
             BadRequest(JsNumber(0))
@@ -554,13 +549,8 @@
       case Some(_) =>
         request.body.file("picture").map { picture =>
           s3ImageStore.uploadTemporaryPicture(picture.ref.file) match {
-<<<<<<< HEAD
-            case Success((key, pictureUrl)) =>
-              Ok(Json.obj("key" -> key, "url" -> pictureUrl))
-=======
-            case Success((key, url)) =>
-              Ok(Json.obj("token" -> key, "url" -> url))
->>>>>>> 37c7ef4d
+            case Success((token, pictureUrl)) =>
+              Ok(Json.obj("token" -> token, "url" -> pictureUrl))
             case Failure(ex) =>
               airbrakeNotifier.notify(AirbrakeError(ex, Some("Couldn't upload temporary picture (form encoded)")))
               BadRequest(JsNumber(0))
