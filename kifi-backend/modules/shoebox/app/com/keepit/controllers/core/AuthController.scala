--- conflicted
+++ resolved
@@ -132,12 +132,9 @@
     (Some(_))
   )
 
-<<<<<<< HEAD
-=======
   // TODO: something different if already logged in?
   def signinPage() = HtmlAction(true)(authenticatedAction = doLoginPage(_), unauthenticatedAction = doLoginPage(_))
 
->>>>>>> 2a38ea5f
   // Finalize account
   def signupPage() = HtmlAction(true)(authenticatedAction = doFinalizePage(_), unauthenticatedAction = doFinalizePage(_))
 
@@ -213,12 +210,7 @@
         Ok(views.html.signup.finalize(
           network = SocialNetworks.FORTYTWO.name,
           emailAddress = identity.email.getOrElse(""),
-<<<<<<< HEAD
-          picturePath = identity.avatarUrl.getOrElse(""),
-          triedToLoginWithNoAccount = false
-=======
           picturePath = identity.avatarUrl.getOrElse("")
->>>>>>> 2a38ea5f
         ))
       case (Some(user), None) =>
         // User but no identity. Huh?
@@ -235,23 +227,13 @@
           network = SocialNetworkType(identity.identityId.providerId)
         ))
       case (None, Some(identity)) =>
-<<<<<<< HEAD
-        // No user exists, so is social
-        val triedToLoginWithNoAccount = request.flash.get("signin_error").exists(_ == "no_account")
-=======
         // No user exists, must finalize
->>>>>>> 2a38ea5f
         Ok(views.html.signup.finalize(
           network = SocialNetworkType(identity.identityId.providerId).name,
           firstName = User.sanitizeName(identity.firstName),
           lastName = User.sanitizeName(identity.lastName),
           emailAddress = identity.email.getOrElse(""),
-<<<<<<< HEAD
-          picturePath = identity.avatarUrl.getOrElse(""),
-          triedToLoginWithNoAccount = triedToLoginWithNoAccount
-=======
           picturePath = identity.avatarUrl.getOrElse("")
->>>>>>> 2a38ea5f
         ))
       case (None, None) =>
         // TODO(andrew): Forward user to initial signup page
