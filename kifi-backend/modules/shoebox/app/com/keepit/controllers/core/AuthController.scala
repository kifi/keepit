package com.keepit.controllers.core

import com.google.inject.Inject
import com.keepit.commanders._
import com.keepit.common.akka.SafeFuture
import com.keepit.common.controller.KifiSession._
import com.keepit.common.controller.{ ShoeboxServiceController, UserActions, UserActionsHelper, UserRequest, MaybeUserRequest, NonUserRequest }
import com.keepit.common.crypto.{ PublicIdConfiguration, PublicId }
import com.keepit.common.db.ExternalId
import com.keepit.common.db.slick.Database
import com.keepit.common.healthcheck.AirbrakeNotifier
import com.keepit.common.logging.Logging
import com.keepit.common.mail._
import com.keepit.common.net.UserAgent
import com.keepit.common.store.S3UserPictureConfig
import com.keepit.common.time._
import com.keepit.controllers.core.PostRegIntent._
import com.keepit.heimdal.{ AnonymousEvent, EventType, HeimdalContextBuilder, HeimdalServiceClient }
import com.keepit.inject.FortyTwoConfig
import com.keepit.model._
import com.keepit.controllers.core.PostRegIntent._
import com.keepit.slack.models.SlackTeamId
import com.keepit.social._
import com.keepit.social.providers.ProviderController
import com.kifi.macros.json
import play.api.Play
import play.api.Play._
import play.api.i18n.Messages
import play.api.libs.concurrent.Execution.Implicits.defaultContext
import play.api.libs.iteratee.Enumerator
import play.api.libs.json.{ JsNumber, JsValue, Json }
import play.api.mvc._
import securesocial.core._
import securesocial.core.providers.utils.RoutesHelper

import scala.concurrent.Future
import scala.util.Try

object AuthController {
  val LinkWithKey = "linkWith"

  private lazy val obscureRegex = """^(?:[^@]|([^@])[^@]+)@""".r
  def obscureEmailAddress(address: String) = obscureRegex.replaceFirstIn(address, """$1...@""")
}

@json case class UserPassFinalizeInfo(
  email: EmailAddress,
  password: String,
  firstName: String,
  lastName: String,
  picToken: Option[String],
  picWidth: Option[Int],
  picHeight: Option[Int],
  cropX: Option[Int],
  cropY: Option[Int],
  cropSize: Option[Int],
  libraryPublicId: Option[PublicId[Library]],
  libAuthToken: Option[String],
  orgPublicId: Option[PublicId[Organization]],
  orgAuthToken: Option[String],
  keepPublicId: Option[PublicId[Keep]],
  keepAuthToken: Option[String])

object UserPassFinalizeInfo {
  def toEmailPassFinalizeInfo(info: UserPassFinalizeInfo): EmailPassFinalizeInfo =
    EmailPassFinalizeInfo(
      info.firstName,
      info.lastName,
      info.picToken,
      info.picWidth,
      info.picHeight,
      info.cropX,
      info.cropY,
      info.cropSize,
      companyName = None
    )

  def toPostRegIntent(info: UserPassFinalizeInfo)(implicit config: PublicIdConfiguration): PostRegIntent = {
    PostRegIntent.fromParams(info.libraryPublicId, info.libAuthToken, info.orgPublicId, info.orgAuthToken, info.keepPublicId, info.keepAuthToken)
  }
}

@json case class TokenFinalizeInfo(
  email: EmailAddress,
  firstName: String,
  lastName: String,
  password: String,
  picToken: Option[String],
  picHeight: Option[Int],
  picWidth: Option[Int],
  cropX: Option[Int],
  cropY: Option[Int],
  cropSize: Option[Int],
  libraryPublicId: Option[PublicId[Library]],
  libAuthToken: Option[String],
  orgPublicId: Option[PublicId[Organization]],
  orgAuthToken: Option[String],
  keepPublicId: Option[PublicId[Keep]],
  keepAuthToken: Option[String])

object TokenFinalizeInfo {
  def toSocialFinalizeInfo(info: TokenFinalizeInfo): SocialFinalizeInfo = {
    SocialFinalizeInfo(
      info.email,
      info.firstName,
      info.lastName,
      Option(info.password),
      info.picToken,
      info.picHeight,
      info.picWidth,
      info.cropX,
      info.cropY,
      info.cropSize
    )
  }
  def toPostRegIntent(info: TokenFinalizeInfo)(implicit config: PublicIdConfiguration): PostRegIntent = {
    PostRegIntent.fromParams(info.libraryPublicId, info.libAuthToken, info.orgPublicId, info.orgAuthToken, info.keepPublicId, info.keepAuthToken)
  }
}

class AuthController @Inject() (
    db: Database,
    clock: Clock,
    authHelper: AuthHelper,
    authCommander: AuthCommander,
    userIpAddressCommander: UserIpAddressCommander,
    val userActionsHelper: UserActionsHelper,
    userRepo: UserRepo,
    userValueRepo: UserValueRepo,
    emailAddressRepo: UserEmailAddressRepo,
    inviteCommander: InviteCommander,
    passwordResetRepo: PasswordResetRepo,
    heimdalServiceClient: HeimdalServiceClient,
    config: FortyTwoConfig,
    userIdentityHelper: UserIdentityHelper,
    pathCommander: PathCommander,
    airbrake: AirbrakeNotifier,
    implicit val secureSocialClientIds: SecureSocialClientIds,
    implicit val publicIdConfig: PublicIdConfiguration) extends UserActions with ShoeboxServiceController with Logging {

  // Note: some of the below code is taken from ProviderController in SecureSocial
  // Logout is still handled by SecureSocial directly.

  def loginSocial(provider: String, close: Boolean) = MaybeUserAction { implicit request =>
    Try { //making sure no way it will hurt login
      val userOpt = request.userIdOpt
      log.info(s"[login social] with $provider, (c=$close) user $userOpt")
    }
    val res = handleAuth(provider)
    if (close && res.header.status == 303) {
      authHelper.transformResult(res) { (_, session: Session) =>
        res.withSession(session + (SecureSocial.OriginalUrlKey -> routes.AuthController.afterLoginClosePopup.url))
      }
    } else if (res.header.status == 400) {
      airbrake.notify(s"[handleAuth] loginSocial failed due to ${res.header.status} response from $provider, body=${res.body}")
      Redirect(RoutesHelper.login()).discardingCookies(PostRegIntent.discardingCookies: _*)
    } else {
      res
    }
  }
  def logInWithUserPass(link: String) = MaybeUserAction { implicit request =>
    handleAuth("userpass") match {
      case res: Result if res.header.status == 303 =>
        authHelper.transformResult(res) { (cookies: Seq[Cookie], sess: Session) =>
          if (link != "") {
            // Manually link accounts. Annoying...
            log.info(s"[logInWithUserPass] Attempting to link $link to newly logged in user ${sess.getUserId}")
            val linkAttempt = for {
              identityId <- request.identityId
              identity <- authCommander.getUserIdentity(identityId)
              userId <- sess.getUserId
            } yield {
              log.info(s"[logInWithUserPass] Linking userId $userId to $link, social data from $identity")
              val linkedIdentity = identity.withUserId(userId)
              authCommander.saveUserIdentity(linkedIdentity)
              log.info(s"[logInWithUserPass] Done. Hope it worked? for userId $userId / $link, $linkedIdentity")
            }
            if (linkAttempt.isEmpty) {
              log.info(s"[logInWithUserPass] No identity/userId found, ${request.identityId}, userId ${sess.getUserId}")
            }
          }
          Ok(Json.obj("uri" -> res.header.headers.get(LOCATION).get)).withCookies(cookies: _*).withSession(sess)
        }
      case res => res
    }
  }

  private def handleAuth(provider: String)(implicit request: Request[_]): Result = {
    Registry.providers.get(provider) match { // todo(ray): remove dependency on SecureSocial registry
      case Some(p) => {
        try {
          p.authenticate().fold(
            result => result,
            user => completeAuthentication(user, request.session)
          ) match {
              case result if result.header.status == 400 =>
                airbrake.notify(s"[handleAuth] ${result.header.status} response from $provider, body=${result.body}")
                Redirect(RoutesHelper.login()).discardingCookies(PostRegIntent.discardingCookies: _*)
              case result => result
            }
        } catch {
          case ex: AccessDeniedException => {
            Redirect(RoutesHelper.login()).flashing("error" -> Messages("securesocial.login.accessDenied"))
          }
          case other: Throwable => {
            log.error("Unable to log user in. An exception was thrown", other)
            Redirect(RoutesHelper.login()).flashing("error" -> Messages("securesocial.login.errorLoggingIn"))
          }
        }
      }
      case _ => NotFound
    }
  }

  private def completeAuthentication(socialUser: Identity, session: Session)(implicit request: RequestHeader): Result = {
    log.info(s"[completeAuthentication] user=[${socialUser.identityId}] class=${socialUser.getClass} sess=${session.data}")
    val redirectUrl = ProviderController.toUrl(session)
    val newSession = Events.fire(new LoginEvent(socialUser)).getOrElse(session) - SecureSocial.OriginalUrlKey - IdentityProvider.SessionId - OAuth1Provider.CacheKey
    Authenticator.create(socialUser) match {
      case Right(authenticator) => {
        val userId = db.readOnlyMaster { implicit session =>
          userIdentityHelper.getOwnerId(authenticator.identityId).get
        }
        Redirect(redirectUrl)
          .withSession(newSession.setUserId(userId))
          .withCookies(authenticator.toCookie)
      }
      case Left(error) => {
        log.error(s"[completeAuthentication] Caught error $error while creating authenticator; cause=${error.getCause}")
        throw new RuntimeException("Error creating authenticator", error)
      }
    }
  }

  def accessTokenLogin(providerName: String) = MaybeUserAction.async(parse.tolerantJson) { implicit request =>
    authHelper.doAccessTokenLogin(providerName)
  }

  def accessTokenSignup(providerName: String) = MaybeUserAction.async(parse.tolerantJson) { implicit request =>
    authHelper.doAccessTokenSignup(providerName)
  }

  def oauth1TokenSignup(providerName: String) = MaybeUserAction.async(parse.tolerantJson) { implicit request =>
    authHelper.doAccessTokenSignup(providerName)
  }

  def oauth1TokenLogin(providerName: String) = MaybeUserAction.async(parse.tolerantJson) { implicit request =>
    authHelper.doAccessTokenLogin(providerName)
  }

  // one-step sign-up
  def emailSignup() = MaybeUserAction.async(parse.tolerantJson) { implicit request =>
    request.body.asOpt[UserPassFinalizeInfo] match {
      case None =>
        Future.successful(BadRequest(Json.obj("error" -> "invalid_arguments")))
      case Some(info) =>
        val hasher = Registry.hashers.currentHasher
        val session = request.session
        val home = com.keepit.controllers.website.HomeControllerRoutes.home()
        authCommander.getUserIdentity(IdentityId(info.email.address, SocialNetworks.EMAIL.authProvider)) match {
          case Some(identity @ UserIdentity(_, Some(userId))) => {
            val matches = hasher.matches(identity.passwordInfo.get, info.password)
            if (!matches) {
              Future.successful(Forbidden(Json.obj("error" -> "user_exists_failed_auth")))
            } else {
              val user = db.readOnlyMaster { implicit s => userRepo.get(userId) }
              if (user.state != UserStates.INCOMPLETE_SIGNUP) {
                Authenticator.create(identity).fold(
                  error => Future.successful(Status(INTERNAL_SERVER_ERROR)("0")),
                  authenticator =>
                    Future.successful(
                      Ok(Json.obj("uri" -> session.get(SecureSocial.OriginalUrlKey).getOrElse(home).asInstanceOf[String]))
                        .withSession((session - SecureSocial.OriginalUrlKey).setUserId(userId))
                        .withCookies(authenticator.toCookie)
                    )
                )
              } else {
                authHelper.handleEmailPassFinalizeInfo(UserPassFinalizeInfo.toEmailPassFinalizeInfo(info), UserPassFinalizeInfo.toPostRegIntent(info))(UserRequest(request, user.id.get, None, userActionsHelper))
              }
            }
          }
          case _ => {
            val pInfo = hasher.hash(info.password)
            val (_, userId) = authCommander.saveUserPasswordIdentity(None, info.email, Some(pInfo), firstName = "", lastName = "", isComplete = false)
            val user = db.readOnlyMaster { implicit s => userRepo.get(userId) }
            authHelper.handleEmailPassFinalizeInfo(UserPassFinalizeInfo.toEmailPassFinalizeInfo(info), UserPassFinalizeInfo.toPostRegIntent(info))(UserRequest(request, user.id.get, None, userActionsHelper))
          }
        }
    }
  }

  def afterLogin() = MaybeUserAction { implicit req =>
    req match {
      case userRequest: UserRequest[_] =>
        userIpAddressCommander.logUserByRequest(userRequest)
        val url = authHelper.processIntent(userRequest.userId, PostRegIntent.fromCookies(userRequest.cookies.toSet))
        val discardingCookies = PostRegIntent.discardingCookies
        val res = if (userRequest.user.state == UserStates.PENDING) { // todo(cam): kill UserStates.PENDING
          Redirect(url)
        } else if (userRequest.user.state == UserStates.INCOMPLETE_SIGNUP) {
          Redirect(com.keepit.controllers.core.routes.AuthController.signupPage())
        } else {
          Future { inviteCommander.markPendingInvitesAsAccepted(userRequest.user.id.get, userRequest.cookies.get("inv").flatMap(v => ExternalId.asOpt[Invitation](v.value))) }
          Redirect(url).withSession(userRequest.session - SecureSocial.OriginalUrlKey)
        }
        res.discardingCookies(discardingCookies: _*)
      case nonUserRequest: NonUserRequest[_] => {
        nonUserRequest.identityId.flatMap(authCommander.getUserIdentity) match {

          case Some(identity) => {
            // User tried to log in (not sign up) with social network.
            identity.email.flatMap { addressStr =>
              EmailAddress.validate(addressStr).toOption.flatMap { validEmailAddress =>
                db.readOnlyMaster(emailAddressRepo.getByAddress((validEmailAddress))(_))
              }
            } match {
              case Some(addr) =>
                // A user with this email address exists in the system, but it is not yet linked to this social identity.
                Ok(views.html.authMinimal.linkSocial(identity.identityId.providerId, identity.email.get))
              case None =>
                // No email for this user exists in the system.
                Redirect("/signup").flashing("signin_error" -> "no_account")
            }
          }

          case None =>
            Redirect("/") // error??
          // Ok(views.html.website.welcome(msg = request.flash.get("error")))
        }
      }
    }
  }

  def afterLoginClosePopup() = MaybeUserAction { implicit req =>
    val message = req match {
      case request: UserRequest[_] => "authed"
      case request: NonUserRequest[_] => "not_authed"
    }
    Ok(s"<!doctype html><script>if(window.opener)opener.postMessage('$message',location.origin);window.close()</script>").as(HTML)
  }

  def signup(
    provider: String,
    publicLibraryId: Option[String], intent: Option[String], libAuthToken: Option[String],
    publicOrgId: Option[String], orgAuthToken: Option[String],
    publicKeepId: Option[String], keepAuthToken: Option[String]) = Action.async(parse.anyContent) { implicit request =>
    val authRes = ProviderController.authenticate(provider)
<<<<<<< HEAD
    authRes(request).map { result =>
      authHelper.transformResult(result) { (_, sess: Session) =>
        // TODO: set FORTYTWO_USER_ID instead of clearing it and then setting it on the next request?
        val res = result.withSession((sess + (SecureSocial.OriginalUrlKey -> routes.AuthController.signupPage().url)).deleteUserId)
        // todo implement POST hook
        // This could be a POST, url encoded body. If so, there may be a registration hook for us to add to their session.
        // ie, auto follow library, auto friend, etc
        val cookies = PostRegIntent.requestToCookies(request)
        res.withCookies(cookies: _*)
      }
=======
    authRes(request).map {
      case badResult if badResult.header.status == 400 =>
        airbrake.notify(s"[handleAuth] signup failed because provider $provider returned status ${badResult.header.status} and body ${badResult.body}")
        Redirect("/signup").discardingCookies(PostRegIntent.discardingCookies: _*)
      case result =>
        authHelper.transformResult(result) { (_, sess: Session) =>
          // TODO: set FORTYTWO_USER_ID instead of clearing it and then setting it on the next request?
          val res = result.withSession((sess + (SecureSocial.OriginalUrlKey -> routes.AuthController.signupPage().url)).deleteUserId)

          // todo implement POST hook
          // This could be a POST, url encoded body. If so, there may be a registration hook for us to add to their session.
          // ie, auto follow library, auto friend, etc

          val cookies = PostRegIntent.requestToCookies(request)
          res.withCookies(cookies: _*)
        }
>>>>>>> c6a4bcf4
    }
  }

  def link(provider: String) = Action.async(parse.anyContent) { implicit request =>
    ProviderController.authenticate(provider)(request) map { res: Result =>
      val resCookies = res.header.headers.get(SET_COOKIE).map(Cookies.decode).getOrElse(Seq.empty)
      val resSession = Session.decodeFromCookie(resCookies.find(_.name == Session.COOKIE_NAME))
      if (request.session.get(SecureSocial.OriginalUrlKey).isDefined) {
        res.withSession(resSession + (SecureSocial.OriginalUrlKey -> request.session.get(SecureSocial.OriginalUrlKey).get))
      } else if (resSession.get(SecureSocial.OriginalUrlKey).isEmpty) {
        request.headers.get(REFERER).map { url =>
          res.withSession(resSession + (SecureSocial.OriginalUrlKey -> url))
        } getOrElse res
      } else res
    }
  }

  // --
  // Utility methods
  // --

  def loginPage(
    intent: Option[String] = None, publicLibraryId: Option[String] = None, libAuthToken: Option[String] = None, publicOrgId: Option[String] = None,
    orgAuthToken: Option[String] = None, publicKeepId: Option[String] = None, keepAuthToken: Option[String] = None) = MaybeUserAction { implicit request =>
    val cookies = PostRegIntent.requestToCookies(request)
    request match {
      case ur: UserRequest[_] =>
        Redirect("/")
      case request: NonUserRequest[_] =>
        request.request.headers.get(USER_AGENT).flatMap { agentString =>
          val agent = UserAgent(agentString)
          log.info(s"trying to log in via $agent. orig string: $agentString")
          if (agent.isOldIE) {
            Some(Redirect(com.keepit.controllers.website.HomeControllerRoutes.unsupported()))
          } else None
        }.getOrElse(Ok(views.html.authMinimal.loginToKifi()).withCookies(cookies: _*))
    }
  }

  // Finalize account
  def signupPage() = MaybeUserAction { implicit request =>
    doSignupPage
  }

  private def temporaryReportSignupLoad()(implicit request: Request[_]): Unit = SafeFuture {
    val context = new HeimdalContextBuilder()
    context.addRequestInfo(request)
    heimdalServiceClient.trackEvent(AnonymousEvent(context.build, EventType("loaded_signup_page")))
  }

  // Initial user/pass signup JSON action
  def userPasswordSignup() = MaybeUserAction(parse.tolerantJson) { implicit request =>
    authHelper.userPasswordSignupAction
  }

  private def doSignupPage(implicit request: MaybeUserRequest[_]): Result = {
    val agentOpt = request.headers.get("User-Agent").map { agent =>
      UserAgent(agent)
    }
    if (agentOpt.exists(_.isOldIE)) {
      Redirect(com.keepit.controllers.website.HomeControllerRoutes.unsupported())
    } else {
      val intent = PostRegIntent.fromCookies(request.cookies.toSet)
      val discardedCookies = PostRegIntent.discardingCookies

      request match {
        case ur: UserRequest[_] =>
          if (ur.user.state != UserStates.INCOMPLETE_SIGNUP) {
            // Complete user, they don't need to be here!
            log.info(s"[doSignupPage] ${ur.userId} already completed signup!")
            val uri = authHelper.processIntent(ur.userId, intent)
            Redirect(uri).discardingCookies(discardedCookies: _*)
          } else if (ur.identityId.exists(authCommander.getUserIdentity(_).isDefined)) {
            log.info(s"[doSignupPage] ${ur.identityId.get} has incomplete signup state")
            // User exists, is incomplete
            // Supporting top-level intents from here. These are non-privileged, and just determine where someone goes. (No ids, tokens, etc)
            request.getQueryString("intent") match {
              case Some(intentAction) =>
                Ok(views.html.authMinimal.signupGetName()).withCookies(Cookie("intent", intentAction))
              case None =>
                Ok(views.html.authMinimal.signupGetName())
            }
          } else {
            log.info(s"[doSignupPage] ${ur.userId} has no identity ${ur.user.state}")
            // User but no identity. Huh?
            // Haven't run into this one. Redirecting user to logout, ideally to fix their cookie situation
            Redirect("/logout")
          }
        case requestNonUser: NonUserRequest[_] =>
          val identityOpt = requestNonUser.identityId.flatMap(authCommander.getUserIdentity)
          if (identityOpt.isDefined) {
            val identity = identityOpt.get
            if (identity.identityId.userId.trim.isEmpty) {
              throw new Exception(s"got an identity [$identity] with empty user id for non user from request ${requestNonUser.path} headers ${requestNonUser.headers.toSimpleMap.mkString(",")} body [${requestNonUser.body}]")
            }
            val loginAndLinkEmail = request.queryString.get("link").map(_.headOption).flatten
            if (loginAndLinkEmail.isDefined || authCommander.isEmailAddressAlreadyOwned(identity)) {
              // No user exists, but social network identity’s email address matches a Kifi user
              log.info(s"[doSignupPage] ${identity} social network email ${identity.email}")
              Ok(views.html.authMinimal.linkSocial(
                identity.identityId.providerId,
                identity.email.getOrElse(loginAndLinkEmail.getOrElse(""))
              ))
            } else if (requestNonUser.flash.get("signin_error").contains("no_account")) {
              // No user exists, social login was attempted. Let user choose what to do next.
              log.info(s"[doSignupPage] ${identity} logged in with wrong network")
              // todo: Needs visual refresh
              Ok(views.html.authMinimal.accountNotFound(
                provider = identity.identityId.providerId
              ))
            } else {
              // No user exists, has social network identity, must finalize

              // todo: This shouldn't be special cased to twitter, this should be for social regs that don't provide an email
              if (requestNonUser.identityId.get.providerId == "twitter") {
                log.info(s"[doSignupPage] ${identity} finalizing twitter account")
                val purposeDrivenInstall = intent == JoinTwitterWaitlist
                Ok(views.html.authMinimal.signupGetEmail(
                  firstName = User.sanitizeName(identity.firstName.trim),
                  lastName = User.sanitizeName(identity.lastName.trim),
                  picture = identityPicture(identity),
                  purposeDrivenInstall = purposeDrivenInstall
                ))
              } else {
                log.info(s"[doSignupPage] ${identity} finalizing social id")

                val sfi = SocialFinalizeInfo(
                  email = EmailAddress(identity.email.getOrElse("")),
                  firstName = User.sanitizeName(identity.firstName),
                  lastName = User.sanitizeName(identity.lastName), //todo(andrew): is having an empty string for email is the right thing to do at this point???
                  password = None,
                  picToken = None, picHeight = None, picWidth = None, cropX = None, cropY = None, cropSize = None)

                authHelper.handleSocialFinalizeInfo(sfi, intent, isFinalizedImmediately = true)(request)
              }

            }
          } else {
            temporaryReportSignupLoad()(requestNonUser)
            Ok(views.html.authMinimal.signup())
          }

      }
    }
  }

  private def identityPicture(identity: Identity) = {
    identity.identityId.providerId match {
      case "facebook" =>
        s"//graph.facebook.com/v2.0/${identity.identityId.userId}/picture?width=200&height=200"
      case _ => identity.avatarUrl.getOrElse(S3UserPictureConfig.defaultImage)
    }
  }

  def userPassFinalizeAccountAction() = MaybeUserAction.async(parse.tolerantJson) { implicit request =>
    request match {
      case ur: UserRequest[JsValue] =>
        authHelper.doUserPassFinalizeAccountAction(ur)
      case _ =>
        resolve(Forbidden(JsNumber(0)))
    }
  }

  def socialFinalizeAccountAction() = MaybeUserAction(parse.tolerantJson) { implicit request =>
    authHelper.doSocialFinalizeAccountAction
  }

  def tokenFinalizeAccountAction() = MaybeUserAction(parse.tolerantJson) { implicit request =>
    authHelper.doTokenFinalizeAccountAction
  }

  def OkStreamFile(filename: String) =
    Status(200).chunked(Enumerator.fromStream(Play.resourceAsStream(filename).get)) as HTML

  def verifyEmail(code: EmailVerificationCode, orgPubId: Option[String] = None) = MaybeUserAction { implicit request =>
    val orgIdOpt = orgPubId.flatMap(pubId => Organization.decodePublicId(PublicId[Organization](pubId)).toOption)
    authHelper.doVerifyEmail(code, orgIdOpt)
  }

  def forgotPassword() = MaybeUserAction.async(parse.tolerantJson) { implicit request =>
    authHelper.doForgotPassword
  }

  def setPasswordPage(code: String) = Action { implicit request =>
    db.readWrite { implicit s =>
      passwordResetRepo.getByToken(code) match {
        case Some(pr) if passwordResetRepo.tokenIsNotExpired(pr) =>
          Ok(views.html.authMinimal.resetPassword(code = code))
        case Some(pr) if pr.state == PasswordResetStates.ACTIVE || pr.state == PasswordResetStates.INACTIVE =>
          Ok(views.html.authMinimal.resetPassword(error = "expired"))
        case Some(pr) if pr.state == PasswordResetStates.USED =>
          Ok(views.html.authMinimal.resetPassword(error = "already_used"))
        case _ =>
          Ok(views.html.authMinimal.resetPassword(error = "invalid_code"))
      }
    }
  }

  def setPassword() = MaybeUserAction(parse.tolerantJson) { implicit request =>
    authHelper.doSetPassword
  }

  def uploadBinaryPicture() = MaybeUserAction(parse.temporaryFile) { implicit request =>
    authHelper.doUploadBinaryPicture
  }

  def uploadFormEncodedPicture() = MaybeUserAction(parse.multipartFormData) { implicit request =>
    authHelper.doUploadFormEncodedPicture
  }

  def cancelAuth() = MaybeUserAction { implicit request =>
    doCancelPage
  }

  private def doCancelPage(implicit request: Request[_]): Result = {
    // todo(Andrew): Remove from database: user, credentials, securesocial session
    Ok("1").withNewSession.discardingCookies(
      DiscardingCookie(Authenticator.cookieName, Authenticator.cookiePath, Authenticator.cookieDomain, Authenticator.cookieSecure))
  }

  def connectWithSlack = MaybeUserAction { implicit request =>
    Ok(views.html.authMinimal.connectWithSlack())
  }

  def connectWithSlackGo = MaybeUserAction { implicit request =>
    Redirect(com.keepit.controllers.core.routes.AuthController.startWithSlack(slackTeamId = None).url, SEE_OTHER)
  }

  def startWithSlack(slackTeamId: Option[SlackTeamId]) = MaybeUserAction { implicit request =>
    request match {
      case userRequest: UserRequest[_] =>
        val slackTeamIdFromCookie = request.cookies.get(Slack.slackTeamIdKey).map(_.value).map(SlackTeamId(_))
        val discardedCookie = DiscardingCookie(Slack.slackTeamIdKey)
        val slackTeamIdThatWasAroundForSomeMysteriousReason = slackTeamId orElse slackTeamIdFromCookie
        Redirect(com.keepit.controllers.website.routes.SlackOAuthController.addSlackTeam(slackTeamIdThatWasAroundForSomeMysteriousReason).url, SEE_OTHER).discardingCookies(discardedCookie)
      case nonUserRequest: NonUserRequest[_] =>
        val signupUrl = com.keepit.controllers.core.routes.AuthController.signup(provider = "slack", intent = Some("slack")).url + slackTeamId.map(id => s"&slackTeamId=${id.value}").getOrElse("")
        Redirect(signupUrl, SEE_OTHER).withSession(request.session)
    }
  }
}<|MERGE_RESOLUTION|>--- conflicted
+++ resolved
@@ -345,18 +345,6 @@
     publicOrgId: Option[String], orgAuthToken: Option[String],
     publicKeepId: Option[String], keepAuthToken: Option[String]) = Action.async(parse.anyContent) { implicit request =>
     val authRes = ProviderController.authenticate(provider)
-<<<<<<< HEAD
-    authRes(request).map { result =>
-      authHelper.transformResult(result) { (_, sess: Session) =>
-        // TODO: set FORTYTWO_USER_ID instead of clearing it and then setting it on the next request?
-        val res = result.withSession((sess + (SecureSocial.OriginalUrlKey -> routes.AuthController.signupPage().url)).deleteUserId)
-        // todo implement POST hook
-        // This could be a POST, url encoded body. If so, there may be a registration hook for us to add to their session.
-        // ie, auto follow library, auto friend, etc
-        val cookies = PostRegIntent.requestToCookies(request)
-        res.withCookies(cookies: _*)
-      }
-=======
     authRes(request).map {
       case badResult if badResult.header.status == 400 =>
         airbrake.notify(s"[handleAuth] signup failed because provider $provider returned status ${badResult.header.status} and body ${badResult.body}")
@@ -373,7 +361,6 @@
           val cookies = PostRegIntent.requestToCookies(request)
           res.withCookies(cookies: _*)
         }
->>>>>>> c6a4bcf4
     }
   }
 
