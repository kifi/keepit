--- conflicted
+++ resolved
@@ -51,11 +51,8 @@
   deepLinkRouter: DeepLinkRouter,
   eliza: ElizaServiceClient,
   heimdal: HeimdalServiceClient,
-<<<<<<< HEAD
+  sitePreloader: SitePreloader,
   val heimdalContextBuilder: HeimdalContextBuilderFactory,
-=======
-  sitePreloader: SitePreloader,
->>>>>>> 07a2f444
   implicit val defaultContext: ExecutionContext,
   implicit val publicIdConfiguration: PublicIdConfiguration)
     extends UserActions with ShoeboxServiceController {
