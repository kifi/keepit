package com.keepit.controllers.tracking

import com.keepit.commanders.UserIpAddressCommander
import com.keepit.common.controller._
import com.keepit.common.db.slick.Database
import com.keepit.common.healthcheck.AirbrakeNotifier
import com.keepit.common.mail.{EmailAddress, SystemEmailAddress, ElectronicMail, LocalPostOffice}
import com.keepit.common.service.IpAddress
import com.keepit.common.time._
import com.keepit.heimdal._
import com.keepit.common.akka.SafeFuture
import com.keepit.common.http._

import com.google.inject.Inject
import com.keepit.model.NotificationCategory
import play.api.libs.json.{Json, JsObject}

import scala.concurrent.ExecutionContext

class EventProxyController @Inject() (
    val userActionsHelper: UserActionsHelper,
    clock: Clock,
    userIpAddressCommander: UserIpAddressCommander,
    heimdal: HeimdalServiceClient,
    heimdalContextBuilderFactoryBean: HeimdalContextBuilderFactory,
    airbrake: AirbrakeNotifier,
    postOffice: LocalPostOffice,
    db: Database,
    implicit val executionContext: ExecutionContext
  ) extends UserActions with ShoeboxServiceController {

  def track() = MaybeUserAction(parse.tolerantJson) { request =>
    request match {
      case req: UserRequest[_] => userIpAddressCommander.logUserByRequest(req)
      case _ =>
    }
    import com.keepit.common.core._
    SafeFuture("event proxy") {
      val sentAt = clock.now()
      request.body.as[Seq[JsObject]].foreach { rawEvent =>
        val rawEventType = (rawEvent \ "event").as[String]
        val (eventType, intendedEventOpt) = getEventType(rawEventType)
        val builder = heimdalContextBuilderFactoryBean.withRequestInfo(request)
        (rawEvent \ "properties").as[JsObject].nonNullFields.asOpt[HeimdalContext] match {
          case Some(ctx) =>
            builder.addExistingContext(ctx)
          case None =>
            airbrake.notify(s"[EventProxyController] Can't parse event: $rawEvent")
        }

        val fullContext = builder.build
        val event = (request, intendedEventOpt) match {
          case (_, Some(VisitorEvent)) => VisitorEvent(fullContext, eventType, sentAt)
          case (userRequest: UserRequest[_], _) => UserEvent(userRequest.userId, fullContext, eventType, sentAt) tap optionallySendUserUsedKifiEvent
          case _ => VisitorEvent(fullContext, eventType, sentAt)
        }
        heimdal.trackEvent(event)
      }
    }
    NoContent
  }

  def report() = MaybeUserAction(parse.anyContent) { request =>
    val bodyStr = {
      val b = request.body
<<<<<<< HEAD
      b.asJson.map(Json.prettyPrint).orElse(b.asFormUrlEncoded.map(_.toString)).orElse(b.asText)
    }
=======
      b.asJson.map(Json.prettyPrint).orElse(b.asFormUrlEncoded.map(_.toString)).orElse(b.asText).orElse(b.asRaw.flatMap(b => b.asBytes(2048).map(new String(_))))
    }.getOrElse("<No body>")
>>>>>>> 5057e841
    val body =
      s"""<pre>
          |User: ${request.userIdOpt}
          |IP: ${IpAddress.fromRequest(request)}
          |Agent: ${request.userAgentOpt}
          |
          |Body:
          |
          |$bodyStr
          |</pre>
       """.stripMargin
    val email = ElectronicMail(
      from = SystemEmailAddress.ANDREW,
      to = Seq(EmailAddress("andrew@kifi.com")),
      subject = "CSP Report",
      htmlBody = body,
      fromName = Some("CSP Reporter"),
      category = NotificationCategory.System.PLAY
    )
    db.readWrite { implicit rw => postOffice.sendMail(email) }
    NoContent
  }

  // integrate some events into used_kifi events as actions
  private def optionallySendUserUsedKifiEvent(event: UserEvent): Unit = {
    val validEvents = Set(UserEventTypes.VIEWED_PAGE, UserEventTypes.VIEWED_PANE)
    if (validEvents.contains(event.eventType)) {
      val builder = heimdalContextBuilderFactoryBean()
      builder.addExistingContext(event.context)
      val action = event.eventType match {
        case UserEventTypes.VIEWED_PAGE => "viewedSite"
        case UserEventTypes.VIEWED_PANE => "viewedPane"
      }
      builder += ("action", action)
      heimdal.trackEvent(UserEvent(event.userId, builder.build, UserEventTypes.USED_KIFI, event.time))
    }
  }

  // Events are coming in from clients with the "user_" or "visitor_" prefix already present, stripping it here since it's automatically prepended in MixpanelClient.
  private def getEventType(rawEventType: String): (EventType, Option[HeimdalEventCompanion[_ <: HeimdalEvent]]) = {
    val companionOpt = HeimdalEventCompanion.all.find(companion => rawEventType.startsWith(companion.typeCode))
    val eventType = EventType(companionOpt.map(companion => rawEventType.stripPrefix(companion.typeCode + "_")) getOrElse rawEventType)
    (eventType, companionOpt)
  }
}<|MERGE_RESOLUTION|>--- conflicted
+++ resolved
@@ -63,13 +63,8 @@
   def report() = MaybeUserAction(parse.anyContent) { request =>
     val bodyStr = {
       val b = request.body
-<<<<<<< HEAD
-      b.asJson.map(Json.prettyPrint).orElse(b.asFormUrlEncoded.map(_.toString)).orElse(b.asText)
-    }
-=======
       b.asJson.map(Json.prettyPrint).orElse(b.asFormUrlEncoded.map(_.toString)).orElse(b.asText).orElse(b.asRaw.flatMap(b => b.asBytes(2048).map(new String(_))))
     }.getOrElse("<No body>")
->>>>>>> 5057e841
     val body =
       s"""<pre>
           |User: ${request.userIdOpt}
