--- conflicted
+++ resolved
@@ -62,8 +62,6 @@
     Ok(Json.obj())
   }
 
-<<<<<<< HEAD
-=======
   def createTag() = AuthenticatedJsonToJsonAction { request =>
     val name = (request.body \ "name").as[String].trim.replaceAll("""\s+""", " ").take(Collection.MaxNameLength)
     db.readWrite { implicit s =>
@@ -79,7 +77,6 @@
     }
   }
 
->>>>>>> 5509919f
   def addTag(id: ExternalId[Collection]) = AuthenticatedJsonToJsonAction { request =>
     val url = (request.body \ "url").as[String]
     db.readWrite { implicit s =>
