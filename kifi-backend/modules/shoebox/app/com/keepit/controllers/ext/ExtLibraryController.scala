package com.keepit.controllers.ext

import com.google.inject.Inject
import com.keepit.commanders.{ KeepData, KeepsCommander, LibraryAddRequest, LibraryCommander, LibraryData, RawBookmarkRepresentation, _ }
import com.keepit.common.controller.{ ActionAuthenticator, ShoeboxServiceController, _ }
import com.keepit.common.crypto.{ PublicId, PublicIdConfiguration }
import com.keepit.common.db.slick.Database
import com.keepit.common.db.{ ExternalId, Id }
import com.keepit.common.social.BasicUserRepo
import com.keepit.common.store.ImageSize
import com.keepit.heimdal.HeimdalContextBuilderFactory
import com.keepit.model._
import play.api.libs.json._
import play.api.mvc.Result

import scala.util.{ Failure, Success, Try }

class ExtLibraryController @Inject() (
  db: Database,
  actionAuthenticator: ActionAuthenticator,
  libraryCommander: LibraryCommander,
  keepsCommander: KeepsCommander,
  basicUserRepo: BasicUserRepo,
  libraryMembershipRepo: LibraryMembershipRepo,
  heimdalContextBuilder: HeimdalContextBuilderFactory,
  keepImageRepo: KeepImageRepo,
  keepImageRequestRepo: KeepImageRequestRepo,
  keepImageCommander: KeepImageCommander,
  val userActionsHelper: UserActionsHelper,
  keepRepo: KeepRepo,
  implicit val publicIdConfig: PublicIdConfiguration)
    extends UserActions with ShoeboxServiceController {

  def getLibraries() = UserAction { request =>
    val datas = libraryCommander.getLibrariesUserCanKeepTo(request.userId) map { lib =>
      val owner = db.readOnlyMaster { implicit s => basicUserRepo.load(lib.ownerId) }
      LibraryData(
        id = Library.publicId(lib.id.get),
        name = lib.name,
        visibility = lib.visibility,
        path = Library.formatLibraryPath(owner.username, owner.externalId, lib.slug))
    }
    Ok(Json.obj("libraries" -> datas))
  }

<<<<<<< HEAD
  def createLibrary = JsonAction.authenticatedParseJson { request =>
=======
  def createLibrary = UserAction(parse.tolerantJson) { request =>
>>>>>>> 3824fc3b
    val body = request.body.as[JsObject]
    val name = (body \ "name").as[String]
    val visibility = (body \ "visibility").as[LibraryVisibility]
    val slug = LibrarySlug.generateFromName(name)
    val addRequest = LibraryAddRequest(name, visibility, description = None, slug, collaborators = None, followers = None)
    libraryCommander.addLibrary(addRequest, request.userId) match {
      case Left(fail) => BadRequest(Json.obj("error" -> fail.message))
      case Right(lib) =>
        Ok(Json.toJson(LibraryData(
          id = Library.publicId(lib.id.get),
          name = lib.name,
          visibility = lib.visibility,
          path = Library.formatLibraryPath(request.user.username, request.user.externalId, lib.slug))))
    }
  }

  def addKeep(libraryPubId: PublicId[Library]) = UserAction(parse.tolerantJson) { request =>
    decode(libraryPubId) { libraryId =>
      db.readOnlyMaster { implicit s =>
        libraryMembershipRepo.getOpt(request.userId, libraryId)
      } match {
        case Some(mem) if mem.access != LibraryAccess.READ_ONLY =>
          val info = request.body.as[JsObject]
          val source = KeepSource.keeper
          val hcb = heimdalContextBuilder.withRequestInfoAndSource(request, source)
          if ((info \ "guided").asOpt[Boolean].getOrElse(false)) {
            hcb += ("guided", true)
          }
          implicit val context = hcb.build

          val rawBookmark = info.as[RawBookmarkRepresentation]
          val keepInfo = keepsCommander.keepOne(rawBookmark, request.userId, libraryId, request.kifiInstallationId, source)

          // Determine image choice.
          val imageStatus = (info \ "image") match {
            case JsNull => // user purposely wants no image
              Json.obj()
            case JsString(imageUrl) if imageUrl.startsWith("http") =>
              val (keep, keepImageRequest) = db.readWrite { implicit session =>
                val keep = keepRepo.getOpt(keepInfo.id.get).get // Weird pattern, but this should always exist.
                val keepImageRequest = keepImageRequestRepo.save(KeepImageRequest(keepId = keep.id.get, source = KeepImageSource.UserPicked))
                (keep, keepImageRequest)
              }
              keepImageCommander.setKeepImageFromUrl(imageUrl, keep.id.get, KeepImageSource.UserPicked, Some(keepImageRequest.id.get))
              Json.obj("imageStatusPath" -> com.keepit.controllers.ext.routes.ExtKeepImageController.checkImageStatus(libraryPubId, keep.externalId, keepImageRequest.token).url)
            case _ =>
              val keep = db.readOnlyMaster { implicit session =>
                keepRepo.getOpt(keepInfo.id.get).get // Weird pattern, but this should always exist.
              }
              keepImageCommander.autoSetKeepImage(keep.id.get, localOnly = false, overwriteExistingChoice = false)
              Json.obj()
          }

          Ok(Json.toJson(KeepData(
            keepInfo.id.get,
            mine = true, // TODO: stop assuming keep is mine and removable
            removable = true,
            secret = keepInfo.isPrivate,
            libraryId = Library.publicId(libraryId))).as[JsObject] ++ imageStatus)
        case _ =>
          Forbidden(Json.obj("error" -> "invalid_access"))
      }
    }
  }

  // imgSize is of format "<w>x<h>", such as "300x500"
  def getKeep(libraryPubId: PublicId[Library], keepExtId: ExternalId[Keep], imgSize: Option[String]) = UserAction { request =>
    decode(libraryPubId) { libraryId =>
      keepsCommander.getKeep(libraryId, keepExtId, request.userId) match {
        case Left((status, code)) => Status(status)(Json.obj("error" -> code))
        case Right(keep) =>
          // As we move to using the notion of "keeps" as the entity clients care about,
          // this sort of logic is better suited to be moved to the commander. Until then, and
          // we solidify our use cases, putting it here to keep the commander cleaner.
          val defaultImageSize = ImageSize(700, 500)
          val idealSize = if (imgSize.isEmpty || imgSize.get.length == 0) {
            defaultImageSize
          } else {
            val s = imgSize.get.toLowerCase.split("x").toList
            s match {
              case w :: h :: Nil => Try(ImageSize(w.toInt, h.toInt)).getOrElse(defaultImageSize)
              case _ => defaultImageSize
            }
          }
          val keepImages = db.readOnlyReplica { implicit session =>
            keepImageRepo.getAllForKeepId(keep.id.get)
          }
          val keepImage = KeepImageSize.pickBest(idealSize, keepImages)
          val resp = LateLoadKeepData(keep.title, keepImage.map(keepImageCommander.getUrl))
          Ok(Json.toJson(resp))
      }
    }
  }

  def removeKeep(libraryPubId: PublicId[Library], keepExtId: ExternalId[Keep]) = UserAction { request =>
    decode(libraryPubId) { libraryId =>
      implicit val context = heimdalContextBuilder.withRequestInfoAndSource(request, KeepSource.keeper).build
      keepsCommander.unkeepOneFromLibrary(keepExtId, libraryId, request.userId) match {
        case Left(failMsg) => BadRequest(Json.obj("error" -> failMsg))
        case Right(info) => NoContent
      }
    }
  }

  // Maintainers: Let's keep this endpoint simple, quick and reliable. Complex updates deserve their own endpoints.
  def updateKeep(libraryPubId: PublicId[Library], keepExtId: ExternalId[Keep]) = UserAction(parse.tolerantJson) { request =>
    decode(libraryPubId) { libraryId =>
      val body = request.body.as[JsObject]
      val title = (body \ "title").asOpt[String]
      implicit val context = heimdalContextBuilder.withRequestInfoAndSource(request, KeepSource.keeper).build
      keepsCommander.updateKeepInLibrary(keepExtId, libraryId, request.userId, title) match {
        case Left((status, code)) => Status(status)(Json.obj("error" -> code))
        case Right(keep) => NoContent
      }
    }
  }

  private def decode(publicId: PublicId[Library])(action: Id[Library] => Result): Result = {
    Library.decodePublicId(publicId) match {
      case Failure(_) => BadRequest(Json.obj("error" -> "invalid_library_id"))
      case Success(id) => action(id)
    }
  }
}<|MERGE_RESOLUTION|>--- conflicted
+++ resolved
@@ -43,11 +43,7 @@
     Ok(Json.obj("libraries" -> datas))
   }
 
-<<<<<<< HEAD
-  def createLibrary = JsonAction.authenticatedParseJson { request =>
-=======
   def createLibrary = UserAction(parse.tolerantJson) { request =>
->>>>>>> 3824fc3b
     val body = request.body.as[JsObject]
     val name = (body \ "name").as[String]
     val visibility = (body \ "visibility").as[LibraryVisibility]
