package com.keepit.controllers.ext

import scala.concurrent.future

import com.google.inject.Inject
import com.keepit.common.controller.{ShoeboxServiceController, BrowserExtensionController, ActionAuthenticator}
import com.keepit.common.db._
import com.keepit.common.db.slick._
import com.keepit.common.social._
import com.keepit.common.time._
import com.keepit.model._
import com.keepit.realtime.UserNotifier

import play.api.libs.concurrent.Execution.Implicits._
import play.api.libs.json._
import com.keepit.common.akka.RealtimeUserFacingExecutionContext

class ExtCommentController @Inject() (
  actionAuthenticator: ActionAuthenticator,
  db: Database,
  commentRepo: CommentRepo,
  commentRecipientRepo: CommentRecipientRepo,
  normalizedURIRepo: NormalizedURIRepo,
  commentReadRepo: CommentReadRepo,
  urlRepo: URLRepo,
  userRepo: UserRepo,
  socialUserInfoRepo: SocialUserInfoRepo,
  commentWithBasicUserRepo: CommentWithBasicUserRepo,
  followRepo: FollowRepo,
  emailAddressRepo: EmailAddressRepo,
  deepLinkRepo: DeepLinkRepo,
  userNotifier: UserNotifier)
    extends BrowserExtensionController(actionAuthenticator) with ShoeboxServiceController {

  def getCounts = AuthenticatedJsonToJsonAction { request =>
    val urls = request.body.as[Seq[String]]
    val counts = db.readOnly { implicit s =>
      urls.flatMap(normalizedURIRepo.getByUri).map { nUri =>
        nUri.url -> (commentRepo.getPublicCount(nUri.id.get), commentRepo.getParentMessages(nUri.id.get, request.userId).size)
      }
    }
    Ok(JsObject(counts.map { case (url, n) => url -> JsArray(Seq(JsNumber(n._1), JsNumber(n._2))) }))
  }

  def sendMessageAction() = AuthenticatedJsonToJsonAction { request =>
    val o = request.body
    val (urlStr, title, text, recipients) = (
      (o \ "url").as[String],
      (o \ "title").as[String],
      (o \ "text").as[String].trim,
      (o \ "recipients").as[Seq[String]])

    val (message, parentOpt) = sendMessage(request.user.id.get, urlStr, title, text, recipients)

    Ok(Json.obj("id" -> message.externalId.id, "parentId" -> parentOpt.map(_.externalId.id), "createdAt" -> message.createdAt))
  }

  private[ext] def sendMessage(userId: Id[User], urlStr: String, title: String, text: String, recipients: Seq[String]): (Comment, Option[Comment]) = {
    if (text.isEmpty) throw new Exception("Empty comments are not allowed")
    val (uri, url) = getOrCreateUriAndUrl(urlStr)
    val (recipientUserIds, parentIdOpt) = db.readWrite { implicit s =>
      val recipientUserIds = recipients.map{id => userRepo.get(ExternalId[User](id)).id.get}.toSet
      val parentIdOpt = commentRepo.getParentByUriParticipants(uri.id.get, recipientUserIds + userId)
      (recipientUserIds, parentIdOpt)
    }

    parentIdOpt match {
      case Some(parentId) =>
        val (message, parent) = sendMessageReply(userId, text, Left(parentId))
        (message, Some(parent))
      case None =>
        val message = db.readWrite { implicit s =>
          val message = commentRepo.save(Comment(
            uriId = uri.id.get,
            urlId = url.id,
            userId = userId,
            pageTitle = title,
            text = LargeString(text),
            permissions = CommentPermissions.MESSAGE,
            parent = None))
          recipientUserIds foreach { userId =>
            commentRecipientRepo.save(CommentRecipient(commentId = message.id.get, userId = Some(userId)))
          }
          commentReadRepo.save(
            CommentRead(userId = userId, uriId = uri.id.get, parentId = Some(message.id.get), lastReadId = message.id.get))
          message
        }
        future {  // important that this is spawned only *after* above read/write transaction committed
          notifyRecipients(message)
        }(RealtimeUserFacingExecutionContext.ec) onFailure { case e =>
          log.error("Could not notify for new message %s".format(message.id.get), e)
        }
        (message, None)
    }
  }

  def sendMessageReplyAction(parentExtId: ExternalId[Comment]) = AuthenticatedJsonToJsonAction { request =>
    val o = request.body
    val text = (o \ "text").as[String].trim

    val (message, parent) = sendMessageReply(request.user.id.get, text, Right(parentExtId))

    Ok(Json.obj("id" -> message.externalId.id, "parentId" -> parent.externalId.id, "createdAt" -> message.createdAt))
  }

  private[ext] def sendMessageReply(userId: Id[User], text: String, parentId: Either[Id[Comment], ExternalId[Comment]]): (Comment, Comment) = {
    if (text.isEmpty) throw new Exception("Empty comments are not allowed")
    val (message, parent) = db.readWrite { implicit s =>
      val reqParent = parentId match {
        case Left(id) => commentRepo.get(id)
        case Right(extId) => commentRepo.get(extId)
      }
      val parent = reqParent.parent.map(commentRepo.get).getOrElse(reqParent)
      val message = commentRepo.save(Comment(
        uriId = parent.uriId,
        urlId = parent.urlId,
        userId = userId,
        pageTitle = parent.pageTitle,
        text = LargeString(text),
        permissions = CommentPermissions.MESSAGE,
        parent = parent.id))
      (message, parent)
    }

    db.readWrite(attempts = 2) { implicit s =>
      commentReadRepo.save(commentReadRepo.getByUserAndParent(userId, parent.id.get) match {
        case Some(commentRead) =>
          commentRead.withLastReadId(message.id.get)
        case None =>
          CommentRead(userId = userId, uriId = parent.uriId, parentId = parent.id, lastReadId = message.id.get)
      })
    }

    future {  // important that this is spawned only *after* above read/write transaction committed
      notifyRecipients(message)
    }(RealtimeUserFacingExecutionContext.ec) onFailure { case e =>
      log.error("Could not notify for message reply %s".format(message.id.get), e)
    }

    (message, parent)
  }

  private def getOrCreateUriAndUrl(urlStr: String): (NormalizedURI, URL) = {
    db.readWrite(attempts = 2) { implicit s =>
      val uri = normalizedURIRepo.getByUriOrElseCreate(urlStr)
      val url: URL = urlRepo.get(urlStr).getOrElse(urlRepo.save(URLFactory(url = urlStr, normalizedUriId = uri.id.get)))
      (uri, url)
    }
  }

<<<<<<< HEAD
  /* deprecated, remove after all clients are updated to 2.3.24 */
  def createComment() = AuthenticatedJsonToJsonAction { request =>
    val o = request.body
    val (urlStr, title, text, permissions, recipients, parent) = (
      (o \ "url").as[String],
      (o \ "title") match { case JsString(s) => s; case _ => ""},
      (o \ "text").as[String].trim,
      (o \ "permissions").as[String],
      (o \ "recipients") match { case JsString(s) => s; case _ => ""},
      (o \ "parent") match { case JsString(s) => s; case _ => ""})

    if (text.isEmpty) throw new Exception("Empty comments are not allowed")
    val comment = db.readWrite {implicit s =>
      val userId = request.userId
      val uri = normalizedURIRepo.getByUriOrElseCreate(urlStr)
      val url: URL = urlRepo.save(urlRepo.get(urlStr).getOrElse(URLFactory(url = urlStr, normalizedUriId = uri.id.get)))

      permissions.toLowerCase match {
        case "message" =>
          val (parentIdOpt, recipientUserIds) = parent match {
            case "" =>
              val recipientUserIds = recipients.split(",").map{id => userRepo.get(ExternalId[User](id)).id.get}.toSet
              val parentIdOpt = commentRepo.getParentByUriParticipants(uri.id.get, recipientUserIds + userId)
              (parentIdOpt, recipientUserIds)
            case id =>
              val parent = commentRepo.get(ExternalId[Comment](id))
              (Some(parent.parent.getOrElse(parent.id.get)), Nil)
          }
          val newComment = commentRepo.save(Comment(
            uriId = uri.id.get,
            urlId = url.id,
            userId = userId,
            pageTitle = title,
            text = LargeString(text),
            permissions = CommentPermissions.MESSAGE,
            parent = parentIdOpt))
          if (parentIdOpt.isEmpty) {
            recipientUserIds foreach { userId =>
              commentRecipientRepo.save(CommentRecipient(commentId = newComment.id.get, userId = Some(userId)))
            }
          }
          val newCommentRead = commentReadRepo.getByUserAndParent(userId, parentIdOpt.getOrElse(newComment.id.get)) match {
            case Some(commentRead) => // existing CommentRead entry for this message thread
              assert(commentRead.parentId.isDefined)
              commentRead.withLastReadId(newComment.id.get)
            case None =>
              CommentRead(userId = userId, uriId = uri.id.get, parentId = Some(parentIdOpt.getOrElse(newComment.id.get)), lastReadId = newComment.id.get)
          }
          commentReadRepo.save(newCommentRead)
          newComment
        case "public" | "" =>
          val newComment = commentRepo.save(Comment(
            uriId = uri.id.get,
            urlId = url.id,
            userId = userId,
            pageTitle = title,
            text = LargeString(text),
            permissions = CommentPermissions.PUBLIC,
            parent = None))
          commentReadRepo.save(commentReadRepo.getByUserAndUri(userId, uri.id.get) match {
            case Some(commentRead) => // existing CommentRead entry for this message thread
              commentRead.withLastReadId(newComment.id.get)
            case None =>
              CommentRead(userId = userId, uriId = uri.id.get, lastReadId = newComment.id.get)
          })
          newComment
        case _ =>
          throw new Exception("Invalid comment permission")
      }
    }

    future {
      notifyRecipients(comment)
    }(RealtimeUserFacingExecutionContext.ec) onFailure { case e =>
      log.error("Could not persist emails for comment %s".format(comment.id.get), e)
    }

    comment.permissions match {
      case CommentPermissions.MESSAGE =>
        val message = db.readOnly(implicit s => commentWithBasicUserRepo.load(comment))
        Ok(Json.obj("message" -> Json.toJson(message)))
      case _ =>
        Ok(Json.obj("commentId" -> comment.externalId.id, "createdAt" -> JsString(comment.createdAt.toString)))
    }
  }

  def removeComment(id: ExternalId[Comment]) = AuthenticatedJsonAction { request =>
    db.readWrite { implicit s =>
      if (request.experiments.contains(ExperimentTypes.ADMIN)) {
        commentRepo.getOpt(id).filter(_.isActive).map { c =>
          commentRepo.save(c.withState(CommentStates.INACTIVE))
        }
        Ok(Json.obj("state" -> "INACTIVE"))
      } else {
        Unauthorized("ADMIN")
      }
    }
  }

  def startFollowing() = AuthenticatedJsonToJsonAction { request =>
    val url = (request.body \ "url").as[String]
    db.readWrite { implicit session =>
      val uriId = normalizedURIRepo.getByUriOrElseCreate(url).id.get
      followRepo.get(request.userId, uriId, excludeState = None) match {
        case Some(follow) if !follow.isActive =>
          Some(followRepo.save(follow.activate))
        case None =>
          val urlId = urlRepo.get(url).getOrElse(urlRepo.save(URLFactory(url = url, normalizedUriId = uriId))).id
          Some(followRepo.save(Follow(userId = request.userId, urlId = urlId, uriId = uriId)))
        case _ => None
      }
    }

    Ok(JsObject(Seq("following" -> JsBoolean(true))))
  }

  def stopFollowing() = AuthenticatedJsonToJsonAction { request =>
    val url = (request.body \ "url").as[String]
    db.readWrite { implicit session =>
      normalizedURIRepo.getByUri(url).map { uri =>
        followRepo.get(request.userId, uri.id.get).map { follow =>
          followRepo.save(follow.deactivate)
        }
      }
    }

    Ok(JsObject(Seq("following" -> JsBoolean(false))))
  }
=======
>>>>>>> 52358370

  private[controllers] def notifyRecipients(comment: Comment): Unit = {
    comment.permissions match {
      case CommentPermissions.PUBLIC =>
        userNotifier.comment(comment)
      case CommentPermissions.MESSAGE =>
        userNotifier.message(comment)
      case unsupported =>
        log.error("unsupported comment type for email %s".format(unsupported))
    }
  }
}<|MERGE_RESOLUTION|>--- conflicted
+++ resolved
@@ -148,7 +148,6 @@
     }
   }
 
-<<<<<<< HEAD
   /* deprecated, remove after all clients are updated to 2.3.24 */
   def createComment() = AuthenticatedJsonToJsonAction { request =>
     val o = request.body
@@ -277,8 +276,6 @@
 
     Ok(JsObject(Seq("following" -> JsBoolean(false))))
   }
-=======
->>>>>>> 52358370
 
   private[controllers] def notifyRecipients(comment: Comment): Unit = {
     comment.permissions match {
