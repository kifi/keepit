package com.keepit.controllers.ext

import com.google.inject.Inject
import com.keepit.common.controller.{ShoeboxServiceController, BrowserExtensionController, ActionAuthenticator}
import com.keepit.common.healthcheck.{AirbrakeNotifier, AirbrakeError}
import com.keepit.common.time._
import com.keepit.heimdal.{HeimdalServiceClient, UserEventContextBuilderFactory, UserEvent, UserEventType}

import play.api.http.ContentTypes
import play.api.libs.json._

class ExtErrorReportController @Inject() (
  actionAuthenticator: ActionAuthenticator,
  userEventContextBuilder: UserEventContextBuilderFactory,
  heimdal: HeimdalServiceClient)
    extends BrowserExtensionController(actionAuthenticator) with ShoeboxServiceController {

  def addErrorReport = JsonToJsonAction(true) (authenticatedAction = { request =>
    val json = request.body
    val message = (json \ "message").as[String]
    val (inst, userId, exps) = (request.kifiInstallationId.getOrElse(""), request.userId, request.experiments.mkString(","))
<<<<<<< HEAD
    val errorReport = airbrake.notify(
      s"""Extension error "$message": on installation id $inst, user $userId, experiments [$exps]""")
    Ok(JsObject(Seq("errorId" -> JsString(errorReport.id.id))))
  }, unauthenticatedAction = { request =>
    val json = request.body
    val message = (json \ "message").as[String]
    val errorReport = airbrake.notify(s"error of unauthenticated user in extension: $message")
    Ok(JsObject(Seq("errorId" -> JsString(errorReport.id.id)))).as(ContentTypes.JSON)
=======
    log.error(s"""Extension error "$message": on installation id $inst, user $userId, experiments [$exps]""")
    val contextBuilder = userEventContextBuilder(Some(request))
    contextBuilder += ("message", message)
    contextBuilder += ("authenticated", true)
    heimdal.trackEvent(UserEvent(userId.id, contextBuilder.build, UserEventType("ext_error")))
    Ok(JsObject(Seq("res" -> JsString("ok")))).as(ContentTypes.JSON)
  }, unauthenticatedAction = { request =>
    val json = request.body
    val message = (json \ "message").as[String]
    log.error(s"error of unauthenticated user in extension: $message")
    val contextBuilder = userEventContextBuilder(Some(request))
    contextBuilder += ("message", message)
    contextBuilder += ("authenticated", false)
    heimdal.trackEvent(UserEvent(-1, contextBuilder.build, UserEventType("ext_error")))
    Ok(JsObject(Seq("res" -> JsString("ok")))).as(ContentTypes.JSON)
>>>>>>> 896cde12
  })
}<|MERGE_RESOLUTION|>--- conflicted
+++ resolved
@@ -19,16 +19,6 @@
     val json = request.body
     val message = (json \ "message").as[String]
     val (inst, userId, exps) = (request.kifiInstallationId.getOrElse(""), request.userId, request.experiments.mkString(","))
-<<<<<<< HEAD
-    val errorReport = airbrake.notify(
-      s"""Extension error "$message": on installation id $inst, user $userId, experiments [$exps]""")
-    Ok(JsObject(Seq("errorId" -> JsString(errorReport.id.id))))
-  }, unauthenticatedAction = { request =>
-    val json = request.body
-    val message = (json \ "message").as[String]
-    val errorReport = airbrake.notify(s"error of unauthenticated user in extension: $message")
-    Ok(JsObject(Seq("errorId" -> JsString(errorReport.id.id)))).as(ContentTypes.JSON)
-=======
     log.error(s"""Extension error "$message": on installation id $inst, user $userId, experiments [$exps]""")
     val contextBuilder = userEventContextBuilder(Some(request))
     contextBuilder += ("message", message)
@@ -44,6 +34,5 @@
     contextBuilder += ("authenticated", false)
     heimdal.trackEvent(UserEvent(-1, contextBuilder.build, UserEventType("ext_error")))
     Ok(JsObject(Seq("res" -> JsString("ok")))).as(ContentTypes.JSON)
->>>>>>> 896cde12
   })
 }