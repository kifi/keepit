package com.keepit.controllers.ext

import com.google.inject.Inject
import com.keepit.common.controller.{ AuthenticatedRequest, ShoeboxServiceController, WebsiteController, ActionAuthenticator }
import com.keepit.common.db.slick._
import com.keepit.controllers.email.HandleDeepLinkRequests
import com.keepit.model._
import com.keepit.common.db.Id

<<<<<<< HEAD
import play.api.mvc.{ Result, Action, Request }
=======
import play.api.mvc.{ AnyContent, SimpleResult, Action, Request }
>>>>>>> 697b74bf
import play.api.libs.json.{ Json, JsString, JsObject }
import com.keepit.common.net.UserAgent
import scala.Some
import com.keepit.model.DeepLink
import com.keepit.model.DeepLocator
import com.keepit.inject.FortyTwoConfig
import java.util.NoSuchElementException
import com.keepit.common.healthcheck.AirbrakeNotifier

class ExtDeepLinkController @Inject() (
  actionAuthenticator: ActionAuthenticator,
  db: Database,
  deepLinkRepo: DeepLinkRepo,
  normalizedURIRepo: NormalizedURIRepo,
  fortytwoConfig: FortyTwoConfig,
  airbrake: AirbrakeNotifier)
    extends WebsiteController(actionAuthenticator) with ShoeboxServiceController with HandleDeepLinkRequests {

  def createDeepLink() = Action(parse.tolerantJson) { request =>
    val req = request.body.asInstanceOf[JsObject]
    val initiator = (req \ "initiator").asOpt[Long].map(Id[User])
    val recipient = Id[User]((req \ "recipient").as[Long])
    val uriId = Id[NormalizedURI]((req \ "uriId").as[Long])
    val locator = (req \ "locator").as[String]

    db.readWrite { implicit session =>
      deepLinkRepo.save(
        DeepLink(
          initiatorUserId = initiator,
          recipientUserId = Some(recipient),
          uriId = Some(uriId),
          urlId = None,
          deepLocator = DeepLocator(locator)
        )
      )
    }
    Ok("")
  }

  def getDeepUrl() = Action(parse.tolerantJson) { request =>
    val req = request.body.asInstanceOf[JsObject]
    val locator = (req \ "locator").as[String]
    val recipient = Id[User]((req \ "recipient").as[Long])
    val link = db.readOnlyMaster { implicit session =>
      try {
        deepLinkRepo.getByLocatorAndUser(DeepLocator(locator), recipient).token.value
      } catch {
        case e: NoSuchElementException =>
          airbrake.notify(s"Error retrieving deep url for locator: $locator and recipient $recipient", e)
          ""
      }
    }
    val url = fortytwoConfig.applicationBaseUrl + com.keepit.controllers.ext.routes.ExtDeepLinkController.handle(link).toString()
    Ok(Json.toJson(url))
  }

  def handle(tokenString: String) = HtmlAction(
    authenticatedAction = { request =>
      val token = DeepLinkToken(tokenString)
      getDeepLinkAndUrl(token) map {
        case (deepLink, uri) => handleAuthenticatedDeepLink(request, uri, deepLink.deepLocator, deepLink.recipientUserId)
      } getOrElse NotFound
    },
    unauthenticatedAction = { request =>
      val token = DeepLinkToken(tokenString)
      getDeepLinkAndUrl(token) map {
        case (deepLink, uri) => handleUnauthenticatedDeepLink(request, uri, deepLink.deepLocator)
      } getOrElse NotFound
    })

  def handleMobile(tokenString: String) = Action { request =>
<<<<<<< HEAD
    doHandleMobile(request, tokenString)
  }

  private def doHandleMobile(request: Request[_], tokenString: String): Result = {
    val (isIphone, isKifiIphoneApp) = mobileCheck(request)
    val token = DeepLinkToken(tokenString)
    val result: Option[Result] = getDeepLinkAndUrl(token) map {
      case (deepLink, uri) =>
        if (deepLink.deepLocator.value.endsWith("#compose")) {
          log.info(s"iphone app cannot yet handle #compose")
          Redirect(uri.url)
        } else if (isKifiIphoneApp) {
          log.info(s"handling request from iphone app")
          Redirect(uri.url)
        } else if (isIphone) {
          log.info(s"sending via iphone app page to $uri")
          Ok(views.html.iphoneDeeplink(uri.url, deepLink.deepLocator.value))
        } else throw new IllegalStateException("not mobile!")
    }
    result getOrElse NotFound
=======
    val token = DeepLinkToken(tokenString)
    getDeepLinkAndUrl(token) map {
      case (deepLink, uri) => doHandleMobile(request, uri, deepLink.deepLocator)
    } getOrElse NotFound
>>>>>>> 697b74bf
  }

  private def getDeepLinkAndUrl(token: DeepLinkToken): Option[(DeepLink, NormalizedURI)] = {
    db.readOnlyMaster { implicit s =>
      for {
        deepLink <- deepLinkRepo.getByToken(token)
        uriId <- deepLink.uriId
      } yield {
        (deepLink, normalizedURIRepo.get(uriId))
      }
    }
  }

  // TODO: integrate this view into the logic/flow above (replace iphoneDeeplink)
  def handleIPhoneTempForDev(tokenString: String) = Action { request =>
    Ok(views.html.mobile.iPhoneLink())
  }
}<|MERGE_RESOLUTION|>--- conflicted
+++ resolved
@@ -7,11 +7,7 @@
 import com.keepit.model._
 import com.keepit.common.db.Id
 
-<<<<<<< HEAD
-import play.api.mvc.{ Result, Action, Request }
-=======
-import play.api.mvc.{ AnyContent, SimpleResult, Action, Request }
->>>>>>> 697b74bf
+import play.api.mvc.{ AnyContent, Result, Action, Request }
 import play.api.libs.json.{ Json, JsString, JsObject }
 import com.keepit.common.net.UserAgent
 import scala.Some
@@ -83,33 +79,10 @@
     })
 
   def handleMobile(tokenString: String) = Action { request =>
-<<<<<<< HEAD
-    doHandleMobile(request, tokenString)
-  }
-
-  private def doHandleMobile(request: Request[_], tokenString: String): Result = {
-    val (isIphone, isKifiIphoneApp) = mobileCheck(request)
-    val token = DeepLinkToken(tokenString)
-    val result: Option[Result] = getDeepLinkAndUrl(token) map {
-      case (deepLink, uri) =>
-        if (deepLink.deepLocator.value.endsWith("#compose")) {
-          log.info(s"iphone app cannot yet handle #compose")
-          Redirect(uri.url)
-        } else if (isKifiIphoneApp) {
-          log.info(s"handling request from iphone app")
-          Redirect(uri.url)
-        } else if (isIphone) {
-          log.info(s"sending via iphone app page to $uri")
-          Ok(views.html.iphoneDeeplink(uri.url, deepLink.deepLocator.value))
-        } else throw new IllegalStateException("not mobile!")
-    }
-    result getOrElse NotFound
-=======
     val token = DeepLinkToken(tokenString)
     getDeepLinkAndUrl(token) map {
       case (deepLink, uri) => doHandleMobile(request, uri, deepLink.deepLocator)
     } getOrElse NotFound
->>>>>>> 697b74bf
   }
 
   private def getDeepLinkAndUrl(token: DeepLinkToken): Option[(DeepLink, NormalizedURI)] = {
