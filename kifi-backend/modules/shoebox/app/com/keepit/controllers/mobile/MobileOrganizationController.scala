package com.keepit.controllers.mobile

import com.google.inject.{ Inject, Singleton }
import com.keepit.commanders._
import com.keepit.common.controller._
import com.keepit.common.crypto.{ PublicId, PublicIdConfiguration }
import com.keepit.common.db.ExternalId
import com.keepit.common.store.S3ImageConfig
import com.keepit.heimdal.HeimdalContextBuilderFactory
import com.keepit.model._
import com.keepit.shoebox.controllers.OrganizationAccessActions
import play.api.libs.json._

import scala.concurrent.ExecutionContext

@Singleton
class MobileOrganizationController @Inject() (
    val orgCommander: OrganizationCommander,
    val orgMembershipCommander: OrganizationMembershipCommander,
    val orgInviteCommander: OrganizationInviteCommander,
    userCommander: UserCommander,
    heimdalContextBuilder: HeimdalContextBuilderFactory,
    val userActionsHelper: UserActionsHelper,
    implicit val imageConfig: S3ImageConfig,
    implicit val publicIdConfig: PublicIdConfiguration,
    implicit val executionContext: ExecutionContext) extends UserActions with OrganizationAccessActions with ShoeboxServiceController {

  implicit val organizationViewWrites = OrganizationView.mobileWrites

  def createOrganization = UserAction(parse.tolerantJson) { request =>
    implicit val context = heimdalContextBuilder.withRequestInfoAndSource(request, KeepSource.mobile).build
    request.body.validate[OrganizationInitialValues](OrganizationInitialValues.mobileV1) match {
      case _: JsError => OrganizationFail.BAD_PARAMETERS.asErrorResponse
      case JsSuccess(initialValues, _) =>
        val createRequest = OrganizationCreateRequest(requesterId = request.userId, initialValues)
        orgCommander.createOrganization(createRequest) match {
          case Left(failure) => failure.asErrorResponse
          case Right(response) =>
            val organizationView = orgCommander.getOrganizationView(response.newOrg.id.get, request.userIdOpt, authTokenOpt = None)
            Ok(Json.toJson(organizationView))
        }
    }
  }

  def modifyOrganization(pubId: PublicId[Organization]) = OrganizationUserAction(pubId, OrganizationPermission.EDIT_ORGANIZATION)(parse.tolerantJson) { request =>
    implicit val context = heimdalContextBuilder.withRequestInfoAndSource(request, KeepSource.mobile).build
    request.body.validate[OrganizationModifications](OrganizationModifications.mobileV1) match {
      case _: JsError => OrganizationFail.BAD_PARAMETERS.asErrorResponse
      case JsSuccess(modifications, _) =>
        orgCommander.modifyOrganization(OrganizationModifyRequest(request.request.userId, request.orgId, modifications)) match {
          case Left(failure) => failure.asErrorResponse
          case Right(response) =>
            val organizationView = orgCommander.getOrganizationView(response.modifiedOrg.id.get, request.request.userIdOpt, authTokenOpt = None)
            Ok(Json.toJson(organizationView))
        }
    }
  }

  def deleteOrganization(pubId: PublicId[Organization]) = OrganizationUserAction(pubId, OrganizationPermission.EDIT_ORGANIZATION) { request =>
    implicit val context = heimdalContextBuilder.withRequestInfoAndSource(request, KeepSource.mobile).build
    val deleteRequest = OrganizationDeleteRequest(requesterId = request.request.userId, orgId = request.orgId)
    orgCommander.deleteOrganization(deleteRequest) match {
      case Left(fail) => fail.asErrorResponse
      case Right(response) => NoContent
    }
  }

  def getOrganization(pubId: PublicId[Organization]) = OrganizationAction(pubId, authTokenOpt = None, OrganizationPermission.VIEW_ORGANIZATION) { request =>
    val organizationView = orgCommander.getOrganizationView(request.orgId, request.request.userIdOpt, authTokenOpt = None)
    Ok(Json.toJson(organizationView))
  }

  def getOrganizationLibraries(pubId: PublicId[Organization], offset: Int, limit: Int) = OrganizationAction(pubId, authTokenOpt = None, OrganizationPermission.VIEW_ORGANIZATION) { request =>
    Ok(Json.obj("libraries" -> Json.toJson(orgCommander.getOrganizationLibrariesVisibleToUser(request.orgId, request.request.userIdOpt, Offset(offset), Limit(limit)))))
  }

  // TODO(ryan): when organizations are no longer hidden behind an experiment, change this to a MaybeUserAction
  def getOrganizationsForUser(extId: ExternalId[User]) = MaybeUserAction { request =>
    val user = userCommander.getByExternalId(extId)
    val visibleOrgs = orgMembershipCommander.getVisibleOrganizationsForUser(user.id.get, viewerIdOpt = request.userIdOpt)
<<<<<<< HEAD
    val orgViewsMap = orgCommander.getOrganizationViews(visibleOrgs.toSet, request.userIdOpt)

    val orgViews = visibleOrgs.map(org => orgViewsMap(org))

    Ok(Json.obj("organizations" -> orgViews.map(OrganizationView.mobileWrites.writes)))
=======
    val orgViewsMap = orgCommander.getOrganizationViews(visibleOrgs.toSet, request.userIdOpt, authTokenOpt = None)

    val orgViews = visibleOrgs.map(org => orgViewsMap(org))

    Ok(Json.obj("organizations" -> orgViews))
>>>>>>> 537b412a
  }
}<|MERGE_RESOLUTION|>--- conflicted
+++ resolved
@@ -78,18 +78,11 @@
   def getOrganizationsForUser(extId: ExternalId[User]) = MaybeUserAction { request =>
     val user = userCommander.getByExternalId(extId)
     val visibleOrgs = orgMembershipCommander.getVisibleOrganizationsForUser(user.id.get, viewerIdOpt = request.userIdOpt)
-<<<<<<< HEAD
-    val orgViewsMap = orgCommander.getOrganizationViews(visibleOrgs.toSet, request.userIdOpt)
 
-    val orgViews = visibleOrgs.map(org => orgViewsMap(org))
-
-    Ok(Json.obj("organizations" -> orgViews.map(OrganizationView.mobileWrites.writes)))
-=======
     val orgViewsMap = orgCommander.getOrganizationViews(visibleOrgs.toSet, request.userIdOpt, authTokenOpt = None)
 
     val orgViews = visibleOrgs.map(org => orgViewsMap(org))
 
     Ok(Json.obj("organizations" -> orgViews))
->>>>>>> 537b412a
   }
 }