--- conflicted
+++ resolved
@@ -39,19 +39,13 @@
     val uriContext2 = uriContext orElse uctx
     val libContext2 = libContext orElse lctx
     log.info(s"mobile reco for user: ${request.userId}")
-<<<<<<< HEAD
-    log.info(s"uriContext: ${uriContext.getOrElse("n/a")}")
-    log.info(s"libContext: ${libContext.getOrElse("n/a")}")
-    val libCnt = libraryRecoCount(request.userId)
-    val uriRecosF = commander.topRecos(request.userId, getRecommendationSource(request), RecommendationSubSource.RecommendationsFeed, uriContext.isDefined, recencyWeight, context = uriContext)
-    val libRecosF = commander.topPublicLibraryRecos(request.userId, libCnt, getRecommendationSource(request), RecommendationSubSource.RecommendationsFeed, context = libContext)
-=======
     log.info(s"uriContext: ${uriContext2.getOrElse("n/a")}")
     log.info(s"libContext: ${libContext2.getOrElse("n/a")}")
 
+    val libCnt = libraryRecoCount(request.userId)
+
     val uriRecosF = commander.topRecos(request.userId, getRecommendationSource(request), RecommendationSubSource.RecommendationsFeed, uriContext.isDefined, recencyWeight, context = uriContext2)
-    val libRecosF = commander.topPublicLibraryRecos(request.userId, 10, getRecommendationSource(request), RecommendationSubSource.RecommendationsFeed, context = libContext2)
->>>>>>> ddf9c18a
+    val libRecosF = commander.topPublicLibraryRecos(request.userId, libCnt, getRecommendationSource(request), RecommendationSubSource.RecommendationsFeed, context = libContext2)
 
     for (libs <- libRecosF; uris <- uriRecosF) yield Ok {
       val FullUriRecoResults(urisReco, newUrisContext) = uris
