--- conflicted
+++ resolved
@@ -48,12 +48,7 @@
 
   // _uctx and _lctx are meant to support an iOS bug. Should not be supported in the future.
   def topRecosV3(recencyWeight: Float, uriContext: Option[String], libContext: Option[String], uctx: Option[String], lctx: Option[String]) = UserAction.async { request =>
-<<<<<<< HEAD
-    val contextBankruptcyLength = 3000 // 4k is max request size, leaves some room for other params
-
-=======
     val contextBankruptcyLength = 1500 // 4k is max request size, leaves some room for other params
->>>>>>> 2aa3e055
     val uriContext2 = (uriContext orElse uctx).flatMap(ctx => if (ctx.length > contextBankruptcyLength) None else Some(ctx))
     val libContext2 = (libContext orElse lctx).flatMap(ctx => if (ctx.length > contextBankruptcyLength) None else Some(ctx))
 
