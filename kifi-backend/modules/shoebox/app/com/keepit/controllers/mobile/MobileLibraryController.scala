package com.keepit.controllers.mobile

import com.google.inject.Inject
import com.keepit.commanders._
import com.keepit.common.akka.SafeFuture
import com.keepit.common.controller._
import com.keepit.common.crypto.{ PublicId, PublicIdConfiguration }
import com.keepit.common.db.{ ExternalId, Id }
import com.keepit.common.db.slick.Database
import com.keepit.common.healthcheck.AirbrakeNotifier
import com.keepit.common.json
import com.keepit.common.json.TupleFormat
import com.keepit.common.mail.EmailAddress
import com.keepit.common.net.URI
import com.keepit.common.social.BasicUserRepo
import com.keepit.common.time._
import com.keepit.common.util.Paginator
import com.keepit.controllers.mobile.ImplicitHelper._
import com.keepit.heimdal.{ HeimdalContext, HeimdalContextBuilderFactory }
import com.keepit.inject.FortyTwoConfig
import com.keepit.model.ExternalLibrarySpace.{ ExternalOrganizationSpace, ExternalUserSpace }
import com.keepit.model._
import com.keepit.normalizer.NormalizedURIInterner
import com.keepit.shoebox.controllers.LibraryAccessActions
import com.keepit.social.BasicUser
import play.api.libs.concurrent.Execution.Implicits.defaultContext
import play.api.libs.json._
import com.keepit.common.core._
import play.api.mvc.{ Action, AnyContent }

import scala.concurrent.Future
import scala.util.{ Try, Failure, Success }
import com.keepit.common.store.ImageSize

class MobileLibraryController @Inject() (
  db: Database,
  fortyTwoConfig: FortyTwoConfig,
  libraryRepo: LibraryRepo,
  libraryMembershipRepo: LibraryMembershipRepo,
  keepRepo: KeepRepo,
  keepToCollectionRepo: KeepToCollectionRepo,
  collectionRepo: CollectionRepo,
  userRepo: UserRepo,
  basicUserRepo: BasicUserRepo,
  librarySubscriptionRepo: LibrarySubscriptionRepo,
  keepsCommander: KeepCommander,
  pageCommander: PageCommander,
  keepDecorator: KeepDecorator,
  userCommander: UserCommander,
  keepImageCommander: KeepImageCommander,
  libraryImageCommander: LibraryImageCommander,
  orgRepo: OrganizationRepo,
  libPathCommander: PathCommander,
  normalizedUriInterner: NormalizedURIInterner,
  heimdalContextBuilder: HeimdalContextBuilderFactory,
  clock: Clock,
  airbrake: AirbrakeNotifier,
  val libraryInfoCommander: LibraryInfoCommander,
  val libraryAccessCommander: LibraryAccessCommander,
  val libraryCommander: LibraryCommander,
  val libraryMembershipCommander: LibraryMembershipCommander,
  val libraryInviteCommander: LibraryInviteCommander,
  val userActionsHelper: UserActionsHelper,
  val publicIdConfig: PublicIdConfiguration,
  implicit val config: PublicIdConfiguration)
    extends UserActions with LibraryAccessActions with ShoeboxServiceController {

  private def constructLibraryInfo(lib: Library, inviter: Option[BasicUser] = None) = {
    val (owner, org) = db.readOnlyMaster { implicit s => (basicUserRepo.load(lib.ownerId), lib.organizationId.map { id => orgRepo.get(id) }) }
    val libImage = libraryImageCommander.getBestImageForLibrary(lib.id.get, MobileLibraryController.defaultLibraryImageSize)
    LibraryInfo.fromLibraryAndOwner(lib, libImage, owner, org, inviter)
  }

  def createLibrary() = UserAction(parse.tolerantJson) { request =>
    val externalCreateRequestValidated = request.body.validate[ExternalLibraryCreateRequest](ExternalLibraryCreateRequest.readsMobileV1)

    externalCreateRequestValidated match {
      case JsError(errs) =>
        airbrake.notify(s"Could not json-validate addLibRequest from ${request.userId}: ${request.body}", new JsResultException(errs))
        BadRequest(Json.obj("error" -> "badly_formatted_request"))
      case JsSuccess(externalCreateRequest, _) =>
        val libCreateRequest = db.readOnlyReplica { implicit session =>
          val slug = externalCreateRequest.slug.getOrElse(LibrarySlug.generateFromName(externalCreateRequest.name))
          val space = externalCreateRequest.space map {
            case ExternalUserSpace(extId) => LibrarySpace.fromUserId(userRepo.getByExternalId(extId).id.get)
            case ExternalOrganizationSpace(pubId) => LibrarySpace.fromOrganizationId(Organization.decodePublicId(pubId).get)
          }
          LibraryCreateRequest(
            name = externalCreateRequest.name,
            slug = slug,
            visibility = externalCreateRequest.visibility,
            description = externalCreateRequest.description,
            color = externalCreateRequest.color,
            listed = externalCreateRequest.listed,
            whoCanInvite = externalCreateRequest.whoCanInvite,
            subscriptions = externalCreateRequest.subscriptions,
            space = space,
            orgMemberAccess = externalCreateRequest.orgMemberAccess
          )
        }

        implicit val context = heimdalContextBuilder.withRequestInfoAndSource(request, KeepSource.mobile).build
        libraryCommander.createLibrary(libCreateRequest, request.userId) match {
          case Left(fail) =>
            Status(fail.status)(Json.obj("error" -> fail.message))
          case Right(newLibrary) =>
            Ok(Json.toJson(constructLibraryInfo(newLibrary)))
        }
    }
  }

  def modifyLibrary(pubId: PublicId[Library]) = (UserAction andThen LibraryOwnerAction(pubId))(parse.tolerantJson) { request =>
    val libId = Library.decodePublicId(pubId).get
    val json = request.body
    val newName = (json \ "newName").asOpt[String]
    val newDescription = (json \ "newDescription").asOpt[String]
    val newVisibility = (json \ "newVisibility").asOpt[LibraryVisibility]
    val newSlug = (json \ "newSlug").asOpt[String]
    val newColor = (json \ "newColor").asOpt[LibraryColor]
    val newListed = (json \ "newListed").asOpt[Boolean]
    val newWhoCanInvite = (json \ "newWhoCanInvite").asOpt[LibraryInvitePermissions]

    implicit val context = heimdalContextBuilder.withRequestInfoAndSource(request, KeepSource.mobile).build
    val modifyRequest = LibraryModifyRequest(newName, newSlug, newVisibility, newDescription, newColor, newListed, newWhoCanInvite)
    val res = libraryCommander.modifyLibrary(libId, request.userId, modifyRequest)
    res match {
      case Left(fail) => sendFailResponse(fail)
      case Right(response) => Ok(Json.toJson(constructLibraryInfo(response.modifiedLibrary)))
    }
  }

  def modifyLibraryV2(pubId: PublicId[Library]) = (UserAction andThen LibraryOwnerAction(pubId))(parse.tolerantJson) { request =>
    val id = Library.decodePublicId(pubId).get
    val externalModifyRequestValidated = request.body.validate[ExternalLibraryModifyRequest](ExternalLibraryModifyRequest.readsMobileV1)

    externalModifyRequestValidated match {
      case JsError(errs) =>
        airbrake.notify(s"Could not json-validate modifyLibRequest from ${request.userId}: ${request.body}", new JsResultException(errs))
        BadRequest(Json.obj("error" -> "could_not_parse", "details" -> errs.toString))
      case JsSuccess(externalLibraryModifyRequest, _) =>
        val libModifyRequest = db.readOnlyReplica { implicit session =>
          val space: Option[LibrarySpace] = externalLibraryModifyRequest.externalSpace map {
            case ExternalUserSpace(extId) => LibrarySpace.fromUserId(userRepo.getByExternalId(extId).id.get)
            case ExternalOrganizationSpace(pubOrgId) => LibrarySpace.fromOrganizationId(Organization.decodePublicId(pubOrgId).get)
          }
          LibraryModifyRequest(
            name = externalLibraryModifyRequest.name,
            slug = externalLibraryModifyRequest.slug,
            visibility = externalLibraryModifyRequest.visibility,
            description = externalLibraryModifyRequest.description,
            color = externalLibraryModifyRequest.color,
            listed = externalLibraryModifyRequest.listed,
            whoCanInvite = externalLibraryModifyRequest.whoCanInvite,
            subscriptions = externalLibraryModifyRequest.subscriptions,
            space = space,
            orgMemberAccess = externalLibraryModifyRequest.orgMemberAccess
          )
        }

        implicit val context = heimdalContextBuilder.withRequestInfoAndSource(request, KeepSource.mobile).build
        libraryCommander.modifyLibrary(id, request.userId, libModifyRequest) match {
          case Left(fail) =>
            Status(fail.status)(Json.obj("error" -> fail.message))
          case Right(response) =>
            Ok(Json.obj("library" -> Json.toJson(constructLibraryInfo(response.modifiedLibrary))))
        }
    }
  }

  def deleteLibrary(pubId: PublicId[Library]) = (UserAction andThen LibraryOwnerAction(pubId)) { request =>
    val libId = Library.decodePublicId(pubId).get
    implicit val context = heimdalContextBuilder.withRequestInfoAndSource(request, KeepSource.mobile).build
    libraryCommander.deleteLibrary(libId, request.userId) match {
      case Some(fail) => sendFailResponse(fail)
      case _ => NoContent
    }
  }

  def getLibraryByIdV1(pubId: PublicId[Library], imageSize: Option[String] = None) = (MaybeUserAction andThen LibraryViewAction(pubId)).async { request =>
    implicit val context = heimdalContextBuilder.withRequestInfo(request).build
    getLibraryById(request.userIdOpt, pubId, imageSize, true, request.userIdOpt)
  }

  def getLibraryByIdV2(pubId: PublicId[Library], imageSize: Option[String] = None) = (MaybeUserAction andThen LibraryViewAction(pubId)).async { request =>
    implicit val context = heimdalContextBuilder.withRequestInfo(request).build
    getLibraryById(request.userIdOpt, pubId, imageSize, false, request.userIdOpt)
  }

  private def getLibraryById(userIdOpt: Option[Id[User]], pubId: PublicId[Library], imageSize: Option[String] = None, v1: Boolean, viewerId: Option[Id[User]])(implicit context: HeimdalContext) = {
    val libraryId = Library.decodePublicId(pubId).get
    val idealSize = imageSize.flatMap { s => Try(ImageSize(s)).toOption }.getOrElse(MobileLibraryController.defaultLibraryImageSize)
    libraryInfoCommander.getLibraryById(userIdOpt, false, libraryId, idealSize, viewerId) map { libInfo =>
      val editedLibInfo = libInfo.copy(keeps = libInfo.keeps.map { k =>
        k.copy(note = Hashtags.formatMobileNote(k.note, v1))
      })

      val membershipOpt = libraryInfoCommander.getViewerMembershipInfo(userIdOpt, libraryId)
      val inviteOpt = libraryInviteCommander.getViewerInviteInfo(userIdOpt, libraryId)
      val accessStr = membershipOpt.map(_.access.value).getOrElse("none")
      val membershipJson = Json.toJson(membershipOpt)
      val inviteJson = Json.toJson(inviteOpt)
      val libraryJson = Json.toJson(editedLibInfo).as[JsObject] + ("membership" -> membershipJson) + ("invite" -> inviteJson)
      Ok(Json.obj("library" -> libraryJson, "membership" -> accessStr)) // todo: remove membership once it's not being used
    }
  }

  def getLibraryByPathV1(handle: Handle, slug: LibrarySlug, imageSize: Option[String] = None) = MaybeUserAction.async { request =>
    getLibraryByPath(request, handle, slug, imageSize, true)
  }
  def getLibraryByPathV2(handle: Handle, slug: LibrarySlug, imageSize: Option[String] = None) = MaybeUserAction.async { request =>
    getLibraryByPath(request, handle, slug, imageSize, false)
  }

  private def getLibraryByPath(request: MaybeUserRequest[AnyContent], handle: Handle, slug: LibrarySlug, imageSize: Option[String] = None, v1: Boolean) = {
    implicit val context = heimdalContextBuilder.withRequestInfo(request).build
    libraryInfoCommander.getLibraryWithHandleAndSlug(handle, slug, request.userIdOpt) match {
      case Right(library) =>
        LibraryViewAction(Library.publicId(library.id.get)).invokeBlock(request, { _: MaybeUserRequest[_] =>
          request.userIdOpt.foreach { userId => libraryCommander.updateLastView(userId, library.id.get) }
          val idealSize = imageSize.flatMap { s => Try(ImageSize(s)).toOption }.getOrElse(MobileLibraryController.defaultLibraryImageSize)
          libraryInfoCommander.createFullLibraryInfo(request.userIdOpt, false, library, idealSize).map { libInfo =>
            val editedLibInfo = libInfo.copy(keeps = libInfo.keeps.map { k =>
              k.copy(note = Hashtags.formatMobileNote(k.note, v1))
            })

            val membershipOpt = libraryInfoCommander.getViewerMembershipInfo(request.userIdOpt, library.id.get)
            val inviteOpt = libraryInviteCommander.getViewerInviteInfo(request.userIdOpt, library.id.get)
            val accessStr = membershipOpt.map(_.access.value).getOrElse("none")
            val membershipJson = Json.toJson(membershipOpt)
            val inviteJson = Json.toJson(inviteOpt)
            val libraryJson = Json.toJson(editedLibInfo).as[JsObject] + ("membership" -> membershipJson) + ("invite" -> inviteJson)
            libraryCommander.trackLibraryView(request.userIdOpt, library)
            Ok(Json.obj("library" -> libraryJson, "membership" -> accessStr)) // todo: remove membership once it's not being used
          }
        })
      case Left(fail) =>
        Future.successful(sendFailResponse(fail))
    }
  }

  def getWriteableLibrariesWithUrlV3 = UserAction(parse.tolerantJson) { request =>
    val urlOpt = (request.body \ "url").asOpt[String]
    getLibrariesUserCanKeepToWithUrl(request.userId, urlOpt)
  }

  private def getLibrariesUserCanKeepToWithUrl(userId: Id[User], urlOpt: Option[String]) = {
    val parseUrl = urlOpt.map { url =>
      pageCommander.getUrlInfo(url, userId)
    }

    val libs = libraryInfoCommander.getLibrariesUserCanKeepTo(userId, includeOrgLibraries = true)
    val libOwnerIds = libs.map(_._1.ownerId).toSet
    val libraryCards = db.readOnlyReplica { implicit session =>
      val user = userRepo.get(userId)
      val libOwners = basicUserRepo.loadAll(libOwnerIds)
      libraryInfoCommander.createLibraryCardInfos(libs = libs.map(_._1), owners = libOwners, viewerOpt = Some(user), withFollowing = true, idealSize = MobileLibraryController.defaultLibraryImageSize)
    }

    val writeableLibraryInfos = libraryCards.map { libraryCard =>
      val access = libraryCard.membership.map(_.access).getOrElse(LibraryAccess.READ_WRITE)
      val memInfo = Json.obj("access" -> access)
      val shortDesc = Json.obj("shortDescription" -> libraryCard.description.getOrElse("").take(100))

      Json.toJson(libraryCard).as[JsObject] ++ memInfo ++ shortDesc
    }.toList

    val libsResponse = Json.obj("libraries" -> writeableLibraryInfos)
    val keepResponse = parseUrl.collect {
      case Left(error) =>
        Json.obj("error" -> error)
      case Right(keepDataList) if keepDataList.nonEmpty =>
        val completeKeepData = db.readOnlyMaster { implicit s =>
          val allKeepExtIds = keepDataList.map(_.id).toSet
          val keepMap = keepRepo.getByExtIds(allKeepExtIds)

          keepDataList.map { keepData =>
            keepMap(keepData.id) match {
              case Some(keep) =>
                val keepImageUrl = keepImageCommander.getBestImageForKeep(keep.id.get, ScaleImageRequest(MobileLibraryController.defaultKeepImageSize)).flatten.map(keepImageCommander.getUrl)
                Json.obj("id" -> keep.externalId, "title" -> keep.title, "note" -> Hashtags.formatMobileNote(keep.note, false), "imageUrl" -> keepImageUrl, "libraryId" -> keepData.libraryId)
              case _ => Json.obj()
            }
          }
        }
        Json.obj("alreadyKept" -> completeKeepData)
    }.getOrElse(Json.obj())
    Ok(libsResponse ++ keepResponse)
  }

  // Next 3 methods can be removed when everyone's on org mobile clients (Sept 14 2015)

  def getWriteableLibrariesWithUrlV1 = UserAction(parse.tolerantJson) { request =>
    val urlOpt = (request.body \ "url").asOpt[String]
    getWriteableLibrariesWithUrl(request.userId, urlOpt, true)
  }
  def getWriteableLibrariesWithUrlV2 = UserAction(parse.tolerantJson) { request =>
    val urlOpt = (request.body \ "url").asOpt[String]
    getWriteableLibrariesWithUrl(request.userId, urlOpt, false)
  }

  private def getWriteableLibrariesWithUrl(userId: Id[User], urlOpt: Option[String], v1: Boolean) = {
    val parseUrl = urlOpt.map { url =>
      pageCommander.getUrlInfo(url, userId)
    }

    val (librariesWithMemberships, _) = libraryInfoCommander.getLibrariesByUser(userId)
    val writeableLibraries = librariesWithMemberships.filter {
      case (membership, _) =>
        membership.canWrite
    }
    val libOwnerIds = writeableLibraries.map(_._2.ownerId).toSet
    val libraryCards = db.readOnlyReplica { implicit session =>
      val user = userRepo.get(userId)
      val libOwners = basicUserRepo.loadAll(libOwnerIds)
      val libraryCards = libraryInfoCommander.createLibraryCardInfos(libs = writeableLibraries.map(_._2), owners = libOwners, viewerOpt = Some(user), withFollowing = true, idealSize = MobileLibraryController.defaultLibraryImageSize)
      libraryCards
    }

    // Kind of weird, but library cards don't have membership information.
    val wbi = writeableLibraries.map(m => m._1.libraryId -> m._1).toMap
    val writeableLibraryInfos = libraryCards.map { libraryCard =>
      val mem = wbi(Library.decodePublicId(libraryCard.id).get)

      var memInfo = Json.obj("access" -> mem.access)
      if (mem.lastViewed.nonEmpty) {
        memInfo = memInfo ++ Json.obj("lastViewed" -> mem.lastViewed)
      }
      // Backwards compatibility for old iOS. Check with Jeremy/Tommy before removing.
      val shortDesc = Json.obj("shortDescription" -> libraryCard.description.getOrElse("").take(100))
      Json.toJson(libraryCard).as[JsObject] ++ memInfo ++ shortDesc
    }.toList

    val libsResponse = Json.obj("libraries" -> writeableLibraryInfos)
    val keepResponse = parseUrl.collect {
      case Left(error) =>
        Json.obj("error" -> error)
      case Right(keepDataList) if keepDataList.nonEmpty =>
        val completeKeepData = db.readOnlyMaster { implicit s =>
          val allKeepExtIds = keepDataList.map(_.id).toSet
          val keepMap = keepRepo.getByExtIds(allKeepExtIds)

          keepDataList.map { keepData =>
            keepMap(keepData.id) match {
              case Some(keep) =>
                val keepImageUrl = keepImageCommander.getBestImageForKeep(keep.id.get, ScaleImageRequest(MobileLibraryController.defaultKeepImageSize)).flatten.map(keepImageCommander.getUrl)
                if (v1) {
                  val keepObj = Json.obj("id" -> keep.externalId, "title" -> keep.title, "note" -> Hashtags.formatMobileNote(keep.note, v1), "imageUrl" -> keepImageUrl, "hashtags" -> Json.toJson(collectionRepo.getHashtagsByKeepId(keep.id.get)))
                  Json.obj("keep" -> keepObj) ++ Json.toJson(keepData).as[JsObject] - ("id")
                } else {
                  Json.obj("id" -> keep.externalId, "title" -> keep.title, "note" -> Hashtags.formatMobileNote(keep.note, v1), "imageUrl" -> keepImageUrl, "libraryId" -> keepData.libraryId)
                }

              case _ => Json.obj()
            }
          }
        }
        Json.obj("alreadyKept" -> completeKeepData)
    }.getOrElse(Json.obj())
    Ok(libsResponse ++ keepResponse)
  }

  def getLibrarySummariesByUser = UserAction { request =>
    val (librariesWithMemberships, librariesWithInvites) = libraryInfoCommander.getLibrariesByUser(request.userId)
    // rule out invites that are not duplicate invites to same library (only show library invite with highest access)
    val invitesToShow = librariesWithInvites.groupBy(x => x._2).map { lib =>
      val invites = lib._2.unzip._1
      val highestInvite = invites.maxBy(_.access)
      (highestInvite, lib._1)
    }.toSeq

    val libImages = libraryImageCommander.getBestImageForLibraries((librariesWithMemberships.map(_._2.id.get) ++ librariesWithInvites.map(_._2.id.get)).toSet, MobileLibraryController.defaultLibraryImageSize)

    val libsFollowing = for ((mem, library) <- librariesWithMemberships) yield {
      val info = constructLibraryInfo(library)
      val memInfo = if (mem.lastViewed.nonEmpty) Json.obj("access" -> mem.access, "lastViewed" -> mem.lastViewed) else Json.obj("access" -> mem.access)
      Json.toJson(info).as[JsObject] ++ memInfo ++ Json.obj("subscribedToUpdates" -> mem.subscribedToUpdates)
    }
    val libsInvitedTo = for (invitePair <- invitesToShow) yield {
      val invite = invitePair._1
      val lib = invitePair._2
      val inviter = db.readOnlyMaster { implicit s => basicUserRepo.load(invite.inviterId) }
      val info = constructLibraryInfo(lib, Some(inviter))
      Json.toJson(info).as[JsObject] ++ Json.obj("access" -> invite.access)
    }
    Ok(Json.obj("libraries" -> libsFollowing, "invited" -> libsInvitedTo))
  }

  def getUserByIdOrEmail(json: JsValue) = {
    (json \ "type").as[String] match {
      case "user" => Right(Left((json \ "invitee").as[ExternalId[User]]))
      case "email" => Right(Right((json \ "invitee").as[EmailAddress]))
      case _ => Left("invalid_invitee_type")
    }
  }

  def revokeLibraryInvitation(publicLibraryId: PublicId[Library]) = UserAction.async(parse.tolerantJson) { request =>
    Library.decodePublicId(publicLibraryId) match {
      case Failure(ex) => Future.successful(BadRequest(Json.obj("error" -> "invalid_library_id")))
      case Success(libraryId) =>
        getUserByIdOrEmail(request.body) match {
          case Right(invitee) =>
            libraryInviteCommander.revokeInvitationToLibrary(libraryId, request.userId, invitee) match {
              case Right(ok) => Future.successful(NoContent)
              case Left(error) => Future.successful(BadRequest(Json.obj(error._1 -> error._2)))
            }
          case Left(error) => Future.successful(BadRequest(Json.obj("error" -> error)))
        }
    }
  }

  def inviteUsersToLibrary(pubId: PublicId[Library]) = UserAction.async(parse.tolerantJson) { request =>
    Library.decodePublicId(pubId) match {
      case Failure(ex) =>
        Future.successful(BadRequest(Json.obj("error" -> "invalid_id")))
      case Success(id) =>
        val invites = (request.body \ "invites").as[JsArray].value
        val msgOpt = (request.body \ "message").asOpt[String]
        val message = if (msgOpt == Some("")) None else msgOpt

        val validInviteList = db.readOnlyMaster { implicit s =>
          invites.map { i =>
            val access = (i \ "access").as[LibraryAccess]
            val id = (i \ "type").as[String] match {
              case "user" if userRepo.getOpt((i \ "id").as[ExternalId[User]]).nonEmpty =>
                Left(userRepo.getOpt((i \ "id").as[ExternalId[User]]).get.id.get)
              case "email" => Right((i \ "id").as[EmailAddress])
            }
            (id, access, message)
          }
        }
        implicit val context = heimdalContextBuilder.withRequestInfoAndSource(request, KeepSource.mobile).build
        libraryInviteCommander.inviteToLibrary(id, request.userId, validInviteList).map {
          case Left(fail) => sendFailResponse(fail)
          case Right(inviteesWithAccess) =>
            val result = inviteesWithAccess.map {
              case (Left(user), access) => Json.obj("user" -> user.externalId, "access" -> access)
              case (Right(contact), access) => Json.obj("email" -> contact.email, "access" -> access)
            }
            Ok(Json.toJson(result))
        }
    }
  }
  def createAnonymousInviteToLibrary(pubId: PublicId[Library]) = UserAction(parse.tolerantJson) { request =>
    Library.decodePublicId(pubId) match {
      case Failure(ex) =>
        BadRequest(Json.obj("error" -> "invalid_id"))
      case Success(id) =>
        val access = (request.body \ "access").as[LibraryAccess]
        val msgOpt = (request.body \ "message").asOpt[String]
        val messageOpt = msgOpt.filter(_.nonEmpty)

        implicit val context = heimdalContextBuilder.withRequestInfoAndSource(request, KeepSource.mobile).build
        libraryInviteCommander.inviteAnonymousToLibrary(id, request.userId, access, messageOpt) match {
          case Left(fail) => sendFailResponse(fail)
          case Right((invite, library)) =>
            val owner = db.readOnlyMaster { implicit s =>
              basicUserRepo.load(library.ownerId)
            }
            val libraryPath = s"${fortyTwoConfig.applicationBaseUrl}${libPathCommander.getPathForLibrary(library)}"
            val link = libraryPath + "?authToken=" + invite.authToken

            val (subjectText, bodyText) = if (LibraryAccess.collaborativePermissions.contains(access)) {
              (s"""I want to collaborate with you on this Kifi library: "${library.name}"""",
                s"""Please help me build the "${library.name}" Kifi library -
                   |$link
                   |
                   |So we can collaborate together. It's a great way to organize the links that we find.""".stripMargin)
            } else {
              (s"Check out this Kifi library: ${library.name}",
                s"I think you will find this Kifi library interesting: $link")
            }
            Ok(Json.obj(
              "link" -> link,
              "access" -> invite.access.value,
              "sms" -> s"Check out this interesting Kifi library: $link",
              "email" -> Json.obj(
                "subject" -> subjectText,
                "body" -> bodyText
              ),
              "facebook" -> s"Check out this interesting Kifi library: $link",
              "twitter" -> s"Check out this interesting Kifi library: $link",
              "message" -> "" // Ignore!
            ))
        }
    }
  }

  def joinLibrary(pubId: PublicId[Library]) = UserAction { request =>
    val idTry = Library.decodePublicId(pubId)
    idTry match {
      case Failure(ex) =>
        BadRequest(Json.obj("error" -> "invalid_id"))
      case Success(libId) =>
        implicit val context = heimdalContextBuilder.withRequestInfoAndSource(request, KeepSource.mobile).build
        val res = libraryMembershipCommander.joinLibrary(request.userId, libId)
        res match {
          case Left(fail) => sendFailResponse(fail)
          case Right((lib, _)) =>
            val (owner, org) = db.readOnlyMaster { implicit s => (basicUserRepo.load(lib.ownerId), lib.organizationId.map(orgRepo.get(_))) }
            Ok(Json.toJson(LibraryInfo.fromLibraryAndOwner(lib, None, owner, org)))
        }
    }
  }

  def joinLibraries() = UserAction(parse.tolerantJson) { request =>
    val libIds = request.body.as[Seq[PublicId[Library]]]
    val results: Seq[(PublicId[Library], Either[LibraryFail, LibraryMembershipInfo])] = libIds.map { pubId =>
      Library.decodePublicId(pubId) match {
        case Failure(ex) => (pubId, Left(LibraryFail(BAD_REQUEST, "invalid_public_id")))
        case Success(libId) =>
          implicit val context = heimdalContextBuilder.withRequestInfoAndSource(request, KeepSource.site).build
          libraryMembershipCommander.joinLibrary(request.userId, libId, authToken = None, subscribed = None) match {
            case Left(libFail) => (pubId, Left(libFail))
            case Right((lib, mem)) => {
<<<<<<< HEAD
              val permissionsFromOrg = db.readOnlyReplica { implicit session => libraryInfoCommander.getLibraryPermissionsFromOrgPermissions(lib, Some(mem.userId)) }
=======
              val permissionsFromOrg = db.readOnlyReplica { implicit session => libraryInfoCommander.getLibraryPermissionsFromOrgPermissions(lib.organizationId, Some(mem.userId)) }
>>>>>>> 651e50c7
              (pubId, Right(lib.createMembershipInfo(mem, permissionsFromOrg)))
            }
          }
      }
    }
    val errorsJson = results.collect { case (id, Left(fail)) => Json.obj("id" -> id.id, "error" -> fail.message) }
    val successesJson = results.collect { case (id, Right(membership)) => Json.obj("id" -> id.id, "membership" -> membership) }

    Ok(Json.obj("errors" -> errorsJson, "successes" -> successesJson))
  }

  def declineLibrary(pubId: PublicId[Library]) = UserAction { request =>
    val idTry = Library.decodePublicId(pubId)
    idTry match {
      case Failure(ex) =>
        BadRequest(Json.obj("error" -> "invalid_id"))
      case Success(libId) =>
        libraryInviteCommander.declineLibrary(request.userId, libId)
        Ok(JsString("success"))
    }
  }

  def leaveLibrary(pubId: PublicId[Library]) = UserAction { request =>
    val idTry = Library.decodePublicId(pubId)
    idTry match {
      case Failure(ex) =>
        BadRequest(Json.obj("error" -> "invalid_id"))
      case Success(id) =>
        implicit val context = heimdalContextBuilder.withRequestInfoAndSource(request, KeepSource.mobile).build
        libraryMembershipCommander.leaveLibrary(id, request.userId) match {
          case Left(fail) => sendFailResponse(fail)
          case Right(_) => Ok(JsString("success"))
        }
    }
  }

  def getKeepsV1(pubId: PublicId[Library], offset: Int, limit: Int, idealImageWidth: Option[Int], idealImageHeight: Option[Int]) = (MaybeUserAction andThen LibraryViewAction(pubId)).async { request =>
    getKeeps(request.userIdOpt, pubId, offset, limit, idealImageWidth, idealImageHeight, true)
  }

  def getKeepsV2(pubId: PublicId[Library], offset: Int, limit: Int, idealImageWidth: Option[Int], idealImageHeight: Option[Int]) = (MaybeUserAction andThen LibraryViewAction(pubId)).async { request =>
    getKeeps(request.userIdOpt, pubId, offset, limit, idealImageWidth, idealImageHeight, false)
  }

  private def getKeeps(userIdOpt: Option[Id[User]], pubId: PublicId[Library], offset: Int, limit: Int, idealImageWidth: Option[Int], idealImageHeight: Option[Int], v1: Boolean) = {
    if (limit > 30) { Future.successful(BadRequest(Json.obj("error" -> "invalid_limit"))) }
    else Library.decodePublicId(pubId) match {
      case Failure(ex) => Future.successful(BadRequest(Json.obj("error" -> "invalid_id")))
      case Success(libraryId) =>
        val idealImageSize = {
          for {
            w <- idealImageWidth
            h <- idealImageHeight
          } yield ImageSize(w, h)
        } getOrElse ProcessedImageSize.Large.idealSize
        for {
          keeps <- libraryInfoCommander.getKeeps(libraryId, offset, limit)
          keepInfos <- keepDecorator.decorateKeepsIntoKeepInfos(userIdOpt, false, keeps, idealImageSize, withKeepTime = true)
        } yield {
          val editedKeepInfos = keepInfos.map { kInfo =>
            kInfo.copy(note = Hashtags.formatMobileNote(kInfo.note, v1))
          }
          Ok(Json.obj("keeps" -> editedKeepInfos))
        }
    }
  }

  def keepToLibraryV1(pubId: PublicId[Library]) = (UserAction andThen LibraryWriteAction(pubId)).async(parse.tolerantJson) { request =>
    val libraryId = Library.decodePublicId(pubId).get
    val jsonBody = request.body
    val title = (jsonBody \ "title").asOpt[String]
    val url = (jsonBody \ "url").as[String]
    val tagNames = (jsonBody \ "hashtags").as[Seq[String]]
    val imageUrlOpt = (jsonBody \ "imageUrl").asOpt[String]
    val note = (jsonBody \ "note").asOpt[String]
    val rawKeep = RawBookmarkRepresentation(title, url, None, keptAt = Some(clock.now), note = note)
    val source = KeepSource.mobile
    implicit val context = heimdalContextBuilder.withRequestInfoAndSource(request, source).build
    keepsCommander.keepWithSelectedTags(request.userId, rawKeep, libraryId, source, tagNames, SocialShare(jsonBody)) match {
      case Left(msg) =>
        Future.successful(BadRequest(msg))
      case Right((keep, tags)) =>
        val returnObj = Json.obj(
          "keep" -> Json.toJson(KeepInfo.fromKeep(keep)),
          "hashtags" -> tags.map(_.name)
        )
        imageUrlOpt.map { imageUrl =>
          keepImageCommander.setKeepImageFromUrl(imageUrl, keep.id.get, ImageSource.UserPicked)
        }
        Future.successful(Ok(returnObj))
    }
  }

  def keepToLibraryV2(pubId: PublicId[Library]) = (UserAction andThen LibraryWriteAction(pubId))(parse.tolerantJson) { request =>
    val libraryId = Library.decodePublicId(pubId).get
    val jsonBody = request.body
    val title = (jsonBody \ "title").asOpt[String]
    val url = (jsonBody \ "url").as[String]
    val imageUrlOpt = (jsonBody \ "imageUrl").asOpt[String]
    val note = (jsonBody \ "note").asOpt[String]
    val rawKeep = RawBookmarkRepresentation(title, url, None, keptAt = Some(clock.now), note = note)
    val source = KeepSource.mobile

    implicit val context = heimdalContextBuilder.withRequestInfoAndSource(request, source).build
    val (keep, _) = keepsCommander.keepOne(rawKeep, request.userId, libraryId, request.kifiInstallationId, source, SocialShare(jsonBody))
    val hashtagNamesToPersist = Hashtags.findAllHashtagNames(keep.note.getOrElse(""))
    db.readWrite { implicit s =>
      keepsCommander.persistHashtagsForKeepAndSaveKeep(request.userId, keep, hashtagNamesToPersist.toSeq)(s, context)
    }
    imageUrlOpt.map { imageUrl =>
      keepImageCommander.setKeepImageFromUrl(imageUrl, keep.id.get, ImageSource.UserPicked)
    }
    Ok(Json.obj(
      "keep" -> Json.toJson(KeepInfo.fromKeep(keep))
    ))
  }

  def unkeepFromLibrary(pubId: PublicId[Library], kId: ExternalId[Keep]) = (UserAction andThen LibraryWriteAction(pubId)) { request =>
    val libraryId = Library.decodePublicId(pubId).get

    implicit val context = heimdalContextBuilder.withRequestInfoAndSource(request, KeepSource.mobile).build
    keepsCommander.unkeepOneFromLibrary(kId, libraryId, request.userId) match {
      case Left(failMsg) =>
        BadRequest(Json.obj("error" -> failMsg))
      case Right(keepInfo) =>
        NoContent
    }
  }

  def getLibraryMembersV1(pubId: PublicId[Library], offset: Int, limit: Int) = (MaybeUserAction andThen LibraryViewAction(pubId)) { request =>
    getLibraryMembers(pubId, offset, limit, request.userIdOpt, true)
  }

  def getLibraryMembersV2(pubId: PublicId[Library], offset: Int, limit: Int) = (MaybeUserAction andThen LibraryViewAction(pubId)) { request =>
    getLibraryMembers(pubId, offset, limit, request.userIdOpt, false)
  }

  private def getLibraryMembers(pubId: PublicId[Library], offset: Int, limit: Int, userIdOpt: Option[Id[User]], v1: Boolean) = {
    if (limit > 30) { BadRequest(Json.obj("error" -> "invalid_limit")) }
    else Library.decodePublicId(pubId) match {
      case Failure(ex) => BadRequest(Json.obj("error" -> "invalid_id"))
      case Success(libraryId) =>
        val recordsToTake = if (!v1 && offset == 0) limit - 1 else limit // If it's the beginning of a v2 call, leave room for the owner
        val recordsToDrop = if (!v1 && offset != 0) offset - 1 else offset
        val library = db.readOnlyMaster { implicit s => libraryRepo.get(libraryId) }
        val showInvites = userIdOpt.contains(library.ownerId)
        val maybeMembers = libraryInfoCommander.getLibraryMembersAndInvitees(libraryId, recordsToDrop, recordsToTake, fillInWithInvites = showInvites)
        val membersList = if (v1 || offset != 0) {
          maybeMembers
        } else {
          val owner = db.readOnlyMaster { implicit s => basicUserRepo.load(library.ownerId) }
          MaybeLibraryMember(Left(owner), Some(LibraryAccess.OWNER), None) +: maybeMembers
        }
        Ok(Json.obj("members" -> membersList))
    }
  }

  def marketingSiteSuggestedLibraries() = Action.async {
    libraryInfoCommander.getMarketingSiteSuggestedLibraries map { infos => Ok(Json.toJson(infos)) }
  }

  def suggestMembers(pubId: PublicId[Library], query: Option[String], limit: Int) = (UserAction andThen LibraryViewAction(pubId)).async { request =>
    request match {
      case req: UserRequest[_] => {
        if (limit > 30) { Future.successful(BadRequest(Json.obj("error" -> "invalid_limit"))) }
        else Library.decodePublicId(pubId) match {
          case Failure(ex) => Future.successful(BadRequest(Json.obj("error" -> "invalid_id")))
          case Success(libraryId) => libraryMembershipCommander.suggestMembers(req.userId, libraryId, query, Some(limit)).map { members => Ok(Json.obj("members" -> members)) }
        }
      }
      case _ => Future.successful(Forbidden)
    }
  }

  def setSubscribedToUpdates(pubId: PublicId[Library], newSubscripedToUpdate: Boolean) = UserAction { request =>
    val libraryId = Library.decodePublicId(pubId).get
    libraryCommander.updateSubscribedToLibrary(request.userId, libraryId, newSubscripedToUpdate) match {
      case Right(mem) => NoContent
      case Left(fail) => Status(fail.status)(Json.obj("error" -> fail.message))
    }
  }

  ///////////////////
  // Collaborators!
  ///////////////////

  def updateLibraryMembership(pubId: PublicId[Library], extUserId: ExternalId[User]) = UserAction(parse.tolerantJson) { request =>
    val libraryId = Library.decodePublicId(pubId).get
    db.readOnlyMaster { implicit s =>
      userRepo.getOpt(extUserId)
    } match {
      case None =>
        NotFound(Json.obj("error" -> "user_id_not_found"))
      case Some(targetUser) =>
        val access = (request.body \ "access").as[String]
        val result = access.toLowerCase match {
          case "none" =>
            libraryMembershipCommander.updateLibraryMembershipAccess(request.userId, libraryId, targetUser.id.get, None)
          case "read_only" =>
            libraryMembershipCommander.updateLibraryMembershipAccess(request.userId, libraryId, targetUser.id.get, Some(LibraryAccess.READ_ONLY))
          case "read_write" =>
            libraryMembershipCommander.updateLibraryMembershipAccess(request.userId, libraryId, targetUser.id.get, Some(LibraryAccess.READ_WRITE))
          case _ =>
            Left(LibraryFail(BAD_REQUEST, "invalid_access_request"))
        }
        result match {
          case Left(fail) => sendFailResponse(fail)
          case Right(_) => NoContent
        }
    }
  }

  private def sendFailResponse(fail: LibraryFail) = Status(fail.status)(Json.obj("error" -> fail.message))

}

object MobileLibraryController {
  val defaultKeepImageSize = ImageSize(1024, 1024)
  val defaultLibraryImageSize = ImageSize(1024, 1024)
}

private object ImplicitHelper {
  implicit class PutUserIdOptInMaybeAuthReq(val request: MaybeUserRequest[_]) extends AnyVal {
    def userIdOpt: Option[Id[User]] = request match {
      case u: UserRequest[_] => Some(u.userId)
      case _ => None
    }
  }
}<|MERGE_RESOLUTION|>--- conflicted
+++ resolved
@@ -512,11 +512,7 @@
           libraryMembershipCommander.joinLibrary(request.userId, libId, authToken = None, subscribed = None) match {
             case Left(libFail) => (pubId, Left(libFail))
             case Right((lib, mem)) => {
-<<<<<<< HEAD
-              val permissionsFromOrg = db.readOnlyReplica { implicit session => libraryInfoCommander.getLibraryPermissionsFromOrgPermissions(lib, Some(mem.userId)) }
-=======
               val permissionsFromOrg = db.readOnlyReplica { implicit session => libraryInfoCommander.getLibraryPermissionsFromOrgPermissions(lib.organizationId, Some(mem.userId)) }
->>>>>>> 651e50c7
               (pubId, Right(lib.createMembershipInfo(mem, permissionsFromOrg)))
             }
           }
