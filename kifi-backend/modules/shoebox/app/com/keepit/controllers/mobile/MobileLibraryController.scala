--- conflicted
+++ resolved
@@ -131,23 +131,14 @@
       case Failure(ex) =>
         Future.successful(BadRequest(Json.obj("error" -> "invalid_id")))
       case Success(libraryId) =>
-<<<<<<< HEAD
         val limit = Math.min(count, 30)
-        val (keeps, numKeeps) = libraryCommander.getKeeps(libraryId, offset, limit)
-        val keepInfosF = keepsCommander.decorateKeepsIntoKeepInfos(request.userIdOpt, keeps)
-
-        keepInfosF.map { keepInfos =>
-          Ok(Json.obj("keeps" -> Json.toJson(keepInfos), "count" -> Math.min(limit, keepInfos.length), "offset" -> offset, "numKeeps" -> numKeeps))
-=======
-        val take = Math.min(count, 30)
         val numKeepsF = libraryCommander.getKeepsCount(libraryId)
         for {
-          keeps <- libraryCommander.getKeeps(libraryId, take, offset)
+          keeps <- libraryCommander.getKeeps(libraryId, offset, limit)
           keepInfos <- keepsCommander.decorateKeepsIntoKeepInfos(request.userIdOpt, keeps)
           numKeeps <- numKeepsF
         } yield {
-          Ok(Json.obj("keeps" -> Json.toJson(keepInfos), "count" -> Math.min(take, keepInfos.length), "offset" -> offset, "numKeeps" -> numKeeps))
->>>>>>> d4258fa2
+          Ok(Json.obj("keeps" -> Json.toJson(keepInfos), "count" -> Math.min(limit, keepInfos.length), "offset" -> offset, "numKeeps" -> numKeeps))
         }
     }
   }
