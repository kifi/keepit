--- conflicted
+++ resolved
@@ -641,11 +641,7 @@
     import RegisterMessageOnKeep._
     val input = request.body.as[Request]
     val keep = db.readWrite { implicit s =>
-<<<<<<< HEAD
-      keepRepo.save(keepRepo.get(input.keepId).withMessageSeq(input.msg.seq))
-=======
       keepRepo.saveAndIncrementSequenceNumber(keepRepo.get(input.keepId).withMessageSeq(input.msg.seq))
->>>>>>> 5cc5f605
     }
     libToSlackPusher.schedule(keep.connections.libraries)
     NoContent
