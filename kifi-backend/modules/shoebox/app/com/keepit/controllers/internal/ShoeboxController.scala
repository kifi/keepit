package com.keepit.controllers.internal

import com.keepit.common.crypto.PublicIdConfiguration
import com.keepit.common.net.URI
import com.google.inject.Inject
import com.keepit.commanders._
import com.keepit.commanders.emails.EmailTemplateSender
import com.keepit.common.akka.SafeFuture
import com.keepit.common.controller.ShoeboxServiceController
import com.keepit.common.db.slick.Database
import com.keepit.common.db.{ ExternalId, Id }
import com.keepit.common.healthcheck.AirbrakeNotifier
import com.keepit.common.logging.Logging
import com.keepit.common.mail.template.EmailToSend
import com.keepit.common.mail.{ EmailAddress, ElectronicMail, LocalPostOffice }
import com.keepit.common.service.FortyTwoServices
import com.keepit.common.social.BasicUserRepo
import com.keepit.common.store.{ S3ImageStore, ImageSize }
import com.keepit.common.time._
import com.keepit.model._
import com.keepit.notify.model.{ NotificationId, NotificationKind }
import com.keepit.rover.RoverServiceClient
import com.keepit.rover.model.BasicImages
import com.keepit.shoebox.model.ids.UserSessionExternalId
import com.keepit.normalizer._
import com.keepit.search.{ SearchConfigExperiment, SearchConfigExperimentRepo }
import com.keepit.social.{ BasicUser, SocialGraphPlugin, SocialId, SocialNetworkType }
import org.joda.time.DateTime
import play.api.libs.concurrent.Execution.Implicits.defaultContext
import play.api.libs.json._
import play.api.mvc.Action

import scala.concurrent.Future
import scala.util.{ Try, Failure, Success }
import com.keepit.common.json.{ EitherFormat, TupleFormat }

class ShoeboxController @Inject() (
  db: Database,
  userConnectionRepo: UserConnectionRepo,
  userRepo: UserRepo,
  keepRepo: KeepRepo,
  keepCommander: KeepCommander,
  normUriRepo: NormalizedURIRepo,
  normalizedURIInterner: NormalizedURIInterner,
  searchConfigExperimentRepo: SearchConfigExperimentRepo,
  probabilisticExperimentGeneratorRepo: ProbabilisticExperimentGeneratorRepo,
  userExperimentRepo: UserExperimentRepo,
  postOffice: LocalPostOffice,
  airbrake: AirbrakeNotifier,
  keepDecorator: KeepDecorator,
  keepImageCommander: KeepImageCommander,
  phraseRepo: PhraseRepo,
  collectionRepo: CollectionRepo,
  keepToCollectionRepo: KeepToCollectionRepo,
  basicUserRepo: BasicUserRepo,
  socialUserInfoRepo: SocialUserInfoRepo,
  socialConnectionRepo: SocialConnectionRepo,
  sessionRepo: UserSessionRepo,
  orgRepo: OrganizationRepo,
  organizationAvatarCommander: OrganizationAvatarCommander,
  searchFriendRepo: SearchFriendRepo,
  emailAddressRepo: UserEmailAddressRepo,
  libraryAccessCommander: LibraryAccessCommander,
  friendRequestRepo: FriendRequestRepo,
  invitationRepo: InvitationRepo,
  userValueRepo: UserValueRepo,
  orgMembershipRepo: OrganizationMembershipRepo,
  userCommander: UserCommander,
  kifiInstallationRepo: KifiInstallationRepo,
  socialGraphPlugin: SocialGraphPlugin,
  rawKeepImporterPlugin: RawKeepImporterPlugin,
  userInteractionCommander: UserInteractionCommander,
  libraryCommander: LibraryCommander,
  libraryImageCommander: LibraryImageCommander,
  libraryRepo: LibraryRepo,
  emailTemplateSender: EmailTemplateSender,
  newKeepsInLibraryCommander: NewKeepsInLibraryCommander,
  libraryInfoCommander: LibraryInfoCommander,
  userConnectionsCommander: UserConnectionsCommander,
  organizationInviteCommander: OrganizationInviteCommander,
  organizationMembershipCommander: OrganizationMembershipCommander,
  s3ImageStore: S3ImageStore,
  pathCommander: PathCommander,
  organizationCommander: OrganizationCommander,
  userPersonaRepo: UserPersonaRepo,
  rover: RoverServiceClient,
  implicit val config: PublicIdConfiguration)(implicit private val clock: Clock,
    private val fortyTwoServices: FortyTwoServices)
    extends ShoeboxServiceController with Logging {

  val MaxContentLength = 6000

  def getUserOpt(id: ExternalId[User]) = Action { request =>
    val userOpt = db.readOnlyReplica { implicit s => userRepo.getOpt(id) } //using cache
    userOpt match {
      case Some(user) => Ok(Json.toJson(user))
      case None => Ok(JsNull)
    }
  }

  def getSocialUserInfoByNetworkAndSocialId(id: String, networkType: String) = Action {
    val socialId = SocialId(id)
    val network = SocialNetworkType(networkType)
    val sui = db.readOnlyMaster { implicit session =>
      socialUserInfoRepo.get(socialId, network) //using cache
    }
    Ok(Json.toJson(sui))
  }

  def getSocialUserInfosByUserId(userId: Id[User]) = Action {
    val sui = db.readOnlyReplica { implicit session =>
      socialUserInfoRepo.getByUser(userId) //using cache
    }
    Ok(Json.toJson(sui))
  }

  def getPrimaryOrg(userId: Id[User]) = Action {
    val orgIdOpt = db.readOnlyReplica { implicit session =>
      organizationMembershipCommander.getPrimaryOrganizationForUser(userId)
    }
    orgIdOpt match {
      case Some(orgId) => Ok(Json.toJson(orgId))
      case None => Ok(JsNull)
    }
  }

  def sendMail = Action(parse.tolerantJson(maxLength = 1024 * 500)) { request =>
    Json.fromJson[ElectronicMail](request.body).asOpt match {
      case Some(mail) =>
        db.readWrite(attempts = 3) { implicit session =>
          postOffice.sendMail(mail)
        }
        Ok("true")
      case None =>
        val e = new Exception("Unable to parse email")
        airbrake.notify(s"Unable to parse: ${request.body}", e)
        Ok("false")
    }
  }

  def sendMailToUser = Action(parse.tolerantJson(maxLength = 1024 * 500)) { request =>
    val userId = Id[User]((request.body \ "user").as[Long])
    val email = (request.body \ "email").as[ElectronicMail]

    val addrs = db.readOnlyReplica(2) { implicit session => emailAddressRepo.getAllByUser(userId) }
    for (addr <- addrs.find(_.verifiedAt.isDefined).orElse(addrs.headOption)) {
      db.readWrite(attempts = 3) { implicit session => postOffice.sendMail(email.copy(to = List(addr.address))) }
    }
    Ok("true")
  }

  def processAndSendMail = Action.async(parse.tolerantJson(maxLength = 1024 * 500)) { request =>
    request.body.asOpt[EmailToSend] match {
      case Some(module) =>
        emailTemplateSender.send(module).map { mail =>
          Ok(if (mail.isReadyToSend) "true" else "false")
        }
      case None =>
        val e = new Exception("Unable to parse EmailToSend")
        airbrake.notify(s"Unable to parse: ${request.body}", e)
        Future.successful(Ok("false"))
    }
  }

  def getNormalizedURI(id: Id[NormalizedURI]) = SafeAsyncAction {
    val uri = db.readOnlyMaster { implicit s =>
      normUriRepo.get(id) //using cache
    }
    Ok(Json.toJson(uri))
  }

  def getNormalizedURIs(ids: String) = SafeAsyncAction { request =>
    val uriIds = ids.split(',').map(id => Id[NormalizedURI](id.toLong))
    val uris = db.readOnlyMaster { implicit s => uriIds map normUriRepo.get } //using cache
    Ok(Json.toJson(uris))
  }

  def getNormalizedURIExternalIDs(ids: String) = SafeAsyncAction { request =>
    val uriIds = ids.split(',').map(id => Id[NormalizedURI](id.toLong))
    val uris = db.readOnlyMaster { implicit s => uriIds.map(id => normUriRepo.get(id).externalId) } //using cache
    Ok(Json.toJson(uris))
  }

  def getNormalizedURIByURL() = SafeAsyncAction(parse.tolerantJson(maxLength = MaxContentLength)) { request =>
    val url: String = Json.fromJson[String](request.body).get
    val uriOpt = db.readOnlyMaster { implicit s =>
      normalizedURIInterner.getByUri(url) //using cache
    }
    uriOpt match {
      case Some(uri) => Ok(Json.toJson(uri))
      case None => Ok(JsNull)
    }
  }

  def getNormalizedUriByUrlOrPrenormalize() = SafeAsyncAction(parse.tolerantJson(maxLength = MaxContentLength)) { request =>
    val url = Json.fromJson[String](request.body).get
    val normalizedUriOrPrenormStr = db.readOnlyMaster { implicit s => //using cache
      normalizedURIInterner.getByUriOrPrenormalize(url) match {
        case Success(Right(prenormalizedUrl)) => Json.obj("url" -> prenormalizedUrl)
        case Success(Left(nuri)) => Json.obj("normalizedURI" -> nuri)
        case Failure(ex) =>
          log.error("Could not get normalized uri or prenormalized url", ex)
          Json.obj("url" -> url)
      }
    }
    Ok(normalizedUriOrPrenormStr)
  }

  def internNormalizedURI() = SafeAsyncAction(parse.tolerantJson(maxLength = MaxContentLength)) { request =>
    val o = request.body.as[JsObject]
    val url = (o \ "url").as[String]
    if (URI.parse(url).isFailure) throw new Exception(s"when calling internNormalizedURI - can't parse url: $url")
    val contentWanted = (o \ "contentWanted").asOpt[Boolean] getOrElse false
    val uri = db.readWrite { implicit s => //using cache
      normalizedURIInterner.internByUri(url, contentWanted, NormalizationCandidate.fromJson(o))
    }
    if (contentWanted) { rover.fetchAsap(uri.id.get, uri.url) }
    Ok(Json.toJson(uri))
  }

  def getBookmarks(userId: Id[User]) = Action { request =>
    val bookmarks = db.readOnlyReplica(2) { implicit session => //no cache used
      keepRepo.getByUser(userId)
    }
    Ok(Json.toJson(bookmarks))
  }

  def getBookmarkByUriAndUser(uriId: Id[NormalizedURI], userId: Id[User]) = Action { request =>
    val bookmark = db.readOnlyMaster { implicit session => //using cache
      keepRepo.getByUriAndUser(uriId, userId)
    }.map(Json.toJson(_)).getOrElse(JsNull)
    Ok(bookmark)
  }

  def getUsers(ids: String) = Action { request =>
    val userIds = ids.split(',').map(id => Id[User](id.toLong))
    val users = db.readOnlyMaster { implicit s => userIds map userRepo.get } //using cache
    Ok(Json.toJson(users))
  }

  def getUserIdsByExternalIds(ids: String) = Action { request =>
    val extUserIds = ids.split(',').map(_.trim).filterNot(_.isEmpty).map(ExternalId[User](_))
    val users = db.readOnlyMaster { implicit s => //using cache
      extUserIds.map { userRepo.getOpt(_).map(_.id.get.id) }.flatten
    }
    Ok(Json.toJson(users))
  }

  def getBasicUsers() = Action(parse.tolerantJson) { request =>
    val userIds = request.body.as[Set[Id[User]]]
    val basicUsers = db.readOnlyMaster { implicit s => //using cache
      basicUserRepo.loadAll(userIds)
    }
    implicit val tupleWrites = TupleFormat.tuple2Writes[Id[User], BasicUser]
    val result = Json.toJson(basicUsers.toSeq)
    Ok(result)
  }

  def getEmailAddressesForUsers() = Action(parse.tolerantJson) { request =>
    val userIds = request.body.as[JsArray].value.map { x => Id[User](x.as[Long]) }
    val emails = db.readOnlyReplica(2) { implicit s =>
      userIds.map { userId => userId.id.toString -> emailAddressRepo.getAllByUser(userId).map { _.address } }.toMap
    }
    val json = Json.toJson(emails)
    log.debug(s"json emails for users [$userIds] are $json")
    Ok(json)
  }

  def getEmailAddressForUsers() = Action(parse.tolerantJson) { request =>
    Json.fromJson[Set[Id[User]]](request.body).fold(
      invalid = { jsErr =>
        airbrake.notify("s[getPrimaryEmailAddressForUsers] failed to deserialize request body to Seq[Id[User]")
        log.error(s"[getPrimaryEmailAddressForUsers] bad request: ${request.body}")
        BadRequest
      },
      valid = { userIds =>
        val userEmailMap = db.readOnlyReplica(2) { implicit session =>
          userIds.map { userId =>
            userId -> Try(emailAddressRepo.getByUser(userId)).toOption
          } toMap
        }
        Ok(Json.toJson(userEmailMap))
      }
    )
  }

  // on kifi
  def getConnectedUsers(id: Id[User]) = Action { request =>
    val ids = db.readOnlyMaster { implicit s => //using cache
      userConnectionRepo.getConnectedUsers(id).toSeq
        .map { friendId => JsNumber(friendId.id) }
    }
    Ok(JsArray(ids))
  }

  def getActiveExperiments = Action { request =>
    val exp = db.readOnlyMaster { implicit s => searchConfigExperimentRepo.getActive() } //using cache
    Ok(Json.toJson(exp))
  }

  def getExperiments = Action { request =>
    val exp = db.readOnlyReplica(2) { implicit s => searchConfigExperimentRepo.getNotInactive() }
    Ok(Json.toJson(exp))
  }

  def getExperiment(id: Id[SearchConfigExperiment]) = Action { request =>
    val exp = db.readOnlyReplica(2) { implicit s => searchConfigExperimentRepo.get(id) } //no cache used
    Ok(Json.toJson(exp))
  }

  def saveExperiment = Action(parse.tolerantJson) { request =>
    val exp = Json.fromJson[SearchConfigExperiment](request.body).get
    val saved = db.readWrite(attempts = 3) { implicit s => searchConfigExperimentRepo.save(exp) }
    Ok(Json.toJson(saved))
  }

  def getUserExperiments(userId: Id[User]) = Action { request =>
    val experiments = db.readOnlyMaster { implicit s => //using cache
      userExperimentRepo.getUserExperiments(userId).map(_.value)
    }
    Ok(Json.toJson(experiments))
  }

  def getExperimentsByUserIds() = Action(parse.tolerantJson) { request =>
    val userIds = request.body.as[JsArray].value.map { x => Id[User](x.as[Long]) }
    val exps = db.readOnlyMaster { implicit s => //using cache
      userIds.map { uid =>
        uid.id.toString -> userExperimentRepo.getUserExperiments(uid)
      }.toMap
    }
    Ok(Json.toJson(exps))
  }

  def getExperimentGenerators() = Action { request =>
    val result = db.readOnlyReplica { implicit session => probabilisticExperimentGeneratorRepo.allActive() }
    Ok(Json.toJson(result))
  }

  def getUsersByExperiment(experiment: UserExperimentType) = Action { request =>
    val users = db.readOnlyMaster { implicit s =>
      val userIds = userExperimentRepo.getUserIdsByExperiment(experiment)
      userRepo.getUsers(userIds).map(_._2)
    }
    Ok(Json.toJson(users))
  }

  def getSessionViewByExternalId(sessionId: UserSessionExternalId) = Action { request =>
    val res = db.readOnlyMaster { implicit session => //using cache
      sessionRepo.getViewOpt(sessionId)
    }
    Ok(Json.toJson(res))
  }

  def searchFriends(userId: Id[User]) = Action { request =>
    db.readOnlyMaster { implicit s => //using cache
      Ok(Json.toJson(searchFriendRepo.getSearchFriends(userId).map(_.id)))
    }
  }

  def getUnfriends(userId: Id[User]) = Action { request =>
    db.readOnlyReplica { implicit s =>
      Ok(Json.toJson(searchFriendRepo.getUnfriends(userId).map(_.id)))
    }
  }

  def getFriendRequestsRecipientIdBySender(senderId: Id[User]) = Action { request =>
    val requests = db.readOnlyReplica(2) { implicit s =>
      friendRequestRepo.getBySender(senderId).map(_.recipientId)
    }
    Ok(JsArray(requests.map { x => Json.toJson(x) }))
  }

  def setUserValue(userId: Id[User], key: UserValueName) = SafeAsyncAction(parse.tolerantJson) { request =>
    val value = request.body.as[String]
    db.readWrite(attempts = 3) { implicit session => userValueRepo.setValue(userId, key, value) }
    Ok
  }

  def getUserValue(userId: Id[User], key: UserValueName) = SafeAsyncAction { request =>
    val value = db.readOnlyMaster { implicit session => userValueRepo.getValueStringOpt(userId, key) } //using cache
    Ok(Json.toJson(value))
  }

  def getUserSegment(userId: Id[User]) = SafeAsyncAction { request =>
    val segment = userCommander.getUserSegment(userId)
    Ok(Json.toJson(segment))
  }

  def getExtensionVersion(installationId: ExternalId[KifiInstallation]) = SafeAsyncAction { request =>
    val version = db.readOnlyReplica(2) { implicit session => kifiInstallationRepo.get(installationId).version.toString }
    Ok(JsString(version))
  }

  def triggerRawKeepImport() = Action { request =>
    rawKeepImporterPlugin.processKeeps(broadcastToOthers = false)
    Status(202)("0")
  }

  def triggerSocialGraphFetch(socialUserInfoId: Id[SocialUserInfo]) = Action.async { request =>
    val socialUserInfo = db.readOnlyMaster { implicit session =>
      socialUserInfoRepo.get(socialUserInfoId)
    }
    socialGraphPlugin.asyncFetch(socialUserInfo, broadcastToOthers = false).map { _ =>
      Ok("0")
    }
  }

  def getUserImageUrl(id: Id[User], width: Int) = Action.async { request =>
    userCommander.getUserImageUrl(id, width).map { url =>
      Ok(Json.toJson(url))
    }
  }

  def getLapsedUsersForDelighted(maxCount: Int, skipCount: Int, after: DateTime, before: Option[DateTime]) = Action { request =>
    val userInfos = db.readOnlyMaster { implicit session =>
      userRepo.getUsers(userValueRepo.getLastActive(after, before, maxCount, skipCount)) map {
        case (userId, user) =>
          val emailAddress = Try(emailAddressRepo.getByUser(userId)).toOption
          DelightedUserRegistrationInfo(userId, user.externalId, emailAddress, user.fullName)
      }
    }
    Ok(Json.toJson(userInfos))
  }

  def getAllFakeUsers() = Action { request =>
    Ok(Json.toJson(userCommander.getAllFakeUsers()))
  }

  def getInvitations(senderId: Id[User]) = Action { request =>
    val invitations = db.readOnlyMaster { implicit session => invitationRepo.getBySenderId(senderId) }
    Ok(Json.toJson(invitations))
  }

  def getSocialConnections(userId: Id[User]) = Action { request =>
    val connectionsByNetwork = db.readOnlyMaster { implicit session => socialConnectionRepo.getSocialConnectionInfosByUser(userId) }
    val allConnections = connectionsByNetwork.valuesIterator.flatten.toSeq
    Ok(Json.toJson(allConnections))
  }

  def addInteractions(userId: Id[User]) = Action(parse.tolerantJson) { request =>
    val interactions = request.body.as[Seq[JsValue]].map { j =>
      val interaction = UserInteraction.getAction((j \ "action").as[String])
      (j \ "user").asOpt[Id[User]] match {
        case Some(id) => (UserRecipient(id), interaction)
        case None => (EmailRecipient((j \ "email").as[EmailAddress]), interaction)
      }
    }
    userInteractionCommander.addInteractions(userId, interactions)
    Ok
  }

  def canViewLibrary() = Action(parse.tolerantJson) { request =>
    val json = request.body
    val libraryId = (json \ "libraryId").as[Id[Library]]
    val userIdOpt = (json \ "userId").asOpt[Id[User]]
    val authToken = (json \ "authToken").asOpt[String]
    val authorized = libraryAccessCommander.canViewLibrary(userIdOpt, libraryId, authToken)
    Ok(JsBoolean(authorized))
  }

  def newKeepsInLibraryForEmail(userId: Id[User], max: Int) = Action { request =>
    val keeps = newKeepsInLibraryCommander.getLastEmailViewedKeeps(userId, max)
    libraryCommander.updateLastEmailSent(userId, keeps)
    Ok(Json.toJson(keeps))
  }

  def getPersonalKeeps(userId: Id[User]) = Action(parse.tolerantJson) { request =>
    val uriIds = request.body.as[Set[Id[NormalizedURI]]]
    val keepDataByUriId = keepDecorator.getPersonalKeeps(userId, uriIds)
    implicit val tupleWrites = TupleFormat.tuple2Writes[Id[NormalizedURI], Set[PersonalKeep]]
    val result = Json.toJson(keepDataByUriId.toSeq)
    Ok(result)
  }

  def getBasicKeepsByIds() = Action(parse.tolerantJson) { request =>
    val keepIds = request.body.as[Set[Id[Keep]]]
    val keepDataById = keepCommander.getBasicKeeps(keepIds)

    Ok(Json.toJson(keepDataById))
  }

  def getBasicLibraryDetails() = Action(parse.tolerantJson) { request =>
    val libraryIds = (request.body \ "libraryIds").as[Set[Id[Library]]]
    val idealImageSize = (request.body \ "idealImageSize").as[ImageSize]
    val viewerId = (request.body \ "viewerId").asOpt[Id[User]]

    val basicDetailsByLibraryId = libraryInfoCommander.getBasicLibraryDetails(libraryIds, idealImageSize, viewerId)
    implicit val tupleWrites = TupleFormat.tuple2Writes[Id[Library], BasicLibraryDetails]
    val result = Json.toJson(basicDetailsByLibraryId.toSeq)
    Ok(result)
  }

  def getKeepCounts() = Action(parse.tolerantJson) { request =>
    val userIds = request.body.as[Set[Id[User]]]
    val keepCountsByUserId = db.readOnlyMaster { implicit session =>
      keepRepo.getCountByUsers(userIds)
    }
    implicit val tupleWrites = TupleFormat.tuple2Writes[Id[User], Int]
    val result = Json.toJson(keepCountsByUserId.toSeq)
    Ok(result)
  }

  def getKeepImages() = Action(parse.tolerantJson) { request =>
    val keepIds = request.body.as[Set[Id[Keep]]]
    val imagesByKeepId = keepImageCommander.getBasicImagesForKeeps(keepIds)
    implicit val tupleWrites = TupleFormat.tuple2Writes[Id[Keep], BasicImages]
    val result = Json.toJson(imagesByKeepId.toSeq)
    Ok(result)
  }

  def getLibrariesWithWriteAccess(userId: Id[User]) = Action { request =>
    val libraryIds = libraryInfoCommander.getLibrariesWithWriteAccess(userId)
    Ok(Json.toJson(libraryIds))
  }

  def getUserActivePersonas(userId: Id[User]) = Action { request =>
    val model = db.readOnlyReplica { implicit s => userPersonaRepo.getUserActivePersonas(userId) }
    Ok(Json.toJson(model))
  }

  def getOrganizationMembers(orgId: Id[Organization]) = Action { request =>
    val memberIds = organizationMembershipCommander.getMemberIds(orgId)
    Ok(Json.toJson(memberIds))
  }

  def hasOrganizationMembership(orgId: Id[Organization], userId: Id[User]) = Action { request =>
    val hasMembership = organizationMembershipCommander.getMembership(orgId, userId).isDefined
    Ok(JsBoolean(hasMembership))
  }

  def getOrganizationInviteViews(orgId: Id[Organization]) = Action { request =>
    val inviteViews: Set[OrganizationInviteView] = organizationInviteCommander.getInvitesByOrganizationId(orgId).map(OrganizationInvite.toOrganizationInviteView)
    Ok(Json.toJson(inviteViews))
  }

  def getOrganizationsForUsers() = Action(parse.tolerantJson) { request =>
    val userIds = request.body.as[Set[Id[User]]]
    val orgIdsByUserId = organizationMembershipCommander.getAllForUsers(userIds).mapValues(_.map(_.organizationId))
    Ok(Json.toJson(orgIdsByUserId))
  }

  def getUserInfos() = Action(parse.tolerantJson) { request =>
    ???
  }

  def getKeepInfos() = Action(parse.tolerantJson) { request =>
    val keepIds = request.body.as[Seq[Id[Keep]]]
    val keeps = db.readOnlyReplica { implicit session =>
      keepRepo.getByIds(keepIds.toSet)
    }
    Ok(Json.toJson(keeps))
  }

  def getLibraryInfos() = Action(parse.tolerantJson) { request =>
    val libraryIds = request.body.as[Seq[Id[Library]]]
    val libraryInfos = db.readOnlyReplica { implicit session =>
      libraryRepo.getLibraries(libraryIds.toSet).map {
        case (id, library) =>
          val imageOpt = libraryImageCommander.getBestImageForLibrary(library.id.get, ProcessedImageSize.Medium.idealSize)
          val libOwner = basicUserRepo.load(library.ownerId)
          (id, LibraryNotificationInfoBuilder.fromLibraryAndOwner(library, imageOpt, libOwner))
      }
    }
    Ok(Json.toJson(libraryInfos))
  }

  def getOrganizationInfos() = Action(parse.tolerantJson) { request =>
    val orgIds = request.body.as[Seq[Id[Organization]]]
    val orgInfos = db.readOnlyReplica { implicit session =>
      orgRepo.getByIds(orgIds.toSet)
    }.map {
      case (id, org) =>
        val orgImageOpt = organizationAvatarCommander.getBestImageByOrgId(org.id.get, ProcessedImageSize.Medium.idealSize)
        (id, OrganizationNotificationInfoBuilder.fromOrganization(org, orgImageOpt))
    }
    Ok(Json.toJson(orgInfos))
  }

  def getOrgTrackingValues(orgId: Id[Organization]) = Action { request =>
    Ok(Json.toJson(organizationCommander.getOrgTrackingValues(orgId)))
  }

<<<<<<< HEAD
=======
  def getBasicOrganizationsByIds() = Action(parse.tolerantJson) { request =>
    val orgIds = request.body.as[Set[Id[Organization]]]
    val basicOrgs = organizationCommander.getBasicOrganizations(orgIds)
    Ok(Json.toJson(basicOrgs))
  }
>>>>>>> f9a58455
}<|MERGE_RESOLUTION|>--- conflicted
+++ resolved
@@ -580,12 +580,9 @@
     Ok(Json.toJson(organizationCommander.getOrgTrackingValues(orgId)))
   }
 
-<<<<<<< HEAD
-=======
   def getBasicOrganizationsByIds() = Action(parse.tolerantJson) { request =>
     val orgIds = request.body.as[Set[Id[Organization]]]
     val basicOrgs = organizationCommander.getBasicOrganizations(orgIds)
     Ok(Json.toJson(basicOrgs))
   }
->>>>>>> f9a58455
 }