package com.keepit.controllers.internal

import com.keepit.common.crypto.PublicIdConfiguration
import com.keepit.common.net.URI
import com.google.inject.Inject
import com.keepit.commanders._
import com.keepit.commanders.emails.EmailTemplateSender
import com.keepit.common.akka.SafeFuture
import com.keepit.common.controller.ShoeboxServiceController
import com.keepit.common.db.slick.Database
import com.keepit.common.db.{ ExternalId, Id }
import com.keepit.common.healthcheck.AirbrakeNotifier
import com.keepit.common.logging.Logging
import com.keepit.common.mail.template.EmailToSend
import com.keepit.common.mail.{ EmailAddress, ElectronicMail, LocalPostOffice }
import com.keepit.common.service.FortyTwoServices
import com.keepit.common.social.BasicUserRepo
import com.keepit.common.store.{ S3ImageStore, ImageSize }
import com.keepit.common.time._
import com.keepit.model._
import com.keepit.notify.NotificationInfoModel
import com.keepit.notify.model.{ NotificationId, NotificationKind }
import com.keepit.rover.RoverServiceClient
import com.keepit.rover.model.BasicImages
import com.keepit.shoebox.model.ids.UserSessionExternalId
import com.keepit.normalizer._
import com.keepit.search.{ SearchConfigExperiment, SearchConfigExperimentRepo }
import com.keepit.social.{ BasicUser, SocialGraphPlugin, SocialId, SocialNetworkType }
import org.joda.time.DateTime
import play.api.libs.concurrent.Execution.Implicits.defaultContext
import play.api.libs.json._
import play.api.mvc.Action

import scala.concurrent.Future
import scala.util.{ Try, Failure, Success }
import com.keepit.common.json.{ EitherFormat, TupleFormat }

class ShoeboxController @Inject() (
  db: Database,
  userConnectionRepo: UserConnectionRepo,
  userRepo: UserRepo,
  keepRepo: KeepRepo,
  keepCommander: KeepCommander,
  normUriRepo: NormalizedURIRepo,
  normalizedURIInterner: NormalizedURIInterner,
  searchConfigExperimentRepo: SearchConfigExperimentRepo,
  probabilisticExperimentGeneratorRepo: ProbabilisticExperimentGeneratorRepo,
  userExperimentRepo: UserExperimentRepo,
  postOffice: LocalPostOffice,
  airbrake: AirbrakeNotifier,
  keepDecorator: KeepDecorator,
  keepImageCommander: KeepImageCommander,
  phraseRepo: PhraseRepo,
  collectionRepo: CollectionRepo,
  keepToCollectionRepo: KeepToCollectionRepo,
  basicUserRepo: BasicUserRepo,
  socialUserInfoRepo: SocialUserInfoRepo,
  socialConnectionRepo: SocialConnectionRepo,
  sessionRepo: UserSessionRepo,
  orgRepo: OrganizationRepo,
  organizationAvatarCommander: OrganizationAvatarCommander,
  searchFriendRepo: SearchFriendRepo,
  emailAddressRepo: UserEmailAddressRepo,
  libraryAccessCommander: LibraryAccessCommander,
  friendRequestRepo: FriendRequestRepo,
  invitationRepo: InvitationRepo,
  userValueRepo: UserValueRepo,
  orgMembershipRepo: OrganizationMembershipRepo,
  userCommander: UserCommander,
  kifiInstallationRepo: KifiInstallationRepo,
  socialGraphPlugin: SocialGraphPlugin,
  rawKeepImporterPlugin: RawKeepImporterPlugin,
  userInteractionCommander: UserInteractionCommander,
  libraryCommander: LibraryCommander,
  libraryImageCommander: LibraryImageCommander,
  libraryRepo: LibraryRepo,
  libraryMembershipRepo: LibraryMembershipRepo,
  emailTemplateSender: EmailTemplateSender,
  newKeepsInLibraryCommander: NewKeepsInLibraryCommander,
  libraryInfoCommander: LibraryInfoCommander,
  userConnectionsCommander: UserConnectionsCommander,
  organizationInviteCommander: OrganizationInviteCommander,
  organizationMembershipCommander: OrganizationMembershipCommander,
  s3ImageStore: S3ImageStore,
  pathCommander: PathCommander,
  organizationCommander: OrganizationCommander,
  userPersonaRepo: UserPersonaRepo,
<<<<<<< HEAD
  orgCandidateRepo: OrganizationMembershipCandidateRepo,
  rover: RoverServiceClient)(implicit private val clock: Clock,
=======
  rover: RoverServiceClient,
  implicit val config: PublicIdConfiguration)(implicit private val clock: Clock,
>>>>>>> bbe838ea
    private val fortyTwoServices: FortyTwoServices)
    extends ShoeboxServiceController with Logging {

  val MaxContentLength = 6000

  def getUserOpt(id: ExternalId[User]) = Action { request =>
    val userOpt = db.readOnlyReplica { implicit s => userRepo.getOpt(id) } //using cache
    userOpt match {
      case Some(user) => Ok(Json.toJson(user))
      case None => Ok(JsNull)
    }
  }

  def getSocialUserInfoByNetworkAndSocialId(id: String, networkType: String) = Action {
    val socialId = SocialId(id)
    val network = SocialNetworkType(networkType)
    val sui = db.readOnlyMaster { implicit session =>
      socialUserInfoRepo.get(socialId, network) //using cache
    }
    Ok(Json.toJson(sui))
  }

  def getSocialUserInfosByUserId(userId: Id[User]) = Action {
    val sui = db.readOnlyReplica { implicit session =>
      socialUserInfoRepo.getByUser(userId) //using cache
    }
    Ok(Json.toJson(sui))
  }

  def getPrimaryOrg(userId: Id[User]) = Action {
    val orgIdOpt = db.readOnlyReplica { implicit session =>
      organizationMembershipCommander.getPrimaryOrganizationForUser(userId)
    }
    orgIdOpt match {
      case Some(orgId) => Ok(Json.toJson(orgId))
      case None => Ok(JsNull)
    }
  }

  def sendMail = Action(parse.tolerantJson(maxLength = 1024 * 500)) { request =>
    Json.fromJson[ElectronicMail](request.body).asOpt match {
      case Some(mail) =>
        db.readWrite(attempts = 3) { implicit session =>
          postOffice.sendMail(mail)
        }
        Ok("true")
      case None =>
        val e = new Exception("Unable to parse email")
        airbrake.notify(s"Unable to parse: ${request.body}", e)
        Ok("false")
    }
  }

  def sendMailToUser = Action(parse.tolerantJson(maxLength = 1024 * 500)) { request =>
    val userId = Id[User]((request.body \ "user").as[Long])
    val email = (request.body \ "email").as[ElectronicMail]

    val addrs = db.readOnlyReplica(2) { implicit session => emailAddressRepo.getAllByUser(userId) }
    for (addr <- addrs.find(_.verifiedAt.isDefined).orElse(addrs.headOption)) {
      db.readWrite(attempts = 3) { implicit session => postOffice.sendMail(email.copy(to = List(addr.address))) }
    }
    Ok("true")
  }

  def processAndSendMail = Action.async(parse.tolerantJson(maxLength = 1024 * 500)) { request =>
    request.body.asOpt[EmailToSend] match {
      case Some(module) =>
        emailTemplateSender.send(module).map { mail =>
          Ok(if (mail.isReadyToSend) "true" else "false")
        }
      case None =>
        val e = new Exception("Unable to parse EmailToSend")
        airbrake.notify(s"Unable to parse: ${request.body}", e)
        Future.successful(Ok("false"))
    }
  }

  def getNormalizedURI(id: Id[NormalizedURI]) = SafeAsyncAction {
    val uri = db.readOnlyMaster { implicit s =>
      normUriRepo.get(id) //using cache
    }
    Ok(Json.toJson(uri))
  }

  def getNormalizedURIs(ids: String) = SafeAsyncAction { request =>
    val uriIds = ids.split(',').map(id => Id[NormalizedURI](id.toLong))
    val uris = db.readOnlyMaster { implicit s => uriIds map normUriRepo.get } //using cache
    Ok(Json.toJson(uris))
  }

  def getNormalizedURIExternalIDs(ids: String) = SafeAsyncAction { request =>
    val uriIds = ids.split(',').map(id => Id[NormalizedURI](id.toLong))
    val uris = db.readOnlyMaster { implicit s => uriIds.map(id => normUriRepo.get(id).externalId) } //using cache
    Ok(Json.toJson(uris))
  }

  def getNormalizedURIByURL() = SafeAsyncAction(parse.tolerantJson(maxLength = MaxContentLength)) { request =>
    val url: String = Json.fromJson[String](request.body).get
    val uriOpt = db.readOnlyMaster { implicit s =>
      normalizedURIInterner.getByUri(url) //using cache
    }
    uriOpt match {
      case Some(uri) => Ok(Json.toJson(uri))
      case None => Ok(JsNull)
    }
  }

  def getNormalizedUriByUrlOrPrenormalize() = SafeAsyncAction(parse.tolerantJson(maxLength = MaxContentLength)) { request =>
    val url = Json.fromJson[String](request.body).get
    val normalizedUriOrPrenormStr = db.readOnlyMaster { implicit s => //using cache
      normalizedURIInterner.getByUriOrPrenormalize(url) match {
        case Success(Right(prenormalizedUrl)) => Json.obj("url" -> prenormalizedUrl)
        case Success(Left(nuri)) => Json.obj("normalizedURI" -> nuri)
        case Failure(ex) =>
          log.error("Could not get normalized uri or prenormalized url", ex)
          Json.obj("url" -> url)
      }
    }
    Ok(normalizedUriOrPrenormStr)
  }

  def internNormalizedURI() = SafeAsyncAction(parse.tolerantJson(maxLength = MaxContentLength)) { request =>
    val o = request.body.as[JsObject]
    val url = (o \ "url").as[String]
    if (URI.parse(url).isFailure) throw new Exception(s"when calling internNormalizedURI - can't parse url: $url")
    val contentWanted = (o \ "contentWanted").asOpt[Boolean] getOrElse false
    val uri = db.readWrite { implicit s => //using cache
      normalizedURIInterner.internByUri(url, contentWanted, NormalizationCandidate.fromJson(o))
    }
    if (contentWanted) { rover.fetchAsap(uri.id.get, uri.url) }
    Ok(Json.toJson(uri))
  }

  def getBookmarks(userId: Id[User]) = Action { request =>
    val bookmarks = db.readOnlyReplica(2) { implicit session => //no cache used
      keepRepo.getByUser(userId)
    }
    Ok(Json.toJson(bookmarks))
  }

  def getBookmarkByUriAndUser(uriId: Id[NormalizedURI], userId: Id[User]) = Action { request =>
    val bookmark = db.readOnlyMaster { implicit session => //using cache
      keepRepo.getByUriAndUser(uriId, userId)
    }.map(Json.toJson(_)).getOrElse(JsNull)
    Ok(bookmark)
  }

  def getUsers(ids: String) = Action { request =>
    val userIds = ids.split(',').map(id => Id[User](id.toLong))
    val users = db.readOnlyMaster { implicit s => userIds map userRepo.get } //using cache
    Ok(Json.toJson(users))
  }

  def getUserIdsByExternalIds(ids: String) = Action { request =>
    val extUserIds = ids.split(',').map(_.trim).filterNot(_.isEmpty).map(ExternalId[User](_))
    val users = db.readOnlyMaster { implicit s => //using cache
      extUserIds.map { userRepo.getOpt(_).map(_.id.get.id) }.flatten
    }
    Ok(Json.toJson(users))
  }

  def getBasicUsers() = Action(parse.tolerantJson) { request =>
    val userIds = request.body.as[Set[Id[User]]]
    val basicUsers = db.readOnlyMaster { implicit s => //using cache
      basicUserRepo.loadAll(userIds)
    }
    implicit val tupleWrites = TupleFormat.tuple2Writes[Id[User], BasicUser]
    val result = Json.toJson(basicUsers.toSeq)
    Ok(result)
  }

  def getEmailAddressesForUsers() = Action(parse.tolerantJson) { request =>
    val userIds = request.body.as[JsArray].value.map { x => Id[User](x.as[Long]) }
    val emails = db.readOnlyReplica(2) { implicit s =>
      userIds.map { userId => userId.id.toString -> emailAddressRepo.getAllByUser(userId).map { _.address } }.toMap
    }
    val json = Json.toJson(emails)
    log.debug(s"json emails for users [$userIds] are $json")
    Ok(json)
  }

  def getEmailAddressForUsers() = Action(parse.tolerantJson) { request =>
    Json.fromJson[Set[Id[User]]](request.body).fold(
      invalid = { jsErr =>
        airbrake.notify("s[getPrimaryEmailAddressForUsers] failed to deserialize request body to Seq[Id[User]")
        log.error(s"[getPrimaryEmailAddressForUsers] bad request: ${request.body}")
        BadRequest
      },
      valid = { userIds =>
        val userEmailMap = db.readOnlyReplica(2) { implicit session =>
          userIds.map { userId =>
            userId -> Try(emailAddressRepo.getByUser(userId)).toOption
          } toMap
        }
        Ok(Json.toJson(userEmailMap))
      }
    )
  }

  // on kifi
  def getConnectedUsers(id: Id[User]) = Action { request =>
    val ids = db.readOnlyMaster { implicit s => //using cache
      userConnectionRepo.getConnectedUsers(id).toSeq
        .map { friendId => JsNumber(friendId.id) }
    }
    Ok(JsArray(ids))
  }

  def getActiveExperiments = Action { request =>
    val exp = db.readOnlyMaster { implicit s => searchConfigExperimentRepo.getActive() } //using cache
    Ok(Json.toJson(exp))
  }

  def getExperiments = Action { request =>
    val exp = db.readOnlyReplica(2) { implicit s => searchConfigExperimentRepo.getNotInactive() }
    Ok(Json.toJson(exp))
  }

  def getExperiment(id: Id[SearchConfigExperiment]) = Action { request =>
    val exp = db.readOnlyReplica(2) { implicit s => searchConfigExperimentRepo.get(id) } //no cache used
    Ok(Json.toJson(exp))
  }

  def saveExperiment = Action(parse.tolerantJson) { request =>
    val exp = Json.fromJson[SearchConfigExperiment](request.body).get
    val saved = db.readWrite(attempts = 3) { implicit s => searchConfigExperimentRepo.save(exp) }
    Ok(Json.toJson(saved))
  }

  def getUserExperiments(userId: Id[User]) = Action { request =>
    val experiments = db.readOnlyMaster { implicit s => //using cache
      userExperimentRepo.getUserExperiments(userId).map(_.value)
    }
    Ok(Json.toJson(experiments))
  }

  def getExperimentsByUserIds() = Action(parse.tolerantJson) { request =>
    val userIds = request.body.as[JsArray].value.map { x => Id[User](x.as[Long]) }
    val exps = db.readOnlyMaster { implicit s => //using cache
      userIds.map { uid =>
        uid.id.toString -> userExperimentRepo.getUserExperiments(uid)
      }.toMap
    }
    Ok(Json.toJson(exps))
  }

  def getExperimentGenerators() = Action { request =>
    val result = db.readOnlyReplica { implicit session => probabilisticExperimentGeneratorRepo.allActive() }
    Ok(Json.toJson(result))
  }

  def getUsersByExperiment(experiment: UserExperimentType) = Action { request =>
    val users = db.readOnlyMaster { implicit s =>
      val userIds = userExperimentRepo.getUserIdsByExperiment(experiment)
      userRepo.getUsers(userIds).map(_._2)
    }
    Ok(Json.toJson(users))
  }

  def getSessionViewByExternalId(sessionId: UserSessionExternalId) = Action { request =>
    val res = db.readOnlyMaster { implicit session => //using cache
      sessionRepo.getViewOpt(sessionId)
    }
    Ok(Json.toJson(res))
  }

  def searchFriends(userId: Id[User]) = Action { request =>
    db.readOnlyMaster { implicit s => //using cache
      Ok(Json.toJson(searchFriendRepo.getSearchFriends(userId).map(_.id)))
    }
  }

  def getUnfriends(userId: Id[User]) = Action { request =>
    db.readOnlyReplica { implicit s =>
      Ok(Json.toJson(searchFriendRepo.getUnfriends(userId).map(_.id)))
    }
  }

  def getFriendRequestsRecipientIdBySender(senderId: Id[User]) = Action { request =>
    val requests = db.readOnlyReplica(2) { implicit s =>
      friendRequestRepo.getBySender(senderId).map(_.recipientId)
    }
    Ok(JsArray(requests.map { x => Json.toJson(x) }))
  }

  def setUserValue(userId: Id[User], key: UserValueName) = SafeAsyncAction(parse.tolerantJson) { request =>
    val value = request.body.as[String]
    db.readWrite(attempts = 3) { implicit session => userValueRepo.setValue(userId, key, value) }
    Ok
  }

  def getUserValue(userId: Id[User], key: UserValueName) = SafeAsyncAction { request =>
    val value = db.readOnlyMaster { implicit session => userValueRepo.getValueStringOpt(userId, key) } //using cache
    Ok(Json.toJson(value))
  }

  def getUserSegment(userId: Id[User]) = SafeAsyncAction { request =>
    val segment = userCommander.getUserSegment(userId)
    Ok(Json.toJson(segment))
  }

  def getExtensionVersion(installationId: ExternalId[KifiInstallation]) = SafeAsyncAction { request =>
    val version = db.readOnlyReplica(2) { implicit session => kifiInstallationRepo.get(installationId).version.toString }
    Ok(JsString(version))
  }

  def triggerRawKeepImport() = Action { request =>
    rawKeepImporterPlugin.processKeeps(broadcastToOthers = false)
    Status(202)("0")
  }

  def triggerSocialGraphFetch(socialUserInfoId: Id[SocialUserInfo]) = Action.async { request =>
    val socialUserInfo = db.readOnlyMaster { implicit session =>
      socialUserInfoRepo.get(socialUserInfoId)
    }
    socialGraphPlugin.asyncFetch(socialUserInfo, broadcastToOthers = false).map { _ =>
      Ok("0")
    }
  }

  def getUserImageUrl(id: Id[User], width: Int) = Action.async { request =>
    userCommander.getUserImageUrl(id, width).map { url =>
      Ok(Json.toJson(url))
    }
  }

  def getLapsedUsersForDelighted(maxCount: Int, skipCount: Int, after: DateTime, before: Option[DateTime]) = Action { request =>
    val userInfos = db.readOnlyMaster { implicit session =>
      userRepo.getUsers(userValueRepo.getLastActive(after, before, maxCount, skipCount)) map {
        case (userId, user) =>
          val emailAddress = Try(emailAddressRepo.getByUser(userId)).toOption
          DelightedUserRegistrationInfo(userId, user.externalId, emailAddress, user.fullName)
      }
    }
    Ok(Json.toJson(userInfos))
  }

  def getAllFakeUsers() = Action { request =>
    Ok(Json.toJson(userCommander.getAllFakeUsers()))
  }

  def getInvitations(senderId: Id[User]) = Action { request =>
    val invitations = db.readOnlyMaster { implicit session => invitationRepo.getBySenderId(senderId) }
    Ok(Json.toJson(invitations))
  }

  def getSocialConnections(userId: Id[User]) = Action { request =>
    val connectionsByNetwork = db.readOnlyMaster { implicit session => socialConnectionRepo.getSocialConnectionInfosByUser(userId) }
    val allConnections = connectionsByNetwork.valuesIterator.flatten.toSeq
    Ok(Json.toJson(allConnections))
  }

  def addInteractions(userId: Id[User]) = Action(parse.tolerantJson) { request =>
    val interactions = request.body.as[Seq[JsValue]].map { j =>
      val interaction = UserInteraction.getAction((j \ "action").as[String])
      (j \ "user").asOpt[Id[User]] match {
        case Some(id) => (UserRecipient(id), interaction)
        case None => (EmailRecipient((j \ "email").as[EmailAddress]), interaction)
      }
    }
    userInteractionCommander.addInteractions(userId, interactions)
    Ok
  }

  def canViewLibrary() = Action(parse.tolerantJson) { request =>
    val json = request.body
    val libraryId = (json \ "libraryId").as[Id[Library]]
    val userIdOpt = (json \ "userId").asOpt[Id[User]]
    val authToken = (json \ "authToken").asOpt[String]
    val authorized = libraryAccessCommander.canViewLibrary(userIdOpt, libraryId, authToken)
    Ok(JsBoolean(authorized))
  }

  def newKeepsInLibraryForEmail(userId: Id[User], max: Int) = Action { request =>
    val keeps = newKeepsInLibraryCommander.getLastEmailViewedKeeps(userId, max)
    libraryCommander.updateLastEmailSent(userId, keeps)
    Ok(Json.toJson(keeps))
  }

  def getPersonalKeeps(userId: Id[User]) = Action(parse.tolerantJson) { request =>
    val uriIds = request.body.as[Set[Id[NormalizedURI]]]
    val keepDataByUriId = keepDecorator.getPersonalKeeps(userId, uriIds)
    implicit val tupleWrites = TupleFormat.tuple2Writes[Id[NormalizedURI], Set[PersonalKeep]]
    val result = Json.toJson(keepDataByUriId.toSeq)
    Ok(result)
  }

  def getBasicKeepsByIds() = Action(parse.tolerantJson) { request =>
    val keepIds = request.body.as[Set[Id[Keep]]]
    val keepDataById = keepCommander.getBasicKeeps(keepIds)

    Ok(Json.toJson(keepDataById))
  }

  def getBasicLibraryDetails() = Action(parse.tolerantJson) { request =>
    val libraryIds = (request.body \ "libraryIds").as[Set[Id[Library]]]
    val idealImageSize = (request.body \ "idealImageSize").as[ImageSize]
    val viewerId = (request.body \ "viewerId").asOpt[Id[User]]

    val basicDetailsByLibraryId = libraryInfoCommander.getBasicLibraryDetails(libraryIds, idealImageSize, viewerId)
    implicit val tupleWrites = TupleFormat.tuple2Writes[Id[Library], BasicLibraryDetails]
    val result = Json.toJson(basicDetailsByLibraryId.toSeq)
    Ok(result)
  }

  def getKeepCounts() = Action(parse.tolerantJson) { request =>
    val userIds = request.body.as[Set[Id[User]]]
    val keepCountsByUserId = db.readOnlyMaster { implicit session =>
      keepRepo.getCountByUsers(userIds)
    }
    implicit val tupleWrites = TupleFormat.tuple2Writes[Id[User], Int]
    val result = Json.toJson(keepCountsByUserId.toSeq)
    Ok(result)
  }

  def getKeepImages() = Action(parse.tolerantJson) { request =>
    val keepIds = request.body.as[Set[Id[Keep]]]
    val imagesByKeepId = keepImageCommander.getBasicImagesForKeeps(keepIds)
    implicit val tupleWrites = TupleFormat.tuple2Writes[Id[Keep], BasicImages]
    val result = Json.toJson(imagesByKeepId.toSeq)
    Ok(result)
  }

  def getLibrariesWithWriteAccess(userId: Id[User]) = Action { request =>
    val libraryIds = libraryInfoCommander.getLibrariesWithWriteAccess(userId)
    Ok(Json.toJson(libraryIds))
  }

  def getUserActivePersonas(userId: Id[User]) = Action { request =>
    val model = db.readOnlyReplica { implicit s => userPersonaRepo.getUserActivePersonas(userId) }
    Ok(Json.toJson(model))
  }

  def getOrganizationMembers(orgId: Id[Organization]) = Action { request =>
    val memberIds = organizationMembershipCommander.getMemberIds(orgId)
    Ok(Json.toJson(memberIds))
  }

  def hasOrganizationMembership(orgId: Id[Organization], userId: Id[User]) = Action { request =>
    val hasMembership = organizationMembershipCommander.getMembership(orgId, userId).isDefined
    Ok(JsBoolean(hasMembership))
  }

  def getOrganizationInviteViews(orgId: Id[Organization]) = Action { request =>
    val inviteViews: Set[OrganizationInviteView] = organizationInviteCommander.getInvitesByOrganizationId(orgId).map(OrganizationInvite.toOrganizationInviteView)
    Ok(Json.toJson(inviteViews))
  }

  def getOrganizationsForUsers() = Action(parse.tolerantJson) { request =>
    val userIds = request.body.as[Set[Id[User]]]
    val orgIdsByUserId = organizationMembershipCommander.getAllForUsers(userIds).mapValues(_.map(_.organizationId))
    Ok(Json.toJson(orgIdsByUserId))
  }

  def getOrgTrackingValues(orgId: Id[Organization]) = Action { request =>
    Ok(Json.toJson(organizationCommander.getOrgTrackingValues(orgId)))
  }

  def getBasicOrganizationsByIds() = Action(parse.tolerantJson) { request =>
    val orgIds = request.body.as[Set[Id[Organization]]]
    val basicOrgs = organizationCommander.getBasicOrganizations(orgIds)
    Ok(Json.toJson(basicOrgs))
  }

  def getLibraryMembershipView(libraryId: Id[Library], userId: Id[User]) = Action { request =>
    val membershipOpt = db.readOnlyReplica { implicit session => libraryMembershipRepo.getWithLibraryIdAndUserId(libraryId, userId).map(_.toLibraryMembershipView) }
    Ok(Json.toJson(membershipOpt))
  }

  def getOrganizationUserRelationship(orgId: Id[Organization], userId: Id[User]) = Action { request =>
    val (membershipOpt, candidateOpt) = db.readOnlyReplica { implicit session =>
      (orgMembershipRepo.getByOrgIdAndUserId(orgId, userId), orgCandidateRepo.getByUserAndOrg(userId, orgId))
    }
    val inviteOpt = organizationInviteCommander.getLastSentByOrganizationIdAndInviteeId(orgId, userId)
    Ok(Json.toJson(OrganizationUserRelationship(orgId, userId, membershipOpt.map(_.role), membershipOpt.map(_.permissions), inviteOpt.isDefined, candidateOpt.isDefined)))
  }
}<|MERGE_RESOLUTION|>--- conflicted
+++ resolved
@@ -85,13 +85,9 @@
   pathCommander: PathCommander,
   organizationCommander: OrganizationCommander,
   userPersonaRepo: UserPersonaRepo,
-<<<<<<< HEAD
   orgCandidateRepo: OrganizationMembershipCandidateRepo,
-  rover: RoverServiceClient)(implicit private val clock: Clock,
-=======
   rover: RoverServiceClient,
   implicit val config: PublicIdConfiguration)(implicit private val clock: Clock,
->>>>>>> bbe838ea
     private val fortyTwoServices: FortyTwoServices)
     extends ShoeboxServiceController with Logging {
 
