--- conflicted
+++ resolved
@@ -44,17 +44,10 @@
   def addEmailToNotify() = UserAction(parse.tolerantJson) { request =>
     val emailStr = (request.body \ "email").as[String]
     EmailAddress.validate(emailStr) match {
-<<<<<<< HEAD
-      case Failure(_) => BadRequest("invalid_email")
-      case Success(emailAddress) =>
-        val wasUpdated = db.readWrite(implicit s => requestRepo.updateNotifyEmail(request.userId, emailAddress))
-        if (wasUpdated) Ok("success")
-=======
       case Failure(_) => BadRequest(Json.obj("error" -> "invalid_email"))
       case Success(emailAddress) =>
         val wasUpdated = db.readWrite(implicit s => requestRepo.updateNotifyEmail(request.userId, emailAddress))
         if (wasUpdated) Ok(Json.obj("status" -> "success"))
->>>>>>> 63e75015
         else NotFound
     }
   }
