--- conflicted
+++ resolved
@@ -61,7 +61,6 @@
         }
     }
   }
-<<<<<<< HEAD
 
   def getLibrariesByHandle(handle: Handle, page: Int, pageSize: Int, filter: String) = MaybeUserAction.async { request =>
     val handleOwnerObjectOpt = getHandleOwnerObjectOpt(handle)
@@ -84,7 +83,4 @@
         }
     }
   }
-
-=======
->>>>>>> 58a3e7d4
 }