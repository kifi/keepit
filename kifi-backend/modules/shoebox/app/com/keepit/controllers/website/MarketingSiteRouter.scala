package com.keepit.controllers.website

import java.io.StringWriter
import java.util.regex.Pattern

import com.keepit.common.logging.Logging
import com.keepit.common.http._
import controllers.AssetsBuilder
import org.apache.commons.io.IOUtils
import play.api.Play.current
import play.api.mvc.{ Request, Controller }
import play.api.{ Mode, Play }
import com.keepit.common.core._

import scala.util.Try
import scala.util.matching.Regex

object MarketingSiteRouter extends AssetsBuilder with Controller with Logging {

  def substituteMetaProperty(property: String, newContent: String): (Regex, String) = {
    val pattern = ("""<meta\s+property="""" + Pattern.quote(property) + """"\s+content=".*"\s*/?>""").r
    val newValue = s"""<meta property="$property" content="$newContent"/>"""
    pattern -> newValue
  }

  def substituteLink(rel: String, newRef: String): (Regex, String) = {
    val pattern = ("""<link\s+rel="""" + Pattern.quote(rel) + """"\s+href=".*"\s*/?>""").r
    val newValue = s"""<link rel="$rel" href="$newRef"/>"""
    pattern -> newValue
  }

  private def fileLoad(path: String): Option[String] = {
    Play.resourceAsStream(s"/marketing/$path.html").map { stream =>
      val writer = new StringWriter()
      val fileStr = try {
        IOUtils.copy(stream, writer, "UTF-8")
        writer.toString
      } finally {
        stream.close()
      }
      fileStr
    }
  }

  private val cachedIndex = Map[String, Option[String]]().withDefault(file => fileLoad(file))

  private def maybeCachedIndex(file: String): Option[String] = {
    if (Play.maybeApplication.exists(_.mode == Mode.Prod)) {
      cachedIndex(file)
    } else {
      fileLoad(file)
    }
  }

  private trait LandingVersion {
    def version: Int
  }
  private object Version1 extends LandingVersion { val version = 1 }
  private object Version2 extends LandingVersion { val version = 2 }
  private object Version3 extends LandingVersion { val version = 3 }
  private object Version4 extends LandingVersion { val version = 4 }
  private object Version5 extends LandingVersion { val version = 5 }
  private object Version6 extends LandingVersion { val version = 6 }
  private object Version7 extends LandingVersion { val version = 7 }
  private object Version8 extends LandingVersion { val version = 8 }
  private object Version9 extends LandingVersion { val version = 9 }
  private object Version10 extends LandingVersion { val version = 10 }
  private object Version11 extends LandingVersion { val version = 11 }
  private val versions = Seq(Version1, Version2, Version3, Version4, Version5, Version6, Version7, Version8, Version9, Version10, Version11)
  private val defaultVersion = Version11

  def landing(implicit request: Request[_]): String = {
    val possiblyBot = request.userAgentOpt.map(_.possiblyBot).getOrElse(true)
    val version: LandingVersion = if (possiblyBot) {
      defaultVersion
    } else {
      val pickOpt = Try(request.getQueryString("v").map(_.toInt)).toOption.flatten

      pickOpt.flatMap(v => versions.find(_.version == v)).getOrElse {
        //        val ip = request.headers.get("X-Forwarded-For").getOrElse(request.remoteAddress)
        //        val hash = Math.abs(ip.hashCode) % 100
<<<<<<< HEAD
        //        (if (hash < 50) Version9 else Version7) tap { w => log.info(s"[landing] remoteAddr=${request.remoteAddress} ip=$ip winner=$w") }
        Version9
=======
        //        (if (hash < 50) Version10 else Version9) tap { w => log.info(s"[landing] remoteAddr=${request.remoteAddress} ip=$ip winner=$w") }
        Version11
>>>>>>> d28103c4
      }
    }
    s"index.${version.version}"
  }

  def marketingSite(path: String = "index", substitutions: Map[Regex, String] = Map.empty)(implicit request: Request[_]) = {
    val file = if (path.isEmpty || path == "index") {
      landing
    } else {
      path
    }
    if (file.contains(".html")) {
      val noHtml = file.replace(".html", "")
      if (maybeCachedIndex(noHtml).nonEmpty) {
        Redirect(s"https://www.kifi.com/$noHtml")
      } else {
        NotFound(views.html.error.notFound(s"$path (try to remove the .html)"))
      }
    } else {
      maybeCachedIndex(file) map { content =>
        val updatedContent = substitutions.foldLeft(content) {
          case (acc, (pattern, newValue)) =>
            if (pattern.findFirstIn(acc).isEmpty) {
              log.warn(s"Expected Pattern not found: $pattern in content for $path")
            }
            pattern.replaceAllIn(acc, newValue)
        }
        Ok(updatedContent).as(HTML)
      } getOrElse {
        NotFound(views.html.error.notFound(path))
      }
    }
  }
}<|MERGE_RESOLUTION|>--- conflicted
+++ resolved
@@ -79,13 +79,8 @@
       pickOpt.flatMap(v => versions.find(_.version == v)).getOrElse {
         //        val ip = request.headers.get("X-Forwarded-For").getOrElse(request.remoteAddress)
         //        val hash = Math.abs(ip.hashCode) % 100
-<<<<<<< HEAD
-        //        (if (hash < 50) Version9 else Version7) tap { w => log.info(s"[landing] remoteAddr=${request.remoteAddress} ip=$ip winner=$w") }
-        Version9
-=======
         //        (if (hash < 50) Version10 else Version9) tap { w => log.info(s"[landing] remoteAddr=${request.remoteAddress} ip=$ip winner=$w") }
         Version11
->>>>>>> d28103c4
       }
     }
     s"index.${version.version}"
