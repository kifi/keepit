package com.keepit.controllers.website

import play.api.libs.concurrent.Execution.Implicits.defaultContext
import com.google.inject.Inject

import com.keepit.common.akka.SafeFuture
import com.keepit.commanders.{BasicCollection, CollectionCommander}
import com.keepit.commanders.BasicCollection._
import com.keepit.common.controller.ActionAuthenticator
import com.keepit.common.controller.WebsiteController
import com.keepit.common.db.slick.DBSession.RWSession
import com.keepit.common.db.slick.Database
import com.keepit.common.db.{Id, ExternalId}
import com.keepit.common.social.{BasicUserRepo}
import com.keepit.common.time._
import com.keepit.controllers.core.BookmarkInterner
import com.keepit.model._
import com.keepit.search.SearchServiceClient
import com.keepit.common.akka.SafeFuture
import com.keepit.heimdal._

import play.api.libs.functional.syntax._
import play.api.libs.json._
import com.keepit.common.store.S3ScreenshotStore
import play.api.mvc.Action
import com.keepit.social.BasicUser
import scala.Some
import com.keepit.model.KeepToCollection
import play.api.libs.json.JsObject

private case class KeepInfo(id: Option[ExternalId[Bookmark]], title: Option[String], url: String, isPrivate: Boolean)

private object KeepInfo {
  implicit val format = (
    (__ \ 'id).formatNullable(ExternalId.format[Bookmark]) and
    (__ \ 'title).formatNullable[String] and
    (__ \ 'url).format[String] and
    (__ \ 'isPrivate).formatNullable[Boolean].inmap[Boolean](_ getOrElse false, Some(_))
  )(KeepInfo.apply _, unlift(KeepInfo.unapply))

  def fromBookmark(bookmark: Bookmark): KeepInfo = {
    KeepInfo(Some(bookmark.externalId), bookmark.title, bookmark.url, bookmark.isPrivate)
  }
}

private case class KeepInfosWithCollection(
  collection: Option[Either[ExternalId[Collection], String]], keeps: Seq[KeepInfo])

private object KeepInfosWithCollection {
  implicit val reads = (
    (__ \ 'collectionId).read(ExternalId.format[Collection])
      .map[Option[Either[ExternalId[Collection], String]]](c => Some(Left(c)))
    orElse (__ \ 'collectionName).readNullable[String]
      .map(_.map[Either[ExternalId[Collection], String]](Right(_))) and
    (__ \ 'keeps).read[Seq[KeepInfo]]
  )(KeepInfosWithCollection.apply _)
}

class BookmarksController @Inject() (
    db: Database,
    userRepo: UserRepo,
    bookmarkRepo: BookmarkRepo,
    collectionRepo: CollectionRepo,
    keepToCollectionRepo: KeepToCollectionRepo,
    basicUserRepo: BasicUserRepo,
    searchClient: SearchServiceClient,
    bookmarkInterner: BookmarkInterner,
    uriRepo: NormalizedURIRepo,
    actionAuthenticator: ActionAuthenticator,
    s3ScreenshotStore: S3ScreenshotStore,
    heimdal: HeimdalServiceClient,
<<<<<<< HEAD
    userEventContextBuilder: EventContextBuilderFactory
=======
    userEventContextBuilder: UserEventContextBuilderFactory,
    collectionCommander: CollectionCommander
>>>>>>> 6f53212b
  )
  extends WebsiteController(actionAuthenticator) {

  implicit val writesKeepInfo = new Writes[(Bookmark, Set[BasicUser], Set[ExternalId[Collection]], Int)] {
    def writes(info: (Bookmark, Set[BasicUser], Set[ExternalId[Collection]], Int)) = Json.obj(
      "id" -> info._1.externalId.id,
      "title" -> info._1.title,
      "url" -> info._1.url,
      "isPrivate" -> info._1.isPrivate,
      "createdAt" -> info._1.createdAt,
      "others" -> info._4,
      "keepers" -> info._2,
      "collections" -> info._3.map(_.id)
    )
  }

  private def getBookmarkExternalId(id: String): Option[ExternalId[Bookmark]] = {
    db.readOnly { implicit s => ExternalId.asOpt[Bookmark](id).flatMap(bookmarkRepo.getOpt) } map (_.externalId)
  }

  private def getCollectionByExternalId(userId: Id[User], id: String): Option[Collection] = {
    db.readOnly { implicit s =>
      ExternalId.asOpt[Collection](id).flatMap(collectionRepo.getByUserAndExternalId(userId, _))
    }
  }

  def updateCollectionOrdering() = AuthenticatedAction(parse.tolerantJson) { request =>
    val orderedIds = request.body.as[Seq[ExternalId[Collection]]]
    val newCollectionIds = db.readWrite { implicit s => collectionCommander.setCollectionOrdering(request.userId, orderedIds) }
    Ok(Json.obj(
      "collectionIds" -> newCollectionIds.map{ id => Json.toJson(id) }
    ))
  }

  def getScreenshotUrl() = AuthenticatedJsonToJsonAction { request =>
    val url = (request.body \ "url").as[String]
    Async {
      db.readOnlyAsync { implicit session =>
        uriRepo.getByUri(url)
      } map { uri =>
        s3ScreenshotStore.getScreenshotUrl(uri) match {
          case Some(url) => Ok(Json.obj("url" -> url))
          case None => NotFound
        }
      }
    }
  }

  def keepMultiple() = AuthenticatedJsonAction { request =>
    val tStart = currentDateTime
    request.body.asJson.flatMap(Json.fromJson[KeepInfosWithCollection](_).asOpt) map { kwc =>
      val KeepInfosWithCollection(collection, keepInfos) = kwc
      val keeps = bookmarkInterner.internBookmarks(
        Json.toJson(keepInfos), request.user, request.experiments, "SITE").map(KeepInfo.fromBookmark)

      //Analytics
      SafeFuture{ keeps.foreach { bookmark =>
        val contextBuilder = userEventContextBuilder(Some(request))

        contextBuilder += ("isPrivate", bookmark.isPrivate)
        contextBuilder += ("url", bookmark.url)
        contextBuilder += ("source", "SITE")
        contextBuilder += ("hasTitle", bookmark.title.isDefined)

        heimdal.trackEvent(UserEvent(request.userId.id, contextBuilder.build, EventType("keep"), tStart))
      }}

      val addedToCollection = collection flatMap {
        case Left(collectionId) => db.readOnly { implicit s => collectionRepo.getOpt(collectionId) }
        case Right(name) => db.readWrite { implicit s =>
          Some(collectionRepo.getByUserAndName(request.userId, name, excludeState = None) match {
            case Some(c) if c.isActive => c
            case Some(c) => collectionRepo.save(c.copy(state = CollectionStates.ACTIVE))
            case None => collectionRepo.save(Collection(userId = request.userId, name = name))
          })
        }
      } map { coll =>
        addToCollection(keeps.map(_.id.get).toSet, coll)._1.size
      }
      searchClient.updateURIGraph()
      Ok(Json.obj(
        "keeps" -> keeps,
        "addedToCollection" -> addedToCollection
      ))
    } getOrElse {
      BadRequest(Json.obj("error" -> "Could not parse object from request body"))
    }
  }

  def unkeepMultiple() = AuthenticatedJsonAction { request =>
    request.body.asJson.flatMap(Json.fromJson[Seq[KeepInfo]](_).asOpt) map { keepInfos =>
      val deactivatedKeepInfos = db.readWrite { implicit s =>
        keepInfos.map { ki =>
          val url = ki.url
          db.readWrite { implicit s =>
            uriRepo.getByUri(url).flatMap { uri =>
              bookmarkRepo.getByUriAndUser(uri.id.get, request.userId).map { b =>
                bookmarkRepo.save(b withActive false)
              }
            }
          }
        }
      }.flatten.map(KeepInfo.fromBookmark(_))
      searchClient.updateURIGraph()
      Ok(Json.obj(
        "removedKeeps" -> deactivatedKeepInfos
      ))
    } getOrElse {
      BadRequest(Json.obj("error" -> "Could not parse JSON array of keep with url from request body"))
    }
  }

  def getKeepInfo(id: ExternalId[Bookmark]) = AuthenticatedJsonAction { request =>
    db.readOnly { implicit s => bookmarkRepo.getOpt(id) } filter { _.isActive } map { b =>
      Ok(Json.toJson(KeepInfo.fromBookmark(b)))
    } getOrElse {
      NotFound(Json.obj("error" -> "Keep not found"))
    }
  }

  def updateKeepInfo(id: ExternalId[Bookmark]) = AuthenticatedJsonAction { request =>
    db.readOnly { implicit s => bookmarkRepo.getOpt(id) } map { b =>
      request.body.asJson.flatMap { newJson =>
        val oldJson = Json.toJson(KeepInfo.fromBookmark(b))
        Json.fromJson[KeepInfo](oldJson.as[JsObject] deepMerge newJson.as[JsObject]).asOpt
      } map { keepInfo =>
        val newKeepInfo = KeepInfo.fromBookmark(db.readWrite { implicit s => bookmarkRepo.save(b.withTitle(keepInfo.title).withPrivate(keepInfo.isPrivate)) })
        searchClient.updateURIGraph()
        Ok(Json.obj(
          "keep" -> newKeepInfo
        ))
      } getOrElse {
        BadRequest(Json.obj("error" -> "Could not parse JSON keep info from body"))
      }
    } getOrElse {
      NotFound(Json.obj("error" -> "Keep not found"))
    }
  }

  def unkeep(id: ExternalId[Bookmark]) = AuthenticatedJsonAction { request =>
    db.readOnly { implicit s => bookmarkRepo.getOpt(id) } map { b =>
      db.readWrite { implicit s => bookmarkRepo.save(b withActive false) }
      searchClient.updateURIGraph()
      Ok(Json.obj())
    } getOrElse {
      NotFound(Json.obj("error" -> "Keep not found"))
    }
  }

  def allKeeps(before: Option[String], after: Option[String], collection: Option[String], count: Int) =
      AuthenticatedJsonAction { request =>
    (before map getBookmarkExternalId, after map getBookmarkExternalId,
        collection map { getCollectionByExternalId(request.userId, _) }) match {
      case (Some(None), _, _) => BadRequest(Json.obj("error" -> s"Invalid id for before: ${before.get}"))
      case (_, Some(None), _) => BadRequest(Json.obj("error" -> s"Invalid id for after: ${after.get}"))
      case (_, _, Some(None)) => BadRequest(Json.obj("error" -> s"Invalid id for collection: ${collection.get}"))
      case (beforeId, afterId, coll) => Async {
        val keeps = db.readOnly { implicit s =>
          bookmarkRepo.getByUser(request.userId, beforeId.flatten, afterId.flatten, coll.flatten.map(_.id.get), count)
        }
        searchClient.sharingUserInfo(request.userId, keeps.map(_.uriId)) map { infos =>
          db.readOnly { implicit s =>
            val idToBasicUser = infos.flatMap(_.sharingUserIds).distinct.map(id => id -> basicUserRepo.load(id)).toMap
            val collIdToExternalId = collectionRepo.getByUser(request.userId).map(c => c.id.get -> c.externalId).toMap
            (keeps zip infos).map { case (keep, info) =>
              val collIds =
                keepToCollectionRepo.getCollectionsForBookmark(keep.id.get).flatMap(collIdToExternalId.get).toSet
              val others = info.keepersEdgeSetSize - info.sharingUserIds.size - (if (keep.isPrivate) 0 else 1)
              (keep, info.sharingUserIds map idToBasicUser, collIds, others)
            }
          }
        } map { keepsInfo =>
          Ok(Json.obj(
            "collection" -> coll.flatten.map(BasicCollection fromCollection _),
            "before" -> before,
            "after" -> after,
            "keeps" -> keepsInfo
          ))
        }
      }
    }
  }

  def allCollections(sort: String) = AuthenticatedJsonAction { request =>
    Async {
      for {
        numKeeps <- SafeFuture { db.readOnly { implicit s => bookmarkRepo.getCountByUser(request.userId) } }
        collections <- SafeFuture { collectionCommander.allCollections(sort, request.userId) }
      } yield {
        Ok(Json.obj(
          "keeps" -> numKeeps,
          "collections" -> collections
        ))
      }
    }
  }

  def saveCollection(id: String) = AuthenticatedJsonAction { request =>
    request.body.asJson.flatMap(Json.fromJson[BasicCollection](_).asOpt) map { bc =>
      bc.copy(id = ExternalId.asOpt(id))
    } map { bc =>
      val name = bc.name.trim.replaceAll("""\s+""", " ")
      if (name.length <= Collection.MaxNameLength) {
        db.readWrite { implicit s =>
          val existingCollection = collectionRepo.getByUserAndName(request.userId, name, None)
          val existingExternalId = existingCollection collect { case c if c.isActive => c.externalId }
          if (existingExternalId.isEmpty || existingExternalId == bc.id) {
            bc.id map { id =>
              collectionRepo.getByUserAndExternalId(request.userId, id) map { coll =>
                val newColl = collectionRepo.save(coll.copy(externalId = id, name = name))
                collectionCommander.updateCollectionOrdering(request.userId)
                Ok(Json.toJson(BasicCollection.fromCollection(newColl)))
              } getOrElse {
                NotFound(Json.obj("error" -> s"Collection not found for id $id"))
              }
            } getOrElse {
              val newColl = collectionRepo.save(existingCollection
                  map { _.copy(name = name, state = CollectionStates.ACTIVE) }
                  getOrElse Collection(userId = request.userId, name = name))
              collectionCommander.updateCollectionOrdering(request.userId)
              Ok(Json.toJson(BasicCollection.fromCollection(newColl)))
            }
          } else {
            BadRequest(Json.obj("error" -> s"Collection '$name' already exists with id ${existingExternalId.get}"))
          }
        }
      } else {
        BadRequest(Json.obj("error" -> s"Name '$name' is too long (maximum ${Collection.MaxNameLength} chars)"))
      }
    } getOrElse {
      BadRequest(Json.obj("error" -> "Could not parse collection from body"))
    }
  }

  def deleteCollection(id: ExternalId[Collection]) = AuthenticatedJsonAction { request =>
    db.readOnly { implicit s => collectionRepo.getByUserAndExternalId(request.userId, id) } map { coll =>
      db.readWrite { implicit s =>
        collectionRepo.save(coll.copy(state = CollectionStates.INACTIVE))
        collectionCommander.updateCollectionOrdering(request.userId)
      }
      Ok(Json.obj())
    } getOrElse {
      NotFound(Json.obj("error" -> s"Collection not found for id $id"))
    }
  }

  def removeKeepsFromCollection(id: ExternalId[Collection]) = AuthenticatedJsonAction { request =>
    implicit val externalIdFormat = ExternalId.format[Bookmark]
    db.readOnly { implicit s => collectionRepo.getByUserAndExternalId(request.userId, id) } map { collection =>
      request.body.asJson.flatMap(Json.fromJson[Set[ExternalId[Bookmark]]](_).asOpt) map { keepExtIds =>
        val removed = db.readWrite { implicit s =>
          val keepIds = keepExtIds.flatMap(bookmarkRepo.getOpt(_).map(_.id.get))
          keepToCollectionRepo.getByCollection(collection.id.get, excludeState = None) collect {
            case ktc if ktc.state != KeepToCollectionStates.INACTIVE && keepIds.contains(ktc.bookmarkId) =>
              keepToCollectionRepo.save(ktc.copy(state = KeepToCollectionStates.INACTIVE))
          }
        }
        Ok(Json.obj("removed" -> removed.size))
      } getOrElse {
        BadRequest(Json.obj("error" -> "Could not parse JSON keep ids from body"))
      }
    } getOrElse {
      NotFound(Json.obj("error" -> s"Collection not found for id $id"))
    }
  }

  def keepToCollection(id: ExternalId[Collection], removeOthers: Boolean = false) =AuthenticatedJsonAction { request =>
    implicit val externalIdFormat = ExternalId.format[Bookmark]
    db.readOnly { implicit s =>
      collectionRepo.getByUserAndExternalId(request.userId, id)
    } map { collection =>
      request.body.asJson.flatMap(Json.fromJson[Set[ExternalId[Bookmark]]](_).asOpt) map { keepExtIds =>
        val (added, removed) = addToCollection(keepExtIds, collection, removeOthers)
        Ok(Json.obj("added" -> added.size, "removed" -> removed.size))
      } getOrElse {
        BadRequest(Json.obj("error" -> "Could not parse JSON keep ids from body"))
      }
    } getOrElse {
      NotFound(Json.obj("error" -> s"Collection not found for id $id"))
    }
  }

  def numKeeps() = AuthenticatedJsonAction { request =>
    Ok(Json.obj(
      "numKeeps" -> db.readOnly { implicit s => bookmarkRepo.getCountByUser(request.userId) }
    ))
  }

  def mutualKeeps(id: ExternalId[User]) = AuthenticatedJsonAction { request =>
    Ok(Json.obj(
      "mutualKeeps" -> db.readOnly { implicit s => bookmarkRepo.getNumMutual(request.userId, userRepo.get(id).id.get) }
    ))
  }

  private def addToCollection(keepExtIds: Set[ExternalId[Bookmark]], collection: Collection,
      removeOthers: Boolean = false): (Set[KeepToCollection], Set[KeepToCollection]) = {
    db.readWrite(attempts = 2) { implicit s =>
      val keepIds = keepExtIds.flatMap(bookmarkRepo.getOpt(_).map(_.id.get))
      val existing = keepToCollectionRepo.getByCollection(collection.id.get, excludeState = None).toSet
      val created = (keepIds -- existing.map(_.bookmarkId)) map { bid =>
        keepToCollectionRepo.save(KeepToCollection(bookmarkId = bid, collectionId = collection.id.get))
      }
      val activated = existing collect {
        case ktc if ktc.state == KeepToCollectionStates.INACTIVE && keepIds.contains(ktc.bookmarkId) =>
          keepToCollectionRepo.save(ktc.copy(state = KeepToCollectionStates.ACTIVE))
      }
      val removed = removeOthers match {
        case true => existing.collect {
          case ktc if ktc.state == KeepToCollectionStates.ACTIVE && !keepIds.contains(ktc.bookmarkId) =>
            keepToCollectionRepo.save(ktc.copy(state = KeepToCollectionStates.INACTIVE))
        }
        case false => Seq()
      }
      ((activated ++ created).toSet, removed.toSet)
    }
  }
}<|MERGE_RESOLUTION|>--- conflicted
+++ resolved
@@ -69,12 +69,8 @@
     actionAuthenticator: ActionAuthenticator,
     s3ScreenshotStore: S3ScreenshotStore,
     heimdal: HeimdalServiceClient,
-<<<<<<< HEAD
-    userEventContextBuilder: EventContextBuilderFactory
-=======
-    userEventContextBuilder: UserEventContextBuilderFactory,
+    userEventContextBuilder: EventContextBuilderFactory,
     collectionCommander: CollectionCommander
->>>>>>> 6f53212b
   )
   extends WebsiteController(actionAuthenticator) {
 
