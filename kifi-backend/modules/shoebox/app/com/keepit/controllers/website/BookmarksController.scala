package com.keepit.controllers.website

import play.api.libs.concurrent.Execution.Implicits.defaultContext
import com.google.inject.Inject

import com.keepit.heimdal._
import com.keepit.commanders._
import com.keepit.commanders.KeepInfosWithCollection._
import com.keepit.commanders.KeepInfo._
import com.keepit.common.controller.ActionAuthenticator
import com.keepit.common.controller.WebsiteController
import com.keepit.common.db.slick.DBSession.RWSession
import com.keepit.common.db.slick.Database
import com.keepit.common.db.{Id, ExternalId}
import com.keepit.common.social.{BasicUserRepo}
import com.keepit.common.time._
import com.keepit.model._
import com.keepit.common.akka.SafeFuture
import com.keepit.search.SearchServiceClient

import play.api.libs.functional.syntax._
import play.api.libs.json._
import com.keepit.common.store.S3ScreenshotStore
import play.api.mvc.Action
import com.keepit.social.BasicUser
import scala.Some
import com.keepit.model.KeepToCollection
import play.api.libs.json.JsObject

class BookmarksController @Inject() (
    db: Database,
    userRepo: UserRepo,
    bookmarkRepo: BookmarkRepo,
    collectionRepo: CollectionRepo,
    keepToCollectionRepo: KeepToCollectionRepo,
    basicUserRepo: BasicUserRepo,
    uriRepo: NormalizedURIRepo,
    actionAuthenticator: ActionAuthenticator,
    s3ScreenshotStore: S3ScreenshotStore,
    collectionCommander: CollectionCommander,
    bookmarksCommander: BookmarksCommander,
<<<<<<< HEAD
    val searchClient: SearchServiceClient,
    userEventContextBuilder: EventContextBuilderFactory
=======
    searchClient: SearchServiceClient,
    heimdalContextBuilder: HeimdalContextBuilderFactory
>>>>>>> 8f31fb38
  )
  extends WebsiteController(actionAuthenticator) {

  implicit val writesKeepInfo = new Writes[(Bookmark, Set[BasicUser], Set[ExternalId[Collection]], Int)] {
    def writes(info: (Bookmark, Set[BasicUser], Set[ExternalId[Collection]], Int)) = Json.obj(
      "id" -> info._1.externalId.id,
      "title" -> info._1.title,
      "url" -> info._1.url,
      "isPrivate" -> info._1.isPrivate,
      "createdAt" -> info._1.createdAt,
      "others" -> info._4,
      "keepers" -> info._2,
      "collections" -> info._3.map(_.id)
    )
  }

  private def getBookmarkExternalId(id: String): Option[ExternalId[Bookmark]] = {
    db.readOnly { implicit s => ExternalId.asOpt[Bookmark](id).flatMap(bookmarkRepo.getOpt) } map (_.externalId)
  }

  private def getCollectionByExternalId(userId: Id[User], id: String): Option[Collection] = {
    db.readOnly { implicit s =>
      ExternalId.asOpt[Collection](id).flatMap(collectionRepo.getByUserAndExternalId(userId, _))
    }
  }

  def updateCollectionOrdering() = AuthenticatedAction(parse.tolerantJson) { request =>
    implicit val externalIdFormat = ExternalId.format[Collection]
    val orderedIds = request.body.as[Seq[ExternalId[Collection]]]
    val newCollectionIds = db.readWrite { implicit s => collectionCommander.setCollectionOrdering(request.userId, orderedIds) }
    Ok(Json.obj(
      "collectionIds" -> newCollectionIds.map{ id => Json.toJson(id) }
    ))
  }

  def getScreenshotUrl() = AuthenticatedJsonToJsonAction { request =>
    val url = (request.body \ "url").as[String]
    Async {
      db.readOnlyAsync { implicit session =>
        uriRepo.getByUri(url)
      } map { uri =>
        s3ScreenshotStore.getScreenshotUrl(uri) match {
          case Some(url) => Ok(Json.obj("url" -> url))
          case None => NotFound
        }
      }
    }
  }

  def keepMultiple() = AuthenticatedJsonAction { request =>
    try {
      request.body.asJson.flatMap(Json.fromJson[KeepInfosWithCollection](_).asOpt) map { fromJson =>
        val contextBuilder = heimdalContextBuilder()
        contextBuilder.addRequestInfo(request)
        val source = BookmarkSource.site
        val (keeps, addedToCollection) = bookmarksCommander.keepMultiple(fromJson, request.user, request.experiments, contextBuilder, source)
        log.info(s"kept ${keeps.size} new keeps")
        Ok(Json.obj(
          "keeps" -> keeps,
          "addedToCollection" -> addedToCollection
        ))
      } getOrElse {
        log.error(s"can't parse object from request ${request.body} for user ${request.user}")
        BadRequest(Json.obj("error" -> "Could not parse object from request body"))
      }
    } catch {
      case e: Throwable =>
      log.error(s"error keeping ${request.body}", e)
      throw e
    }
  }

  def unkeepMultiple() = AuthenticatedJsonAction { request =>
    request.body.asJson.flatMap(Json.fromJson[Seq[KeepInfo]](_).asOpt) map { keepInfos =>
      val deactivatedKeepInfos = bookmarksCommander.unkeepMultiple(keepInfos, request.userId)
      Ok(Json.obj(
        "removedKeeps" -> deactivatedKeepInfos
      ))
    } getOrElse {
      BadRequest(Json.obj("error" -> "Could not parse JSON array of keep with url from request body"))
    }
  }

  def getKeepInfo(id: ExternalId[Bookmark]) = AuthenticatedJsonAction { request =>
    db.readOnly { implicit s => bookmarkRepo.getOpt(id) } filter { _.isActive } map { b =>
      Ok(Json.toJson(KeepInfo.fromBookmark(b)))
    } getOrElse {
      NotFound(Json.obj("error" -> "Keep not found"))
    }
  }

  def updateKeepInfo(id: ExternalId[Bookmark]) = AuthenticatedJsonAction { request =>
    db.readOnly { implicit s => bookmarkRepo.getOpt(id) } map { b =>
      request.body.asJson.flatMap { newJson =>
        val oldJson = Json.toJson(KeepInfo.fromBookmark(b))
        Json.fromJson[KeepInfo](oldJson.as[JsObject] deepMerge newJson.as[JsObject]).asOpt
      } map { keepInfo =>
        val newKeepInfo = KeepInfo.fromBookmark(db.readWrite { implicit s => bookmarkRepo.save(b.withTitle(keepInfo.title).withPrivate(keepInfo.isPrivate)) })
        searchClient.updateURIGraph()
        Ok(Json.obj(
          "keep" -> newKeepInfo
        ))
      } getOrElse {
        BadRequest(Json.obj("error" -> "Could not parse JSON keep info from body"))
      }
    } getOrElse {
      NotFound(Json.obj("error" -> "Keep not found"))
    }
  }

  def unkeep(id: ExternalId[Bookmark]) = AuthenticatedJsonAction { request =>
    db.readOnly { implicit s => bookmarkRepo.getOpt(id) } map { b =>
      db.readWrite { implicit s => bookmarkRepo.save(b withActive false) }
      searchClient.updateURIGraph()
      Ok(Json.obj())
    } getOrElse {
      NotFound(Json.obj("error" -> "Keep not found"))
    }
  }

  def allKeeps(before: Option[String], after: Option[String], collection: Option[String], count: Int) =
      AuthenticatedJsonAction { request =>
    (before map getBookmarkExternalId, after map getBookmarkExternalId,
        collection map { getCollectionByExternalId(request.userId, _) }) match {
      case (Some(None), _, _) => BadRequest(Json.obj("error" -> s"Invalid id for before: ${before.get}"))
      case (_, Some(None), _) => BadRequest(Json.obj("error" -> s"Invalid id for after: ${after.get}"))
      case (_, _, Some(None)) => BadRequest(Json.obj("error" -> s"Invalid id for collection: ${collection.get}"))
      case (beforeId, afterId, coll) => Async {
        val keeps = db.readOnly { implicit s =>
          bookmarkRepo.getByUser(request.userId, beforeId.flatten, afterId.flatten, coll.flatten.map(_.id.get), count)
        }
        log.info(s"keeps for: before $beforeId after $afterId collections $coll: $keeps")
        searchClient.sharingUserInfo(request.userId, keeps.map(_.uriId)) map { infos =>
          log.info(s"got sharingUserInfo: $infos")
          db.readOnly { implicit s =>
            val idToBasicUser = infos.flatMap(_.sharingUserIds).distinct.map(id => id -> basicUserRepo.load(id)).toMap
            val collIdToExternalId = collectionRepo.getByUser(request.userId).map(c => c.id.get -> c.externalId).toMap
            (keeps zip infos).map { case (keep, info) =>
              val collIds =
                keepToCollectionRepo.getCollectionsForBookmark(keep.id.get).flatMap(collIdToExternalId.get).toSet
              val others = info.keepersEdgeSetSize - info.sharingUserIds.size - (if (keep.isPrivate) 0 else 1)
              (keep, info.sharingUserIds map idToBasicUser, collIds, others)
            }
          }
        } map { keepsInfo =>
          Ok(Json.obj(
            "collection" -> coll.flatten.map(BasicCollection fromCollection _),
            "before" -> before,
            "after" -> after,
            "keeps" -> keepsInfo
          ))
        }
      }
    }
  }

  def allCollections(sort: String) = AuthenticatedJsonAction { request =>
    Async {
      for {
        numKeeps <- SafeFuture { db.readOnly { implicit s => bookmarkRepo.getCountByUser(request.userId) } }
        collections <- SafeFuture { collectionCommander.allCollections(sort, request.userId) }
      } yield {
        Ok(Json.obj(
          "keeps" -> numKeeps,
          "collections" -> collections
        ))
      }
    }
  }

  def saveCollection(id: String) = AuthenticatedJsonAction { request =>
    collectionCommander.saveCollection(id, request.userId, request.body.asJson.flatMap(Json.fromJson[BasicCollection](_).asOpt)) match {
      case Left(newColl) => Ok(Json.toJson(newColl))
      case Right(CollectionSaveFail(message)) => BadRequest(Json.obj("error" -> message))
    }
  }

  def deleteCollection(id: ExternalId[Collection]) = AuthenticatedJsonAction { request =>
    db.readOnly { implicit s => collectionRepo.getByUserAndExternalId(request.userId, id) } map { coll =>
      db.readWrite { implicit s =>
        collectionRepo.save(coll.copy(state = CollectionStates.INACTIVE))
        collectionCommander.updateCollectionOrdering(request.userId)
      }
      searchClient.updateURIGraph()
      Ok(Json.obj())
    } getOrElse {
      NotFound(Json.obj("error" -> s"Collection not found for id $id"))
    }
  }

  def removeKeepsFromCollection(id: ExternalId[Collection]) = AuthenticatedJsonAction { request =>
    implicit val externalIdFormat = ExternalId.format[Bookmark]
    db.readOnly { implicit s => collectionRepo.getByUserAndExternalId(request.userId, id) } map { collection =>
      request.body.asJson.flatMap(Json.fromJson[Set[ExternalId[Bookmark]]](_).asOpt) map { keepExtIds =>
        val removed = db.readWrite { implicit s =>
          val keepIds = keepExtIds.flatMap(bookmarkRepo.getOpt(_).map(_.id.get))
          keepToCollectionRepo.getByCollection(collection.id.get, excludeState = None) collect {
            case ktc if ktc.state != KeepToCollectionStates.INACTIVE && keepIds.contains(ktc.bookmarkId) =>
              keepToCollectionRepo.save(ktc.copy(state = KeepToCollectionStates.INACTIVE))
          }
        }
        searchClient.updateURIGraph()
        Ok(Json.obj("removed" -> removed.size))
      } getOrElse {
        BadRequest(Json.obj("error" -> "Could not parse JSON keep ids from body"))
      }
    } getOrElse {
      NotFound(Json.obj("error" -> s"Collection not found for id $id"))
    }
  }

  def keepToCollection(id: ExternalId[Collection], removeOthers: Boolean = false) =AuthenticatedJsonAction { request =>
    implicit val externalIdFormat = ExternalId.format[Bookmark]
    db.readOnly { implicit s =>
      collectionRepo.getByUserAndExternalId(request.userId, id)
    } map { collection =>
      request.body.asJson.flatMap(Json.fromJson[Set[ExternalId[Bookmark]]](_).asOpt) map { keepExtIds =>
        val (added, removed) = addToCollection(keepExtIds, collection, removeOthers)
        searchClient.updateURIGraph()
        Ok(Json.obj("added" -> added.size, "removed" -> removed.size))
      } getOrElse {
        BadRequest(Json.obj("error" -> "Could not parse JSON keep ids from body"))
      }
    } getOrElse {
      NotFound(Json.obj("error" -> s"Collection not found for id $id"))
    }
  }

  def numKeeps() = AuthenticatedJsonAction { request =>
    Ok(Json.obj(
      "numKeeps" -> db.readOnly { implicit s => bookmarkRepo.getCountByUser(request.userId) }
    ))
  }

  def mutualKeeps(id: ExternalId[User]) = AuthenticatedJsonAction { request =>
    Ok(Json.obj(
      "mutualKeeps" -> db.readOnly { implicit s => bookmarkRepo.getNumMutual(request.userId, userRepo.get(id).id.get) }
    ))
  }

  private def addToCollection(keepExtIds: Set[ExternalId[Bookmark]], collection: Collection,
      removeOthers: Boolean = false): (Set[KeepToCollection], Set[KeepToCollection]) = {
    db.readWrite(attempts = 2) { implicit s =>
      val keepIds = keepExtIds.flatMap(bookmarkRepo.getOpt(_).map(_.id.get))
      val existing = keepToCollectionRepo.getByCollection(collection.id.get, excludeState = None).toSet
      val created = (keepIds -- existing.map(_.bookmarkId)) map { bid =>
        keepToCollectionRepo.save(KeepToCollection(bookmarkId = bid, collectionId = collection.id.get))
      }
      val activated = existing collect {
        case ktc if ktc.state == KeepToCollectionStates.INACTIVE && keepIds.contains(ktc.bookmarkId) =>
          keepToCollectionRepo.save(ktc.copy(state = KeepToCollectionStates.ACTIVE))
      }
      val removed = removeOthers match {
        case true => existing.collect {
          case ktc if ktc.state == KeepToCollectionStates.ACTIVE && !keepIds.contains(ktc.bookmarkId) =>
            keepToCollectionRepo.save(ktc.copy(state = KeepToCollectionStates.INACTIVE))
        }
        case false => Seq()
      }
      ((activated ++ created).toSet, removed.toSet)
    }
  }
}<|MERGE_RESOLUTION|>--- conflicted
+++ resolved
@@ -39,13 +39,8 @@
     s3ScreenshotStore: S3ScreenshotStore,
     collectionCommander: CollectionCommander,
     bookmarksCommander: BookmarksCommander,
-<<<<<<< HEAD
     val searchClient: SearchServiceClient,
-    userEventContextBuilder: EventContextBuilderFactory
-=======
-    searchClient: SearchServiceClient,
     heimdalContextBuilder: HeimdalContextBuilderFactory
->>>>>>> 8f31fb38
   )
   extends WebsiteController(actionAuthenticator) {
 
