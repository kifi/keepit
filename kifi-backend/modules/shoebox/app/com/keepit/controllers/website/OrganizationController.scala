--- conflicted
+++ resolved
@@ -39,11 +39,7 @@
             case Left(failure) =>
               failure.asErrorResponse
             case Right(response) =>
-<<<<<<< HEAD
-              val organizationView = orgCommander.getOrganizationView(response.newOrg.id.get, request.userIdOpt.map(Left(_)))
-=======
               val organizationView = orgCommander.getOrganizationView(response.newOrg.id.get, request.userIdOpt, authTokenOpt = None)
->>>>>>> 889a8b4c
               Ok(Json.toJson(organizationView))
           }
       }
@@ -60,11 +56,7 @@
         orgCommander.modifyOrganization(OrganizationModifyRequest(request.request.userId, request.orgId, modifications)) match {
           case Left(failure) => failure.asErrorResponse
           case Right(response) =>
-<<<<<<< HEAD
-            val organizationView = orgCommander.getOrganizationView(response.modifiedOrg.id.get, request.request.userIdOpt.map(Left(_)))
-=======
             val organizationView = orgCommander.getOrganizationView(response.modifiedOrg.id.get, request.request.userIdOpt, authTokenOpt = None)
->>>>>>> 889a8b4c
             Ok(Json.toJson(organizationView))
         }
     }
@@ -96,16 +88,7 @@
   }
 
   def getOrganization(pubId: PublicId[Organization], authTokenOpt: Option[String] = None) = OrganizationAction(pubId, authTokenOpt, OrganizationPermission.VIEW_ORGANIZATION) { request =>
-<<<<<<< HEAD
-    val viewerInfoOpt: Option[Either[Id[User], String]] = (request.request.userIdOpt, authTokenOpt) match {
-      case (Some(userId), _) => Some(Left(userId))
-      case (_, Some(authToken)) => Some(Right(authToken)) // non-user with valid invite
-      case (None, None) => None // non-user without a valid invite
-    }
-    val organizationView = orgCommander.getOrganizationView(request.orgId, viewerInfoOpt)
-=======
     val organizationView = orgCommander.getOrganizationView(request.orgId, request.request.userIdOpt, authTokenOpt)
->>>>>>> 889a8b4c
     Ok(Json.toJson(organizationView))
   }
 
