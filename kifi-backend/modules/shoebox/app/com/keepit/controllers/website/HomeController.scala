--- conflicted
+++ resolved
@@ -69,13 +69,9 @@
     } else {
       Ok.stream(Enumerator.fromStream(Play.resourceAsStream("public/index.html").get)) as HTML
     }
-<<<<<<< HEAD
-  }, unauthenticatedAction = { implicit request =>
-=======
   }
 
   private def homeNotAuthed(implicit request: Request[_]): Result = {
->>>>>>> 90ddfc66
     if (request.identityOpt.isDefined) {
       // User needs to sign up or (social) finalize
       Redirect(com.keepit.controllers.core.routes.AuthController.signupPage())
@@ -84,9 +80,6 @@
       // Non-user landing page
       Ok(views.html.auth.auth())
     }
-<<<<<<< HEAD
-  })
-=======
   }
 
   def homeWithParam(id: String) = home
@@ -102,7 +95,6 @@
         case _ => homeNotAuthed(request)
       }
     })
->>>>>>> 90ddfc66
 
   def kifiSiteRedirect(path: String) = Action {
     MovedPermanently(s"/$path")
@@ -126,11 +118,7 @@
     Ok(views.html.website.onboarding.userRequestReceived2(
       user = user,
       email = email,
-<<<<<<< HEAD
-      justVerified = request.queryString.get("m").map(_.headOption == Some("1")).getOrElse(false),
-=======
       justVerified = request.queryString.get("m").exists(_.headOption == Some("1")),
->>>>>>> 90ddfc66
       friendsOnKifi = friendsOnKifi)).discardingCookies(DiscardingCookie("inv"))
   }
 
@@ -196,12 +184,9 @@
 
   def gettingStarted = AuthenticatedHtmlAction { implicit request =>
     Ok(views.html.website.gettingStarted2(request.user))
-<<<<<<< HEAD
-=======
   }
 
   def redditPreview = Action { implicit request =>
     Ok(views.html.website.redditPreview())
->>>>>>> 90ddfc66
   }
 }