--- conflicted
+++ resolved
@@ -116,11 +116,7 @@
   }
 
   def iPhoneAppStoreRedirect = HtmlAction(authenticatedAction = iPhoneAppStoreRedirectWithTracking(_), unauthenticatedAction = iPhoneAppStoreRedirectWithTracking(_))
-<<<<<<< HEAD
-  private def iPhoneAppStoreRedirectWithTracking(implicit request: RequestHeader): Result = {
-=======
-  def iPhoneAppStoreRedirectWithTracking(implicit request: RequestHeader): SimpleResult = {
->>>>>>> 697b74bf
+  def iPhoneAppStoreRedirectWithTracking(implicit request: RequestHeader): Result = {
     val context = new HeimdalContextBuilder()
     context.addRequestInfo(request)
     context += ("type", "landing")
