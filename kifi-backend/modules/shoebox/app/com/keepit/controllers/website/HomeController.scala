package com.keepit.controllers.website

import com.google.inject.Inject
import com.keepit.common.controller.ActionAuthenticator
import com.keepit.common.controller.AuthenticatedRequest
import com.keepit.common.controller.WebsiteController
import com.keepit.common.db.slick._
import com.keepit.common.logging.Logging
import com.keepit.common.mail.EmailAddresses
import com.keepit.common.mail.{ElectronicMail, PostOffice, LocalPostOffice}
import com.keepit.common.service.FortyTwoServices
import com.keepit.controllers.core.AuthController
import com.keepit.model._
import com.keepit.social.{SocialNetworkType, SocialGraphPlugin}

import ActionAuthenticator.MaybeAuthenticatedRequest
import play.api.Play.current
import play.api._
import play.api.libs.iteratee.Enumerator
import play.api.mvc._

class HomeController @Inject() (
  db: Database,
  userRepo: UserRepo,
  userValueRepo: UserValueRepo,
  socialUserRepo: SocialUserInfoRepo,
  emailRepo: EmailAddressRepo,
  userConnectionRepo: UserConnectionRepo,
  invitationRepo: InvitationRepo,
  actionAuthenticator: ActionAuthenticator,
  postOffice: LocalPostOffice,
  emailAddressRepo: EmailAddressRepo,
  socialConnectionRepo: SocialConnectionRepo,
  socialGraphPlugin: SocialGraphPlugin,
  fortyTwoServices: FortyTwoServices)
  extends WebsiteController(actionAuthenticator) with Logging {

  private def hasSeenInstall(implicit request: AuthenticatedRequest[_]): Boolean = {
    db.readOnly { implicit s => userValueRepo.getValue(request.userId, "has_seen_install").exists(_.toBoolean) }
  }

  private def setHasSeenInstall()(implicit request: AuthenticatedRequest[_]): Unit = {
    db.readWrite { implicit s => userValueRepo.setValue(request.userId, "has_seen_install", true.toString) }
  }

  def version = Action {
    Ok(fortyTwoServices.currentVersion.toString)
  }

  def home = HtmlAction(true)(authenticatedAction = { implicit request =>
    val linkWith = request.session.get(AuthController.LinkWithKey)
    if (linkWith.isDefined) {
      Redirect(com.keepit.controllers.core.routes.AuthController.link(linkWith.get))
        .withSession(session - AuthController.LinkWithKey)
    } else if (request.user.state == UserStates.PENDING) {
      pendingHome()
    } else if (request.user.state == UserStates.INCOMPLETE_SIGNUP) {
      Redirect(com.keepit.controllers.core.routes.AuthController.signupPage())
    } else if (request.kifiInstallationId.isEmpty && !hasSeenInstall) {
      Redirect(routes.HomeController.install())
    } else {
      Ok.stream(Enumerator.fromStream(Play.resourceAsStream("public/index.html").get)) as HTML
    }
  }, unauthenticatedAction = { implicit request =>
    val newSignup = current.configuration.getBoolean("newSignup").getOrElse(false)
    if (newSignup && request.identityOpt.isDefined) {
      // User needs to sign up or (social) finalize
      Redirect(com.keepit.controllers.core.routes.AuthController.signupPage())
    }
    else {
      // Non-user landing page
      Ok(views.html.website.welcome(newSignup = newSignup, msg = request.flash.get("error")))
    }
  })

  def curtainHome = Action {
    Ok(views.html.auth.auth())
  }

  def kifiSiteRedirect(path: String) = Action {
    MovedPermanently(s"/$path")
  }

  def homeWithParam(id: String) = home

  def pendingHome()(implicit request: AuthenticatedRequest[AnyContent]) = {
    val user = request.user
    val anyPendingInvite = db.readOnly { implicit s =>
      socialUserRepo.getByUser(user.id.get) map { su =>
        su -> invitationRepo.getByRecipient(su.id.get).getOrElse(Invitation(
          createdAt = user.createdAt,
          senderUserId = None,
          recipientSocialUserId = su.id.get,
          state = InvitationStates.ACTIVE
        ))
      }
    }
    for ((su, invite) <- anyPendingInvite) {
      if (invite.state == InvitationStates.ACTIVE) {
        db.readWrite { implicit s =>
          invitationRepo.save(invite.copy(state = InvitationStates.ACCEPTED))
          postOffice.sendMail(ElectronicMail(
            senderUserId = None,
            from = EmailAddresses.NOTIFICATIONS,
            fromName = Some("Invitations"),
            to = List(EmailAddresses.INVITATION),
            subject = s"""${su.fullName} wants to be let in!""",
            htmlBody = s"""<a href="https://admin.kifi.com/admin/user/${user.id.get}">${su.fullName}</a> wants to be let in!\n<br/>
                           Go to the <a href="https://admin.kifi.com/admin/invites?show=accepted">admin invitation page</a> to accept or reject this user.""",
            category = PostOffice.Categories.ADMIN))
        }
      }
    }
    val (email, friendsOnKifi) = db.readOnly { implicit session =>
<<<<<<< HEAD
      val email = emailRepo.getAllByUser(user.id.get).headOption.map(_.address)
=======
      val email = emailRepo.getByUser(user.id.get).sortBy(a => a.verifiedAt.getOrElse(a.createdAt.minusYears(10)).getMillis).lastOption.map(_.address)
>>>>>>> 00f308a3
      val friendsOnKifi = userConnectionRepo.getConnectedUsers(user.id.get).map { u =>
        val user = userRepo.get(u)
        if(user.state == UserStates.ACTIVE) Some(user.externalId)
        else None
      }.flatten

      (email, friendsOnKifi)
    }
    if (current.configuration.getBoolean("newSignup").getOrElse(false)) {
      Ok(views.html.website.onboarding.userRequestReceived2(
        user = user,
        email = email,
        justVerified = request.queryString.get("m").map(_.headOption == Some("1")).getOrElse(false),
        friendsOnKifi = friendsOnKifi))
    } else {
      Ok(views.html.website.onboarding.userRequestReceived(user, email, friendsOnKifi))
    }
  }

  def install = AuthenticatedHtmlAction { implicit request =>
    db.readWrite { implicit session =>
      socialUserRepo.getByUser(request.user.id.get) map { su =>
        invitationRepo.getByRecipient(su.id.get) match {
          case Some(invite) =>
            if(invite.state != InvitationStates.JOINED) {
              invitationRepo.save(invite.withState(InvitationStates.JOINED))
              invite.senderUserId match {
                case Some(senderUserId) =>
                  for (address <- emailAddressRepo.getAllByUser(senderUserId)) {
                    postOffice.sendMail(ElectronicMail(
                      senderUserId = None,
                      from = EmailAddresses.CONGRATS,
                      fromName = Some("KiFi Team"),
                      to = List(address),
                      subject = s"${request.user.firstName} ${request.user.lastName} joined KiFi!",
                      htmlBody = views.html.email.invitationFriendJoined(request.user).body,
                      category = PostOffice.Categories.INVITATION))
                  }
                case None =>
              }
            }
          case None =>
        }
      }
    }
    setHasSeenInstall()
    Ok(views.html.website.install(request.user))
  }

  def disconnect(networkString: String) = AuthenticatedHtmlAction { implicit request =>
    val network = SocialNetworkType(networkString)
    val (thisNetwork, otherNetworks) = db.readOnly { implicit s =>
      socialUserRepo.getByUser(request.userId).partition(_.networkType == network)
    }
    if (otherNetworks.isEmpty) {
      BadRequest("You must have at least one other network connected.")
    } else if (thisNetwork.isEmpty) {
      BadRequest(s"You are not connected to ${network.displayName}.")
    } else {
      val sui = thisNetwork.head
      socialGraphPlugin.asyncRevokePermissions(sui)
      db.readWrite { implicit s =>
        socialConnectionRepo.deactivateAllConnections(sui.id.get)
        socialUserRepo.save(sui.copy(credentials = None, userId = None))
      }
      otherNetworks map socialGraphPlugin.asyncFetch
      Redirect(securesocial.controllers.routes.LoginPage.logout())
    }
  }

  def gettingStarted = AuthenticatedHtmlAction { implicit request =>
    Ok(views.html.website.gettingStarted(request.user))
  }
}<|MERGE_RESOLUTION|>--- conflicted
+++ resolved
@@ -112,11 +112,7 @@
       }
     }
     val (email, friendsOnKifi) = db.readOnly { implicit session =>
-<<<<<<< HEAD
-      val email = emailRepo.getAllByUser(user.id.get).headOption.map(_.address)
-=======
       val email = emailRepo.getByUser(user.id.get).sortBy(a => a.verifiedAt.getOrElse(a.createdAt.minusYears(10)).getMillis).lastOption.map(_.address)
->>>>>>> 00f308a3
       val friendsOnKifi = userConnectionRepo.getConnectedUsers(user.id.get).map { u =>
         val user = userRepo.get(u)
         if(user.state == UserStates.ACTIVE) Some(user.externalId)
@@ -145,7 +141,7 @@
               invitationRepo.save(invite.withState(InvitationStates.JOINED))
               invite.senderUserId match {
                 case Some(senderUserId) =>
-                  for (address <- emailAddressRepo.getAllByUser(senderUserId)) {
+                  for (address <- emailAddressRepo.getByUser(senderUserId)) {
                     postOffice.sendMail(ElectronicMail(
                       senderUserId = None,
                       from = EmailAddresses.CONGRATS,
