--- conflicted
+++ resolved
@@ -82,38 +82,9 @@
 
   def pendingHome()(implicit request: AuthenticatedRequest[AnyContent]) = {
     val user = request.user
-<<<<<<< HEAD
-    val anyPendingInvite = db.readOnly { implicit s =>
-      socialUserRepo.getByUser(user.id.get) map { su =>
-        su -> invitationRepo.getByRecipient(su.id.get).getOrElse(Invitation(
-          createdAt = user.createdAt,
-          senderUserId = None,
-          recipientSocialUserId = su.id.get,
-          state = InvitationStates.ACTIVE
-        ))
-      }
-    }
-    for ((su, invite) <- anyPendingInvite) {
-      if (invite.state == InvitationStates.ACTIVE) {
-        db.readWrite { implicit s =>
-          invitationRepo.save(invite.copy(state = InvitationStates.ACCEPTED))
-          postOffice.sendMail(ElectronicMail(
-            senderUserId = None,
-            from = EmailAddresses.NOTIFICATIONS,
-            fromName = Some("Invitations"),
-            to = List(EmailAddresses.INVITATION),
-            subject = s"""${su.fullName} wants to be let in!""",
-            htmlBody = s"""<a href="https://admin.kifi.com/admin/user/${user.id.get}">${su.fullName}</a> wants to be let in!\n<br/>
-                           Go to the <a href="https://admin.kifi.com/admin/invites?show=accepted">admin invitation page</a> to accept or reject this user.""",
-            category = PostOffice.Categories.System.ADMIN))
-        }
-      }
-    }
-=======
 
     inviteCommander.markPendingInvitesAsAccepted(user.id.get, request.cookies.get("inv").flatMap(v => ExternalId.asOpt[Invitation](v.value)))
 
->>>>>>> 4fb1a778
     val (email, friendsOnKifi) = db.readOnly { implicit session =>
       val email = emailRepo.getAllByUser(user.id.get).sortBy(a => a.verifiedAt.getOrElse(a.createdAt.minusYears(10)).getMillis).lastOption.map(_.address)
       val friendsOnKifi = userConnectionRepo.getConnectedUsers(user.id.get).map { u =>
@@ -127,37 +98,18 @@
     Ok(views.html.website.onboarding.userRequestReceived2(
       user = user,
       email = email,
-      justVerified = request.queryString.get("m").map(_.headOption == Some("1")).getOrElse(false),
+      justVerified = request.queryString.get("m").exists(_.headOption == Some("1")),
       friendsOnKifi = friendsOnKifi)).discardingCookies(DiscardingCookie("inv"))
   }
 
   def install = AuthenticatedHtmlAction { implicit request =>
     db.readWrite { implicit session =>
       socialUserRepo.getByUser(request.user.id.get) map { su =>
-<<<<<<< HEAD
-        invitationRepo.getByRecipient(su.id.get) match {
-          case Some(invite) =>
-            if (invite.state != InvitationStates.JOINED) {
-              invitationRepo.save(invite.withState(InvitationStates.JOINED))
-              invite.senderUserId match {
-                case Some(senderUserId) =>
-                  for (address <- emailAddressRepo.getAllByUser(senderUserId)) {
-                    postOffice.sendMail(ElectronicMail(
-                      senderUserId = None,
-                      from = EmailAddresses.CONGRATS,
-                      fromName = Some("KiFi Team"),
-                      to = List(address),
-                      subject = s"${request.user.firstName} ${request.user.lastName} joined KiFi!",
-                      htmlBody = views.html.email.invitationFriendJoined(request.user).body,
-                      category = PostOffice.Categories.User.INVITATION))
-                  }
-                case None =>
-=======
         invitationRepo.getByRecipient(su.id.get).map { invite =>
           if (invite.state != InvitationStates.JOINED) {
             invitationRepo.save(invite.withState(InvitationStates.JOINED))
             invite.senderUserId.map { senderUserId =>
-              for (address <- emailAddressRepo.getByUser(senderUserId)) {
+              for (address <- emailAddressRepo.getAllByUser(senderUserId)) {
                 postOffice.sendMail(ElectronicMail(
                   senderUserId = None,
                   from = EmailAddresses.CONGRATS,
@@ -165,8 +117,7 @@
                   to = List(address),
                   subject = s"${request.user.firstName} ${request.user.lastName} joined KiFi!",
                   htmlBody = views.html.email.invitationFriendJoined(request.user).body,
-                  category = PostOffice.Categories.INVITATION))
->>>>>>> 4fb1a778
+                  category = PostOffice.Categories.User.INVITATION))
               }
             }
           }
