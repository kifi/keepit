--- conflicted
+++ resolved
@@ -214,32 +214,19 @@
     }
   }
 
-<<<<<<< HEAD
   def addSlackTeam(slackTeamId: Option[SlackTeamId]) = UserAction.async { implicit request =>
     processActionOrElseAuthenticate(request.userId, slackTeamId, AddSlackTeam())
+      .map(handleAsBrowserRequest)
   }
 
   def connectSlackTeam(organizationId: PublicId[Organization], slackTeamId: Option[SlackTeamId]) = OrganizationUserAction(organizationId, SlackCommander.slackSetupPermission).async { implicit request =>
     processActionOrElseAuthenticate(request.request.userId, slackTeamId, ConnectSlackTeam(request.orgId))
+      .map(handleAsBrowserRequest)
   }
 
   def createSlackTeam(slackTeamId: Option[SlackTeamId]) = UserAction.async { implicit request =>
     processActionOrElseAuthenticate(request.userId, slackTeamId, CreateSlackTeam())
-=======
-  def addSlackTeam(slackTeamId: Option[String]) = UserAction.async { implicit request =>
-    processActionOrElseAuthenticate(request.userId, slackTeamId.map(SlackTeamId(_)), AddSlackTeam())
-      .map(handleAsBrowserRequest)
-  }
-
-  def connectSlackTeam(organizationId: PublicId[Organization], slackTeamId: Option[String]) = OrganizationUserAction(organizationId, SlackCommander.slackSetupPermission).async { implicit request =>
-    processActionOrElseAuthenticate(request.request.userId, slackTeamId.map(SlackTeamId(_)), ConnectSlackTeam(request.orgId))
-      .map(handleAsBrowserRequest)
-  }
-
-  def createSlackTeam(slackTeamId: Option[String]) = UserAction.async { implicit request =>
-    processActionOrElseAuthenticate(request.userId, slackTeamId.map(SlackTeamId(_)), CreateSlackTeam())
-      .map(handleAsBrowserRequest)
->>>>>>> c23e588c
+      .map(handleAsBrowserRequest)
   }
 
   def syncPublicChannels(organizationId: PublicId[Organization]) = OrganizationUserAction(organizationId, SlackCommander.slackSetupPermission).async { implicit request =>
