package com.keepit.controllers.website

import com.google.inject.{ Inject, Singleton }
<<<<<<< HEAD
import com.keepit.commanders.{ AuthCommander, PermissionCommander, LibraryAccessCommander }
import com.keepit.common.controller.{ ShoeboxServiceController, UserActions, UserActionsHelper }
=======
import com.keepit.commanders.{ SocialFinalizeInfo, AuthCommander, PermissionCommander, LibraryAccessCommander }
import com.keepit.common.controller.{ MaybeUserRequest, ShoeboxServiceController, UserActions, UserActionsHelper }
>>>>>>> c58dea67
import com.keepit.common.crypto.{ PublicId, PublicIdConfiguration }
import com.keepit.common.db.{ ExternalId, Id }
import com.keepit.common.db.slick.Database
import com.keepit.common.json.EitherFormat
<<<<<<< HEAD
=======
import com.keepit.common.mail.EmailAddress
import com.keepit.controllers.core.AuthHelper
>>>>>>> c58dea67
import com.keepit.heimdal.{ HeimdalContextBuilderFactory }
import com.keepit.model.ExternalLibrarySpace.{ ExternalOrganizationSpace, ExternalUserSpace }
import com.keepit.model.LibrarySpace.{ OrganizationSpace, UserSpace }
import com.keepit.model._
import com.keepit.shoebox.controllers.OrganizationAccessActions
import com.keepit.slack.SlackAuthenticatedAction.SetupSlackTeam
import com.keepit.slack.models._
import com.keepit.slack._
import com.keepit.social.IdentityHelpers
import play.api.libs.json._
import play.api.mvc.{ Request, RequestHeader, Result }
import securesocial.core.{ OAuth2Info, AuthenticationMethod, SocialUser }
import com.keepit.common.core._

import scala.concurrent.{ Future, ExecutionContext }
import scala.util.{ Failure, Success }

@Singleton
class SlackController @Inject() (
    slackClient: SlackClient,
    slackCommander: SlackCommander,
    slackIntegrationCommander: SlackIntegrationCommander,
    slackTeamCommander: SlackTeamCommander,
    libraryAccessCommander: LibraryAccessCommander,
    authCommander: AuthCommander,
<<<<<<< HEAD
=======
    authHelper: AuthHelper,
>>>>>>> c58dea67
    deepLinkRouter: DeepLinkRouter,
    slackToLibRepo: SlackChannelToLibraryRepo,
    userRepo: UserRepo,
    heimdalContextBuilder: HeimdalContextBuilderFactory,
    val permissionCommander: PermissionCommander,
    val userActionsHelper: UserActionsHelper,
    val db: Database,
    implicit val publicIdConfig: PublicIdConfiguration,
    implicit val ec: ExecutionContext) extends UserActions with OrganizationAccessActions with ShoeboxServiceController {

  val signUpUrl = com.keepit.controllers.core.routes.AuthController.signupPage().url

  private def redirectToLibrary(libraryId: Id[Library], showSlackDialog: Boolean): Result = {
    val libraryUrl = deepLinkRouter.generateRedirect(DeepLinkRouter.libraryLink(Library.publicId(libraryId))).get.url
    val redirectUrl = if (showSlackDialog) libraryUrl + "?showSlackDialog" else libraryUrl
    Redirect(redirectUrl, SEE_OTHER)
  }

  private def redirectToOrg(orgId: Id[Organization]): Result = {
    val orgUrl = deepLinkRouter.generateRedirect(DeepLinkRouter.organizationLink(Organization.publicId(orgId))).get.url
    val redirectUrl = orgUrl
    Redirect(redirectUrl, SEE_OTHER)
  }

  def registerSlackAuthorization(codeOpt: Option[String], state: String) = MaybeUserAction.async { implicit request =>
    implicit val scopesFormat = SlackAuthScope.dbFormat
    implicit val context = heimdalContextBuilder.withRequestInfo(request).build
    val resultFut = for {
      code <- codeOpt.map(Future.successful).getOrElse(Future.failed(SlackAPIFailure.NoAuthCode))
      slackAuth <- slackClient.processAuthorizationResponse(SlackAuthorizationCode(code))
      slackIdentity <- slackClient.identifyUser(slackAuth.accessToken)
      result <- {
        slackCommander.registerAuthorization(request.userIdOpt, slackAuth, slackIdentity)
        for {
          stateValue <- SlackState.toJson(SlackState(state)).toOption
          (action, dataJson) <- stateValue.asOpt(SlackAuthenticatedAction.readsWithDataJson)
          result <- dataJson.asOpt(action.readsDataAndThen(processAuthorizedAction(request.userIdOpt, slackAuth, slackIdentity, _, _)))
        } yield result
      } getOrElse Future.successful(BadRequest("invalid_state"))
    } yield result

    resultFut.recover {
      case fail: SlackAPIFailure => Redirect("/", SEE_OTHER) // we could have an explicit error page here
    }
  }

<<<<<<< HEAD
  private def processAuthorizedAction[T](authUserId: Option[Id[User]], slackAuth: SlackAuthorizationResponse, slackIdentity: SlackIdentifyResponse, action: SlackAuthenticatedAction[T], data: T)(implicit request: Request[_]): Future[Result] = {
=======
  private def processAuthorizedAction[T](authUserId: Option[Id[User]], slackAuth: SlackAuthorizationResponse, slackIdentity: SlackIdentifyResponse, action: SlackAuthenticatedAction[T], data: T)(implicit request: MaybeUserRequest[_]): Future[Result] = {
>>>>>>> c58dea67
    implicit val context = heimdalContextBuilder.withRequestInfo(request).build
    import SlackAuthenticatedAction._
    action match {
      case SetupLibraryIntegrations => (authUserId, Library.decodePublicId(data), slackAuth.incomingWebhook) match {
        case (Some(userId), Success(libId), Some(webhook)) =>
          slackIntegrationCommander.setupIntegrations(userId, libId, webhook, slackIdentity)
          Future.successful(redirectToLibrary(libId, showSlackDialog = true))
        case _ => Future.successful(BadRequest("invalid_integration"))
      }
      case TurnOnLibraryPush => (LibraryToSlackChannel.decodePublicId(data), slackAuth.incomingWebhook) match {
        case (Success(integrationId), Some(webhook)) if authUserId.isDefined =>
          val libraryId = slackIntegrationCommander.turnOnLibraryPush(integrationId, webhook, slackIdentity)
          Future.successful(redirectToLibrary(libraryId, showSlackDialog = true))
        case _ => Future.successful(BadRequest("invalid_integration"))
      }
      case TurnOnChannelIngestion => SlackChannelToLibrary.decodePublicId(data) match {
        case Success(integrationId) if authUserId.isDefined =>
          val libraryId = slackIntegrationCommander.turnOnChannelIngestion(integrationId, slackIdentity)
          Future.successful(redirectToLibrary(libraryId, showSlackDialog = true))
        case _ => Future.successful(BadRequest("invalid_integration"))
      }
      case SetupSlackTeam => (authUserId, (data: Option[PublicId[Organization]]).map(Organization.decodePublicId(_).map(Some(_))) getOrElse Success(None)) match {
        case (Some(userId), Success(orgIdOpt)) =>
          slackTeamCommander.setupSlackTeam(userId, slackIdentity, orgIdOpt).map { slackTeam =>
            slackTeam.organizationId match {
              case Some(orgId) => redirectToOrg(orgId)
              case None => Redirect(s"/integrations/slack/teams?slackTeamId=${slackTeam.slackTeamId.value}", SEE_OTHER)
            }
          }
        case _ => Future.successful(BadRequest("invalid_integration"))
      }

      case Login => Future.successful(authCommander.loginWithTrustedSocialIdentity(IdentityHelpers.toIdentityId(slackIdentity.teamId, slackIdentity.userId)))

      case Signup => slackClient.getUserInfo(slackAuth.accessToken, slackIdentity.userId).map { userInfo =>
        val socialUser = SocialUser(
          identityId = IdentityHelpers.toIdentityId(slackIdentity.teamId, slackIdentity.userId),
          firstName = userInfo.firstName.getOrElse(""),
          lastName = userInfo.lastName.getOrElse(""),
          fullName = userInfo.fullName.getOrElse(""),
<<<<<<< HEAD
          email = userInfo.emailAddress.map(_.address),
=======
          email = Some(userInfo.emailAddress.address),
>>>>>>> c58dea67
          avatarUrl = userInfo.icon.maxByOpt(_._1).map(_._2),
          authMethod = AuthenticationMethod.OAuth2,
          oAuth2Info = Some(OAuth2Info(slackAuth.accessToken.token, None, None, None))
        )
<<<<<<< HEAD
        authCommander.signupWithTrustedSocialUser(socialUser, signUpUrl)
=======

        val socialFinalizeInfo = SocialFinalizeInfo(userInfo.emailAddress, userInfo.firstName.getOrElse(""), userInfo.lastName.getOrElse(""), None, None, None, None, None, None, None)
        val inviteExtIdOpt: Option[ExternalId[Invitation]] = request.cookies.get("inv").flatMap(v => ExternalId.asOpt[Invitation](v.value))
        val (user, emailPassIdentity) = authCommander.finalizeSocialAccount(socialFinalizeInfo, socialUser, inviteExtIdOpt)
        authHelper.finishSignup(user, userInfo.emailAddress, emailPassIdentity, emailConfirmedAlready = true, None, None, isFinalizedImmediately = true)
>>>>>>> c58dea67
      }
    }
  }

  def modifyIntegrations(id: PublicId[Library]) = UserAction(parse.tolerantJson) { implicit request =>
    (request.body \ "integrations").validate[Seq[ExternalSlackIntegrationModification]] match {
      case JsError(errs) => BadRequest(Json.obj("error" -> "could_not_parse", "hint" -> errs.toString))
      case JsSuccess(mods, _) =>
        val extUserIds = mods.flatMap(_.space).collect { case ExternalUserSpace(uid) => uid }.toSet
        val pubOrgIds = mods.flatMap(_.space).collect { case ExternalOrganizationSpace(oid) => oid }.toSet
        val extToIntUserId = db.readOnlyReplica { implicit s =>
          userRepo.getAllUsersByExternalId(extUserIds)
        }.map { case (extId, u) => extId -> u.id.get }
        val externalToInternalSpace: Map[ExternalLibrarySpace, LibrarySpace] = {
          extToIntUserId.map { case (extId, intId) => ExternalUserSpace(extId) -> UserSpace(intId) } ++
            pubOrgIds.map { pubId => ExternalOrganizationSpace(pubId) -> OrganizationSpace(Organization.decodePublicId(pubId).get) }.toMap
        }

        val libToSlackMods = mods.collect {
          case ExternalSlackIntegrationModification(Left(ltsId), extSpace, status) =>
            LibraryToSlackChannel.decodePublicId(ltsId).get -> SlackIntegrationModification(extSpace.map(x => externalToInternalSpace(x)), status)
        }.toMap
        val slackToLibMods = mods.collect {
          case ExternalSlackIntegrationModification(Right(stlId), extSpace, status) =>
            SlackChannelToLibrary.decodePublicId(stlId).get -> SlackIntegrationModification(extSpace.map(externalToInternalSpace(_)), status)
        }.toMap

        val libsUserNeedsToWriteTo = db.readOnlyMaster { implicit s =>
          slackToLibMods.flatMap {
            case (stlId, mod) =>
              val stl = slackToLibRepo.get(stlId)
              if (mod.status.contains(SlackIntegrationStatus.On) && stl.status != SlackIntegrationStatus.On) Some(stl.libraryId)
              else None
          }.toSet
        }
        if (libraryAccessCommander.ensureUserCanWriteTo(request.userId, libsUserNeedsToWriteTo)) {
          slackIntegrationCommander.modifyIntegrations(SlackIntegrationModifyRequest(request.userId, libToSlackMods, slackToLibMods)).map { response =>
            Ok(Json.toJson(response))
          }.recover {
            case fail: LibraryFail => fail.asErrorResponse
          }.get
        } else {
          LibraryFail(FORBIDDEN, "cannot_write_to_library").asErrorResponse
        }
    }
  }
  def deleteIntegrations(id: PublicId[Library]) = UserAction(parse.tolerantJson) { implicit request =>
    implicit val eitherIdFormat = EitherFormat(LibraryToSlackChannel.formatPublicId, SlackChannelToLibrary.formatPublicId)
    (request.body \ "integrations").validate[Seq[Either[PublicId[LibraryToSlackChannel], PublicId[SlackChannelToLibrary]]]] match {
      case JsError(errs) => BadRequest(Json.obj("error" -> "could_not_parse", "hint" -> errs.toString))
      case JsSuccess(dels, _) =>
        val libToSlackDels = dels.collect { case Left(ltsId) => LibraryToSlackChannel.decodePublicId(ltsId).get }.toSet
        val slackToLibDels = dels.collect { case Right(stlId) => SlackChannelToLibrary.decodePublicId(stlId).get }.toSet
        slackIntegrationCommander.deleteIntegrations(SlackIntegrationDeleteRequest(request.userId, libToSlackDels, slackToLibDels)).map { response =>
          Ok(Json.toJson(response))
        }.recover {
          case fail: LibraryFail => fail.asErrorResponse
        }.get
    }
  }

  def createOrganizationForSlackTeam(slackTeamId: String) = UserAction.async { implicit request =>
    implicit val context = heimdalContextBuilder.withRequestInfo(request).build
    slackTeamCommander.createOrganizationForSlackTeam(request.userId, SlackTeamId(slackTeamId)).flatMap { slackTeam =>
      slackTeamCommander.setupLatestSlackChannels(request.userId, slackTeam.slackTeamId).map { _ =>
        redirectToOrg(slackTeam.organizationId.get)
      }
    }
  }

  def connectSlackTeamToOrganization(newOrganizationId: PublicId[Organization], slackTeamId: String) = OrganizationUserAction(newOrganizationId, SlackCommander.slackSetupPermission).async { implicit request =>
    implicit val context = heimdalContextBuilder.withRequestInfo(request).build
    slackTeamCommander.connectSlackTeamToOrganization(request.request.userId, SlackTeamId(slackTeamId), request.orgId) match {
      case Success(slackTeam) if slackTeam.organizationId.contains(request.orgId) =>
        slackTeamCommander.setupLatestSlackChannels(request.request.userId, slackTeam.slackTeamId).map { _ =>
          redirectToOrg(slackTeam.organizationId.get)
        }
      case Success(slackTeam) => Future.failed(new Exception(s"Something weird happen while connecting org ${request.orgId} with $slackTeam"))
      case Failure(_) => Future.successful(BadRequest("invalid_request"))
    }
  }

  def connectSlackTeam(slackTeamId: Option[String]) = UserAction { implicit request =>
    val link = SlackAPI.OAuthAuthorize(SlackAuthScope.teamSetup, SetupSlackTeam -> None, slackTeamId.map(SlackTeamId(_))).url
    Redirect(link, SEE_OTHER)
  }
}<|MERGE_RESOLUTION|>--- conflicted
+++ resolved
@@ -1,22 +1,14 @@
 package com.keepit.controllers.website
 
 import com.google.inject.{ Inject, Singleton }
-<<<<<<< HEAD
-import com.keepit.commanders.{ AuthCommander, PermissionCommander, LibraryAccessCommander }
-import com.keepit.common.controller.{ ShoeboxServiceController, UserActions, UserActionsHelper }
-=======
 import com.keepit.commanders.{ SocialFinalizeInfo, AuthCommander, PermissionCommander, LibraryAccessCommander }
 import com.keepit.common.controller.{ MaybeUserRequest, ShoeboxServiceController, UserActions, UserActionsHelper }
->>>>>>> c58dea67
 import com.keepit.common.crypto.{ PublicId, PublicIdConfiguration }
 import com.keepit.common.db.{ ExternalId, Id }
 import com.keepit.common.db.slick.Database
 import com.keepit.common.json.EitherFormat
-<<<<<<< HEAD
-=======
 import com.keepit.common.mail.EmailAddress
 import com.keepit.controllers.core.AuthHelper
->>>>>>> c58dea67
 import com.keepit.heimdal.{ HeimdalContextBuilderFactory }
 import com.keepit.model.ExternalLibrarySpace.{ ExternalOrganizationSpace, ExternalUserSpace }
 import com.keepit.model.LibrarySpace.{ OrganizationSpace, UserSpace }
@@ -42,10 +34,7 @@
     slackTeamCommander: SlackTeamCommander,
     libraryAccessCommander: LibraryAccessCommander,
     authCommander: AuthCommander,
-<<<<<<< HEAD
-=======
     authHelper: AuthHelper,
->>>>>>> c58dea67
     deepLinkRouter: DeepLinkRouter,
     slackToLibRepo: SlackChannelToLibraryRepo,
     userRepo: UserRepo,
@@ -92,11 +81,7 @@
     }
   }
 
-<<<<<<< HEAD
-  private def processAuthorizedAction[T](authUserId: Option[Id[User]], slackAuth: SlackAuthorizationResponse, slackIdentity: SlackIdentifyResponse, action: SlackAuthenticatedAction[T], data: T)(implicit request: Request[_]): Future[Result] = {
-=======
   private def processAuthorizedAction[T](authUserId: Option[Id[User]], slackAuth: SlackAuthorizationResponse, slackIdentity: SlackIdentifyResponse, action: SlackAuthenticatedAction[T], data: T)(implicit request: MaybeUserRequest[_]): Future[Result] = {
->>>>>>> c58dea67
     implicit val context = heimdalContextBuilder.withRequestInfo(request).build
     import SlackAuthenticatedAction._
     action match {
@@ -137,24 +122,16 @@
           firstName = userInfo.firstName.getOrElse(""),
           lastName = userInfo.lastName.getOrElse(""),
           fullName = userInfo.fullName.getOrElse(""),
-<<<<<<< HEAD
-          email = userInfo.emailAddress.map(_.address),
-=======
           email = Some(userInfo.emailAddress.address),
->>>>>>> c58dea67
           avatarUrl = userInfo.icon.maxByOpt(_._1).map(_._2),
           authMethod = AuthenticationMethod.OAuth2,
           oAuth2Info = Some(OAuth2Info(slackAuth.accessToken.token, None, None, None))
         )
-<<<<<<< HEAD
-        authCommander.signupWithTrustedSocialUser(socialUser, signUpUrl)
-=======
 
         val socialFinalizeInfo = SocialFinalizeInfo(userInfo.emailAddress, userInfo.firstName.getOrElse(""), userInfo.lastName.getOrElse(""), None, None, None, None, None, None, None)
         val inviteExtIdOpt: Option[ExternalId[Invitation]] = request.cookies.get("inv").flatMap(v => ExternalId.asOpt[Invitation](v.value))
         val (user, emailPassIdentity) = authCommander.finalizeSocialAccount(socialFinalizeInfo, socialUser, inviteExtIdOpt)
         authHelper.finishSignup(user, userInfo.emailAddress, emailPassIdentity, emailConfirmedAlready = true, None, None, isFinalizedImmediately = true)
->>>>>>> c58dea67
       }
     }
   }
