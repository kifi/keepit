--- conflicted
+++ resolved
@@ -167,12 +167,8 @@
       invitation match {
         case Some(invite) if (invite.state == InvitationStates.ACTIVE || invite.state == InvitationStates.INACTIVE) =>
           val socialUser = socialUserInfoRepo.get(invitation.get.recipientSocialUserId)
-<<<<<<< HEAD
-          Ok(views.html.website.welcome(Some(id), Some(socialUser)))
-=======
           Redirect(com.keepit.controllers.core.routes.AuthController.signupPage).withCookies(Cookie("inv", invite.externalId.id))
-          //Ok(views.html.website.welcome(Some(id), Some(socialUser), newSignup = newSignup))
->>>>>>> df09b80d
+          //Ok(views.html.website.welcome(Some(id), Some(socialUser)))
         case _ =>
           Redirect(routes.HomeController.home)
       }
