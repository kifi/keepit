--- conflicted
+++ resolved
@@ -1,6 +1,6 @@
 package com.keepit.controllers.website
 
-import scala.concurrent.Await
+import scala.concurrent.{Promise, Await}
 import scala.concurrent.duration._
 
 import java.net.URLEncoder
@@ -197,59 +197,38 @@
   def acceptInvite(id: ExternalId[Invitation]) = HtmlAction(allowPending = true)(authenticatedAction = { implicit request =>
     Redirect(com.keepit.controllers.core.routes.AuthController.signupPage)
   }, unauthenticatedAction = { implicit request =>
-    db.readOnly { implicit session =>
-      val invitation = invitationRepo.getOpt(id)
+      val (invitation, inviterUserOpt) = db.readOnly { implicit session =>
+        invitationRepo.getOpt(id).map {
+          case invite if invite.senderUserId.isDefined =>
+            (Some(invite), Some(userRepo.get(invite.senderUserId.get)))
+          case invite =>
+            (Some(invite), None)
+        }.getOrElse((None, None))
+      }
       invitation match {
-        case Some(invite) if (invite.state == InvitationStates.ACTIVE || invite.state == InvitationStates.INACTIVE) =>
-<<<<<<< HEAD
-          val socialUser = socialUserInfoRepo.get(invitation.get.recipientSocialUserId.get)
-          (invite.senderUserId, request.identityOpt) match {
-            case (Some(senderId), None) =>
-              val inviterUser = userRepo.get(senderId)
-              Ok(views.html.auth.auth(
-                "signup",
-                titleText = s"${socialUser.fullName}, join ${inviterUser.firstName} on Kifi!",
-                titleDesc = s"Kifi is in beta and accepting users on invitations only. Click here to accept ${inviterUser.firstName}'s invite.")
-              ).withCookies(Cookie("inv", invite.externalId.id))
-            case _ =>
-              Redirect(com.keepit.controllers.core.routes.AuthController.signupPage).withCookies(Cookie("inv", invite.externalId.id))
-=======
-          invite.recipientSocialUserId match {
-            case Some(recipientSocialUserId) => {
-              val socialUser = socialUserInfoRepo.get(invitation.get.recipientSocialUserId.get)
-              (invite.senderUserId, request.identityOpt) match {
-                case (Some(senderId), None) =>
-                  val inviterUser = userRepo.get(senderId)
-                  Ok(views.html.auth.auth("signup", titleText = s"${socialUser.fullName}, join ${inviterUser.firstName} on Kifi!", titleDesc = s"Kifi is in beta and accepting users on invitations only. Click here to accept ${inviterUser.firstName}'s invite."))
-                case _ =>
-                  Redirect(com.keepit.controllers.core.routes.AuthController.signupPage).withCookies(Cookie("inv", invite.externalId.id))
+        case Some(invite) if invite.state == InvitationStates.ACTIVE || invite.state == InvitationStates.INACTIVE =>
+          if (request.identityOpt.isDefined || invite.senderUserId.isEmpty) {
+            Redirect(com.keepit.controllers.core.routes.AuthController.signupPage).withCookies(Cookie("inv", invite.externalId.id))
+          } else {
+            Async {
+              invite.recipientSocialUserId.map { recipientSocialUserId =>
+                Promise.successful(Option(socialUserInfoRepo.get(invitation.get.recipientSocialUserId.get).fullName)).future
+              }.getOrElse {
+                invite.recipientEContactId.map { econtactId =>
+                  abookServiceClient.getEContactById(econtactId).map { cOpt => cOpt.map(_.name) }
+                }.getOrElse(Promise.successful(None).future)
+              }.map {
+                case Some(name) =>
+                  Ok(views.html.auth.auth("signup", titleText = s"${name}, join ${inviterUserOpt.get.firstName} on Kifi!", titleDesc = s"Kifi is in beta and accepting users on invitations only. Click here to accept ${inviterUserOpt.get.firstName}'s invite."))
+                case None =>
+                  log.warn(s"[acceptInvite] invitation record $invite has neither recipient social id or econtact id")
+                  Redirect(com.keepit.controllers.core.routes.AuthController.signupPage)
               }
             }
-            case None => invite.recipientEContactId match {
-              case Some(econtactId) => {
-                Async {
-                  abookServiceClient.getEContactById(econtactId).map { econtactOpt =>
-                    (econtactOpt, invite.senderUserId, request.identityOpt) match {
-                      case (Some(econtact), Some(senderId), None) =>
-                        val inviterUser = userRepo.get(senderId)
-                        Ok(views.html.auth.auth("signup", titleText = s"${econtact.name}, join ${inviterUser.firstName} on Kifi!", titleDesc = s"Kifi is in beta and accepting users on invitations only. Click here to accept ${inviterUser.firstName}'s invite."))
-                      case _ =>
-                        Redirect(com.keepit.controllers.core.routes.AuthController.signupPage).withCookies(Cookie("inv", invite.externalId.id))
-                    }
-                  }
-                }
-              }
-              case None => {
-                log.warn("[acceptInvite] invitation record $invite has neither recipient social id or econtact id")
-                Redirect(com.keepit.controllers.core.routes.AuthController.signupPage)
-              }
-            }
->>>>>>> 107a81ec
           }
         case _ =>
           Redirect(com.keepit.controllers.core.routes.AuthController.signupPage)
       }
-    }
   })
 
 
