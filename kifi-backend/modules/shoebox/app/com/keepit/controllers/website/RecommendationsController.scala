package com.keepit.controllers.website

import com.keepit.common.controller.{ ShoeboxServiceController, ActionAuthenticator, WebsiteController }
import com.keepit.commanders.{ RecommendationsCommander, LocalUserExperimentCommander }
import com.keepit.common.db.Id
import com.keepit.model._

import play.api.libs.concurrent.Execution.Implicits.defaultContext
import play.api.libs.json
import play.api.libs.json._
import play.api.mvc.Results.Forbidden

import scala.concurrent.Future

import com.google.inject.Inject

class RecommendationsController @Inject() (
    actionAuthenticator: ActionAuthenticator,
    commander: RecommendationsCommander,
    userExperimentCommander: LocalUserExperimentCommander) extends WebsiteController(actionAuthenticator) with ShoeboxServiceController {

  def adHocRecos(n: Int) = JsonAction.authenticatedParseJsonAsync { request =>
    if (userExperimentCommander.userHasExperiment(request.userId, ExperimentType.ADMIN)) {
      val scores = request.body.as[UriRecommendationScores]
      commander.adHocRecos(request.userId, n, scores).map(fkis => Ok(Json.toJson(fkis)))
    } else {
      Future.successful(Forbidden)
    }
  }

  def updateUriRecommendationFeedback(userId: Id[User], uriId: Id[NormalizedURI]) = JsonAction.authenticatedParseJsonAsync { request =>
    val feedback = request.body.as[UriRecommendationFeedback]
    commander.updateUriRecommendationFeedback(userId, uriId, feedback).map(fkis => Ok(Json.toJson(fkis)))
  }
<<<<<<< HEAD
=======

  def updateUriRecommendationUserInteraction(userId: Id[User], uriId: Id[NormalizedURI]) = JsonAction.authenticatedParseJsonAsync { request =>
    val interaction = request.body.as[UriRecommendationUserInteraction]
    commander.UriRecommendationUserInteraction(userId, uriId, interaction).map(fkis => Ok(Json.toJson(fkis)))
  }
>>>>>>> 219e2ae2
}<|MERGE_RESOLUTION|>--- conflicted
+++ resolved
@@ -32,12 +32,9 @@
     val feedback = request.body.as[UriRecommendationFeedback]
     commander.updateUriRecommendationFeedback(userId, uriId, feedback).map(fkis => Ok(Json.toJson(fkis)))
   }
-<<<<<<< HEAD
-=======
 
   def updateUriRecommendationUserInteraction(userId: Id[User], uriId: Id[NormalizedURI]) = JsonAction.authenticatedParseJsonAsync { request =>
     val interaction = request.body.as[UriRecommendationUserInteraction]
     commander.UriRecommendationUserInteraction(userId, uriId, interaction).map(fkis => Ok(Json.toJson(fkis)))
   }
->>>>>>> 219e2ae2
 }