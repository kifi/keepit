--- conflicted
+++ resolved
@@ -23,19 +23,10 @@
 import scala.concurrent.Future
 
 sealed trait Routeable
-<<<<<<< HEAD
-trait AngularRoute extends Routeable {
-  def headerload: Option[String]
-}
-private case class AngularLoggedIn(headerload: Option[String], postload: Seq[MaybeUserRequest[_] => Future[String]] = Seq.empty) extends AngularRoute
-private case class Angular(headerload: Option[String], postload: Seq[Request[_] => Future[String]] = Seq.empty) extends AngularRoute
+private case class MovedPermanentlyRoute(url: String) extends Routeable
+private case class Angular(headerload: Option[String], postload: Seq[MaybeUserRequest[_] => Future[String]] = Seq.empty) extends Routeable
 private case class SeeOtherRoute(url: String) extends Routeable
-private case class MovedPermanentlyRoute(url: String) extends Routeable
-=======
-private case class Angular(headerload: Option[String], postload: Seq[MaybeUserRequest[_] => Future[String]] = Seq.empty) extends Routeable
-private case class RedirectRoute(url: String) extends Routeable
 private case class RedirectToLogin(originalUrl: String) extends Routeable
->>>>>>> 7781e335
 private case object Error404 extends Routeable
 
 case class Path(requestPath: String) {
@@ -83,17 +74,10 @@
       (request, route(request)) match {
         case (_, Error404) =>
           NotFound(views.html.error.notFound(request.path))
-<<<<<<< HEAD
-        case (r: UserRequest[T], ng: AngularLoggedIn) =>
-          // logged in user, logged in only ng. deliver.
-          AngularDistAssets.angularApp(ng.headerload, ng.postload.map(s => s(r)))
         case (r: MaybeUserRequest[T], route: SeeOtherRoute) =>
           Redirect(route.url)
         case (r: MaybeUserRequest[T], route: MovedPermanentlyRoute) =>
           MovedPermanently(route.url)
-=======
-        case (_, route: RedirectRoute) =>
-          Redirect(route.url)
         case (_, route: RedirectToLogin) =>
           val nRes = Redirect("/login")
           // Less than ideal, but we can't currently test this:
@@ -101,7 +85,6 @@
             case Some(_) => nRes.withSession(request.session + ("original-url" -> request.uri))
             case None => nRes
           }
->>>>>>> 7781e335
         case (r: NonUserRequest[T], _) if r.identityOpt.isDefined =>
           // non-authed client, but identity is set. Mid-signup, send them there.
           Redirect(com.keepit.controllers.core.routes.AuthController.signupPage())
