--- conflicted
+++ resolved
@@ -438,13 +438,7 @@
     } yield ImageCropAttributes(w = w, h = h, x = x, y = y, s = s)
   }
 
-<<<<<<< HEAD
-  def resendVerificationEmail(email: EmailAddress) = UserAction.async(parse.tolerantJson) { implicit request =>
-=======
-  private val url = fortytwoConfig.applicationBaseUrl
-
   def resendVerificationEmail(email: EmailAddress) = UserAction.async { implicit request =>
->>>>>>> 892f6a70
     EmailAddress.validate(email.address) match {
       case Failure(err) => Future.successful(BadRequest(Json.obj("error" -> "invalid_email_format")))
       case Success(validEmail) =>
