--- conflicted
+++ resolved
@@ -18,10 +18,6 @@
 import scala.concurrent.duration._
 import play.api.libs.json._
 import play.api.libs.concurrent.Execution.Implicits._
-<<<<<<< HEAD
-import com.keepit.heimdal.HeimdalServiceClient
-import com.keepit.common.akka.SafeFuture
-=======
 import play.api.libs.concurrent.{Promise => PlayPromise}
 import play.api.libs.Comet
 import com.keepit.common.time._
@@ -29,7 +25,6 @@
 import play.api.libs.iteratee.Enumerator
 
 import java.util.concurrent.atomic.AtomicBoolean
->>>>>>> f07ae91c
 
 class UserController @Inject() (
   db: Database,
@@ -47,11 +42,7 @@
   searchFriendRepo: SearchFriendRepo,
   postOffice: LocalPostOffice,
   userCommander: UserCommander,
-<<<<<<< HEAD
-  heimdal: HeimdalServiceClient,
-=======
   clock: Clock,
->>>>>>> f07ae91c
   abookServiceClient: ABookServiceClient
 ) extends WebsiteController(actionAuthenticator) {
 
@@ -215,9 +206,10 @@
           val user = userRepo.get(request.userId)
           val cleanFirst = User.sanitizeName(userData.firstName getOrElse user.firstName)
           val cleanLast = User.sanitizeName(userData.lastName getOrElse user.lastName)
-          val updatedUser = user.copy(firstName = cleanFirst, lastName = cleanLast)
-          userRepo.save(updatedUser)
-          SafeFuture { heimdal.engageUser(updatedUser) }
+          userRepo.save(user.copy(
+            firstName = cleanFirst,
+            lastName = cleanLast
+          ))
         }
         for (emails <- userData.emails) {
           val (existing, toRemove) = emailRepo.getAllByUser(request.user.id.get).partition(emails contains _.address)
