--- conflicted
+++ resolved
@@ -248,15 +248,6 @@
   }
 
   def updateName() = JsonAction.authenticatedParseJson { implicit request =>
-<<<<<<< HEAD
-    val newFirstName = (request.body \ "firstName").as[String]
-    val newLastName = (request.body \ "lastName").as[String]
-    val userData = UpdatableUserInfo(firstName = Some(newFirstName), lastName = Some(newLastName), description = None, emails = None)
-    userCommander.updateUserInfo(request.userId, userData)
-    Ok(JsString("success"))
-  }
-
-=======
     val newFirstName = (request.body \ "firstName").asOpt[String]
     val newLastName = (request.body \ "lastName").asOpt[String]
     userCommander.updateName(request.userId, newFirstName, newLastName)
@@ -307,7 +298,6 @@
     }
   }
 
->>>>>>> 4491a8dc
   //private val emailRegex = """^[a-zA-Z0-9.!#$%&'*+\/=?^_`{|}~-]+@[a-zA-Z0-9](?:[a-zA-Z0-9-]{0,61}[a-zA-Z0-9])?(?:\.[a-zA-Z0-9](?:[a-zA-Z0-9-]{0,61}[a-zA-Z0-9])?)*$""".r
   @deprecated(message = "use addEmail/modifyEmail/removeEmail", since = "2014-08-20")
   def updateCurrentUser() = JsonAction.authenticatedParseJsonAsync(allowPending = true) { implicit request =>
