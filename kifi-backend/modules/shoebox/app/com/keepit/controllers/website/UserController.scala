package com.keepit.controllers.website

import com.google.inject.Inject
import com.keepit.abook.{ ABookServiceClient, ABookUploadConf }
import com.keepit.classify.{ NormalizedHostname, DomainRepo }
import com.keepit.commanders.emails.EmailSenderProvider
import com.keepit.commanders._
import com.keepit.common.controller._
import com.keepit.common.crypto.{ PublicIdConfiguration, PublicId }
import com.keepit.common.db.slick._
import com.keepit.common.db.{ ExternalId, Id }
import com.keepit.common.healthcheck.AirbrakeNotifier
import com.keepit.common.http._
<<<<<<< HEAD
import com.keepit.common.mail.{ EmailAddress, _ }
=======
import com.keepit.common.mail._
>>>>>>> d09e7052
import com.keepit.common.store.{ ImageCropAttributes, S3ImageStore }
import com.keepit.common.time._
import com.keepit.controllers.core.NetworkInfoLoader
import com.keepit.eliza.ElizaServiceClient
import com.keepit.heimdal.{ BasicDelightedAnswer, DelightedAnswerSources }
import com.keepit.inject.FortyTwoConfig
import com.keepit.model._
import com.keepit.notify.model.Recipient
import com.keepit.notify.model.event.NewConnectionInvite
import com.keepit.social.BasicUser
import com.keepit.common.core._

import play.api.data.Form
import play.api.data.Forms._
import play.api.libs.concurrent.Execution.Implicits._
import play.api.libs.json.Json.toJson
<<<<<<< HEAD
import play.api.libs.json.JsNumber
=======
>>>>>>> d09e7052
import play.api.mvc.{ MaxSizeExceeded, Request }
import play.api.libs.json._

import scala.concurrent.Future
import scala.util.{ Failure, Success }

class UserController @Inject() (
    db: Database,
    userRepo: UserRepo,
    userExperimentCommander: LocalUserExperimentCommander,
    userConnectionRepo: UserConnectionRepo,
    emailRepo: UserEmailAddressRepo,
    userEmailAddressCommander: UserEmailAddressCommander,
    userValueRepo: UserValueRepo,
    socialUserRepo: SocialUserInfoRepo,
    invitationRepo: InvitationRepo,
    domainRepo: DomainRepo,
    networkInfoLoader: NetworkInfoLoader,
    val userActionsHelper: UserActionsHelper,
    friendRequestRepo: FriendRequestRepo,
    postOffice: LocalPostOffice,
    userConnectionsCommander: UserConnectionsCommander,
    organizationDomainOwnershipCommander: OrganizationDomainOwnershipCommander,
    userCommander: UserCommander,
    clock: Clock,
    s3ImageStore: S3ImageStore,
    abookServiceClient: ABookServiceClient,
    airbrakeNotifier: AirbrakeNotifier,
    abookUploadConf: ABookUploadConf,
    elizaServiceClient: ElizaServiceClient,
    emailSender: EmailSenderProvider,
    userProfileCommander: UserProfileCommander,
    checklistCommander: ChecklistCommander,
    fortytwoConfig: FortyTwoConfig,
    implicit val publicIdConfig: PublicIdConfiguration) extends UserActions with ShoeboxServiceController {

  def friends(page: Int, pageSize: Int) = UserAction { request =>
    val (connectionsPage, total) = userConnectionsCommander.getConnectionsPage(request.userId, page, pageSize)
    val friendsJsons = db.readOnlyMaster { implicit s =>
      val friendCounts = userConnectionRepo.getConnectionCounts(connectionsPage.map(_.userId).toSet)
      connectionsPage.map {
        case ConnectionInfo(friend, friendId, unfriended, unsearched) =>
          Json.toJson(friend).asInstanceOf[JsObject] ++ Json.obj(
            "searchFriend" -> unsearched,
            "unfriended" -> unfriended,
            "friendCount" -> friendCounts(friendId)
          )
      }
    }
    Ok(Json.obj(
      "friends" -> friendsJsons,
      "total" -> total
    ))
  }

  def socialNetworkInfo() = UserAction { request =>
    Ok(Json.toJson(userCommander.socialNetworkInfo(request.userId)))
  }

  def abookInfo() = UserAction.async { request =>
    val abookF = userCommander.getGmailABookInfos(request.userId)
    abookF.map { abooks =>
      Ok(Json.toJson(abooks.map(ExternalABookInfo.fromABookInfo _)))
    }
  }

  def friendNetworkInfo(id: ExternalId[User]) = UserAction { request =>
    Ok(toJson(networkInfoLoader.load(request.userId, id)))
  }

  def unfriend(id: ExternalId[User]) = UserAction { request =>
    if (userConnectionsCommander.unfriend(request.userId, id)) {
      Ok(Json.obj("removed" -> true))
    } else {
      NotFound(Json.obj("error" -> s"User with id $id not found."))
    }
  }

  def closeAccount = UserAction(parse.tolerantJson) { request =>
    val comment = (request.body \ "comment").asOpt[String].getOrElse("")
    userCommander.sendCloseAccountEmail(request.userId, comment)
    Ok(Json.obj("closed" -> true))
  }

  def friend(id: ExternalId[User]) = UserAction { request =>
    val (success, code) = userConnectionsCommander.friend(request.user, id)
    if (success) {
      Ok(Json.obj("success" -> true, code -> true))
    } else {
      NotFound(Json.obj("error" -> code))
    }
  }

  def ignoreFriendRequest(id: ExternalId[User]) = UserAction { request =>
    val (success, code) = userConnectionsCommander.ignoreFriendRequest(request.userId, id)
    if (success) Ok(Json.obj("success" -> true))
    else if (code == "friend_request_not_found") NotFound(Json.obj("error" -> s"There is no active friend request from user $id."))
    else if (code == "user_not_found") BadRequest(Json.obj("error" -> s"User with id $id not found."))
    else BadRequest(Json.obj("error" -> code))
  }

  def cancelFriendRequest(id: ExternalId[User]) = UserAction { request =>
    db.readWrite { implicit s =>
      userRepo.getOpt(id) map { recipient =>
        friendRequestRepo.getBySenderAndRecipient(request.userId, recipient.id.get,
          Set(FriendRequestStates.ACCEPTED, FriendRequestStates.ACTIVE)) map { friendRequest =>
            if (friendRequest.state == FriendRequestStates.ACCEPTED) {
              BadRequest(Json.obj("error" -> s"The friend request has already been accepted", "alreadyAccepted" -> true))
            } else {
              friendRequestRepo.save(friendRequest.copy(state = FriendRequestStates.INACTIVE))
              elizaServiceClient.completeNotification(NewConnectionInvite, friendRequest.senderId -> friendRequest.recipientId, Recipient(friendRequest.recipientId))
              Ok(Json.obj("success" -> true))
            }
          } getOrElse NotFound(Json.obj("error" -> s"There is no active friend request for user $id."))
      } getOrElse BadRequest(Json.obj("error" -> s"User with id $id not found."))
    }
  }

  def incomingFriendRequests = UserAction { request =>
    val users = userConnectionsCommander.incomingFriendRequests(request.userId)
    Ok(Json.toJson(users))
  }

  def outgoingFriendRequests = UserAction { request =>
    val users = userConnectionsCommander.outgoingFriendRequests(request.userId)
    Ok(Json.toJson(users))
  }

  def excludeFriend(id: ExternalId[User]) = UserAction { request =>
    userConnectionsCommander.excludeFriend(request.userId, id) map { changed =>
      Ok(Json.obj("changed" -> changed))
    } getOrElse {
      BadRequest(Json.obj("error" -> s"You are not friends with user $id"))
    }
  }

  def includeFriend(id: ExternalId[User]) = UserAction { request =>
    userConnectionsCommander.includeFriend(request.userId, id) map { changed =>
      Ok(Json.obj("changed" -> changed))
    } getOrElse {
      BadRequest(Json.obj("error" -> s"You are not friends with user $id"))
    }
  }

  def currentUser = UserAction { implicit request =>
    getUserInfo(request.userId)
  }

  def changePassword = UserAction(parse.tolerantJson) { implicit request =>
    val oldPasswordOpt = (request.body \ "oldPassword").asOpt[String] // todo: use char[]
    val newPassword = (request.body \ "newPassword").as[String]
    if (newPassword.length < 7) {
      BadRequest(Json.obj("error" -> "bad_new_password"))
    } else {
      userCommander.changePassword(request.userId, newPassword, oldPassword = oldPasswordOpt) match {
        case Failure(e) => Forbidden(Json.obj("error" -> e.getMessage))
        case Success(_) => Ok(Json.obj("success" -> true))
      }
    }
  }

  def basicUserInfo(id: ExternalId[User], friendCount: Boolean) = UserAction { implicit request =>
    db.readOnlyReplica { implicit session =>
      userRepo.getOpt(id).map { user =>
        Ok {
          val userJson = Json.toJson(BasicUser.fromUser(user)).as[JsObject]
          if (friendCount) userJson ++ Json.obj("friendCount" -> userConnectionRepo.getConnectionCount(user.id.get))
          else userJson
        }
      } getOrElse {
        NotFound(Json.obj("error" -> "user not found"))
      }
    }
  }

  def getEmailInfo(email: EmailAddress) = UserAction { implicit request =>
    db.readOnlyMaster { implicit session =>
      emailRepo.getByAddress(email) match {
        case Some(emailRecord) if (emailRecord.userId != request.userId) && emailRecord.verified => Forbidden(Json.obj("error" -> "email_belongs_to_other_user"))
        case Some(emailRecord) if (emailRecord.userId == request.userId) => {
          val pendingPrimary = userValueRepo.getValueStringOpt(request.user.id.get, UserValueName.PENDING_PRIMARY_EMAIL).map(EmailAddress(_))
          val isFreeMail = NormalizedHostname.fromHostname(emailRecord.address.hostname).exists(hostname => domainRepo.get(hostname).exists(_.isEmailProvider))
          Ok(Json.toJson(EmailInfo(
            address = emailRecord.address,
            isVerified = emailRecord.verified,
            isPrimary = emailRecord.primary,
            isPendingPrimary = pendingPrimary.exists(_.equalsIgnoreCase(emailRecord.address)),
            isFreeMail = isFreeMail
          )))
        }
        case _ => Ok(Json.obj("status" -> "available"))
      }
    }
  }

  def updateUsername() = UserAction(parse.tolerantJson) { implicit request =>
    val newUsername = (request.body \ "username").as[Username]
    userCommander.setUsername(request.userId, newUsername) match {
      case Left(error) => BadRequest(Json.obj("error" -> error))
      case Right(username) => Ok(Json.obj("username" -> username))
    }
  }

  def updateName() = UserAction(parse.tolerantJson) { implicit request =>
    val newFirstName = (request.body \ "firstName").asOpt[String]
    val newLastName = (request.body \ "lastName").asOpt[String]
    userCommander.updateName(request.userId, newFirstName, newLastName)
    Ok(JsString("success"))
  }

  def updateBiography() = UserAction(parse.tolerantJson) { implicit request =>
    val newBio = (request.body \ "biography").as[String]
    userCommander.updateUserBiography(request.userId, newBio)
    Ok(JsString("success"))
  }

  def addEmail() = UserAction(parse.tolerantJson) { implicit request =>
    val newAddress = (request.body \ "email").as[String]
    EmailAddress.validate(newAddress) match {
      case Failure(e) => BadRequest(e.getMessage)
      case Success(newEmail) =>
        userEmailAddressCommander.addEmail(request.userId, newEmail) match {
          case Left(s) => BadRequest(s)
          case Right(_) => Ok(JsString("success"))
        }
    }
  }
  def changePrimaryEmail() = UserAction(parse.tolerantJson) { implicit request =>
    val targetAddress = (request.body \ "email").as[String]
    EmailAddress.validate(targetAddress) match {
      case Failure(e) =>
        BadRequest(e.getMessage)
      case Success(targetEmail) =>
        userEmailAddressCommander.makeEmailPrimary(request.userId, targetEmail) match {
          case Left(s) => BadRequest(s)
          case Right(_) => Ok(JsString("success"))
        }
    }
  }
  def removeEmail() = UserAction(parse.tolerantJson) { implicit request =>
    val targetAddress = (request.body \ "email").as[String]
    EmailAddress.validate(targetAddress) match {
      case Failure(e) =>
        BadRequest(e.getMessage)
      case Success(targetEmail) =>
        userEmailAddressCommander.removeEmail(request.userId, targetEmail) match {
          case Left(s) => BadRequest(s)
          case Right(_) => Ok(JsString("success"))
        }
    }
  }

  //private val emailRegex = """^[a-zA-Z0-9.!#$%&'*+\/=?^_`{|}~-]+@[a-zA-Z0-9](?:[a-zA-Z0-9-]{0,61}[a-zA-Z0-9])?(?:\.[a-zA-Z0-9](?:[a-zA-Z0-9-]{0,61}[a-zA-Z0-9])?)*$""".r
  @deprecated(message = "use addEmail/modifyEmail/removeEmail", since = "2014-08-20")
  def updateCurrentUser() = UserAction(parse.tolerantJson) { implicit request =>
    request.body.validate[UpdatableUserInfo] match {
      case JsSuccess(userData, _) => {
        userCommander.updateUserInfo(request.userId, userData)
        getUserInfo(request.userId)
      }
      case JsError(errors) if errors.exists { case (path, _) => path == __ \ "emails" } =>
        BadRequest(Json.obj("error" -> "bad email addresses"))
      case _ =>
        BadRequest(Json.obj("error" -> "could not parse user info from body"))
    }
  }

  private def getUserInfo[T](userId: Id[User]) = {
    val user = db.readOnlyMaster { implicit session =>
      userRepo.get(userId)
    }

    val experiments = userExperimentCommander.getExperimentsByUser(userId)
    val pimpedUser = userCommander.getUserInfo(user)
    val pendingFriendRequests = db.readOnlyMaster { implicit session =>
      friendRequestRepo.getCountByRecipient(userId)
    }

    val json = {
      implicit val orgViewWrites = OrganizationView.embeddedMembershipWrites
      Json.toJson(pimpedUser.basicUser).as[JsObject] ++
        toJson(pimpedUser.info).as[JsObject] ++
        Json.obj(
          "notAuthed" -> pimpedUser.notAuthed,
          "numLibraries" -> pimpedUser.numLibraries,
          "numConnections" -> pimpedUser.numConnections,
          "numFollowers" -> pimpedUser.numFollowers,
          "experiments" -> experiments.map(_.value),
          "pendingFriendRequests" -> pendingFriendRequests,
          "orgs" -> pimpedUser.orgs,
          "pendingOrgs" -> pimpedUser.pendingOrgs,
          "potentialOrgs" -> pimpedUser.potentialOrgs
        )
    }
    Ok(json)
  }

  private val SitePrefNames = {
    import UserValueName._
    Set(
      AUTO_SHOW_GUIDE,
      SHOW_DELIGHTED_QUESTION,
      HAS_NO_PASSWORD,
      USE_MINIMAL_KEEP_CARD,
      HAS_SEEN_FTUE,
      COMPANY_NAME,
      STORED_CREDIT_CODE
    )
  }

  def getPrefs() = UserAction.async { request =>
    // The prefs endpoint is used as an indicator that the user is active
    userCommander.setLastUserActive(request.userId)

    val checklistF = Future {
      checklistCommander.checklist(request.userId, ChecklistPlatform.Website)
    }.map { chk =>
      if (chk.exists(!_._2)) { // there is an incomplete item
        chk
      } else {
        Seq.empty[(String, Boolean)]
      }
    }.recover {
      case ex: Throwable =>
        Seq.empty[(String, Boolean)]
    }.map { checklist =>
      checklist.map {
        case (name, isComplete) =>
          Json.obj("name" -> name, "complete" -> isComplete)
      } |> JsArray.apply
    }

    val prefsF = userCommander.getPrefs(SitePrefNames, request.userId, request.experiments)

    for {
      prefs <- prefsF
      checklist <- checklistF
    } yield {
      Ok(prefs ++ Json.obj("checklist" -> checklist))
    }
  }

  def savePrefs() = UserAction(parse.tolerantJson) { request =>
    val o = request.request.body.as[JsObject]
    val map = o.value.map(t => UserValueName(t._1) -> t._2).toMap
    val allowedMap = map.filter(m => SitePrefNames.contains(m._1))
    if (allowedMap.nonEmpty) {
      userCommander.savePrefs(request.userId, map)
      Ok(JsObject(allowedMap.toSeq.map(m => m._1.name -> m._2)))
    } else {
      BadRequest(Json.obj("error" -> "no_valid_preferences"))
    }
  }

  def uploadBinaryUserPicture() = MaybeUserAction(parse.maxLength(1024 * 1024 * 15, parse.temporaryFile)) { implicit request =>
    doUploadBinaryUserPicture
  }
  def doUploadBinaryUserPicture(implicit request: Request[Either[MaxSizeExceeded, play.api.libs.Files.TemporaryFile]]) = {
    request.body match {
      case Right(tempFile) =>
        s3ImageStore.uploadTemporaryPicture(tempFile.file) match {
          case Success((token, pictureUrl)) =>
            Ok(Json.obj("token" -> token, "url" -> pictureUrl))
          case Failure(ex) =>
            airbrakeNotifier.notify("Couldn't upload temporary picture (xhr direct)", ex)
            BadRequest(JsNumber(0))
        }
      case Left(err) =>
        BadRequest(s"""{"error": "file_too_large", "size": ${err.length}}""")
    }
  }

  private case class UserPicInfo(
    picToken: Option[String],
    picHeight: Option[Int], picWidth: Option[Int],
    cropX: Option[Int], cropY: Option[Int],
    cropSize: Option[Int])
  private val userPicForm = Form[UserPicInfo](
    mapping(
      "picToken" -> optional(text),
      "picHeight" -> optional(number),
      "picWidth" -> optional(number),
      "cropX" -> optional(number),
      "cropY" -> optional(number),
      "cropSize" -> optional(number)
    )(UserPicInfo.apply)(UserPicInfo.unapply)
  )
  def setUserPicture() = UserAction { implicit request =>
    userPicForm.bindFromRequest.fold(
      formWithErrors => BadRequest(Json.obj("error" -> formWithErrors.errors.head.message)),
      {
        case UserPicInfo(picToken, picHeight, picWidth, cropX, cropY, cropSize) =>
          val cropAttributes = parseCropForm(picHeight, picWidth, cropX, cropY, cropSize)
          picToken.map { token =>
            s3ImageStore.copyTempFileToUserPic(request.user.id.get, request.user.externalId, token, cropAttributes)
          }
          Ok("0")
      })
  }
  private def parseCropForm(picHeight: Option[Int], picWidth: Option[Int], cropX: Option[Int], cropY: Option[Int], cropSize: Option[Int]) = {
    for {
      h <- picHeight
      w <- picWidth
      x <- cropX
      y <- cropY
      s <- cropSize
    } yield ImageCropAttributes(w = w, h = h, x = x, y = y, s = s)
  }

  private val url = fortytwoConfig.applicationBaseUrl

<<<<<<< HEAD
  def resendVerificationEmail(email: EmailAddress) = UserAction.async { implicit request =>
    EmailAddress.validate(email.address) match {
      case Failure(err) => Future(BadRequest("invalid_email_format"))
      case Success(validEmail) => {
        db.readWrite { implicit s =>
          emailRepo.getByAddressAndUser(request.userId, validEmail) match {
            case Some(emailAddr) => userEmailAddressCommander.sendVerificationEmailHelper(emailAddr).imap(_ => Ok("0"))
            case None =>
              userEmailAddressCommander.addEmail(request.userId, email)
              Future(Ok)
          }
        }
      }
=======
  def resendVerificationEmail(email: EmailAddress) = UserAction.async(parse.tolerantJson) { implicit request =>
    EmailAddress.validate(email.address) match {
      case Failure(err) => Future.successful(BadRequest(Json.obj("error" -> "invalid_email_format")))
      case Success(validEmail) =>
        db.readWrite { implicit s =>
          emailRepo.getByAddressAndUser(request.userId, email) match {
            case Some(emailAddr) => userEmailAddressCommander.sendVerificationEmailHelper(emailAddr).imap(_ => Ok)
            case _ => Future.successful(Forbidden(Json.obj("error" -> "email_not_found")))
          }
        }
>>>>>>> d09e7052
    }
  }

  def hideOrganizationDomain(pubOrgId: PublicId[Organization]) = UserAction { request =>
    Organization.decodePublicId(pubOrgId) match {
      case Failure(ex) => OrganizationFail.INVALID_PUBLIC_ID.asErrorResponse
      case Success(orgId: Id[Organization]) => {
        organizationDomainOwnershipCommander.hideOrganizationForUser(request.userId, orgId)
        Ok
      }
    }
  }

  def importStatus() = UserAction.async { implicit request =>
    val networks = Seq("facebook", "linkedin")

    val networkStatuses = Future {
      JsObject(db.readOnlyMaster { implicit session =>
        networks.map { network =>
          userValueRepo.getValueStringOpt(request.userId, UserValueName.importInProgress(network)).flatMap { r =>
            if (r == "false") {
              None
            } else {
              Some(network -> JsString(r))
            }
          }
        }
      }.flatten)
    }

    val abookStatuses = userCommander.getGmailABookInfos(request.userId).map { abooks =>
      JsObject(abooks.map { abookInfo =>
        abookInfo.state match {
          case ABookInfoStates.PENDING | ABookInfoStates.PROCESSING => // we only care if it's actively working. in all other cases, client knows when it refreshes.
            val identifier = (abookInfo.ownerEmail orElse abookInfo.ownerId).map(_.toString).getOrElse(abookInfo.id.get.toString)
            val importantBits = Seq(
              "state" -> Some(abookInfo.state.value),
              "numContacts" -> abookInfo.numContacts.map(_.toString),
              "numProcessed" -> abookInfo.numProcessed.map(_.toString),
              "lastUpdated" -> Some(abookInfo.updatedAt.toStandardTimeString)
            ).filter(_._2.isDefined).map(m => m._1 -> JsString(m._2.get))
            Some(identifier -> JsObject(importantBits))
          case _ => None
        }
      }.flatten)
    }

    for {
      n <- networkStatuses
      a <- abookStatuses
    } yield {
      Ok(JsObject(Seq("network" -> n, "abook" -> a)))
    }
  }

  def postDelightedAnswer = UserAction.async(parse.tolerantJson) { request =>
    implicit val source = DelightedAnswerSources.fromUserAgent(request.userAgentOpt)
    Json.fromJson[BasicDelightedAnswer](request.body) map { answer =>
      userCommander.postDelightedAnswer(request.userId, answer) map { externalIdOpt =>
        externalIdOpt map { externalId =>
          Ok(Json.obj("answerId" -> externalId))
        } getOrElse NotFound
      }
    } getOrElse Future.successful(BadRequest)
  }

  def cancelDelightedSurvey = UserAction.async { implicit request =>
    userCommander.cancelDelightedSurvey(request.userId) map { success =>
      if (success) Ok else BadRequest
    }
  }

  def getSettings() = UserAction { request =>
    val storedBody = db.readOnlyMaster { implicit s =>
      userValueRepo.getValue(request.userId, UserValues.userProfileSettings)
    }
    val userSettings = UserValueSettings.readFromJsValue(storedBody)
    //Ok(Json.toJson(userSettings)) // todo (aaron): use this when multiple fields to settings. With only one field @json macro doesn't describe field name
    Ok(Json.obj("showFollowedLibraries" -> userSettings.showFollowedLibraries))
  }

  def setSettings() = UserAction(parse.tolerantJson) { request =>
    val showFollowLibrariesOpt = (request.body \ "showFollowedLibraries").asOpt[Boolean]
    val settingsList = Map(UserValueName.SHOW_FOLLOWED_LIBRARIES -> showFollowLibrariesOpt)

    val newMapping = settingsList.collect {
      case (userVal, Some(optionVal)) => userVal -> Json.toJson(optionVal)
    }
    userCommander.setSettings(request.userId, newMapping)
    NoContent
  }

}<|MERGE_RESOLUTION|>--- conflicted
+++ resolved
@@ -11,11 +11,7 @@
 import com.keepit.common.db.{ ExternalId, Id }
 import com.keepit.common.healthcheck.AirbrakeNotifier
 import com.keepit.common.http._
-<<<<<<< HEAD
-import com.keepit.common.mail.{ EmailAddress, _ }
-=======
 import com.keepit.common.mail._
->>>>>>> d09e7052
 import com.keepit.common.store.{ ImageCropAttributes, S3ImageStore }
 import com.keepit.common.time._
 import com.keepit.controllers.core.NetworkInfoLoader
@@ -32,10 +28,7 @@
 import play.api.data.Forms._
 import play.api.libs.concurrent.Execution.Implicits._
 import play.api.libs.json.Json.toJson
-<<<<<<< HEAD
 import play.api.libs.json.JsNumber
-=======
->>>>>>> d09e7052
 import play.api.mvc.{ MaxSizeExceeded, Request }
 import play.api.libs.json._
 
@@ -445,23 +438,6 @@
     } yield ImageCropAttributes(w = w, h = h, x = x, y = y, s = s)
   }
 
-  private val url = fortytwoConfig.applicationBaseUrl
-
-<<<<<<< HEAD
-  def resendVerificationEmail(email: EmailAddress) = UserAction.async { implicit request =>
-    EmailAddress.validate(email.address) match {
-      case Failure(err) => Future(BadRequest("invalid_email_format"))
-      case Success(validEmail) => {
-        db.readWrite { implicit s =>
-          emailRepo.getByAddressAndUser(request.userId, validEmail) match {
-            case Some(emailAddr) => userEmailAddressCommander.sendVerificationEmailHelper(emailAddr).imap(_ => Ok("0"))
-            case None =>
-              userEmailAddressCommander.addEmail(request.userId, email)
-              Future(Ok)
-          }
-        }
-      }
-=======
   def resendVerificationEmail(email: EmailAddress) = UserAction.async(parse.tolerantJson) { implicit request =>
     EmailAddress.validate(email.address) match {
       case Failure(err) => Future.successful(BadRequest(Json.obj("error" -> "invalid_email_format")))
@@ -472,7 +448,6 @@
             case _ => Future.successful(Forbidden(Json.obj("error" -> "email_not_found")))
           }
         }
->>>>>>> d09e7052
     }
   }
 
