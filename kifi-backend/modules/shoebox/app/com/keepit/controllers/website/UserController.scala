--- conflicted
+++ resolved
@@ -66,14 +66,9 @@
   abookServiceClient: ABookServiceClient,
   airbrakeNotifier: AirbrakeNotifier,
   authCommander: AuthCommander,
-<<<<<<< HEAD
-  searchClient: SearchServiceClient
-=======
-  emailAddressRepo: EmailAddressRepo,
   searchClient: SearchServiceClient,
   abookUploadConf: ABookUploadConf,
   fortytwoConfig: FortyTwoConfig
->>>>>>> 3e975c60
 ) extends WebsiteController(actionAuthenticator) with ShoeboxServiceController {
 
   // hotspot -- need optimization; gather timing info for analysis
@@ -242,10 +237,7 @@
     }
   }
 
-<<<<<<< HEAD
-=======
-  private val siteUrl = fortytwoConfig.applicationBaseUrl
->>>>>>> 3e975c60
+
   private val emailRegex = """^[a-zA-Z0-9.!#$%&'*+\/=?^_`{|}~-]+@[a-zA-Z0-9](?:[a-zA-Z0-9-]{0,61}[a-zA-Z0-9])?(?:\.[a-zA-Z0-9](?:[a-zA-Z0-9-]{0,61}[a-zA-Z0-9])?)*$""".r
   def updateCurrentUser() = JsonAction.authenticatedParseJson(allowPending = true) { implicit request =>
     request.body.asOpt[UpdatableUserInfo] map { userData =>
