package com.keepit.controllers.website

import com.google.inject.Inject
import com.keepit.commanders._
import com.keepit.common.controller.{ ShoeboxServiceController, WebsiteController, ActionAuthenticator }
import com.keepit.common.crypto.{ PublicIdConfiguration, PublicId }
import com.keepit.common.db.{ Id, ExternalId }
import com.keepit.common.db.slick.Database
import com.keepit.common.mail.EmailAddress
import com.keepit.common.social.BasicUserRepo
import com.keepit.common.time.Clock
import com.keepit.model._
import org.apache.commons.lang3.RandomStringUtils
import play.api.libs.json.{ JsObject, JsArray, JsString, Json }
import play.api.libs.concurrent.Execution.Implicits.defaultContext

import scala.concurrent.Future
import scala.util.{ Success, Failure }

class LibraryController @Inject() (
  db: Database,
  libraryRepo: LibraryRepo,
  libraryMembershipRepo: LibraryMembershipRepo,
  libraryInviteRepo: LibraryInviteRepo,
  userRepo: UserRepo,
  keepRepo: KeepRepo,
  basicUserRepo: BasicUserRepo,
  libraryCommander: LibraryCommander,
  keepsCommander: KeepsCommander,
  actionAuthenticator: ActionAuthenticator,
  clock: Clock,
  implicit val config: PublicIdConfiguration)
    extends WebsiteController(actionAuthenticator) with ShoeboxServiceController {

  def addLibrary() = JsonAction.authenticatedParseJsonAsync { request =>
    val addRequest = request.body.as[LibraryAddRequest]

    libraryCommander.addLibrary(addRequest, request.userId) match {
      case Left(LibraryFail(message)) =>
        Future.successful(BadRequest(Json.obj("error" -> message)))
      case Right(newLibrary) =>
        libraryCommander.createFullLibraryInfo(request.userId, newLibrary).map { lib =>
          Ok(Json.toJson(lib))
        }
    }
  }

  def modifyLibrary(pubId: PublicId[Library]) = JsonAction.authenticatedParseJson { request =>
    val idTry = Library.decodePublicId(pubId)
    idTry match {
      case Failure(ex) =>
        BadRequest(Json.obj("error" -> "invalid id"))
      case Success(id) =>
        val json = request.body
        val newName = (json \ "name").asOpt[String]
        val newDescription = (json \ "description").asOpt[String]
        val newSlug = (json \ "slug").asOpt[String]
        val newVisibility = (json \ "visibility").asOpt[LibraryVisibility]
        val res = libraryCommander.modifyLibrary(id, request.userId, newName, newDescription, newSlug, newVisibility)
        res match {
          case Left(fail) =>
            BadRequest(Json.obj("error" -> fail.message))
          case Right(lib) =>
            val (owner, numKeeps) = db.readOnlyMaster { implicit s => (userRepo.get(lib.ownerId), keepRepo.getCountByLibrary(id)) }
            Ok(Json.toJson(LibraryInfo.fromLibraryAndOwner(lib, owner, numKeeps)))
        }
    }
  }

  def removeLibrary(pubId: PublicId[Library]) = JsonAction.authenticated { request =>
    val idTry = Library.decodePublicId(pubId)
    idTry match {
      case Failure(ex) =>
        BadRequest(Json.obj("error" -> "invalid id"))
      case Success(id) =>
        libraryCommander.removeLibrary(id, request.userId) match {
          case Left(fail) => BadRequest(Json.obj("error" -> fail.message))
          case Right(success) => Ok(JsString(success))
        }
    }
  }

  private def canView(userId: Id[User], lib: Library, authToken: Option[String], passcode: Option[String]): Boolean = {
    db.readOnlyMaster { implicit s =>
      libraryMembershipRepo.getOpt(userId = userId, libraryId = lib.id.get).nonEmpty ||
<<<<<<< HEAD
        (lib.universalLink.nonEmpty && authToken.nonEmpty && lib.universalLink.get == authToken.get) || {
=======
        (lib.universalLink.nonEmpty && authToken.nonEmpty && lib.universalLink == authToken.get) || {
>>>>>>> 295ae796
          val invites = libraryInviteRepo.getWithLibraryIdAndUserId(userId = userId, libraryId = lib.id.get)
          passcode.nonEmpty && invites.exists(i => i.passCode == passcode.get)
        }
    }
  }

  def getLibraryById(pubId: PublicId[Library], authToken: Option[String] = None, passcode: Option[String] = None) = JsonAction.authenticatedAsync { request =>
    val idTry = Library.decodePublicId(pubId)
    idTry match {
      case Failure(ex) =>
        Future.successful(BadRequest(Json.obj("error" -> "invalid id")))
      case Success(id) =>
        val lib = db.readOnlyMaster { implicit s => libraryRepo.get(id) }
        if (canView(request.userId, lib, authToken, passcode)) {
          libraryCommander.createFullLibraryInfo(request.userId, lib).map { library =>
            Ok(Json.obj("library" -> Json.toJson(library)))
          }
        } else {
          Future.successful(BadRequest(Json.obj("error" -> "invalid access")))
        }
    }
  }

  def getLibraryByPath(userStr: String, slugStr: String, authToken: Option[String] = None, passcode: Option[String] = None) = JsonAction.authenticatedAsync { request =>
    // check if str is either a username or externalId
    val ownerOpt = db.readOnlyMaster { implicit s =>
      ExternalId.asOpt[User](userStr) match {
        case Some(eid) => userRepo.getOpt(eid)
        case None => userRepo.getUsername(Username(userStr))
      }
    }
    ownerOpt match {
      case None =>
        Future.successful(BadRequest(Json.obj("error" -> "invalid username")))
      case Some(owner) =>
        db.readOnlyMaster { implicit s =>
          libraryRepo.getBySlugAndUserId(userId = owner.id.get, slug = LibrarySlug(slugStr)) match {
            case None =>
              Future.successful(BadRequest(Json.obj("error" -> "no library found")))
            case Some(lib) =>
              if (canView(request.userId, lib, authToken, passcode)) {
                libraryCommander.createFullLibraryInfo(request.userId, lib).map { libInfo =>
                  Ok(Json.obj("library" -> Json.toJson(libInfo)))
                }
              } else {
                Future.successful(BadRequest(Json.obj("error" -> "invalid access")))
              }
          }
        }
    }
  }

  def getLibrarySummariesByUser = JsonAction.authenticated { request =>
    val (librariesWithAccess, librariesWithInvites) = libraryCommander.getLibrariesByUser(request.userId)
    // rule out invites that are not duplicate invites to same library (only show library invite with highest access)
    val invitesToShow = librariesWithInvites.groupBy(x => x._2).map { lib =>
      val invites = lib._2.unzip._1
      val highestInvite = invites.sorted.last
      (highestInvite, lib._1)
    }.toSeq

    val libsFollowing = for ((access, library) <- librariesWithAccess) yield {
      val (owner, numKeeps) = db.readOnlyMaster { implicit s =>
        (userRepo.get(library.ownerId), keepRepo.getCountByLibrary(library.id.get))
      }
      val info = LibraryInfo.fromLibraryAndOwner(library, owner, numKeeps)
      Json.toJson(info).as[JsObject] ++ Json.obj("access" -> access)
    }
    val libsInvitedTo = for (invite <- invitesToShow) yield {
      val lib = invite._2
      val (owner, numKeeps) = db.readOnlyMaster { implicit s => (userRepo.get(lib.ownerId), keepRepo.getCountByLibrary(lib.id.get)) }
      val info = LibraryInfo.fromLibraryAndOwner(lib, owner, numKeeps)
      Json.toJson(info).as[JsObject] ++ Json.obj("access" -> invite._1.access)
    }
    Ok(Json.obj("libraries" -> libsFollowing, "invited" -> libsInvitedTo))
  }

  def inviteUsersToLibrary(pubId: PublicId[Library]) = JsonAction.authenticatedParseJson { request =>
    val idTry = Library.decodePublicId(pubId)
    idTry match {
      case Failure(ex) =>
        BadRequest(Json.obj("error" -> "invalid id"))
      case Success(id) =>
        val invites = (request.body \ "invites").as[JsArray].value

        val validInviteList = db.readOnlyMaster { implicit s =>
          invites.map { i =>
            val access = (i \ "access").as[LibraryAccess]
            val id = (i \ "type").as[String] match {
              case "user" if userRepo.getOpt((i \ "id").as[ExternalId[User]]).nonEmpty =>
                Left(userRepo.getOpt((i \ "id").as[ExternalId[User]]).get.id.get)
              case "email" => Right((i \ "id").as[EmailAddress])
            }
            (id, access)
          }
        }

        val res = libraryCommander.inviteUsersToLibrary(id, request.userId, validInviteList)
        res match {
          case Left(fail) =>
            BadRequest(Json.obj("error" -> fail.message))
          case Right(info) =>
            val res = info.map {
              case (Left(externalId), access) => Json.obj("user" -> externalId, "access" -> access)
              case (Right(email), access) => Json.obj("email" -> email, "access" -> access)
            }
            Ok(Json.toJson(res))
        }
    }
  }

  def joinLibrary(pubId: PublicId[Library]) = JsonAction.authenticated { request =>
    val idTry = Library.decodePublicId(pubId)
    idTry match {
      case Failure(ex) =>
        BadRequest(Json.obj("error" -> "invalid id"))
      case Success(libId) =>
        val res = libraryCommander.joinLibrary(request.userId, libId)
        res match {
          case Left(fail) =>
            BadRequest(Json.obj("error" -> fail.message))
          case Right(lib) =>
            val (owner, numKeeps) = db.readOnlyMaster { implicit s => (userRepo.get(lib.ownerId), keepRepo.getCountByLibrary(libId)) }
            Ok(Json.toJson(LibraryInfo.fromLibraryAndOwner(lib, owner, numKeeps)))
        }
    }
  }

  def declineLibrary(pubId: PublicId[Library]) = JsonAction.authenticated { request =>
    val idTry = Library.decodePublicId(pubId)
    idTry match {
      case Failure(ex) =>
        BadRequest(Json.obj("error" -> "invalid id"))
      case Success(libId) =>
        libraryCommander.declineLibrary(request.userId, libId)
        Ok(JsString("success"))
    }
  }

  def leaveLibrary(pubId: PublicId[Library]) = JsonAction.authenticated { request =>
    val idTry = Library.decodePublicId(pubId)
    idTry match {
      case Failure(ex) =>
        BadRequest(Json.obj("error" -> "invalid id"))
      case Success(id) =>
        libraryCommander.leaveLibrary(id, request.userId) match {
          case Left(fail) => BadRequest(Json.obj("error" -> fail.message))
          case Right(_) => Ok(JsString("success"))
        }
    }
  }

  def getKeeps(pubId: PublicId[Library], count: Int, offset: Int, authToken: Option[String] = None, passcode: Option[String] = None) = JsonAction.authenticatedAsync { request =>
    val idTry = Library.decodePublicId(pubId)
    idTry match {
      case Failure(ex) =>
        Future.successful(BadRequest(Json.obj("error" -> "invalid id")))
      case Success(libraryId) =>
        db.readOnlyReplica { implicit session =>
          if (canView(request.userId, libraryRepo.get(libraryId), authToken, passcode)) {
            val take = Math.min(count, 30)
            val numKeeps = keepRepo.getCountByLibrary(libraryId)
            val keeps = keepRepo.getByLibrary(libraryId, take, offset)
            val keepInfosF = keepsCommander.decorateKeepsIntoKeepInfos(request.userId, keeps)
            keepInfosF.map { keepInfos =>
              Ok(Json.obj("keeps" -> Json.toJson(keepInfos), "count" -> Math.min(take, keepInfos.length), "offset" -> offset, "numKeeps" -> numKeeps))
            }
          } else
            Future.successful(BadRequest(Json.obj("error" -> "invalid access")))
        }
    }
  }

  def getCollaborators(pubId: PublicId[Library], count: Int, offset: Int, authToken: Option[String] = None, passcode: Option[String] = None) = JsonAction.authenticated { request =>
    val idTry = Library.decodePublicId(pubId)
    idTry match {
      case Failure(ex) =>
        BadRequest(Json.obj("error" -> "invalid id"))
      case Success(libraryId) =>

        db.readOnlyReplica { implicit session =>
          if (canView(request.userId, libraryRepo.get(libraryId), authToken, passcode)) {
            val take = Math.min(count, 10)
            val memberships = libraryMembershipRepo.pageWithLibraryIdAndAccess(libraryId, take, offset, Set(LibraryAccess.READ_WRITE, LibraryAccess.READ_INSERT, LibraryAccess.READ_ONLY))
            val (f, c) = memberships.partition(_.access == LibraryAccess.READ_ONLY)
            val followers = f.map(m => basicUserRepo.load(m.userId))
            val collaborators = c.map(m => basicUserRepo.load(m.userId))

            val numF = libraryMembershipRepo.countWithLibraryIdAndAccess(libraryId, Set(LibraryAccess.READ_ONLY))
            val numC = libraryMembershipRepo.countWithLibraryIdAndAccess(libraryId, Set(LibraryAccess.READ_WRITE, LibraryAccess.READ_INSERT))

            Ok(Json.obj("collaborators" -> Json.toJson(collaborators),
              "followers" -> Json.toJson(followers),
              "numCollaborators" -> numC,
              "numFollowers" -> numF,
              "count" -> take,
              "offset" -> offset))
          } else
            BadRequest(Json.obj("error" -> "invalid access"))
        }
    }
  }

  def copyKeeps = JsonAction.authenticatedParseJson { request =>
    val json = request.body
    val toPubId = (json \ "to").as[PublicId[Library]]
    val targetKeepsExt = (json \ "keeps").as[Seq[ExternalId[Keep]]]

    Library.decodePublicId(toPubId) match {
      case Failure(ex) => BadRequest(Json.obj("error" -> "dest_invalid_id"))
      case Success(toId) =>
        val targetKeeps = db.readOnlyMaster { implicit s => targetKeepsExt.map(keepRepo.getOpt) }.flatten
        val badKeeps = libraryCommander.copyKeeps(request.userId, toId, targetKeeps)
        val errors = badKeeps.map {
          case (keep, error) =>
            Json.obj(
              "keep" -> KeepInfo.fromKeep(keep),
              "error" -> error.message
            )
        }
        if (errors.nonEmpty) {
          if (errors.length == targetKeepsExt.length) {
            Ok(Json.obj("success" -> false, "failures" -> errors)) // complete failure
          } else {
            Ok(Json.obj("success" -> "partial", "failures" -> errors)) // partial failure
          }
        } else {
          Ok(Json.obj("success" -> true))
        }
    }
  }

  def moveKeeps = JsonAction.authenticatedParseJson { request =>
    val json = request.body
    val toPubId = (json \ "to").as[PublicId[Library]]
    val targetKeepsExt = (json \ "keeps").as[Seq[ExternalId[Keep]]]

    Library.decodePublicId(toPubId) match {
      case Failure(ex) => BadRequest(Json.obj("error" -> "dest_invalid_id"))
      case Success(toId) =>
        val targetKeeps = db.readOnlyReplica { implicit s => targetKeepsExt.map { keepRepo.getOpt } }.flatten
        val badKeeps = libraryCommander.moveKeeps(request.userId, toId, targetKeeps)
        val errors = badKeeps.map {
          case (keep, error) =>
            Json.obj(
              "keep" -> KeepInfo.fromKeep(keep),
              "error" -> error.message
            )
        }
        if (errors.nonEmpty) {
          if (errors.length == targetKeepsExt.length) {
            Ok(Json.obj("success" -> false, "failures" -> errors)) // complete failure
          } else {
            Ok(Json.obj("success" -> "partial", "failures" -> errors)) // partial failure
          }
        } else {
          Ok(Json.obj("success" -> true))
        }
    }
  }
}
<|MERGE_RESOLUTION|>--- conflicted
+++ resolved
@@ -83,11 +83,7 @@
   private def canView(userId: Id[User], lib: Library, authToken: Option[String], passcode: Option[String]): Boolean = {
     db.readOnlyMaster { implicit s =>
       libraryMembershipRepo.getOpt(userId = userId, libraryId = lib.id.get).nonEmpty ||
-<<<<<<< HEAD
-        (lib.universalLink.nonEmpty && authToken.nonEmpty && lib.universalLink.get == authToken.get) || {
-=======
         (lib.universalLink.nonEmpty && authToken.nonEmpty && lib.universalLink == authToken.get) || {
->>>>>>> 295ae796
           val invites = libraryInviteRepo.getWithLibraryIdAndUserId(userId = userId, libraryId = lib.id.get)
           passcode.nonEmpty && invites.exists(i => i.passCode == passcode.get)
         }
