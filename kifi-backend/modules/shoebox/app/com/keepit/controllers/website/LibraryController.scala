--- conflicted
+++ resolved
@@ -138,19 +138,13 @@
           request.userIdOpt foreach { userId => libraryCommander.updateLastView(userId, library.id.get) }
           libraryCommander.createFullLibraryInfo(request.userIdOpt, showPublishedLibraries, library, idealSize, showKeepCreateTime = true).map { libInfo =>
             val suggestedSearches = getSuggestedSearchesAsJson(library.id.get)
-<<<<<<< HEAD
-            val subscribedToUpdates = memOpt.map(_.subscribedToUpdates).getOrElse(false)
-            libraryCommander.trackLibraryView(request.userIdOpt, library)
-            Ok(Json.obj("library" -> Json.toJson(libInfo), "membership" -> accessStr, "listed" -> listed, "suggestedSearches" -> suggestedSearches, "subscribedToUpdates" -> subscribedToUpdates))
-=======
             val membershipOpt = libraryCommander.getViewerMembershipInfo(request.userIdOpt, library.id.get)
             val inviteOpt = libraryCommander.getViewerInviteInfo(request.userIdOpt, library.id.get)
-
+            libraryCommander.trackLibraryView(request.userIdOpt, library)
             val membershipJson = Json.toJson(membershipOpt)
             val inviteJson = Json.toJson(inviteOpt)
             val libraryJson = Json.toJson(libInfo).as[JsObject] + ("membership" -> membershipJson) + ("invite" -> inviteJson)
             Ok(Json.obj("library" -> libraryJson, "suggestedSearches" -> suggestedSearches))
->>>>>>> 608e24f3
           }
         })
       case Left(fail) => Future.successful {
