package com.keepit.controllers.website

import com.google.inject.Inject
import com.keepit.commanders.{ RawBookmarkRepresentation, _ }
import com.keepit.common.akka.SafeFuture
import com.keepit.common.controller.{ UserRequest, _ }
import com.keepit.common.core._
import com.keepit.common.crypto.{ PublicId, PublicIdConfiguration }
import com.keepit.common.db.slick.Database
import com.keepit.common.db.{ ExternalId, Id }
import com.keepit.common.healthcheck.AirbrakeNotifier
import com.keepit.common.json
import com.keepit.common.json.TupleFormat
import com.keepit.common.logging.Logging
import com.keepit.common.mail.EmailAddress
import com.keepit.common.social.BasicUserRepo
import com.keepit.common.store.ImageSize
import com.keepit.common.time.Clock
import com.keepit.common.util.Paginator
import com.keepit.heimdal.HeimdalContextBuilderFactory
import com.keepit.inject.FortyTwoConfig
import com.keepit.model.ExternalLibrarySpace.{ ExternalOrganizationSpace, ExternalUserSpace }
import com.keepit.model._
import com.keepit.shoebox.controllers.LibraryAccessActions
import scala.collection.mutable

import org.joda.time.DateTime

import play.api.libs.concurrent.Execution.Implicits.defaultContext
import play.api.libs.json._
import play.api.mvc.Action

import scala.collection.parallel.ParSeq
import scala.concurrent.Future
import scala.util.{ Try, Failure, Success }

class LibraryController @Inject() (
  db: Database,
  libraryRepo: LibraryRepo,
  libraryMembershipRepo: LibraryMembershipRepo,
  libraryInviteRepo: LibraryInviteRepo,
  userRepo: UserRepo,
  keepRepo: KeepRepo,
  orgRepo: OrganizationRepo,
  basicUserRepo: BasicUserRepo,
  librarySubscriptionRepo: LibrarySubscriptionRepo,
  librarySubscriptionCommander: LibrarySubscriptionCommander,
  libPathCommander: LibraryPathCommander,
  keepsCommander: KeepsCommander,
  keepDecorator: KeepDecorator,
  userCommander: UserCommander,
  heimdalContextBuilder: HeimdalContextBuilderFactory,
  collectionRepo: CollectionRepo,
  fortyTwoConfig: FortyTwoConfig,
  clock: Clock,
  relatedLibraryCommander: RelatedLibraryCommander,
  suggestedSearchCommander: LibrarySuggestedSearchCommander,
  airbrake: AirbrakeNotifier,
  val libraryCommander: LibraryCommander,
  val libraryInviteCommander: LibraryInviteCommander,
  val userActionsHelper: UserActionsHelper,
  val publicIdConfig: PublicIdConfiguration,
  implicit val config: PublicIdConfiguration)
    extends UserActions with LibraryAccessActions with ShoeboxServiceController with Logging {

  private def getSuggestedSearchesAsJson(libId: Id[Library]): JsValue = {
    val (terms, weights) = suggestedSearchCommander.getTopTermsForLibrary(libId, limit = 10)
    Json.obj("terms" -> terms, "weights" -> weights)
  }

  def addLibrary() = UserAction.async(parse.tolerantJson) { request =>
    val externalAddRequestValidated = request.body.validate[ExternalLibraryAddRequest]

    externalAddRequestValidated match {
      case JsError(errs) =>
        airbrake.notify(s"Could not json-validate addLibRequest from ${request.userId}: ${request.body}", new JsResultException(errs))
        Future.successful(BadRequest(Json.obj("error" -> "badly_formatted_request")))
      case JsSuccess(externalAddRequest, _) =>
        val libAddRequest = db.readOnlyReplica { implicit session =>
          val space = externalAddRequest.space map {
            case ExternalUserSpace(extId) => LibrarySpace.fromUserId(userRepo.getByExternalId(extId).id.get)
            case ExternalOrganizationSpace(pubId) => LibrarySpace.fromOrganizationId(Organization.decodePublicId(pubId).get)
          }
          LibraryAddRequest(
            name = externalAddRequest.name,
            slug = externalAddRequest.slug,
            visibility = externalAddRequest.visibility,
            description = externalAddRequest.description,
            color = externalAddRequest.color,
            listed = externalAddRequest.listed,
            whoCanInvite = externalAddRequest.whoCanInvite,
            subscriptions = externalAddRequest.subscriptions,
            space = space
          )
        }

        implicit val context = heimdalContextBuilder.withRequestInfoAndSource(request, KeepSource.site).build
        libraryCommander.addLibrary(libAddRequest, request.userId) match {
          case Left(fail) =>
            Future.successful(Status(fail.status)(Json.obj("error" -> fail.message)))
          case Right(newLibrary) =>
            val membership = db.readOnlyMaster {
              implicit s =>
                libraryMembershipRepo.getWithLibraryIdAndUserId(newLibrary.id.get, request.userId)
            }
            libraryCommander.createFullLibraryInfo(Some(request.userId), showPublishedLibraries = false, newLibrary, LibraryController.defaultLibraryImageSize).map {
              lib =>
                Ok(Json.obj("library" -> Json.toJson(lib), "listed" -> membership.map(_.listed)))
            }
        }
    }
  }

  def modifyLibrary(pubId: PublicId[Library]) = (UserAction andThen LibraryOwnerAction(pubId))(parse.tolerantJson) { request =>
    val id = Library.decodePublicId(pubId).get
    val externalLibraryModifyRequest = request.body.as[ExternalLibraryModifyRequest](ExternalLibraryModifyRequest.reads)

    val libModifyRequest = db.readOnlyReplica { implicit session =>
      val space = externalLibraryModifyRequest.externalSpace map {
        case ExternalUserSpace(extId) => LibrarySpace.fromUserId(userRepo.getByExternalId(extId).id.get)
        case ExternalOrganizationSpace(pubId) => LibrarySpace.fromOrganizationId(Organization.decodePublicId(pubId).get)
      }
      LibraryModifyRequest(
        name = externalLibraryModifyRequest.name,
        slug = externalLibraryModifyRequest.slug,
        visibility = externalLibraryModifyRequest.visibility,
        description = externalLibraryModifyRequest.description,
        color = externalLibraryModifyRequest.color,
        listed = externalLibraryModifyRequest.listed,
        whoCanInvite = externalLibraryModifyRequest.whoCanInvite,
        subscriptions = externalLibraryModifyRequest.subscriptions,
        space = space
      )
    }

    implicit val context = heimdalContextBuilder.withRequestInfoAndSource(request, KeepSource.site).build
    libraryCommander.modifyLibrary(id, request.userId, libModifyRequest) match {
      case Left(fail) =>
        Status(fail.status)(Json.obj("error" -> fail.message))
      case Right(lib) =>
        val (owner, membership, org) = db.readOnlyMaster { implicit s =>
          val basicUser = basicUserRepo.load(lib.ownerId)
          val membership = libraryMembershipRepo.getWithLibraryIdAndUserId(lib.id.get, request.userId)
          val org = lib.organizationId.map { id => orgRepo.get(id) }
          (basicUser, membership, org)
        }
        val libInfo = Json.toJson(LibraryInfo.fromLibraryAndOwner(lib, None, owner, org))
        Ok(Json.obj("library" -> libInfo, "listed" -> membership.map(_.listed)))
    }
  }

  def removeLibrary(pubId: PublicId[Library]) = (UserAction andThen LibraryOwnerAction(pubId)) { request =>
    val id = Library.decodePublicId(pubId).get
    implicit val context = heimdalContextBuilder.withRequestInfoAndSource(request, KeepSource.site).build
    libraryCommander.removeLibrary(id, request.userId) match {
      case Some(fail) => Status(fail.status)(Json.obj("error" -> fail.message))
      case _ => Ok(JsString("success"))
    }
  }

  def getLibraryById(pubId: PublicId[Library], showPublishedLibraries: Boolean, imageSize: Option[String] = None) = (MaybeUserAction andThen LibraryViewAction(pubId)).async { request =>
    val libraryId = Library.decodePublicId(pubId).get
    val idealSize = imageSize.flatMap { s => Try(ImageSize(s)).toOption }.getOrElse(LibraryController.defaultLibraryImageSize)
    implicit val context = heimdalContextBuilder.withRequestInfo(request).build
    libraryCommander.getLibraryById(request.userIdOpt, showPublishedLibraries, libraryId, idealSize, request.userIdOpt) map { libInfo =>
      val suggestedSearches = getSuggestedSearchesAsJson(libraryId)
      val membershipOpt = libraryCommander.getViewerMembershipInfo(request.userIdOpt, libraryId)
      val inviteOpt = libraryInviteCommander.getViewerInviteInfo(request.userIdOpt, libraryId)
      val subKeys: Seq[LibrarySubscriptionKey] = db.readOnlyReplica { implicit s => librarySubscriptionRepo.getByLibraryId(libraryId).map { sub => LibrarySubscription.toSubKey(sub) } }

      val membershipJson = Json.toJson(membershipOpt)
      val inviteJson = Json.toJson(inviteOpt)
      val subscriptionJson = Json.toJson(subKeys)
      val libraryJson = Json.toJson(libInfo).as[JsObject] + ("membership" -> membershipJson) + ("invite" -> inviteJson)
      Ok(Json.obj("library" -> libraryJson, "subscriptions" -> subscriptionJson, "suggestedSearches" -> suggestedSearches))
    }
  }

  def getLibrarySummaryById(pubId: PublicId[Library]) = (MaybeUserAction andThen LibraryViewAction(pubId)) { request =>
    val id = Library.decodePublicId(pubId).get
    val viewerOpt = request.userOpt
    val (lib, info) = db.readOnlyReplica { implicit session =>
      val lib = libraryRepo.get(id)
      val owners = Map(lib.ownerId -> basicUserRepo.load(lib.ownerId))
      val info = libraryCommander.createLibraryCardInfos(Seq(lib), owners, viewerOpt, withFollowing = false, idealSize = ProcessedImageSize.Medium.idealSize).seq.head
      (lib, info)
    }
    val path = libPathCommander.getPathUrlEncoded(lib)
    Ok(Json.obj("library" -> (Json.toJson(info).as[JsObject] + ("url" -> JsString(path))))) // TODO: stop adding "url" once web app stops using it
  }

  def getLibraryByHandleAndSlug(handle: Handle, slug: LibrarySlug, authTokenOpt: Option[String] = None) = MaybeUserAction.async { request =>
    implicit val context = heimdalContextBuilder.withRequestInfo(request).build
    libraryCommander.getLibraryWithHandleAndSlug(handle, slug, request.userIdOpt) match {
      case Right(library) =>
        LibraryViewAction(Library.publicId(library.id.get)).invokeBlock(request, { _: MaybeUserRequest[_] =>
          val idealSize = LibraryController.defaultLibraryImageSize
          request.userIdOpt foreach { userId => libraryCommander.updateLastView(userId, library.id.get) }
          libraryCommander.createFullLibraryInfo(request.userIdOpt, true, library, idealSize, showKeepCreateTime = true).map { libInfo =>
            val suggestedSearches = getSuggestedSearchesAsJson(library.id.get)
            val membershipOpt = libraryCommander.getViewerMembershipInfo(request.userIdOpt, library.id.get)
            // if viewer, get invite for that viewer. Otherwise, if viewer unknown, use authToken to find invite info
            val inviteOpt = libraryInviteCommander.getViewerInviteInfo(request.userIdOpt, library.id.get) orElse {
              authTokenOpt.flatMap { authToken =>
                db.readOnlyMaster { implicit s =>
                  libraryInviteRepo.getByLibraryIdAndAuthToken(library.id.get, authToken).headOption.map { invite =>
                    val inviter = basicUserRepo.load(invite.inviterId)
                    (invite, inviter)
                  }
                }.map {
                  case (invite, inviter) =>
                    LibraryInviteInfo.createInfo(invite, inviter)
                }
              }
            }
            val subKeys: Seq[LibrarySubscriptionKey] = db.readOnlyReplica { implicit s => librarySubscriptionRepo.getByLibraryId(library.id.get).map { sub => LibrarySubscription.toSubKey(sub) } }

            libraryCommander.trackLibraryView(request.userIdOpt, library)
            val membershipJson = Json.toJson(membershipOpt)
            val inviteJson = Json.toJson(inviteOpt)
            val subscriptionJson = Json.toJson(subKeys)
            val libraryJson = Json.toJson(libInfo).as[JsObject] + ("membership" -> membershipJson) + ("invite" -> inviteJson)
            Ok(Json.obj("library" -> libraryJson, "subscriptions" -> subscriptionJson, "suggestedSearches" -> suggestedSearches))
          }
        })
      case Left(fail) => Future.successful {
        if (fail.status == MOVED_PERMANENTLY) MovedPermanently(fail.message) else Status(fail.status)(Json.obj("error" -> fail.message))
      }
    }
  }

  def getLibrarySummariesByUser = UserAction.async { request =>
    val libInfos: ParSeq[(LibraryCardInfo, MiniLibraryMembership, Seq[LibrarySubscriptionKey])] = db.readOnlyMaster { implicit session =>
      val libs = libraryRepo.getOwnerLibrariesForSelf(request.userId, Paginator.fromStart(200)) // might want to paginate and/or stop preloading all of these
      libraryCommander.createLiteLibraryCardInfos(libs, request.userId)
    }
    val objs = libInfos.map {
      case (info: LibraryCardInfo, mem: MiniLibraryMembership, subs: Seq[LibrarySubscriptionKey]) =>
        val id = Library.decodePublicId(info.id).get
        val lib = db.readOnlyMaster { implicit s => libraryRepo.get(id) }
        val path = libPathCommander.getPathUrlEncoded(lib)
        val obj = Json.toJson(info).as[JsObject] + ("url" -> JsString(path)) + ("subscriptions" -> Json.toJson(subs)) // TODO: stop adding "url" when web app uses "slug" instead
        if (mem.lastViewed.nonEmpty) {
          obj ++ Json.obj("lastViewed" -> mem.lastViewed)
        } else {
          obj
        }
    }
    SafeFuture {
      Ok(Json.obj("libraries" -> objs.seq))
    }
  }

  def getUserByIdOrEmail(json: JsValue): Either[String, Either[ExternalId[User], EmailAddress]] = {
    (json \ "type").as[String] match {
      case "user" => Right(Left((json \ "invitee").as[ExternalId[User]]))
      case "email" => Right(Right((json \ "invitee").as[EmailAddress]))
      case _ => Left("invalid_invitee_type")
    }
  }

  def revokeLibraryInvitation(publicLibraryId: PublicId[Library]) = UserAction.async(parse.tolerantJson) { request =>
    Library.decodePublicId(publicLibraryId) match {
      case Failure(ex) => Future.successful(BadRequest(Json.obj("error" -> "invalid_library_id")))
      case Success(libraryId) =>
        getUserByIdOrEmail(request.body) match {
          case Right(invitee) =>
            libraryInviteCommander.revokeInvitationToLibrary(libraryId, request.userId, invitee) match {
              case Right(ok) => Future.successful(NoContent)
              case Left(error) => Future.successful(BadRequest(Json.obj(error._1 -> error._2)))
            }
          case Left(error) => Future.successful(BadRequest(Json.obj("error" -> error)))
        }
    }
  }

  def inviteUsersToLibrary(pubId: PublicId[Library]) = UserAction.async(parse.tolerantJson) { request =>
    Library.decodePublicId(pubId) match {
      case Failure(ex) =>
        Future.successful(BadRequest(Json.obj("error" -> "invalid_id")))
      case Success(id) =>
        val invites = (request.body \ "invites").as[JsArray].value
        val msgOpt = (request.body \ "message").asOpt[String]
        val message = if (msgOpt == Some("")) None else msgOpt

        val validInviteList = db.readOnlyMaster { implicit s =>
          invites.map { i =>
            val access = (i \ "access").as[LibraryAccess]
            val id = (i \ "type").as[String] match {
              case "user" if userRepo.getOpt((i \ "id").as[ExternalId[User]]).nonEmpty =>
                Left(userRepo.getOpt((i \ "id").as[ExternalId[User]]).get.id.get)
              case "email" => Right((i \ "id").as[EmailAddress])
            }
            (id, access, message)
          }
        }
        implicit val context = heimdalContextBuilder.withRequestInfoAndSource(request, KeepSource.site).build
        libraryInviteCommander.inviteToLibrary(id, request.userId, validInviteList).map {
          case Left(fail) =>
            Status(fail.status)(Json.obj("error" -> fail.message))
          case Right(inviteesWithAccess) =>
            val result = inviteesWithAccess.map {
              case (Left(user), access) => Json.obj("user" -> user.externalId, "access" -> access)
              case (Right(contact), access) => Json.obj("email" -> contact.email, "access" -> access)
            }
            Ok(Json.toJson(result))
        }
    }
  }

  def joinLibrary(pubId: PublicId[Library], authToken: Option[String] = None, subscribedOpt: Option[Boolean]) = UserAction { request =>
    Library.decodePublicId(pubId) match {
      case Failure(ex) =>
        BadRequest(Json.obj("error" -> "invalid_id"))
      case Success(libId) =>
        implicit val context = heimdalContextBuilder.withRequestInfoAndSource(request, KeepSource.site).build
        db.readOnlyMaster { implicit s =>
          libraryMembershipRepo.getWithLibraryIdAndUserId(libId, request.userId)
        }

        libraryCommander.joinLibrary(request.userId, libId, authToken, subscribedOpt) match {
          case Left(fail) =>
            Status(fail.status)(Json.obj("error" -> fail.message))
          case Right((_, mem)) =>
            Ok(Json.obj("membership" -> LibraryMembershipInfo.fromMembership(mem)))
        }
    }
  }

  def declineLibrary(pubId: PublicId[Library]) = UserAction { request =>
    val idTry = Library.decodePublicId(pubId)
    idTry match {
      case Failure(ex) =>
        BadRequest(Json.obj("error" -> "invalid_id"))
      case Success(libId) =>
        libraryInviteCommander.declineLibrary(request.userId, libId)
        Ok(JsString("success"))
    }
  }

  def leaveLibrary(pubId: PublicId[Library]) = UserAction { request =>
    val idTry = Library.decodePublicId(pubId)
    idTry match {
      case Failure(ex) =>
        BadRequest(Json.obj("error" -> "invalid_id"))
      case Success(id) =>
        implicit val context = heimdalContextBuilder.withRequestInfoAndSource(request, KeepSource.site).build
        libraryCommander.leaveLibrary(id, request.userId) match {
          case Left(fail) => Status(fail.status)(Json.obj("error" -> fail.message))
          case Right(_) => Ok(JsString("success"))
        }
    }
  }

  def getKeeps(pubId: PublicId[Library], offset: Int, limit: Int, showPublishedLibraries: Boolean) = (MaybeUserAction andThen LibraryViewAction(pubId)).async { request =>
    if (limit > 30) { Future.successful(BadRequest(Json.obj("error" -> "invalid_limit"))) }
    else Library.decodePublicId(pubId) match {
      case Failure(ex) => Future.successful(BadRequest(Json.obj("error" -> "invalid_id")))
      case Success(libraryId) =>
        val numKeepsF = libraryCommander.getKeepsCount(libraryId)
        for {
          keeps <- libraryCommander.getKeeps(libraryId, offset, limit)
          keepInfos <- keepDecorator.decorateKeepsIntoKeepInfos(request.userIdOpt, showPublishedLibraries, keeps, ProcessedImageSize.Large.idealSize, withKeepTime = true)
          numKeeps <- numKeepsF
        } yield {
          Ok(Json.obj("keeps" -> Json.toJson(keepInfos), "numKeeps" -> numKeeps))
        }
    }
  }

  def getLibraryMembers(pubId: PublicId[Library], offset: Int, limit: Int) = (MaybeUserAction andThen LibraryViewAction(pubId)) { request =>
    if (limit > 30) { BadRequest(Json.obj("error" -> "invalid_limit")) }
    else Library.decodePublicId(pubId) match {
      case Failure(ex) => BadRequest(Json.obj("error" -> "invalid_id"))
      case Success(libraryId) =>
        val library = db.readOnlyMaster { implicit s => libraryRepo.get(libraryId) }
        val showInvites = request.userIdOpt.map(uId => uId == library.ownerId).getOrElse(false)
        val (collaborators, followers, inviteesWithInvites, _) = libraryCommander.getLibraryMembers(libraryId, offset, limit, fillInWithInvites = showInvites)
        val maybeMembers = libraryCommander.buildMaybeLibraryMembers(collaborators, followers, inviteesWithInvites)
        Ok(Json.obj("members" -> maybeMembers))
    }
  }

  def copyKeepsFromCollectionToLibrary(libraryId: PublicId[Library], tag: String) = (UserAction andThen LibraryWriteAction(libraryId)).async { request =>
    val hashtag = Hashtag(tag)
    val id = Library.decodePublicId(libraryId).get
    SafeFuture {
      implicit val context = heimdalContextBuilder.withRequestInfoAndSource(request, KeepSource.site).build
      libraryCommander.copyKeepsFromCollectionToLibrary(request.userId, id, hashtag) match {
        case Left(fail) => Status(fail.status)(Json.obj("error" -> fail.message))
        case Right((goodKeeps, badKeeps)) =>
          val errors = badKeeps.map {
            case (keep, error) =>
              Json.obj(
                "keep" -> KeepInfo.fromKeep(keep),
                "error" -> error.message
              )
          }
          if (errors.nonEmpty) {
            Ok(Json.obj("successes" -> 0, "failures" -> errors)) // complete or partial failure
          } else {
            Ok(Json.obj("successes" -> goodKeeps.length))
          }
      }
    }
  }

  def moveKeepsFromCollectionToLibrary(libraryId: PublicId[Library], tag: String) = (UserAction andThen LibraryWriteAction(libraryId)).async { request =>
    val hashtag = Hashtag(tag)
    val id = Library.decodePublicId(libraryId).get
    SafeFuture {
      implicit val context = heimdalContextBuilder.withRequestInfoAndSource(request, KeepSource.site).build
      libraryCommander.moveKeepsFromCollectionToLibrary(request.userId, id, hashtag) match {
        case Left(fail) => Status(fail.status)(Json.obj("error" -> fail.message))
        case Right((goodKeeps, badKeeps)) =>
          val errors = badKeeps.map {
            case (keep, error) =>
              Json.obj(
                "keep" -> KeepInfo.fromKeep(keep),
                "error" -> error.message
              )
          }
          val mapLibrary = goodKeeps.groupBy(_.libraryId).map {
            case (libId, keeps) =>
              val pubId = Library.publicId(libId.get)
              val numKeepsMoved = keeps.length
              Json.obj("library" -> pubId, "numMoved" -> numKeepsMoved)
          }
          if (errors.nonEmpty) {
            Ok(Json.obj("successes" -> mapLibrary, "failures" -> errors)) // complete or partial failure
          } else {
            Ok(Json.obj("successes" -> mapLibrary))
          }
      }
    }
  }

  def copyKeeps = UserAction(parse.tolerantJson) { request =>
    val json = request.body
    val toPubId = (json \ "to").as[PublicId[Library]]
    val targetKeepsExt = (json \ "keeps").as[Seq[ExternalId[Keep]]]

    Library.decodePublicId(toPubId) match {
      case Failure(ex) => BadRequest(Json.obj("error" -> "dest_invalid_id"))
      case Success(toId) =>
        implicit val context = heimdalContextBuilder.withRequestInfoAndSource(request, KeepSource.site).build
        val targetKeeps = db.readOnlyMaster { implicit s => targetKeepsExt.map(keepRepo.getOpt) }.flatten
        val (goodKeeps, badKeeps) = libraryCommander.copyKeeps(request.userId, toId, targetKeeps, Some(KeepSource.userCopied))
        val errors = badKeeps.map {
          case (keep, error) =>
            Json.obj(
              "keep" -> KeepInfo.fromKeep(keep),
              "error" -> error.message
            )
        }
        val successKeeps = goodKeeps.map(k => Json.obj("id" -> k.externalId, "url" -> k.url))
        if (errors.nonEmpty) {
          Ok(Json.obj("successes" -> successKeeps, "failures" -> errors)) // complete or partial failure
        } else {
          Ok(Json.obj("successes" -> successKeeps))
        }
    }
  }

  def moveKeeps = UserAction(parse.tolerantJson) { request =>
    val json = request.body
    val toPubId = (json \ "to").as[PublicId[Library]]
    val targetKeepsExt = (json \ "keeps").as[Seq[ExternalId[Keep]]]

    Library.decodePublicId(toPubId) match {
      case Failure(ex) => BadRequest(Json.obj("error" -> "dest_invalid_id"))
      case Success(toId) =>
        implicit val context = heimdalContextBuilder.withRequestInfoAndSource(request, KeepSource.site).build
        val targetKeeps = db.readOnlyReplica { implicit s => targetKeepsExt.map { keepRepo.getOpt } }.flatten
        val (goodKeeps, badKeeps) = libraryCommander.moveKeeps(request.userId, toId, targetKeeps)
        val errors = badKeeps.map {
          case (keep, error) =>
            Json.obj(
              "keep" -> KeepInfo.fromKeep(keep),
              "error" -> error.message
            )
        }
        val mapLibrary = goodKeeps.groupBy(_.libraryId).map {
          case (libId, keeps) =>
            val pubId = Library.publicId(libId.get)
            val numKeepsMoved = keeps.length
            Json.obj("library" -> pubId, "numMoved" -> numKeepsMoved)
        }
        if (errors.nonEmpty) {
          Ok(Json.obj("successes" -> mapLibrary, "failures" -> errors)) // complete or partial failure
        } else {
          Ok(Json.obj("successes" -> mapLibrary))
        }
    }
  }

  def addKeeps(pubId: PublicId[Library]) = (UserAction andThen LibraryWriteAction(pubId))(parse.tolerantJson) { request =>
    val libraryId = Library.decodePublicId(pubId).get
    (request.body \ "keeps").asOpt[Seq[RawBookmarkRepresentation]] map { fromJson =>
      val source = KeepSource.site
      implicit val context = heimdalContextBuilder.withRequestInfoAndSource(request, source).build

      val existingKeeps = db.readOnlyMaster { implicit s =>
        keepRepo.getByLibrary(libraryId, 0, Int.MaxValue).map(_.externalId).toSet
      }
      val (keeps, _, failures, _) = keepsCommander.keepMultiple(fromJson, libraryId, request.userId, source, None, false)
      val (alreadyKept, newKeeps) = keeps.partition(k => existingKeeps.contains(k.id.get))

      log.info(s"kept ${keeps.size} keeps")
      Ok(Json.obj(
        "keeps" -> newKeeps,
        "failures" -> failures,
        "alreadyKept" -> alreadyKept
      ))
    } getOrElse {
      log.error(s"can't parse object from request ${request.body} for user ${request.user}")
      BadRequest(Json.obj("error" -> "Could not parse object from request body"))
    }
  }

<<<<<<< HEAD
  def authToLibrary(userStr: String, slug: String, authToken: Option[String]) = MaybeUserAction(parse.tolerantJson) { implicit request =>
    implicit val context = heimdalContextBuilder.withRequestInfo(request).build
    libraryCommander.getLibraryWithHandleAndSlug(Handle(userStr), LibrarySlug(slug), request.userIdOpt) match {
      case Right(library) if libraryCommander.canViewLibrary(request.userIdOpt, library) =>
        NoContent // Don't need to check anything, they already have access
      case Right(library) =>
        // Check request
        if (libraryCommander.canViewLibrary(request.userIdOpt, library, authToken)) {
          NoContent
        } else {
          BadRequest(Json.obj("error" -> "invalid_access"))
        }
      case Left(fail) =>
        if (fail.status == MOVED_PERMANENTLY) Redirect(fail.message, authToken.map("authToken" -> Seq(_)).toMap, MOVED_PERMANENTLY) else Status(fail.status)(Json.obj("error" -> fail.message))
    }
  }

=======
>>>>>>> 58a3e7d4
  def removeKeep(pubId: PublicId[Library], extId: ExternalId[Keep]) = (UserAction andThen LibraryWriteAction(pubId)) { request =>
    val libraryId = Library.decodePublicId(pubId).get
    val source = KeepSource.site
    implicit val context = heimdalContextBuilder.withRequestInfoAndSource(request, source).build
    keepsCommander.unkeepOneFromLibrary(extId, libraryId, request.userId) match {
      case Left(failMsg) => BadRequest(Json.obj("error" -> failMsg))
      case Right(info) => Ok(Json.obj("unkept" -> info))
    }
  }

  def removeKeeps(pubId: PublicId[Library]) = (UserAction andThen LibraryWriteAction(pubId))(parse.tolerantJson) { request =>
    val libraryId = Library.decodePublicId(pubId).get
    val keepExtIds = (request.body \ "ids").as[Seq[ExternalId[Keep]]]
    val source = KeepSource.site
    implicit val context = heimdalContextBuilder.withRequestInfoAndSource(request, source).build
    keepsCommander.unkeepManyFromLibrary(keepExtIds, libraryId, request.userId) match {
      case Left(failMsg) => BadRequest(Json.obj("error" -> failMsg))
      case Right((infos, failures)) => Ok(Json.obj("failures" -> failures, "unkept" -> infos))
    }
  }

  def updateKeep(libraryPubId: PublicId[Library], keepExtId: ExternalId[Keep]) = (UserAction andThen LibraryWriteAction(libraryPubId))(parse.tolerantJson) { request =>
    val libraryId = Library.decodePublicId(libraryPubId).get
    val body = request.body
    val title = (body \ "title").asOpt[String]

    implicit val context = heimdalContextBuilder.withRequestInfoAndSource(request, KeepSource.site).build
    keepsCommander.updateKeepInLibrary(keepExtId, libraryId, request.userId, title) match {
      case Left((status, code)) => Status(status)(Json.obj("error" -> code))
      case Right(keep) => NoContent
    }
  }

  def editKeepNote(libraryPubId: PublicId[Library], keepExtId: ExternalId[Keep]) = (UserAction andThen LibraryWriteAction(libraryPubId))(parse.tolerantJson) { request =>
    db.readOnlyMaster { implicit s =>
      keepRepo.getOpt(keepExtId)
    } match {
      case None =>
        NotFound(Json.obj("error" -> "keep_id_not_found"))
      case Some(keep) =>
        val body = request.body.as[JsObject]
        val newNote = (body \ "note").as[String]
        implicit val context = heimdalContextBuilder.withRequestInfoAndSource(request, KeepSource.site).build
        keepsCommander.updateKeepNote(request.userId, keep, newNote)
        NoContent
    }
  }

  def tagKeep(libraryPubId: PublicId[Library], keepExtId: ExternalId[Keep], tag: String) = (UserAction andThen LibraryWriteAction(libraryPubId)) { request =>
    val libraryId = Library.decodePublicId(libraryPubId).get;

    keepsCommander.getKeep(libraryId, keepExtId, request.userId) match {
      case Right(keep) =>
        implicit val context = heimdalContextBuilder.withRequestInfoAndSource(request, KeepSource.keeper).build
        val coll = keepsCommander.getOrCreateTag(request.userId, tag) // TODO: library ID, not user ID
        keepsCommander.addToCollection(coll.id.get, Seq(keep))
        Ok(Json.obj("tag" -> coll.name))
      case Left((status, code)) =>
        Status(status)(Json.obj("error" -> code))
    }
  }

  def untagKeep(libraryPubId: PublicId[Library], keepExtId: ExternalId[Keep], tag: String) = (UserAction andThen LibraryWriteAction(libraryPubId)) { request =>
    val libraryId = Library.decodePublicId(libraryPubId).get
    keepsCommander.getKeep(libraryId, keepExtId, request.userId) match {
      case Right(keep) =>
        db.readOnlyReplica { implicit s =>
          collectionRepo.getByUserAndName(request.userId, Hashtag(tag)) // TODO: library ID, not user ID
        } foreach { coll =>
          implicit val context = heimdalContextBuilder.withRequestInfoAndSource(request, KeepSource.keeper).build
          keepsCommander.removeFromCollection(coll, Seq(keep))
        }
        NoContent
      case Left((status, code)) =>
        Status(status)(Json.obj("error" -> code))
    }
  }

  def suggestTags(pubId: PublicId[Library], keepId: ExternalId[Keep], query: Option[String], limit: Int) = (UserAction andThen LibraryWriteAction(pubId)).async { request =>
    keepsCommander.suggestTags(request.userId, Some(keepId), query, limit).imap { tagsAndMatches =>
      implicit val matchesWrites = TupleFormat.tuple2Writes[Int, Int]
      val result = JsArray(tagsAndMatches.map { case (tag, matches) => json.minify(Json.obj("tag" -> tag, "matches" -> matches)) })
      Ok(result)
    }
  }

  def suggestTagsSimple(pubId: PublicId[Library], limit: Int) = (UserAction andThen LibraryWriteAction(pubId)).async { request =>
    keepsCommander.suggestTags(request.userId, None, None, limit).imap { tagsAndMatches =>
      implicit val matchesWrites = TupleFormat.tuple2Writes[Int, Int]
      val result = JsArray(tagsAndMatches.map { case (tag, matches) => json.minify(Json.obj("tag" -> tag, "matches" -> matches)) })
      Ok(result)
    }
  }

  def suggestMembers(pubId: PublicId[Library], query: Option[String], limit: Int) = (UserAction andThen LibraryViewAction(pubId)).async { request =>
    request match {
      case req: UserRequest[_] => {
        if (limit > 30) { Future.successful(BadRequest(Json.obj("error" -> "invalid_limit"))) }
        else Library.decodePublicId(pubId) match {
          case Failure(ex) => Future.successful(BadRequest(Json.obj("error" -> "invalid_id")))
          case Success(libraryId) => libraryCommander.suggestMembers(req.userId, libraryId, query, Some(limit)).map { members => Ok(Json.obj("members" -> members)) }
        }
      }
      case _ => Future.successful(Forbidden)
    }

  }

  def relatedLibraries(pubId: PublicId[Library]) = MaybeUserAction.async { request =>
    val id = Library.decodePublicId(pubId).get
    val userIdOpt = request.userIdOpt
    val t1 = System.currentTimeMillis()
    relatedLibraryCommander.suggestedLibrariesInfo(id, userIdOpt)
      .map {
        case (fullInfos, relatedKinds) =>
          val libs = fullInfos.map { info =>
            LibraryCardInfo(
              id = info.id,
              name = info.name,
              description = info.description,
              color = info.color,
              image = info.image,
              slug = info.slug,
              visibility = info.visibility,
              owner = info.owner,
              numKeeps = info.numKeeps,
              numFollowers = info.numFollowers,
              followers = LibraryCardInfo.chooseFollowers(info.followers),
              numCollaborators = info.numCollaborators,
              collaborators = LibraryCardInfo.chooseCollaborators(info.collaborators),
              lastKept = info.lastKept.getOrElse(new DateTime(0)),
              following = None,
              membership = None,
              modifiedAt = info.modifiedAt,
              kind = info.kind,
              path = info.path
            )
          }
          val t2 = System.currentTimeMillis()
          statsd.timing("libraryController.relatedLibraries", t2 - t1, 1.0)
          Ok(Json.obj("libs" -> libs, "kinds" -> relatedKinds))
      }
  }

  def marketingSiteSuggestedLibraries() = Action.async {
    libraryCommander.getMarketingSiteSuggestedLibraries() map { infos => Ok(Json.toJson(infos)) }
  }

  def setSubscribedToUpdates(pubId: PublicId[Library], newSubscribedToUpdate: Boolean) = UserAction { request =>
    val libraryId = Library.decodePublicId(pubId).get
    libraryCommander.updateSubscribedToLibrary(request.userId, libraryId, newSubscribedToUpdate) match {
      case Right(mem) => NoContent
      case Left(fail) => Status(fail.status)(Json.obj("error" -> fail.message))
    }
  }

  ///////////////////
  // Collaborators!
  ///////////////////

  def updateLibraryMembership(pubId: PublicId[Library], extUserId: ExternalId[User]) = UserAction(parse.tolerantJson) { request =>
    val libraryId = Library.decodePublicId(pubId).get
    db.readOnlyMaster { implicit s =>
      userRepo.getOpt(extUserId)
    } match {
      case None =>
        NotFound(Json.obj("error" -> "user_id_not_found"))
      case Some(targetUser) =>
        val access = (request.body \ "access").as[String]
        val result = access.toLowerCase match {
          case "none" =>
            libraryCommander.updateLibraryMembershipAccess(request.userId, libraryId, targetUser.id.get, None)
          case "read_only" =>
            libraryCommander.updateLibraryMembershipAccess(request.userId, libraryId, targetUser.id.get, Some(LibraryAccess.READ_ONLY))
          case "read_write" =>
            libraryCommander.updateLibraryMembershipAccess(request.userId, libraryId, targetUser.id.get, Some(LibraryAccess.READ_WRITE))
          case _ =>
            Left(LibraryFail(BAD_REQUEST, "invalid_access_request"))
        }
        result match {
          case Left(fail) => Status(fail.status)(Json.obj("error" -> fail.message))
          case Right(_) => NoContent
        }
    }
  }

}

object LibraryController {
  val defaultLibraryImageSize = ProcessedImageSize.XLarge.idealSize
}

private object ImplicitHelper {
  implicit class PutUserIdOptInMaybeAuthReq(val request: MaybeUserRequest[_]) extends AnyVal {
    def userIdOpt: Option[Id[User]] = request match {
      case u: UserRequest[_] => Some(u.userId)
      case _ => None
    }
  }
}<|MERGE_RESOLUTION|>--- conflicted
+++ resolved
@@ -518,26 +518,6 @@
     }
   }
 
-<<<<<<< HEAD
-  def authToLibrary(userStr: String, slug: String, authToken: Option[String]) = MaybeUserAction(parse.tolerantJson) { implicit request =>
-    implicit val context = heimdalContextBuilder.withRequestInfo(request).build
-    libraryCommander.getLibraryWithHandleAndSlug(Handle(userStr), LibrarySlug(slug), request.userIdOpt) match {
-      case Right(library) if libraryCommander.canViewLibrary(request.userIdOpt, library) =>
-        NoContent // Don't need to check anything, they already have access
-      case Right(library) =>
-        // Check request
-        if (libraryCommander.canViewLibrary(request.userIdOpt, library, authToken)) {
-          NoContent
-        } else {
-          BadRequest(Json.obj("error" -> "invalid_access"))
-        }
-      case Left(fail) =>
-        if (fail.status == MOVED_PERMANENTLY) Redirect(fail.message, authToken.map("authToken" -> Seq(_)).toMap, MOVED_PERMANENTLY) else Status(fail.status)(Json.obj("error" -> fail.message))
-    }
-  }
-
-=======
->>>>>>> 58a3e7d4
   def removeKeep(pubId: PublicId[Library], extId: ExternalId[Keep]) = (UserAction andThen LibraryWriteAction(pubId)) { request =>
     val libraryId = Library.decodePublicId(pubId).get
     val source = KeepSource.site
