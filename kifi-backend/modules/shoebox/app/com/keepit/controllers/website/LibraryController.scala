--- conflicted
+++ resolved
@@ -189,16 +189,11 @@
     val libInfos: ParSeq[(LibraryCardInfo, MiniLibraryMembership, Seq[LibrarySubscriptionKey])] = db.readOnlyMaster { implicit session =>
       val libs = libraryRepo.getOwnerLibrariesForSelf(request.userId, Paginator.fromStart(200)) // might want to paginate and/or stop preloading all of these
       libraryCommander.createLiteLibraryCardInfos(libs, request.userId)
-<<<<<<< HEAD
     }
     val objs = libInfos.map {
       case (info: LibraryCardInfo, mem: MiniLibraryMembership, subs: Seq[LibrarySubscriptionKey]) =>
-=======
-    } map {
-      case (info: LibraryCardInfo, mem: MiniLibraryMembership) =>
->>>>>>> 7bebcdde
         val path = Library.formatLibraryPathUrlEncoded(info.owner.username, info.slug)
-        val obj = Json.toJson(info).as[JsObject] + ("url" -> JsString(path)) // TODO: stop adding "url" when web app uses "slug" instead
+        val obj = Json.toJson(info).as[JsObject] + ("url" -> JsString(path)) + ("subscriptions" -> Json.toJson(subs)) // TODO: stop adding "url" when web app uses "slug" instead
         if (mem.lastViewed.nonEmpty) {
           obj ++ Json.obj("lastViewed" -> mem.lastViewed)
         } else {
