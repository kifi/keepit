package com.keepit.controllers.website

import com.google.inject.Inject
import com.keepit.commanders.{ RawBookmarkRepresentation, _ }
import com.keepit.common.akka.SafeFuture
import com.keepit.common.controller.{ UserRequest, _ }
import com.keepit.common.core._
import com.keepit.common.crypto.{ PublicId, PublicIdConfiguration }
import com.keepit.common.db.slick.Database
import com.keepit.common.db.{ ExternalId, Id }
import com.keepit.common.json
import com.keepit.common.json.TupleFormat
import com.keepit.common.logging.Logging
import com.keepit.common.mail.EmailAddress
import com.keepit.common.social.BasicUserRepo
import com.keepit.common.store.ImageSize
import com.keepit.common.time.Clock
import com.keepit.common.util.Paginator
import com.keepit.heimdal.HeimdalContextBuilderFactory
import com.keepit.inject.FortyTwoConfig
import com.keepit.model._
import com.keepit.shoebox.controllers.LibraryAccessActions
import play.api.libs.concurrent.Execution.Implicits.defaultContext
import play.api.libs.json._
import play.api.mvc.Action

import scala.concurrent.Future
import scala.util.{ Try, Failure, Success }

class LibraryController @Inject() (
  db: Database,
  libraryRepo: LibraryRepo,
  libraryMembershipRepo: LibraryMembershipRepo,
  libraryInviteRepo: LibraryInviteRepo,
  userRepo: UserRepo,
  keepRepo: KeepRepo,
  basicUserRepo: BasicUserRepo,
  keepsCommander: KeepsCommander,
  userCommander: UserCommander,
  heimdalContextBuilder: HeimdalContextBuilderFactory,
  collectionRepo: CollectionRepo,
  fortyTwoConfig: FortyTwoConfig,
  clock: Clock,
  relatedLibraryCommander: RelatedLibraryCommander,
  val libraryCommander: LibraryCommander,
  val userActionsHelper: UserActionsHelper,
  val publicIdConfig: PublicIdConfiguration,
  implicit val config: PublicIdConfiguration)
    extends UserActions with LibraryAccessActions with ShoeboxServiceController with Logging {

  def addLibrary() = UserAction.async(parse.tolerantJson) { request =>
    val addRequest = request.body.as[LibraryAddRequest]

    implicit val context = heimdalContextBuilder.withRequestInfoAndSource(request, KeepSource.site).build
    libraryCommander.addLibrary(addRequest, request.userId) match {
      case Left(fail) =>
        Future.successful(Status(fail.status)(Json.obj("error" -> fail.message)))
      case Right(newLibrary) =>
        libraryCommander.createFullLibraryInfo(Some(request.userId), false, newLibrary, LibraryController.defaultLibraryImageSize).map { lib =>
          Ok(Json.toJson(lib))
        }
    }
  }

  def modifyLibrary(pubId: PublicId[Library]) = (UserAction andThen LibraryWriteAction(pubId))(parse.tolerantJson) { request =>
    val id = Library.decodePublicId(pubId).get
    val json = request.body
    val newName = (json \ "name").asOpt[String]
    val newDescription = (json \ "description").asOpt[String]
    val newSlug = (json \ "slug").asOpt[String]
    val newVisibility = (json \ "visibility").asOpt[LibraryVisibility]
    val newColor = (json \ "color").asOpt[HexColor]

    val res = libraryCommander.modifyLibrary(id, request.userId, newName, newDescription, newSlug, newVisibility, newColor)
    res match {
      case Left(fail) =>
        Status(fail.status)(Json.obj("error" -> fail.message))
      case Right(lib) =>
        val (owner, numKeeps) = db.readOnlyMaster { implicit s => (basicUserRepo.load(lib.ownerId), keepRepo.getCountByLibrary(id)) }
        Ok(Json.toJson(LibraryInfo.fromLibraryAndOwner(lib, owner, numKeeps, None)))
    }
  }

  def removeLibrary(pubId: PublicId[Library]) = (UserAction andThen LibraryWriteAction(pubId)) { request =>
    val id = Library.decodePublicId(pubId).get
    implicit val context = heimdalContextBuilder.withRequestInfoAndSource(request, KeepSource.site).build
    libraryCommander.removeLibrary(id, request.userId) match {
      case Some(fail) => Status(fail.status)(Json.obj("error" -> fail.message))
      case _ => Ok(JsString("success"))
    }
  }

  def getLibraryById(pubId: PublicId[Library], showPublishedLibraries: Boolean, imageSize: Option[String] = None) = (MaybeUserAction andThen LibraryViewAction(pubId)).async { request =>
    val id = Library.decodePublicId(pubId).get
    val idealSize = imageSize.flatMap { s => Try(ImageSize(s)).toOption }.getOrElse(LibraryController.defaultLibraryImageSize)
    libraryCommander.getLibraryById(request.userIdOpt, showPublishedLibraries, id, idealSize) map {
      case (libInfo, accessStr) => Ok(Json.obj("library" -> Json.toJson(libInfo), "membership" -> accessStr))
    }
  }

  def getLibrarySummaryById(pubId: PublicId[Library]) = (MaybeUserAction andThen LibraryViewAction(pubId)) { request =>
    val id = Library.decodePublicId(pubId).get
    val (libInfo, accessStr) = libraryCommander.getLibrarySummaryAndAccessString(request.userIdOpt, id)
    Ok(Json.obj("library" -> Json.toJson(libInfo), "membership" -> accessStr))
  }

  def getLibraryByPath(userStr: String, slugStr: String, showPublishedLibraries: Boolean, imageSize: Option[String] = None) = MaybeUserAction.async { request =>
    libraryCommander.getLibraryWithUsernameAndSlug(userStr, LibrarySlug(slugStr), followRedirect = false) match {
      case Right(library) =>
        LibraryViewAction(Library.publicId(library.id.get)).invokeBlock(request, { _: MaybeUserRequest[_] =>
          val idealSize = imageSize.flatMap { s => Try(ImageSize(s)).toOption }.getOrElse(LibraryController.defaultLibraryImageSize)
          request.userIdOpt.map { userId => libraryCommander.updateLastView(userId, library.id.get) }
          libraryCommander.createFullLibraryInfo(request.userIdOpt, showPublishedLibraries, library, idealSize).map { libInfo =>
            val accessStr = request.userIdOpt.map { userId =>
              libraryCommander.getAccessStr(userId, library.id.get)
            }.flatten.getOrElse {
              "none"
            }
            Ok(Json.obj("library" -> Json.toJson(libInfo), "membership" -> accessStr))
          }
        })
      case Left(fail) => Future.successful {
        if (fail.status == MOVED_PERMANENTLY) MovedPermanently(fail.message) else Status(fail.status)(Json.obj("error" -> fail.message))
      }
    }
  }

  def getLibrarySummariesByUser = UserAction { request =>
    val (librariesWithMemberships, librariesWithInvites) = libraryCommander.getLibrariesByUser(request.userId)
    // rule out invites that are not duplicate invites to same library (only show library invite with highest access)
    val invitesToShow = librariesWithInvites.groupBy(x => x._2).map { lib =>
      val invites = lib._2.unzip._1
      val highestInvite = invites.sorted.last
      (highestInvite, lib._1)
    }.toSeq

    val libsFollowing = for ((mem, library) <- librariesWithMemberships) yield {
      val (owner, numKeeps) = db.readOnlyMaster { implicit s =>
        (basicUserRepo.load(library.ownerId), keepRepo.getCountByLibrary(library.id.get))
      }
      val info = LibraryInfo.fromLibraryAndOwner(library, owner, numKeeps, None)
      val memInfo = if (mem.lastViewed.nonEmpty) Json.obj("access" -> mem.access, "lastViewed" -> mem.lastViewed) else Json.obj("access" -> mem.access)
      Json.toJson(info).as[JsObject] ++ memInfo
    }
    val libsInvitedTo = for (invitePair <- invitesToShow) yield {
      val invite = invitePair._1
      val lib = invitePair._2
      val (libOwner, inviter, numKeeps) = db.readOnlyMaster { implicit s =>
        (basicUserRepo.load(lib.ownerId),
          basicUserRepo.load(invite.inviterId),
          keepRepo.getCountByLibrary(lib.id.get))
      }
      val info = LibraryInfo.fromLibraryAndOwner(lib, libOwner, numKeeps, Some(inviter))
      Json.toJson(info).as[JsObject] ++ Json.obj("access" -> invite.access)
    }
    Ok(Json.obj("libraries" -> libsFollowing, "invited" -> libsInvitedTo))
  }

  def inviteUsersToLibrary(pubId: PublicId[Library]) = UserAction.async(parse.tolerantJson) { request =>
    Library.decodePublicId(pubId) match {
      case Failure(ex) =>
        Future.successful(BadRequest(Json.obj("error" -> "invalid_id")))
      case Success(id) =>
        val invites = (request.body \ "invites").as[JsArray].value
        val msgOpt = (request.body \ "message").asOpt[String]
        val message = if (msgOpt == Some("")) None else msgOpt

        val validInviteList = db.readOnlyMaster { implicit s =>
          invites.map { i =>
            val access = (i \ "access").as[LibraryAccess]
            val id = (i \ "type").as[String] match {
              case "user" if userRepo.getOpt((i \ "id").as[ExternalId[User]]).nonEmpty =>
                Left(userRepo.getOpt((i \ "id").as[ExternalId[User]]).get.id.get)
              case "email" => Right((i \ "id").as[EmailAddress])
            }
            (id, access, message)
          }
        }
        implicit val context = heimdalContextBuilder.withRequestInfoAndSource(request, KeepSource.site).build
        libraryCommander.inviteUsersToLibrary(id, request.userId, validInviteList).map {
          case Left(fail) =>
            Status(fail.status)(Json.obj("error" -> fail.message))
          case Right(inviteesWithAccess) =>
            val result = inviteesWithAccess.map {
              case (Left(user), access) => Json.obj("user" -> user.externalId, "access" -> access)
              case (Right(contact), access) => Json.obj("email" -> contact.email, "access" -> access)
            }
            Ok(Json.toJson(result))
        }
    }
  }

  def joinLibrary(pubId: PublicId[Library]) = UserAction { request =>
    val idTry = Library.decodePublicId(pubId)
    idTry match {
      case Failure(ex) =>
        BadRequest(Json.obj("error" -> "invalid_id"))
      case Success(libId) =>
        implicit val context = heimdalContextBuilder.withRequestInfoAndSource(request, KeepSource.site).build
        val res = libraryCommander.joinLibrary(request.userId, libId)
        res match {
          case Left(fail) =>
            Status(fail.status)(Json.obj("error" -> fail.message))
          case Right(lib) =>
            val (owner, numKeeps) = db.readOnlyMaster { implicit s => (basicUserRepo.load(lib.ownerId), keepRepo.getCountByLibrary(libId)) }
            Ok(Json.toJson(LibraryInfo.fromLibraryAndOwner(lib, owner, numKeeps, None)))
        }
    }
  }

  def declineLibrary(pubId: PublicId[Library]) = UserAction { request =>
    val idTry = Library.decodePublicId(pubId)
    idTry match {
      case Failure(ex) =>
        BadRequest(Json.obj("error" -> "invalid_id"))
      case Success(libId) =>
        libraryCommander.declineLibrary(request.userId, libId)
        Ok(JsString("success"))
    }
  }

  def leaveLibrary(pubId: PublicId[Library]) = UserAction { request =>
    val idTry = Library.decodePublicId(pubId)
    idTry match {
      case Failure(ex) =>
        BadRequest(Json.obj("error" -> "invalid_id"))
      case Success(id) =>
        implicit val context = heimdalContextBuilder.withRequestInfoAndSource(request, KeepSource.site).build
        libraryCommander.leaveLibrary(id, request.userId) match {
          case Left(fail) => Status(fail.status)(Json.obj("error" -> fail.message))
          case Right(_) => Ok(JsString("success"))
        }
    }
  }

  def getKeeps(pubId: PublicId[Library], offset: Int, limit: Int, showPublishedLibraries: Boolean) = (MaybeUserAction andThen LibraryViewAction(pubId)).async { request =>
    if (limit > 30) { Future.successful(BadRequest(Json.obj("error" -> "invalid_limit"))) }
    else Library.decodePublicId(pubId) match {
      case Failure(ex) => Future.successful(BadRequest(Json.obj("error" -> "invalid_id")))
      case Success(libraryId) =>
        val numKeepsF = libraryCommander.getKeepsCount(libraryId)
        for {
          keeps <- libraryCommander.getKeeps(libraryId, offset, limit)
          keepInfos <- keepsCommander.decorateKeepsIntoKeepInfos(request.userIdOpt, showPublishedLibraries, keeps, ProcessedImageSize.Large.idealSize)
          numKeeps <- numKeepsF
        } yield {
          Ok(Json.obj("keeps" -> Json.toJson(keepInfos), "numKeeps" -> numKeeps))
        }
    }
  }

  def getLibraryMembers(pubId: PublicId[Library], offset: Int, limit: Int) = (MaybeUserAction andThen LibraryViewAction(pubId)) { request =>
    if (limit > 30) { BadRequest(Json.obj("error" -> "invalid_limit")) }
    else Library.decodePublicId(pubId) match {
      case Failure(ex) => BadRequest(Json.obj("error" -> "invalid_id"))
      case Success(libraryId) =>
        val library = db.readOnlyMaster { implicit s => libraryRepo.get(libraryId) }
        val showInvites = request.userIdOpt.map(uId => uId == library.ownerId).getOrElse(false)
        val (collaborators, followers, inviteesWithInvites, _) = libraryCommander.getLibraryMembers(libraryId, offset, limit, fillInWithInvites = showInvites)
        val maybeMembers = libraryCommander.buildMaybeLibraryMembers(collaborators, followers, inviteesWithInvites)
        Ok(Json.obj("members" -> maybeMembers))
    }
  }

  def copyKeepsFromCollectionToLibrary(libraryId: PublicId[Library], tag: String) = (UserAction andThen LibraryWriteAction(libraryId)).async { request =>
    val hashtag = Hashtag(tag)
    val id = Library.decodePublicId(libraryId).get
    SafeFuture {
      implicit val context = heimdalContextBuilder.withRequestInfoAndSource(request, KeepSource.site).build
      libraryCommander.copyKeepsFromCollectionToLibrary(request.userId, id, hashtag) match {
        case Left(fail) => Status(fail.status)(Json.obj("error" -> fail.message))
        case Right((goodKeeps, badKeeps)) =>
          val errors = badKeeps.map {
            case (keep, error) =>
              Json.obj(
                "keep" -> KeepInfo.fromKeep(keep),
                "error" -> error.message
              )
          }
          if (errors.nonEmpty) {
            Ok(Json.obj("successes" -> 0, "failures" -> errors)) // complete or partial failure
          } else {
            Ok(Json.obj("successes" -> goodKeeps.length))
          }
      }
    }
  }

  def moveKeepsFromCollectionToLibrary(libraryId: PublicId[Library], tag: String) = (UserAction andThen LibraryWriteAction(libraryId)).async { request =>
    val hashtag = Hashtag(tag)
    val id = Library.decodePublicId(libraryId).get
    SafeFuture {
      implicit val context = heimdalContextBuilder.withRequestInfoAndSource(request, KeepSource.site).build
      libraryCommander.moveKeepsFromCollectionToLibrary(request.userId, id, hashtag) match {
        case Left(fail) => Status(fail.status)(Json.obj("error" -> fail.message))
        case Right((goodKeeps, badKeeps)) =>
          val errors = badKeeps.map {
            case (keep, error) =>
              Json.obj(
                "keep" -> KeepInfo.fromKeep(keep),
                "error" -> error.message
              )
          }
          val mapLibrary = goodKeeps.groupBy(_.libraryId).map {
            case (libId, keeps) =>
              val pubId = Library.publicId(libId.get)
              val numKeepsMoved = keeps.length
              Json.obj("library" -> pubId, "numMoved" -> numKeepsMoved)
          }
          if (errors.nonEmpty) {
            Ok(Json.obj("successes" -> mapLibrary, "failures" -> errors)) // complete or partial failure
          } else {
            Ok(Json.obj("successes" -> mapLibrary))
          }
      }
    }
  }

  def copyKeeps = UserAction(parse.tolerantJson) { request =>
    val json = request.body
    val toPubId = (json \ "to").as[PublicId[Library]]
    val targetKeepsExt = (json \ "keeps").as[Seq[ExternalId[Keep]]]

    Library.decodePublicId(toPubId) match {
      case Failure(ex) => BadRequest(Json.obj("error" -> "dest_invalid_id"))
      case Success(toId) =>
        implicit val context = heimdalContextBuilder.withRequestInfoAndSource(request, KeepSource.site).build
        val targetKeeps = db.readOnlyMaster { implicit s => targetKeepsExt.map(keepRepo.getOpt) }.flatten
        val (goodKeeps, badKeeps) = libraryCommander.copyKeeps(request.userId, toId, targetKeeps, Some(KeepSource.userCopied))
        val errors = badKeeps.map {
          case (keep, error) =>
            Json.obj(
              "keep" -> KeepInfo.fromKeep(keep),
              "error" -> error.message
            )
        }
        val successKeeps = goodKeeps.map(k => Json.obj("id" -> k.externalId, "url" -> k.url))
        if (errors.nonEmpty) {
          Ok(Json.obj("successes" -> successKeeps, "failures" -> errors)) // complete or partial failure
        } else {
          Ok(Json.obj("successes" -> successKeeps))
        }
    }
  }

  def moveKeeps = UserAction(parse.tolerantJson) { request =>
    val json = request.body
    val toPubId = (json \ "to").as[PublicId[Library]]
    val targetKeepsExt = (json \ "keeps").as[Seq[ExternalId[Keep]]]

    Library.decodePublicId(toPubId) match {
      case Failure(ex) => BadRequest(Json.obj("error" -> "dest_invalid_id"))
      case Success(toId) =>
        implicit val context = heimdalContextBuilder.withRequestInfoAndSource(request, KeepSource.site).build
        val targetKeeps = db.readOnlyReplica { implicit s => targetKeepsExt.map { keepRepo.getOpt } }.flatten
        val (goodKeeps, badKeeps) = libraryCommander.moveKeeps(request.userId, toId, targetKeeps)
        val errors = badKeeps.map {
          case (keep, error) =>
            Json.obj(
              "keep" -> KeepInfo.fromKeep(keep),
              "error" -> error.message
            )
        }
        val mapLibrary = goodKeeps.groupBy(_.libraryId).map {
          case (libId, keeps) =>
            val pubId = Library.publicId(libId.get)
            val numKeepsMoved = keeps.length
            Json.obj("library" -> pubId, "numMoved" -> numKeepsMoved)
        }
        if (errors.nonEmpty) {
          Ok(Json.obj("successes" -> mapLibrary, "failures" -> errors)) // complete or partial failure
        } else {
          Ok(Json.obj("successes" -> mapLibrary))
        }
    }
  }

  def addKeeps(pubId: PublicId[Library]) = (UserAction andThen LibraryWriteAction(pubId))(parse.tolerantJson) { request =>
    val libraryId = Library.decodePublicId(pubId).get
    (request.body \ "keeps").asOpt[Seq[RawBookmarkRepresentation]] map { fromJson =>
      val source = KeepSource.site
      implicit val context = heimdalContextBuilder.withRequestInfoAndSource(request, source).build

      val existingKeeps = db.readOnlyMaster { implicit s =>
        keepRepo.getByLibrary(libraryId, 0, Int.MaxValue).map(_.externalId).toSet
      }
      val (keeps, _, failures, _) = keepsCommander.keepMultiple(fromJson, libraryId, request.userId, source, None, false)
      val (alreadyKept, newKeeps) = keeps.partition(k => existingKeeps.contains(k.id.get))

      log.info(s"kept ${keeps.size} keeps")
      Ok(Json.obj(
        "keeps" -> newKeeps,
        "failures" -> failures,
        "alreadyKept" -> alreadyKept
      ))
    } getOrElse {
      log.error(s"can't parse object from request ${request.body} for user ${request.user}")
      BadRequest(Json.obj("error" -> "Could not parse object from request body"))
    }
  }

  def authToLibrary(userStr: String, slug: String, authToken: Option[String]) = MaybeUserAction(parse.tolerantJson) { implicit request =>
    libraryCommander.getLibraryWithUsernameAndSlug(userStr, LibrarySlug(slug), followRedirect = false) match {
      case Right(library) if libraryCommander.canViewLibrary(request.userIdOpt, library) =>
        NoContent // Don't need to check anything, they already have access
      case Right(library) =>
        val existingCookieFields = request.session.get("library_access").flatMap(libraryCommander.getLibraryIdAndPassPhraseFromCookie)
        existingCookieFields.flatMap {
          case (cookieLibraryId, cookiePassPhrase) =>
            if (cookieLibraryId == library.id.get && authToken.isDefined) {
              // User has existing cookie auth for this library. Verify it.
              if (libraryCommander.canViewLibrary(request.userIdOpt, library, authToken, Some(cookiePassPhrase))) {
                // existing cookie was good
                Some(NoContent)
              } else {
                None // existing cookie wasn't good, but the new form info may be okay
              }
            } else {
              None
            }
        }.getOrElse {
          // Check request
          val unhashedPassPhraseOpt = (request.body \ "passPhrase").asOpt[String]
          unhashedPassPhraseOpt.map { unhashedPassPhrase =>
            val passPhrase = HashedPassPhrase.generateHashedPhrase(unhashedPassPhrase)
            if (libraryCommander.canViewLibrary(request.userIdOpt, library, authToken, Some(passPhrase))) {
              val cookie = ("library_access", s"${Library.publicId(library.id.get).id}/${passPhrase.value}")
              NoContent.addingToSession(cookie)
            } else {
              BadRequest(Json.obj("error" -> "invalid_access"))
            }
          }.getOrElse(BadRequest(Json.obj("error" -> "no_passphrase_provided")))
        }
      case Left(fail) =>
        if (fail.status == MOVED_PERMANENTLY) Redirect(fail.message, authToken.map("authToken" -> Seq(_)).toMap, MOVED_PERMANENTLY) else Status(fail.status)(Json.obj("error" -> fail.message))
    }
  }

  def removeKeep(pubId: PublicId[Library], extId: ExternalId[Keep]) = (UserAction andThen LibraryWriteAction(pubId)) { request =>
    val libraryId = Library.decodePublicId(pubId).get
    val source = KeepSource.site
    implicit val context = heimdalContextBuilder.withRequestInfoAndSource(request, source).build
    keepsCommander.unkeepOneFromLibrary(extId, libraryId, request.userId) match {
      case Left(failMsg) => BadRequest(Json.obj("error" -> failMsg))
      case Right(info) => Ok(Json.obj("unkept" -> info))
    }
  }

  def removeKeeps(pubId: PublicId[Library]) = (UserAction andThen LibraryWriteAction(pubId))(parse.tolerantJson) { request =>
    val libraryId = Library.decodePublicId(pubId).get
    val keepExtIds = (request.body \ "ids").as[Seq[ExternalId[Keep]]]
    val source = KeepSource.site
    implicit val context = heimdalContextBuilder.withRequestInfoAndSource(request, source).build
    keepsCommander.unkeepManyFromLibrary(keepExtIds, libraryId, request.userId) match {
      case Left(failMsg) => BadRequest(Json.obj("error" -> failMsg))
      case Right((infos, failures)) => Ok(Json.obj("failures" -> failures, "unkept" -> infos))
    }
  }

  def updateKeep(libraryPubId: PublicId[Library], keepExtId: ExternalId[Keep]) = (UserAction andThen LibraryWriteAction(libraryPubId))(parse.tolerantJson) { request =>
    val libraryId = Library.decodePublicId(libraryPubId).get
    val body = request.body
    val title = (body \ "title").asOpt[String]

    implicit val context = heimdalContextBuilder.withRequestInfoAndSource(request, KeepSource.site).build
    keepsCommander.updateKeepInLibrary(keepExtId, libraryId, request.userId, title) match {
      case Left((status, code)) => Status(status)(Json.obj("error" -> code))
      case Right(keep) => NoContent
    }
  }

  def tagKeep(libraryPubId: PublicId[Library], keepExtId: ExternalId[Keep], tag: String) = (UserAction andThen LibraryWriteAction(libraryPubId)) { request =>
    val libraryId = Library.decodePublicId(libraryPubId).get;

    keepsCommander.getKeep(libraryId, keepExtId, request.userId) match {
      case Right(keep) =>
        implicit val context = heimdalContextBuilder.withRequestInfoAndSource(request, KeepSource.keeper).build
        val coll = keepsCommander.getOrCreateTag(request.userId, tag) // TODO: library ID, not user ID
        keepsCommander.addToCollection(coll.id.get, Seq(keep))
        Ok(Json.obj("tag" -> coll.name))
      case Left((status, code)) =>
        Status(status)(Json.obj("error" -> code))
    }
  }

  def untagKeep(libraryPubId: PublicId[Library], keepExtId: ExternalId[Keep], tag: String) = (UserAction andThen LibraryWriteAction(libraryPubId)) { request =>
    val libraryId = Library.decodePublicId(libraryPubId).get
    keepsCommander.getKeep(libraryId, keepExtId, request.userId) match {
      case Right(keep) =>
        db.readOnlyReplica { implicit s =>
          collectionRepo.getByUserAndName(request.userId, Hashtag(tag)) // TODO: library ID, not user ID
        } foreach { coll =>
          implicit val context = heimdalContextBuilder.withRequestInfoAndSource(request, KeepSource.keeper).build
          keepsCommander.removeFromCollection(coll, Seq(keep))
        }
        NoContent
      case Left((status, code)) =>
        Status(status)(Json.obj("error" -> code))
    }
  }

  def suggestTags(pubId: PublicId[Library], keepId: ExternalId[Keep], query: Option[String], limit: Int) = (UserAction andThen LibraryWriteAction(pubId)).async { request =>
    keepsCommander.suggestTags(request.userId, keepId, query, limit).imap { tagsAndMatches =>
      implicit val matchesWrites = TupleFormat.tuple2Writes[Int, Int]
      val result = JsArray(tagsAndMatches.map { case (tag, matches) => json.minify(Json.obj("tag" -> tag, "matches" -> matches)) })
      Ok(result)
    }
  }

  def suggestMembers(pubId: PublicId[Library], query: Option[String], limit: Int) = (UserAction andThen LibraryViewAction(pubId)).async { request =>
    request match {
      case req: UserRequest[_] => {
        if (limit > 30) { Future.successful(BadRequest(Json.obj("error" -> "invalid_limit"))) }
        else Library.decodePublicId(pubId) match {
          case Failure(ex) => Future.successful(BadRequest(Json.obj("error" -> "invalid_id")))
          case Success(libraryId) => libraryCommander.suggestMembers(req.userId, libraryId, query, Some(limit)).map { members => Ok(Json.obj("members" -> members)) }
        }
      }
      case _ => Future.successful(Forbidden)
    }

  }

  def relatedLibraries(pubId: PublicId[Library]) = MaybeUserAction.async { request =>
    val id = Library.decodePublicId(pubId).get
    val userIdOpt = request.userIdOpt
    val isUserAction = userIdOpt.isDefined
    val t1 = System.currentTimeMillis()
    relatedLibraryCommander.suggestedLibrariesInfo(id, userIdOpt)
      .map {
        case (fullInfos, relatedKinds) =>
          val libs = fullInfos.map { info =>
            LibraryCardInfo(
              id = info.id,
              name = info.name,
              description = info.description,
              color = info.color,
              image = info.image,
              slug = info.slug,
              owner = info.owner,
              numKeeps = info.numKeeps,
              numFollowers = info.numFollowers,
              followers = LibraryCardInfo.showable(info.followers, isUserAction),
              caption = None)
          }
          val t2 = System.currentTimeMillis()
          statsd.timing("libraryController.relatedLibraries", t2 - t1, 1.0)
          Ok(Json.obj("libs" -> libs, "kinds" -> relatedKinds))
      }
  }

  def getProfileLibraries(username: Username, filter: String, page: Int, pageSize: Int) = MaybeUserAction { request =>
    userCommander.userFromUsername(username) match {
      case None =>
        log.warn(s"unknown username ${username.value} requested")
        NotFound(username.value)
      case Some(user) =>
        val viewer = request.userOpt
<<<<<<< HEAD
        filter match {
          case "own" =>
            val libs = libraryCommander.getOwnProfileLibraries(user, viewer, Paginator(page, pageSize), ProcessedImageSize.Medium.idealSize)
            Ok(Json.obj("own" -> libs.map(LibraryCardInfo.writesWithoutOwner.writes)))

          case "following" =>
            //val libs = libraryCommander.getFollowingProfileLibraries(user, viewer, Paginator(page, pageSize), ProcessedImageSize.Medium.idealSize) // todo (aaron, eishay): implement retrieving following libraries
            val libs = Seq.empty[LibraryCardInfo]
            Ok(Json.obj("following" -> libs.map(LibraryCardInfo.writesWithoutOwner.writes)))

          case "invited" =>
            //val libs = libraryCommander.getInvitedProfileLibraries(user, viewer, Paginator(page, pageSize), ProcessedImageSize.Medium.idealSize) // todo (aaron, eishay): implement retrieving invited libraries
            val libs = Seq.empty[LibraryCardInfo]
            Ok(Json.obj("invited" -> libs.map(LibraryCardInfo.writesWithoutOwner.writes)))

          case "all" =>
            val ownLibs = libraryCommander.getOwnProfileLibraries(user, viewer, Paginator(page, pageSize), ProcessedImageSize.Medium.idealSize)
            val followLibs = Seq.empty[LibraryCardInfo] // todo (aaron, eishay): implement following libraries
            val invitedLibs = Seq.empty[LibraryCardInfo] // todo (aaron, eishay): implement invited libraries
            Ok(Json.obj(
              "own" -> ownLibs.map(LibraryCardInfo.writesWithoutOwner.writes),
              "following" -> followLibs.map(LibraryCardInfo.writesWithoutOwner.writes),
              "invited" -> invitedLibs.map(LibraryCardInfo.writesWithoutOwner.writes)
            ))
          case _ =>
            BadRequest(Json.obj("error" -> "invalid_filter_token"))
        }
=======
        val libs = libraryCommander.getOwnProfileLibraries(user, viewer, Paginator(page, pageSize), ProcessedImageSize.Medium.idealSize)
        //also get following libs via libraryCommander.getFollowingLibraries
        Ok(Json.obj("own" -> libs.map(LibraryCardInfo.writesWithoutOwner.writes)))
>>>>>>> aba3b54b
    }
  }

  def marketingSiteSuggestedLibraries() = Action.async {
    libraryCommander.getMarketingSiteSuggestedLibraries() map { infos => Ok(Json.toJson(infos)) }
  }
}

object LibraryController {
  val defaultLibraryImageSize = ProcessedImageSize.XLarge.idealSize
}

private object ImplicitHelper {
  implicit class PutUserIdOptInMaybeAuthReq(val request: MaybeUserRequest[_]) extends AnyVal {
    def userIdOpt: Option[Id[User]] = request match {
      case u: UserRequest[_] => Some(u.userId)
      case _ => None
    }
  }
}<|MERGE_RESOLUTION|>--- conflicted
+++ resolved
@@ -556,7 +556,6 @@
         NotFound(username.value)
       case Some(user) =>
         val viewer = request.userOpt
-<<<<<<< HEAD
         filter match {
           case "own" =>
             val libs = libraryCommander.getOwnProfileLibraries(user, viewer, Paginator(page, pageSize), ProcessedImageSize.Medium.idealSize)
@@ -584,11 +583,6 @@
           case _ =>
             BadRequest(Json.obj("error" -> "invalid_filter_token"))
         }
-=======
-        val libs = libraryCommander.getOwnProfileLibraries(user, viewer, Paginator(page, pageSize), ProcessedImageSize.Medium.idealSize)
-        //also get following libs via libraryCommander.getFollowingLibraries
-        Ok(Json.obj("own" -> libs.map(LibraryCardInfo.writesWithoutOwner.writes)))
->>>>>>> aba3b54b
     }
   }
 
