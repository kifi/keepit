--- conflicted
+++ resolved
@@ -46,10 +46,7 @@
     require(injector.instance[GeckoboardReporterPlugin] != null) //make sure its not lazy loaded
     require(injector.instance[UriIntegrityPlugin] != null) //make sure its not lazy loaded
     require(injector.instance[LoadBalancerCheckPlugin] != null) //make sure its not lazy loaded
-<<<<<<< HEAD
     require(injector.instance[ReKeepStatsUpdaterPlugin] != null) //make sure its not lazy loaded
-=======
     require(injector.instance[NormalizedURISequencingPlugin] != null) //make sure its not lazy loaded
->>>>>>> 16757991
   }
 }