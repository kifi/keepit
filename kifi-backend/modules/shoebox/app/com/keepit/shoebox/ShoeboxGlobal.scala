--- conflicted
+++ resolved
@@ -14,11 +14,7 @@
 import com.keepit.common.integration.AutogenReaperPlugin
 import com.keepit.normalizer.NormalizationUpdaterPlugin
 import com.keepit.common.concurrent.{ ForkJoinExecContextPlugin }
-<<<<<<< HEAD
-import com.keepit.model.{ SocialConnectionSequencingPlugin, InvitationSequencingPlugin, LibrarySequencingPlugin, LibraryMembershipSequencingPlugin, UrlPatternRuleRepo }
-=======
 import com.keepit.model._
->>>>>>> 1146bbb8
 
 object ShoeboxGlobal extends FortyTwoGlobal(Prod) with ShoeboxServices {
 
@@ -58,10 +54,7 @@
     require(injector.instance[LibrarySequencingPlugin] != null) //make sure its not lazy loaded
     require(injector.instance[LibraryMembershipSequencingPlugin] != null) //make sure its not lazy loaded
     require(injector.instance[SocialConnectionSequencingPlugin] != null) //make sure its not lazy loaded
-<<<<<<< HEAD
+    require(injector.instance[ChangedURISeqPlugin] != null) // make sure its not lazy loaded
     require(injector.instance[InvitationSequencingPlugin] != null) // make sure its not lazy loaded
-=======
-    require(injector.instance[ChangedURISeqPlugin] != null)
->>>>>>> 1146bbb8
   }
 }