--- conflicted
+++ resolved
@@ -57,10 +57,7 @@
     require(injector.instance[SocialConnectionSequencingPlugin] != null) //make sure its not lazy loaded
     require(injector.instance[ChangedURISeqPlugin] != null) // make sure its not lazy loaded
     require(injector.instance[InvitationSequencingPlugin] != null) // make sure its not lazy loaded
-<<<<<<< HEAD
+    require(injector.instance[RenormalizedURLSeqPlugin] != null) // make sure its not lazy loaded
     require(injector.instance[PhraseSequencingPlugin] != null) // make sure its not lazy loaded
-=======
-    require(injector.instance[RenormalizedURLSeqPlugin] != null) // make sure its not lazy loaded
->>>>>>> 3aafdd78
   }
 }