--- conflicted
+++ resolved
@@ -58,11 +58,8 @@
     require(injector.instance[ChangedURISeqPlugin] != null) // make sure its not lazy loaded
     require(injector.instance[InvitationSequencingPlugin] != null) // make sure its not lazy loaded
     require(injector.instance[RenormalizedURLSeqPlugin] != null) // make sure its not lazy loaded
-<<<<<<< HEAD
-    require(injector.instance[PhraseSequencingPlugin] != null) // make sure its not lazy loaded
-=======
     require(injector.instance[CollectionSeqPlugin] != null) // make sure its not lazy loaded
     require(injector.instance[SocialUserInfoSequencingPlugin] != null) //make sure its not lazy loaded
->>>>>>> 91bfd6be
+    require(injector.instance[PhraseSequencingPlugin] != null) // make sure its not lazy loaded
   }
 }