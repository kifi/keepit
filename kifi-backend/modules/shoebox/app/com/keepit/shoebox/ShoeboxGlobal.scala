package com.keepit.shoebox

import com.keepit.reports._
import com.keepit.FortyTwoGlobal
import com.keepit.common.cache.FortyTwoCachePlugin
import com.keepit.common.healthcheck._
import com.keepit.common.mail.{ MailToKeepPlugin, MailSenderPlugin }
import com.keepit.common.store.ImageDataIntegrityPlugin
import com.keepit.scraper._
import play.api.Mode._
import play.api._
import com.keepit.social.SocialGraphPlugin
import com.keepit.integrity.{ UriIntegrityPlugin, DataIntegrityPlugin }
import com.keepit.common.integration.AutogenReaperPlugin
import com.keepit.normalizer.NormalizationUpdaterPlugin
import com.keepit.common.concurrent.{ ForkJoinExecContextPlugin }
import com.keepit.model._

object ShoeboxGlobal extends FortyTwoGlobal(Prod) with ShoeboxServices {

  val module = ShoeboxProdModule()

  override def onStart(app: Application): Unit = {
    log.info("starting the shoebox")
    startShoeboxServices()
    super.onStart(app)
    log.info("shoebox started")
  }
}

trait ShoeboxServices { self: FortyTwoGlobal =>
  def startShoeboxServices() {
    require(injector.instance[ForkJoinExecContextPlugin] != null)
    require(injector.instance[NormalizationUpdaterPlugin] != null)
    require(injector.instance[ScraperHealthMonitorPlugin] != null)
    require(injector.instance[SocialGraphPlugin] != null) //make sure its not lazy loaded
    require(injector.instance[MailSenderPlugin] != null) //make sure its not lazy loaded
    require(injector.instance[AutogenReaperPlugin] != null) //make sure its not lazy loaded
    injector.instance[MailSenderPlugin].processOutbox()
    require(injector.instance[MailToKeepPlugin] != null) //make sure its not lazy loaded
    require(injector.instance[HealthcheckPlugin] != null) //make sure its not lazy loaded
    require(injector.instance[DataIntegrityPlugin] != null) //make sure its not lazy loaded
    require(injector.instance[UriIntegrityPlugin] != null) //make sure its not lazy loaded
    require(injector.instance[FortyTwoCachePlugin] != null) //make sure its not lazy loaded
    require(injector.instance[ImageDataIntegrityPlugin] != null) //make sure its not lazy loaded
    require(injector.instance[GeckoboardReporterPlugin] != null) //make sure its not lazy loaded
    require(injector.instance[UriIntegrityPlugin] != null) //make sure its not lazy loaded
    require(injector.instance[LoadBalancerCheckPlugin] != null) //make sure its not lazy loaded

    // DB sequencing plugins
    require(injector.instance[ImageInfoSequencingPlugin] != null) //make sure its not lazy loaded
    require(injector.instance[NormalizedURISequencingPlugin] != null) //make sure its not lazy loaded
    require(injector.instance[UserConnectionSequencingPlugin] != null) //make sure its not lazy loaded
    require(injector.instance[LibrarySequencingPlugin] != null) //make sure its not lazy loaded
    require(injector.instance[LibraryMembershipSequencingPlugin] != null) //make sure its not lazy loaded
    require(injector.instance[SocialConnectionSequencingPlugin] != null) //make sure its not lazy loaded
<<<<<<< HEAD
    require(injector.instance[PageInfoSequencingPlugin] != null) //make sure its not lazy loaded
=======
    require(injector.instance[ChangedURISeqPlugin] != null)
>>>>>>> 42dd4e95
  }
}<|MERGE_RESOLUTION|>--- conflicted
+++ resolved
@@ -54,10 +54,7 @@
     require(injector.instance[LibrarySequencingPlugin] != null) //make sure its not lazy loaded
     require(injector.instance[LibraryMembershipSequencingPlugin] != null) //make sure its not lazy loaded
     require(injector.instance[SocialConnectionSequencingPlugin] != null) //make sure its not lazy loaded
-<<<<<<< HEAD
     require(injector.instance[PageInfoSequencingPlugin] != null) //make sure its not lazy loaded
-=======
     require(injector.instance[ChangedURISeqPlugin] != null)
->>>>>>> 42dd4e95
   }
 }