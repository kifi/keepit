--- conflicted
+++ resolved
@@ -33,11 +33,7 @@
     val utcHourForNoonEasternTime = 12 + -offsetHoursToUtc
     val utcHourFor8pmEasternTime = 8 + -offsetHoursToUtc
 
-<<<<<<< HEAD
-    val cronTimeEveryday = s"0 0 ${utcHourForNoonEasternTime + 2} ? * *" // scheduled to send to QA
-=======
     val cronTimeEveryday = s"0 0 ${utcHourForNoonEasternTime} ? * *" // scheduled to send to QA
->>>>>>> 648916e7
     cronTaskOnLeader(quartz, actor.ref, cronTimeEveryday, GratificationEmailMessage.SendEmails)
 
     val cronTimeFriday = s"0 0 $utcHourForNoonEasternTime ? * FRI"
