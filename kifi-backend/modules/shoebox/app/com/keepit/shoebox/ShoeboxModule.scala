package com.keepit.shoebox

import scala.slick.session.{ Database => SlickDatabase }

import net.codingwell.scalaguice.{ScalaMultibinder, ScalaModule}

import com.google.common.io.Files
import com.google.inject.Provider
import com.google.inject.{ Provides, Singleton }
import com.keepit.classify.DomainTagImportSettings
import com.keepit.common.analytics._
import com.keepit.common.analytics.reports._
import com.keepit.common.controller.ActionAuthenticator
import com.keepit.common.controller.ShoeboxActionAuthenticator
import com.keepit.common.crypto._
import com.keepit.common.db._
import com.keepit.common.db.slick.Database
import com.keepit.common.healthcheck.HealthcheckMailSender
import com.keepit.common.healthcheck.HealthcheckPlugin
import com.keepit.common.healthcheck.LocalHealthcheckMailSender
import com.keepit.common.logging.Logging
import com.keepit.common.mail._
import com.keepit.common.net.HttpClient
import com.keepit.common.service.FortyTwoServices
import com.keepit.common.social._
import com.keepit.common.store.S3ImageStore
import com.keepit.common.store.{ ImageDataIntegrityPluginImpl, ImageDataIntegrityPlugin }
import com.keepit.common.time.Clock
import com.keepit.inject.AppScoped
import com.keepit.model._
import com.keepit.realtime._
import com.keepit.scraper._
import com.keepit.search.SearchServiceClient
import com.keepit.search.SearchServiceClientImpl
import com.keepit.social.SecureSocialAuthenticatorPlugin
import com.keepit.social.SecureSocialUserPlugin
import com.keepit.social.SecureSocialAuthenticatorPluginImpl
import com.keepit.social.SecureSocialUserPluginImpl

import play.api.Play
import play.api.Play.current
import play.api.db.DB
import com.keepit.common.cache.ShoeboxCacheModule
import securesocial.controllers.TemplatesPlugin

class ShoeboxModule() extends ScalaModule with Logging {
  def configure() {
    install(new ShoeboxCacheModule)
    install(new SlickModule(new DbInfo() {
      //later on we can customize it by the application name
      lazy val database = SlickDatabase.forDataSource(DB.getDataSource("shoebox")(Play.current))
      lazy val driverName = Play.current.configuration.getString("db.shoebox.driver").get
      println("loading database driver %s".format(driverName))
    }))
    println("configuring ShoeboxModule")
    bind[ActionAuthenticator].to[ShoeboxActionAuthenticator]
    bind[MailSenderPlugin].to[MailSenderPluginImpl].in[AppScoped]
    bind[SocialGraphRefresher].to[SocialGraphRefresherImpl].in[AppScoped]
    bind[ReportBuilderPlugin].to[ReportBuilderPluginImpl].in[AppScoped]
    bind[DataIntegrityPlugin].to[DataIntegrityPluginImpl].in[AppScoped]
    bind[ScraperPlugin].to[ScraperPluginImpl].in[AppScoped]
    bind[MailToKeepPlugin].to[MailToKeepPluginImpl].in[AppScoped]
    bind[SocialGraphPlugin].to[SocialGraphPluginImpl].in[AppScoped]
    bind[UserEmailNotifierPlugin].to[UserEmailNotifierPluginImpl].in[AppScoped]
    bind[ConnectionUpdater].to[UserConnectionCreator]
    bind[ImageDataIntegrityPlugin].to[ImageDataIntegrityPluginImpl].in[AppScoped]
    bind[InvitationMailPlugin].to[InvitationMailPluginImpl].in[AppScoped]
    bind[NotificationConsistencyChecker].to[NotificationConsistencyCheckerImpl].in[AppScoped]
    bind[ChannelPlugin].to[ChannelPluginImpl].in[AppScoped]

    bind[LocalPostOffice].to[ShoeboxPostOfficeImpl]
    bind[HealthcheckMailSender].to[LocalHealthcheckMailSender]
    bind[EventPersister].to[EventPersisterImpl].in[AppScoped]
    val listenerBinder = ScalaMultibinder.newSetBinder[EventListener](binder)
    listenerBinder.addBinding.to[ResultClickedListener]
    listenerBinder.addBinding.to[UsefulPageListener]
    listenerBinder.addBinding.to[SliderShownListener]
    listenerBinder.addBinding.to[SearchUnloadListener]

    val socialGraphBinder = ScalaMultibinder.newSetBinder[SocialGraph](binder)
    socialGraphBinder.addBinding.to[FacebookSocialGraph]
    socialGraphBinder.addBinding.to[LinkedInSocialGraph]
  }

  @Provides
  @Singleton
  def secureSocialTemplatesPlugin(app: play.api.Application): TemplatesPlugin = {
    new ShoeboxTemplatesPlugin(app)
  }

  @Singleton
  @Provides
  def secureSocialAuthenticatorPlugin(db: Database,
      suiRepo: SocialUserInfoRepo,
      usRepo: UserSessionRepo,
      healthPlugin: HealthcheckPlugin,
      app: play.api.Application): SecureSocialAuthenticatorPlugin = {
    new SecureSocialAuthenticatorPluginImpl(db, suiRepo, usRepo, healthPlugin, app)
  }

  @Singleton
  @Provides
  def secureSocialUserPlugin(db: Database,
    socialUserInfoRepo: SocialUserInfoRepo,
    userRepo: UserRepo,
    imageStore: S3ImageStore,
    healthcheckPlugin: HealthcheckPlugin,
    userExperimentRepo: UserExperimentRepo,
    emailRepo: EmailAddressRepo,
    socialGraphPlugin: SocialGraphPlugin): SecureSocialUserPlugin = {
<<<<<<< HEAD
    new SecureSocialUserPluginImpl(
      db, socialUserInfoRepo, userRepo, imageStore, healthcheckPlugin, userExperimentRepo, socialGraphPlugin)
=======
    new ShoeboxSecureSocialUserPlugin(
      db, socialUserInfoRepo, userRepo, imageStore, healthcheckPlugin, userExperimentRepo, emailRepo, socialGraphPlugin)
>>>>>>> 9e1b887c
  }

  @Singleton
  @Provides
  def searchUnloadProvider(
    db: Database,
    userRepo: UserRepo,
    normalizedURIRepo: NormalizedURIRepo,
    persistEventProvider: Provider[EventPersister],
    store: MongoEventStore,
    searchClient: SearchServiceClient,
    clock: Clock,
    fortyTwoServices: FortyTwoServices): SearchUnloadListener = {
    new SearchUnloadListenerImpl(db, userRepo, normalizedURIRepo, persistEventProvider, store,
        searchClient, clock, fortyTwoServices)
  }

  @Singleton
  @Provides
  def domainTagImportSettings: DomainTagImportSettings = {
    val dirPath = Files.createTempDir().getAbsolutePath
    DomainTagImportSettings(localDir = dirPath, url = "http://www.komodia.com/clients/42.zip")
  }

  @Singleton
  @Provides
  def mailToKeepServerSettings: MailToKeepServerSettings = {
    val username = current.configuration.getString("mailtokeep.username").get
    val password = current.configuration.getString("mailtokeep.password").get
    val server = current.configuration.getString("mailtokeep.server").getOrElse("imap.gmail.com")
    val protocol = current.configuration.getString("mailtokeep.protocol").getOrElse("imaps")
    MailToKeepServerSettings(username = username, password = password, server = server, protocol = protocol)
  }

  @Singleton
  @Provides
  def userVoiceSSOTokenGenerator: UserVoiceTokenGenerator = {
    current.configuration.getString("userVoiceSSOToken") match {
      case Some(sso) =>
        new UserVoiceTokenGenerator {
          def createSSOToken(userId: String, displayName: String, email: String, avatarUrl: String): UserVoiceSSOToken =
            UserVoiceSSOToken(sso)
        }
      case None => new UserVoiceTokenGeneratorImpl()
    }
  }


  @Singleton
  @Provides
  def clickHistoryTracker(repo: ClickHistoryRepo, db: Database): ClickHistoryTracker = {
    val conf = current.configuration.getConfig("click-history-tracker").get
    val filterSize = conf.getInt("filterSize").get
    val numHashFuncs = conf.getInt("numHashFuncs").get
    val minHits = conf.getInt("minHits").get

    new ClickHistoryTracker(filterSize, numHashFuncs, minHits, repo, db)
  }

  @Singleton
  @Provides
  def browsingHistoryTracker(browsingHistoryRepo: BrowsingHistoryRepo, db: Database): BrowsingHistoryTracker = {
    val conf = current.configuration.getConfig("browsing-history-tracker").get
    val filterSize = conf.getInt("filterSize").get
    val numHashFuncs = conf.getInt("numHashFuncs").get
    val minHits = conf.getInt("minHits").get

    new BrowsingHistoryTracker(filterSize, numHashFuncs, minHits, browsingHistoryRepo, db)
  }

  @Singleton
  @Provides
  def sliderHistoryTracker(sliderHistoryRepo: SliderHistoryRepo, db: Database): SliderHistoryTracker = {
    val conf = current.configuration.getConfig("slider-history-tracker").get
    val filterSize = conf.getInt("filterSize").get
    val numHashFuncs = conf.getInt("numHashFuncs").get
    val minHits = conf.getInt("minHits").get

    new SliderHistoryTracker(sliderHistoryRepo, db, filterSize, numHashFuncs, minHits)
  }

  @Singleton
  @Provides
  def searchServiceClient(client: HttpClient): SearchServiceClient = {
    new SearchServiceClientImpl(
      current.configuration.getString("service.search.host").get,
      current.configuration.getInt("service.search.port").get,
      client)
  }

}<|MERGE_RESOLUTION|>--- conflicted
+++ resolved
@@ -108,13 +108,8 @@
     userExperimentRepo: UserExperimentRepo,
     emailRepo: EmailAddressRepo,
     socialGraphPlugin: SocialGraphPlugin): SecureSocialUserPlugin = {
-<<<<<<< HEAD
     new SecureSocialUserPluginImpl(
-      db, socialUserInfoRepo, userRepo, imageStore, healthcheckPlugin, userExperimentRepo, socialGraphPlugin)
-=======
-    new ShoeboxSecureSocialUserPlugin(
       db, socialUserInfoRepo, userRepo, imageStore, healthcheckPlugin, userExperimentRepo, emailRepo, socialGraphPlugin)
->>>>>>> 9e1b887c
   }
 
   @Singleton
