@(user: User,
  totalBookmarks: Int,
  experiments: Set[ExperimentType],
  bookmarks: Seq[(Bookmark, NormalizedURI, Seq[String])],
  socialUsers: Seq[SocialUserInfo],
  socialConnections: Seq[SocialUserInfo],
  fortyTwoConnections: Seq[User],
  kifiInstallations: Seq[KifiInstallation],
  bookmarkSearch: Option[String],
  allowedInvites: Int,
  emails: Seq[EmailAddress],
  abookInfos: Seq[ABookInfo],
  econtactCount: Int,
  econtacts: Seq[EContact],
  abookEP: String,
  collections: Seq[Collection],
  collectionFilter: Option[Id[Collection]],
  stateToken: String
)

@admin("User: " + user.firstName + " " + user.lastName, stylesheets = List("admin_user")) {
    <button class="btn" id="refresh_sui" onclick="refreshAllSocialUserInfo()">Refresh Social User Info!</button>
    <button class="btn" onclick="impersonate()">Impersonate User</button>
    <button class="btn" onclick="unimpersonate()">Stop Impersonating</button>
    <button class="btn" onclick="configSearch()">Config Search</button>
    <br/>
    <table class="user-summary table table-bordered">
      <tr>
        <th>Name</th><td>@user.firstName @user.lastName</td>
      </tr>
      <tr>
        <th>Id</th><td>@user.id</td>
      </tr>
      <tr>
        <th>Social Users</th>
        <td>
          @for(u <- socialUsers) { <div>@adminHelper.socialUserDisplay(u, true)</div> }
        </td>
      </tr>
      <tr>
        <th>Created At</th><td>@adminHelper.dateTimeDisplay(user.createdAt)</td>
      </tr>
      <tr>
        <th>Last Update</th><td>@adminHelper.dateTimeDisplay(user.updatedAt)</td>
      </tr>
      <tr>
        <th>Email</th>
        <td>
          <form action="@com.keepit.controllers.admin.routes.AdminUserController.updateUser(user.id.get)" method="POST" class="form-inline">
            <input type="text" name="emails" value="@{emails.map(_.address).mkString(",")}">
            <input type="submit" value="Save">
          </form>
        </td>
      </tr>
      <tr>
        <th>Allowed Invites</th>
        <td>
          <form action="@com.keepit.controllers.admin.routes.AdminUserController.setInvitesCount(user.id.get)" class="form-inline" method="POST">
            <input type="text" name="allowedInvites" value="@allowedInvites">
            <input type="submit" value="Save">
          </form>
        </td>
      </tr>
      <tr>
        <th>Connect to other user</th>
        <td>
          <form action="@com.keepit.controllers.admin.routes.AdminUserController.connectUsers(user.id.get)" class="form-inline" method="POST">
            <input type="text" name="user2" value="">
            <input type="submit" value="Connect to this User ID">
          </form>
        </td>
      </tr>
      <tr>
        <th>Experiments</th>
        <td id="experiments" class="form-inline">
          @for(exp <- Seq(ExperimentType.ADMIN, ExperimentType.BLOCK,
              ExperimentType.NO_SEARCH_EXPERIMENTS, ExperimentType.FAKE, ExperimentType.INACTIVE,
              ExperimentType.CAN_INVITE, ExperimentType.CAN_MESSAGE_ALL_USERS, ExperimentType.NOT_SENSITIVE,
<<<<<<< HEAD
              ExperimentType.GMAIL_INVITE, ExperimentType.CAN_CONNECT)) {
=======
              ExperimentType.GMAIL_INVITE, ExperimentType.CAN_CONNECT,
              ExperimentType.INBOX)) {
>>>>>>> 4abeef47
            <label class="checkbox">
              <input type="checkbox" data-exp="@exp.value" @if(experiments.contains(exp)) {checked}>@exp.value
            </label>
          }
        </td>
      </tr>
      <tr>
        <th>State</th>
        <td class="form-inline">
          <select id="state">
          @for(state <- Seq(UserStates.ACTIVE, UserStates.INACTIVE, UserStates.PENDING, UserStates.BLOCKED)) {
            <option  @if(user.state.value == state.value){selected}>@state.value</option>
          }
          </select>
        </td>
      </tr>
      @if(user.state != UserStates.ACTIVE) {
      <tr>
        <th>Merge to User ID</th>
        <td><form class="form-inline" method="post"
            action="@com.keepit.controllers.admin.routes.AdminUserController.merge">
          <input type="hidden" name="from" value="@user.id.get">
          <input type="text" name="to">
          <input type="submit" value="Merge!">
        </form></td>
      </tr>
      }
    </table>
    <p>
      <a href="@com.keepit.controllers.admin.routes.AdminUserController.moreUserInfoView(user.id.get)">More User Info</a>
    </p>

	<div class="row-fluid">
	  <ul class="thumbnails">
      <li class="span6 well">
        <h2>@socialConnections.size Social Users</h2>
        <div class="scrollArea">
          <ol>
          @for(socialConnection <- socialConnections) {
            <li>@adminHelper.socialUserDisplay(socialConnection)</li>
          }
          </ol>
        </div>
      </li>
	    <li class="span6 well">
	      <h2>@fortyTwoConnections.size FortyTwo Users</h2>
	      <div class="scrollArea">
	        <ol>
	        @for(u <- fortyTwoConnections) {
	          <li>@adminHelper.userDisplay(u)</li>
	        }
	        </ol>
	      </div>
	    </li>
	  </ul>
	</div>
  <h2>User has uploaded @abookInfos.size Address Book(s)</h2>
  @if(abookInfos.size > 0) {
    <br/>
    <h3>Address Book(s)</h3>
    <table class="table table-condensed table-striped">
        <tr><th>ABookId</th><th>Origin</th><th>State</th><th>OwnerId</th><th>OwnerEmail</th><th>RawInfoLoc</th><th># Contacts</th><th># Processed</th></tr>
        @for(abook <- abookInfos) {
            <tr><td>@abook.id</td><td>@abook.origin</td><td>@abook.state</td><td>@abook.ownerId</td><td>@abook.ownerEmail</td><td>@abook.rawInfoLoc</td><td>@abook.numContacts</td><td>@abook.numProcessed</td></tr>
        }
    </table>
  }
  @if(econtactCount > 0) {
    <br/>
    <h3>EContacts (total=@econtactCount; display up to 500)</h3>
    <div class="scrollArea">
        <table class="table table-condensed table-striped">
            <tr><th>EContactId</th><th>Name</th><th>Email</th><th>State</th></tr>
            @for(contact <- econtacts) {
            <tr><td>@contact.id</td><td>@contact.name</td><td>@contact.email</td><td>@contact.state</td>
              @if(experiments.contains(ExperimentType.GMAIL_INVITE)) {
                <td>
                    <form class="form-inline" style="display:inline" action="/invite" method="POST">
                        <input type="hidden" name="fullSocialId" value="email/@contact.email">
                        <input type="hidden" name="subject" value="You've been invited to join Kifi!">
                        <input type="hidden" name="message" value="Come join us!">
                        <button type="submit" class="btn">Invite</button>
                    </form>
                </td>
              }
            </tr>
            }
        </table>
    </div>
  }

  <h3>Import Contacts</h3>
  <h4>Direct Import from Gmail</h4>
  <div>
      <form class="form-inline" action="@com.keepit.controllers.core.routes.OAuth2Controller.importContacts(None)" method="GET">
          <input type=submit value="Import"> contacts from your GMail account
      </form>
  </div>
  @if(abookEP != null) {
    <b>File-based uploads -- 42-internal testing only!</b>
    <b>IOS JSON file upload (UTF-8)</b>
    <form class="form-inline" action=@{abookEP} enctype="multipart/form-data" method="POST">
    IOS JSON file to upload: <input type=file name="abook_json">
    <input type=submit value="Upload">
    </form>
  }
  <h2>User kept @totalBookmarks Bookmarks</h2>
  <h3>Showing @bookmarks.size Bookmarks of total @totalBookmarks</h3>
  <form class="form-inline" action="@com.keepit.controllers.admin.routes.AdminUserController.userView(user.id.get)" method="POST">
    @if(bookmarkSearch.isDefined){
      <input type="text" name="bookmarkSearch" value="@{bookmarkSearch.get}"/>
    } else {
      <input type="text" name="bookmarkSearch" placeholder="query"/>
    }
    <select name="collectionFilter">
      <option value="-1">All collections</option>
    @for(c <- collections) {
      <option value="@c.id.get" @if(collectionFilter == c.id) { selected }>@c.name</option>
    }
    </select>
    <input type="submit" value="Search"/>
  </form>
  <form class="navbar-form" action="@com.keepit.controllers.admin.routes.AdminBookmarksController.updateBookmarks()"
  method="POST">
    <button type="submit" class="btn">Update</button><br/><br/>
			<table class="table table-bordered">
		    <tr>
		      <th>#</th>
		      <th>BID</th>
		      <th>Private</th>
		      <th>Active</th>
		      <th>Bookmark</th>
              <th>Collections</th>
              <th>Source</th>
          <th>Created At</th>
          <th>State</th>
		    </tr>
			 @for(((bookmark, uri, collections), i) <- bookmarks.zipWithIndex) {
			   <tr>
		        <td>@{i+1}</td>
		        <td><span class="badge">@bookmark.id.get.id</span></td>
		        <td>
		          <input type="hidden" name="private_@{bookmark.id.get.id}" value="0" />
  					  <center><input type="checkbox" id="private_@bookmark.id.get.id" name="private_@{bookmark.id.get.id}" value="1" @if(bookmark.isPrivate) {checked="checked"}"></input></center>
		        </td>
		        <td>
              <input type="hidden" name="active_@{bookmark.id.get.id}" value="0" />
							<center><input type="checkbox" id="active_@bookmark.id.get.id" name="active_@{bookmark.id.get.id}" value="1" @if(bookmark.state.value == "active") {checked="checked"}"></input></center>
		        </td>
		        <td>@adminHelper.bookmarkDisplay(bookmark)</td>
                <td><div class="collections" data-id="@bookmark.id.get.id">@{collections.mkString(", ")}</div></td>
                <td>@bookmark.source</td>
            <td>@adminHelper.dateTimeDisplay(bookmark.createdAt)</td>
            <td>@adminHelper.uriStateDisplay(uri)</td>
			   </tr>
			 }
			</table>
    <button type="submit" class="btn">Update</button>
  </form>

  <script type="text/javascript">
    function refreshAllSocialUserInfo() {
      $("#refresh_sui").prop("disabled", true).text("Refreshing Social User Info...");
      location.href="@com.keepit.controllers.admin.routes.AdminUserController.refreshAllSocialInfo(user.id.get)"
    }
    function impersonate() {
      $.post("@com.keepit.controllers.admin.routes.AdminAuthController.impersonate(user.id.get)")
    }
    function unimpersonate() {
      $.post("@com.keepit.controllers.admin.routes.AdminAuthController.unimpersonate()")
    }
    function configSearch() {
      location.href="@com.keepit.controllers.admin.routes.AdminSearchConfigController.showUserConfig(user.id.get)"
    }
    $(function() {
      $('.table').on('click', 'div.collections', function () {
        var $input = $('<input type="text">').addClass('collections').val($(this).text());
        $(this).hide().parent().append($input);
        $input.focus();
      });
      $('.table').on('keydown', 'input.collections', function (e) {
        if (e.keyCode === 13) {
          e.preventDefault();
          $(this).blur();
        }
      });
      $('.table').on('change', 'input.collections', function () {
        var $div = $(this).parent().find('div.collections');
        var $td = $div.closest("td");
        var $sp = $("<img src='/assets/images/spinner.15.gif'>").appendTo($td);
        var bookmarkId = $div.data("id");
        $.post('@com.keepit.controllers.admin.routes.AdminUserController.updateCollectionsForBookmark(Id(-1))'
            .replace('-1', bookmarkId), { collections: $(this).val() }).done(done).fail(fail);
        function done(data) {
          $div.text(data.collections.join(", ")).show();
          $sp.after($("<i class=icon-ok-sign>").delay(1000).fadeOut()).remove();
        }
        function fail() {
          $sp.after($("<i class=icon-exclamation-sign></i> Error. Reload?").delay(3000).fadeOut()).remove();
        }
        return false;
      });
      $('.table').on('blur', 'input.collections', function () {
        $(this).parent().find('.collections').show();
        $(this).remove();
      });
      $("#state").change(function() {
        var $td = $(this).closest("td");
        var $sp = $("<img src=/assets/images/spinner.15.gif>").appendTo($td);
          $.post('@com.keepit.controllers.admin.routes.AdminUserController.changeState(user.id.get, "____")'.replace("____", $(this).val()))
            .done(function () {
              $sp.after($("<i class=icon-ok-sign>").delay(1000).fadeOut()).remove();
            });
      });

      $("#experiments").on("click", "input", function() {
        var $td = $(this).closest("#experiments");
        var $sp = $("<img src=/assets/images/spinner.15.gif>").appendTo($td);
        if (this.checked) {
          console.log($(this).data("exp"))
          $.post('@com.keepit.controllers.admin.routes.AdminUserController.addExperiment(user.id.get, "____")'.replace("____", $(this).data("exp")))
            .done(done).fail(fail);
        } else {
          $.ajax('@com.keepit.controllers.admin.routes.AdminUserController.removeExperiment(user.id.get, "____")'.replace("____", $(this).data("exp")),
            {type: "DELETE"}).done(done).fail(fail);
        }
        function done() {
          $sp.after($("<i class=icon-ok-sign>").delay(1000).fadeOut()).remove();
        }
        function fail() {
          $sp.after($("<i class=icon-exclamation-sign></i> Error. Reload?").delay(3000).fadeOut()).remove();
        }
      });
    });
  </script>
}<|MERGE_RESOLUTION|>--- conflicted
+++ resolved
@@ -76,12 +76,7 @@
           @for(exp <- Seq(ExperimentType.ADMIN, ExperimentType.BLOCK,
               ExperimentType.NO_SEARCH_EXPERIMENTS, ExperimentType.FAKE, ExperimentType.INACTIVE,
               ExperimentType.CAN_INVITE, ExperimentType.CAN_MESSAGE_ALL_USERS, ExperimentType.NOT_SENSITIVE,
-<<<<<<< HEAD
               ExperimentType.GMAIL_INVITE, ExperimentType.CAN_CONNECT)) {
-=======
-              ExperimentType.GMAIL_INVITE, ExperimentType.CAN_CONNECT,
-              ExperimentType.INBOX)) {
->>>>>>> 4abeef47
             <label class="checkbox">
               <input type="checkbox" data-exp="@exp.value" @if(experiments.contains(exp)) {checked}>@exp.value
             </label>
