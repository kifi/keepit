--- conflicted
+++ resolved
@@ -93,18 +93,6 @@
                 </ul>
             </td>
         </tr>
-<<<<<<< HEAD
-        }
-        <tr>
-            <th>Add to Org</th>
-            <td>
-                <form action="@com.keepit.controllers.admin.routes.AdminOrganizationController.addCandidateOrCreateByName(user.id.get)" method="POST" class="form-inline">
-                    <input type="text" name="orgName" placeholder="Organization name">
-                    <button type="submit" class="btn btn-default">Add</button>
-                </form>
-            </td>
-        </tr>
-=======
         <tr>
             <th>Recommended Organizations</th>
             <td>
@@ -128,7 +116,16 @@
             </td>
         </tr>
       }
->>>>>>> 54c56abb
+        }
+        <tr>
+            <th>Add to Org</th>
+            <td>
+                <form action="@com.keepit.controllers.admin.routes.AdminOrganizationController.addCandidateOrCreateByName(user.id.get)" method="POST" class="form-inline">
+                    <input type="text" name="orgName" placeholder="Organization name">
+                    <button type="submit" class="btn btn-default">Add</button>
+                </form>
+            </td>
+        </tr>
       <tr>
         <th>Created At</th><td>@adminHelper.dateTimeDisplay(user.createdAt)</td>
       </tr>
