--- conflicted
+++ resolved
@@ -122,15 +122,9 @@
           <td>@{userData.getUserThreadStats(userStatistics.user).all}/@{userData.getUserThreadStats(userStatistics.user).active}/@{userData.getUserThreadStats(userStatistics.user).started}</td>
           <td>@{userStatistics.librariesCreated}/@{userStatistics.librariesFollowed}</td>
           <td>@for(u <- userStatistics.socialUsers){ @networkLogoLink(u) }</td>
-<<<<<<< HEAD
           <td>@userStatistics.privateKeeps / @userStatistics.publicKeeps</td>
-          <td>@userStatistics.user.primaryEmail.map(_.toString).getOrElse("n/a")</td>
+          <td>@userStatistics.emailAddress.map(_.address).getOrElse("n/a")</td>
           <td>@formatKifiInstallations(userStatistics.kifiInstallations)</td>
-=======
-          <td>@userStatistics.emailAddress.map(_.address).getOrElse("n/a")</td>
-          <td>@userStatistics.privateKeeps</td>
-          <td>@userStatistics.publicKeeps</td>
->>>>>>> 4f009d19
           <td>@adminHelper.dateTimeDisplay(userStatistics.user.createdAt)</td>
           <td>@userStatistics.experiments.mkString(", ")</td>
         </tr>
