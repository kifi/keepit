--- conflicted
+++ resolved
@@ -98,17 +98,10 @@
               <th class="sorter-mmddyy">Last Kept</th>
               <th>org mem/cand</th>
               <th>Invite By</th>
-<<<<<<< HEAD
-              <th>Messages all/active/started</th>
-              <th>Lib create/follow</th>
-              <th>Email & Network</th>
-              <th>Keeps PRV/PUB/ORG/DISC</th>
-=======
               <th>Msgs</th>
               <th>Lib</th>
               <th>Email & Network</th>
               <th>Keeps PR/PU/OR/DI</th>
->>>>>>> 5cc5f605
               <th class="sorter-mmddyy">Date Joined</th>
             </tr>
         </thead>
