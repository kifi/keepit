--- conflicted
+++ resolved
@@ -102,15 +102,9 @@
             <td>@orgStats.membersStatistics(membership.userId).numPublicKeeps</td>
             <td>@orgStats.membersStatistics(membership.userId).numChats</td>
             <td><form action="@com.keepit.controllers.admin.routes.AdminOrganizationController.removeMember(orgStats.orgId)" method="POST" class="form-inline add-candidate">
-<<<<<<< HEAD
-                <input type="hidden" name="candidate-id" value="@membership.userId"><button type="submit" class="btn btn-default">Remove</button></form></td>
-            <td><form action="@com.keepit.controllers.admin.routes.AdminOrganizationController.transferOwner(orgStats.orgId)" method="POST" class="form-inline add-candidate">
-                <input type="hidden" name="candidate-id" value="@membership.userId"><button type="submit" class="btn btn-default">Make Owner</button></form></td>
-=======
                 <input type="hidden" name="user-id" value="@membership.userId"><button type="submit" class="btn btn-default">Remove</button></form></td>
             <td><form action="@com.keepit.controllers.admin.routes.AdminOrganizationController.transferOwner(orgStats.orgId)" method="POST" class="form-inline add-candidate">
                 <input type="hidden" name="user-id" value="@membership.userId"><button type="submit" class="btn btn-default">Make Owner</button></form></td>
->>>>>>> fc09ebfc
         </tr>
     }
 </table>
@@ -124,10 +118,7 @@
         <th># of chats</th>
         <th>Remove</th>
         <th>Make a member</th>
-<<<<<<< HEAD
-=======
         <th>Invite 2ba member</th>
->>>>>>> fc09ebfc
         <th>Make an owner</th>
     </tr>
     @for(candidate <- orgStats.candidates.toSeq) {
@@ -138,13 +129,6 @@
             <td>@orgStats.membersStatistics(candidate.userId).numPublicKeeps</td>
             <td>@orgStats.membersStatistics(candidate.userId).numChats</td>
             <td><form action="@com.keepit.controllers.admin.routes.AdminOrganizationController.removeCandidate(orgStats.orgId)" method="POST" class="form-inline add-candidate">
-<<<<<<< HEAD
-                <input type="hidden" name="candidate-id" value="@candidate.userId"><button type="submit" class="btn btn-default">Remove</button></form></td>
-            <td><form action="@com.keepit.controllers.admin.routes.AdminOrganizationController.addMember(orgStats.orgId)" method="POST" class="form-inline add-candidate">
-                <input type="hidden" name="candidate-id" value="@candidate.userId"><button type="submit" class="btn btn-default">Make Member</button></form></td>
-            <td><form action="@com.keepit.controllers.admin.routes.AdminOrganizationController.transferOwner(orgStats.orgId)" method="POST" class="form-inline add-candidate">
-                <input type="hidden" name="candidate-id" value="@candidate.userId"><button type="submit" class="btn btn-default">Make Owner</button></form></td>
-=======
                 <input type="hidden" name="user-id" value="@candidate.userId"><button type="submit" class="btn btn-default">Remove</button></form></td>
             <td><form action="@com.keepit.controllers.admin.routes.AdminOrganizationController.addMember(orgStats.orgId)" method="POST" class="form-inline add-candidate">
                 <input type="hidden" name="user-id" value="@candidate.userId"><button type="submit" class="btn btn-default">Make Member</button></form></td>
@@ -152,7 +136,6 @@
                 <input type="hidden" name="user-id" value="@candidate.userId"><button type="submit" class="btn btn-default">Invite Member</button></form></td>
             <td><form action="@com.keepit.controllers.admin.routes.AdminOrganizationController.transferOwner(orgStats.orgId)" method="POST" class="form-inline add-candidate">
                 <input type="hidden" name="user-id" value="@candidate.userId"><button type="submit" class="btn btn-default">Make Owner</button></form></td>
->>>>>>> fc09ebfc
         </tr>
     }
 </table>
