--- conflicted
+++ resolved
@@ -1,19 +1,9 @@
-<<<<<<< HEAD
-@(installData: String, userData: String, keepActivityData: String, keepData: String, messageData: String)
-
-@admin("Analytics Overview"){
-  <h2>Users</h2>
-  @analyticsView(installData, "install", "sum")
-  @analyticsView(userData, "user", "simple")
-  @analyticsView(userData, "user_max", "max")
-=======
 @(installData: String, userData: String, keepActivityData: String, keepData: String, messageData: String, searchData: String)
 
 @admin("Analytics Overview"){
   <h2>Users</h2>
   @analyticsView(installData, "install", "sum", 1, "merged", "Total Invites sent vs. total unique users with the extension installed")
   @analyticsView(userData, "user", "simple", 1, "merged", "Connected unique users vs. active (message,keep,kifi search result click) unique users by week")
->>>>>>> 2a38ea5f
   <h2>Keeping</h2>
   @analyticsView(keepActivityData, "keep_activity", "simple")
   @analyticsView(keepData, "keep", "simple")
