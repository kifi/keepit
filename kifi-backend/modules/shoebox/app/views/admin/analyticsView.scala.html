--- conflicted
+++ resolved
@@ -77,8 +77,6 @@
       };
       merged.keys = _.keys(keys);
       return merged;
-<<<<<<< HEAD
-=======
     };
 
     function compare(nmetric, dmetric){ //Warning, the metrics here have to have the same start, window and step
@@ -104,7 +102,6 @@
       }
       return compared;
 
->>>>>>> 896cde12
     }
 
     function preprocess(metric){
@@ -178,11 +175,7 @@
             'ui': {
               'chartType': "LineChart",
                'chartOptions': {
-<<<<<<< HEAD
-                  'chartArea': {'width': '75%'}
-=======
                   'chartArea': {'width': '70%'}
->>>>>>> 896cde12
                },
                'snapToData': true
             }
@@ -193,11 +186,7 @@
           'chartType': 'LineChart',
           'containerId': "chart_" + name + metric.header,
           'options': {
-<<<<<<< HEAD
-            'chartArea': {'width': '75%', 'height': '80%'},
-=======
             'chartArea': {'width': '70%', 'height': '80%'},
->>>>>>> 896cde12
             'title': metric.header + suffix
           }
         });
@@ -215,10 +204,6 @@
       rawData = [merge(rawData)];
     }
 
-<<<<<<< HEAD
-    _.forEach(rawData, function(metric){prepareDom(metric)});
-
-=======
     if (options.compare){
       //make sure there are only two charts
       if (rawData.length!=2){
@@ -236,7 +221,6 @@
 
 
 
->>>>>>> 896cde12
     google.setOnLoadCallback(drawAndRedraw);
 
 
@@ -246,10 +230,7 @@
     {
       sum    : ("@mode"==="sum"),
       merge  : ("@display"==="merged"),
-<<<<<<< HEAD
-=======
       compare: ("@display"==="compare"),
->>>>>>> 896cde12
       header : "@masterTitle"
     }
   );
