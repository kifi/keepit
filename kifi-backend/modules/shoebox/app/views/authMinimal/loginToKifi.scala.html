--- conflicted
+++ resolved
@@ -48,16 +48,11 @@
           <input class="fp-input form-input" type="email" name="forgot-password-email" placeholder="Your email address">
           <div id="error-fp" class="error"></div>
           <div class="modal-buttons">
-<<<<<<< HEAD
             <span><button class="modal-button-cancel" type="button" data-track-action="clickedCancelPassword">Cancel</button></span>
-            <span><button class="modal-button-action" type="submit" data-track-action="clickedSubmitPassword">Submit</button></span>
-=======
-            <span><button class="modal-button-cancel" data-track-action="clickedCancelPassword">Cancel</button></span>
-            <span><button class="modal-button-action" data-track-action="clickedSubmitPassword">
+            <span><button class="modal-button-action" type="submit" data-track-action="clickedSubmitPassword">
               <span class="progress"></span>
               <span class="text">Submit</span>
             </button></span>
->>>>>>> 0c556712
           </div>
         </form>
 
