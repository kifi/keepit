--- conflicted
+++ resolved
@@ -39,11 +39,7 @@
       <div class="install-chrome-help" style="display:none">
         <p>
           If you’re having trouble, please check your Extensions<br>
-<<<<<<< HEAD
           (<img class="chrome-hamburger-icon" src="/assets/images/hamburger.png"/><b> > More tools > Extensions</b>) to make sure Kifi isn’t disabled.<br>
-=======
-          (<b>Menu > More tools > Extensions</b>) to make sure Kifi isn’t disabled.<br>
->>>>>>> 387b5032
           If you're viewing this page in <b>Incognito Mode</b>, try again in normal mode.
         </p>
         <p>
