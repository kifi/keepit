--- conflicted
+++ resolved
@@ -44,22 +44,17 @@
             To reset your password, please enter<br>
             the email address you use to log in.
           </p>
-<<<<<<< HEAD
-          <input class="fp-input form-input" type="email" name="forgot-password-email" placeholder="@email" value="@email">
-          <div id="error-fp" class="error"></div>
-          <div class="modal-buttons">
-            <span><button class="modal-button-cancel" data-track-action="clickedCancelPassword">Cancel</button></span>
-            <span><button class="modal-button-action" data-track-action="clickedSubmitPassword">
-              <span class="progress"></span>
-              <span class="text">Submit</span>
-            </button></span>
-=======
+
           <input class="fp-input form-input" type="email" name="forgot-password-email" value="@email">
           <div id="error-fp" class="error"></div>
           <div class="modal-buttons">
             <span><button class="modal-button-cancel" type="button" data-track-action="clickedCancelPassword">Cancel</button></span>
-            <span><button class="modal-button-action" type="submit" data-track-action="clickedSubmitPassword">Submit</button></span>
->>>>>>> 3c6ee306
+            <span>
+              <button class="modal-button-action" type="submit" data-track-action="clickedSubmitPassword">
+                <span class="progress"></span>
+                <span class="text">Submit</span>
+              </button>
+            </span>
           </div>
         </form>
 
@@ -79,9 +74,5 @@
   <script src="/assets/ml/js/authentication.js"></script>
 }
 
-<<<<<<< HEAD
-@minimal.layout(title = "Kifi | Link Social Account", content = content, htmlClass = "signup-page", headHtml = headHtml, scripts = scripts, footerClass = "join")
-=======
-@minimal.layout(title = "Kifi | Claim Account", content = content, htmlClass = "signup-page", headHtml = headHtml, scripts = scripts, footerClass = "join", dataTrack = "claimAccount")
->>>>>>> 3c6ee306
+@minimal.layout(title = "Kifi | Link Social Account", content = content, htmlClass = "signup-page", headHtml = headHtml, scripts = scripts, footerClass = "join", dataTrack = "linkSocial")
 
