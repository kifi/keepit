--- conflicted
+++ resolved
@@ -25,13 +25,8 @@
           <input type="password" name="password" class="form-input login-password" placeholder="Your password">
           <div id="error-login-password" class="error"></div>
         </div>
-<<<<<<< HEAD
         <div class="ls-action">
-          <a href="#" class="forgot-password-link" tabindex="2" data-track-action="clickedForgotPassword">Forget your password?</a>
-=======
-        <div class="ca-action">
           <button class="forgot-password-btn" tabindex="2" data-track-action="clickedForgotPassword">Forget your password?</button>
->>>>>>> 1c73f9c0
           <button id="login-btn" class="btn-authentication btn-login" type="submit" data-track-action="clickedLoginButton">
             <span class="progress"></span>
             <span class="text">Log In</span>
