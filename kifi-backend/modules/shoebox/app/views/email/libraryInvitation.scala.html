--- conflicted
+++ resolved
@@ -224,12 +224,6 @@
                   @libraryInfo.shortDescription.getOrElse("")
                   <br/>
                   <br/>
-<<<<<<< HEAD
-                  @{passPhrase map { phrase =>
-                      s"You may need to enter the following passphrase to view library: $phrase"
-                  }.getOrElse("") }
-=======
->>>>>>> 9e05c705
                 </td>
               </tr>
               @email.tags.trSpacer(18)
