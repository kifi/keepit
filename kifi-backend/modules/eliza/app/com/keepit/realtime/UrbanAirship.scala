package com.keepit.realtime

import com.keepit.eliza.commanders.MessagingAnalytics
import com.keepit.eliza.{ PushNotificationExperiment, PushNotificationCategory }

import scala.concurrent.duration._
import java.util.concurrent.TimeUnit

import akka.actor.Scheduler
import com.google.common.cache.{ CacheLoader, CacheBuilder, LoadingCache }
import com.google.inject.{ Singleton, ImplementedBy, Inject }
import com.keepit.common.db._
import com.keepit.common.db.slick._
import com.keepit.common.healthcheck.AirbrakeNotifier
import com.keepit.common.logging.Logging
import com.keepit.common.strings._
import com.keepit.common.time._
import com.keepit.eliza.model._
import com.keepit.model.User
import org.joda.time.Days
import play.api.libs.concurrent.Execution.Implicits.defaultContext
import play.api.libs.json._

import scala.collection
<<<<<<< HEAD
import scala.concurrent.Future
=======
import scala.concurrent.{ Future, future }
import scala.util.{ Try, Success, Failure }
>>>>>>> 44c39d02

case class UrbanAirshipConfig(key: String, secret: String, devKey: String, devSecret: String, baseUrl: String = "https://go.urbanairship.com")

// Add fields to this object and handle them properly for each platform
sealed trait PushNotification {
  val unvisitedCount: Int
  val message: Option[String]
  val sound: Option[NotificationSound]
}

case class MessageThreadPushNotification(id: ExternalId[MessageThread], unvisitedCount: Int, message: Option[String], sound: Option[NotificationSound]) extends PushNotification
case class SimplePushNotification(unvisitedCount: Int, message: Option[String], sound: Option[NotificationSound] = None, category: PushNotificationCategory, experiment: PushNotificationExperiment) extends PushNotification

case class NotificationSound(name: String) extends AnyVal

object UrbanAirship {
  val DefaultNotificationSound = NotificationSound("notification.aiff")
  val MoreMessageNotificationSound = NotificationSound("newnotificationoutsidemessage.aiff")
  val RecheckPeriod = Days.THREE
}

@ImplementedBy(classOf[UrbanAirshipImpl])
trait UrbanAirship {
  def registerDevice(userId: Id[User], token: String, deviceType: DeviceType, isDev: Boolean, signature: Option[String]): Device
  def notifyUser(userId: Id[User], notification: PushNotification): Int
  def sendNotification(device: Device, notification: PushNotification, trial: Int = 3): Unit
}

@Singleton
class UrbanAirshipImpl @Inject() (
    client: UrbanAirshipClient,
    deviceRepo: DeviceRepo,
    airbrake: AirbrakeNotifier,
    messagingAnalytics: MessagingAnalytics,
    db: Database,
    clock: Clock,
    scheduler: Scheduler) extends UrbanAirship with Logging {

  def registerDevice(userId: Id[User], token: String, deviceType: DeviceType, isDev: Boolean, signatureOpt: Option[String]): Device = synchronized {
    log.info(s"Registering device: $deviceType:$token for (user $userId, signature $signatureOpt)")

    val device = if (signatureOpt.isDefined) {
      val signature = signatureOpt.get

      // find all devices for user with deviceType, but no signature and deactivate them!
      db.readWrite { implicit s =>
        val noSignatureDevices = deviceRepo.getByUserIdAndDeviceType(userId, deviceType).filter(_.signature.isEmpty)
        noSignatureDevices.map { d =>
          deviceRepo.save(d.copy(state = DeviceStates.INACTIVE))
        }
      }

      db.readOnlyMaster { implicit s =>
        deviceRepo.getByUserIdAndDeviceTypeAndSignature(userId, deviceType, signature, None)
      } match {
        case Some(d) => // update or reactivate an existing device
          db.readWrite { implicit s =>
            deviceRepo.save(d.copy(token = token, isDev = isDev, state = DeviceStates.ACTIVE))
          }
        case None => // new device for user! save new device!
          db.readWrite { implicit s =>
            deviceRepo.save(Device(userId = userId, token = token, deviceType = deviceType, isDev = isDev, signature = signatureOpt))
          }
      }

    } else { // no signature provided... can only deal with tokens (old logic)
      db.readWrite { implicit s =>
        // deactivate all devices with token & deviceType but don't match current userId and don't have signature
        deviceRepo.get(token, deviceType).filter(d => d.userId != userId && d.signature.isEmpty).map { d =>
          deviceRepo.save(d.copy(state = DeviceStates.INACTIVE))
        }
        // find device with token & device type
        deviceRepo.get(userId, token, deviceType) match {
          case Some(d) if d.state == DeviceStates.ACTIVE && d.isDev == isDev => d
          case Some(d) => deviceRepo.save(d.copy(state = DeviceStates.ACTIVE, isDev = isDev))
          case None => deviceRepo.save(Device(userId = userId, token = token, deviceType = deviceType, isDev = isDev))
        }
      }
    }
    Future {
      val devices = db.readOnlyReplica { implicit s => deviceRepo.getByUserId(userId) }
      devices foreach client.updateDeviceState
    }
    device
  }

  def getDevices(userId: Id[User]): Seq[Device] = {
    val devices = db.readOnlyMaster { implicit s =>
      deviceRepo.getByUserId(userId).groupBy(_.deviceType)
    }
    val onePerType = devices map {
      case (deviceType, devicesOfType) => deviceType -> devicesOfType.sortBy(_.updatedAt).reverse.head
    }
    onePerType.values.toSeq
  }

  def notifyUser(userId: Id[User], notification: PushNotification): Int = {
    val devices: Seq[Device] = getDevices(userId)
    log.info(s"Notifying user: $userId with $devices")
    //get only active devices
    val activeDevices = devices filter { d =>
      d.state == DeviceStates.ACTIVE
    }
    //send them all a push notification
    activeDevices foreach { device =>
      sendNotification(device, notification)
    }
    log.info(s"user $userId has ${activeDevices.size} active devices out of ${devices.size} for notification $notification")
    //refresh all devices (even not active ones)
    devices foreach { device =>
      client.updateDeviceState(device)
    }
    activeDevices.size
  }

  private def jsonMessageExtra(notification: PushNotification) = {
    val json = Json.obj("unreadCount" -> notification.unvisitedCount)
    notification match {
      case spn: SimplePushNotification => json
      case mtpn: MessageThreadPushNotification => json.as[JsObject] + ("id" -> JsString(mtpn.id.id))
    }
  }

  //see http://docs.urbanairship.com/reference/api/v3/push.html
  private[realtime] def createAndroidJson(notification: PushNotification, device: Device) = {
    val audienceKey = if (device.isChannel) "android_channel" else "apid"
    notification.message.map { message =>
      Json.obj(
        "audience" -> Json.obj(audienceKey -> device.token),
        "device_types" -> Json.arr("android"),
        "notification" -> Json.obj(
          "android" -> Json.obj(
            "alert" -> message,
            "extra" -> jsonMessageExtra(notification)
          )
        )
      )
    } getOrElse {
      Json.obj(
        "audience" -> Json.obj(audienceKey -> device.token),
        "device_types" -> Json.arr("android"),
        "notification" -> Json.obj(
          "android" -> Json.obj(
            "extra" -> jsonMessageExtra(notification)
          )
        )
      )
    }
  }

  //see http://docs.urbanairship.com/reference/api/v3/push.html
  private[realtime] def createIosJson(notification: PushNotification, device: Device) = {
    val audienceKey = if (device.isChannel) "ios_channel" else "device_token"
    notification.message.map { message =>
      val ios = {
        val json = Json.obj(
          "alert" -> message.abbreviate(1000), //can be replaced with a json https://developer.apple.com/library/mac/documentation/NetworkingInternet/Conceptual/RemoteNotificationsPG/Chapters/ApplePushService.html#//apple_ref/doc/uid/TP40008194-CH100-SW9
          "badge" -> notification.unvisitedCount,
          "content-available" -> true,
          "extra" -> jsonMessageExtra(notification)
        )
        notification.sound match {
          case Some(fileName) => json + ("sound" -> JsString(fileName.name))
          case None => json
        }
      }
      Json.obj(
        "audience" -> Json.obj(audienceKey -> device.token),
        "device_types" -> Json.arr("ios"),
        "notification" -> Json.obj(
          "ios" -> ios
        )
      )
    } getOrElse {
      Json.obj(
        "audience" -> Json.obj(audienceKey -> device.token),
        "device_types" -> Json.arr("ios"),
        "notification" -> Json.obj(
          "ios" -> Json.obj(
            "badge" -> notification.unvisitedCount,
            "content-available" -> false,
            "extra" -> jsonMessageExtra(notification)
          )
        )
      )
    }
  }

  private def dealWithFailNotification(device: Device, notification: PushNotification, trial: Int, throwable: Throwable): Unit = {
    val (retry, retryText) = trial match {
      case 1 =>
        (Some(5 seconds), "retry in five seconds")
      case 2 =>
        (Some(1 minute), "retry in five seconds")
      case 3 =>
        (None, s"stop retries")
    }
    airbrake.notify(s"fail to send a push notification $notification for device $device, $retryText: $throwable")
    retry foreach { timeout =>
      scheduler.scheduleOnce(timeout) {
        sendNotification(device, notification, trial + 1)
      }
    }
  }

  def sendNotification(device: Device, notification: PushNotification, trial: Int = 3): Unit = {
    val json = device.deviceType match {
      case DeviceType.IOS => createIosJson(notification, device)
      case DeviceType.Android => createAndroidJson(notification, device)
    }

    notification match {
      case spn: SimplePushNotification =>
        log.info(s"Sending SimplePushNotification to user ${device.userId} device [${device.token}] with: $json")
      case mtpn: MessageThreadPushNotification =>
        log.info(s"Sending MessageThreadPushNotification to user ${device.userId} device: [${device.token}] message ${mtpn.id}")
    }

    client.send(json, device, notification) andThen {
      case Success(res) =>
        if (res.status / 100 != 2) {
          dealWithFailNotification(device, notification, trial, new Exception(s"bad status ${res.status} on push notification $notification for device $device response: ${res.body}"))
        } else {
          log.info(s"successful send of push notification on trial $trial for device $deviceRepo: ${res.body}")
          messagingAnalytics.sentPushNotification(device, notification)
        }
      case Failure(e) =>
        dealWithFailNotification(device, notification, trial, new Exception(s"fail on push notification $notification for device $device", e))
    }
  }

}<|MERGE_RESOLUTION|>--- conflicted
+++ resolved
@@ -22,12 +22,8 @@
 import play.api.libs.json._
 
 import scala.collection
-<<<<<<< HEAD
-import scala.concurrent.Future
-=======
 import scala.concurrent.{ Future, future }
 import scala.util.{ Try, Success, Failure }
->>>>>>> 44c39d02
 
 case class UrbanAirshipConfig(key: String, secret: String, devKey: String, devSecret: String, baseUrl: String = "https://go.urbanairship.com")
 
@@ -107,7 +103,7 @@
         }
       }
     }
-    Future {
+    future {
       val devices = db.readOnlyReplica { implicit s => deviceRepo.getByUserId(userId) }
       devices foreach client.updateDeviceState
     }
