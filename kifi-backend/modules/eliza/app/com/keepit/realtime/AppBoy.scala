package com.keepit.realtime

import com.google.inject.Inject
import com.keepit.common.crypto.PublicIdConfiguration
import com.keepit.common.db.Id
import com.keepit.common.db.slick.Database
import com.keepit.common.healthcheck.AirbrakeNotifier
import com.keepit.common.logging.Logging
import com.keepit.eliza.commanders.MessagingAnalytics
import com.keepit.model.{ Library, User }
import com.keepit.shoebox.ShoeboxServiceClient
import play.api.libs.json.{ JsNumber, JsString, JsObject, Json }

import scala.concurrent.{ ExecutionContext, Future }
import scala.util.{ Failure, Success }

object AppBoyConfig {
  val baseUrl: String = "https://api.appboy.com"
  val appGroupId: String = "4212bbb0-d07b-4109-986a-aac019d8062a"
}

class AppBoyImpl @Inject() (
    client: AppBoyClient,
    db: Database,
    deviceRepo: DeviceRepo,
    shoeboxClient: ShoeboxServiceClient,
    messagingAnalytics: MessagingAnalytics,
    airbrake: AirbrakeNotifier,
    implicit val publicIdConfig: PublicIdConfiguration,
    implicit val executionContext: ExecutionContext) extends Logging {

  def registerDevice(userId: Id[User], deviceType: DeviceType, isDev: Boolean, signature: String): Device = {
    log.info(s"[AppBoy] Registering device: $deviceType:(no token) for (user $userId, signature $signature)")

    val updatedDevice = db.readWrite { implicit s =>
      deviceRepo.getByUserIdAndDeviceTypeAndSignature(userId, deviceType, signature, None) match {
        case Some(d) => // update or reactivate an existing device
          deviceRepo.save(d.copy(token = None, isDev = isDev, state = DeviceStates.ACTIVE))
        case None => // new device for user! save new device!
          deviceRepo.save(Device(userId = userId, token = None, deviceType = deviceType, isDev = isDev, signature = Some(signature)))
      }
    }
    // inactivate any devices?

    updatedDevice
  }

  def notifyUser(userId: Id[User], allDevices: Seq[Device], notification: PushNotification): Future[Int] = {
    log.info(s"[AppBoy] Notifying user: $userId with $allDevices")
    val (activeDevices, _) = allDevices.partition(d => d.state == DeviceStates.ACTIVE)

    shoeboxClient.getUser(userId).map { userOpt =>
      userOpt match {
        case Some(user) =>
          activeDevices foreach { device =>
            sendNotification(user, device, notification)
          }
          log.info(s"[AppBoy] sent user $userId push notifications to ${activeDevices.size} active devices out of ${allDevices.size}. $notification")
          activeDevices.size

        case None =>
          airbrake.notify(s"[AppBoy] user $userId not found to send push notifications! $allDevices devices. notification: $notification)")
          0
      }
    }
  }

  private def addExtraJson(notification: PushNotification, deviceType: DeviceType) = {
    val json = Json.obj("unreadCount" -> notification.unvisitedCount)
    notification match {
      case spn: SimplePushNotification =>
        json
      case mtpn: MessageThreadPushNotification =>
        json.as[JsObject] + ("id" -> JsString(mtpn.id.id))
      case lupn: LibraryUpdatePushNotification =>
        val withLid = json.as[JsObject] ++ Json.obj("t" -> "lr", "lid" -> Library.publicId(lupn.libraryId).id)
        deviceType match {
          case DeviceType.Android =>
            withLid
          case DeviceType.IOS =>
            withLid + ("lu" -> JsString(lupn.libraryUrl))
        }
      case upn: UserPushNotification =>
        json.as[JsObject] ++ Json.obj("t" -> "us", "uid" -> upn.userId.id, "un" -> upn.username.value, "purl" -> upn.pictureUrl)
      case _ =>
        throw new Exception(s"Don't recognize push notification $notification")
    }
  }

  private def sendNotification(user: User, device: Device, notification: PushNotification): Unit = {
    val deviceMsgType = device.deviceType match {
      case DeviceType.IOS => "apple_push"
      case DeviceType.Android => "android_push"
    }
    val extraJson = addExtraJson(notification, device.deviceType)

    val json = Json.obj(
      "app_group_id" -> AppBoyConfig.appGroupId,
      "external_user_ids" -> Json.toJson(Seq(user.externalId)),
      "messages" -> Json.obj(
        deviceMsgType -> Json.obj(
          "sound" -> Json.toJson(notification.sound),
          "title" -> notification.message,
          "alert" -> notification.message,
          "extra" -> extraJson
        )
      )
    )

    notification match {
      case spn: SimplePushNotification =>
        log.info(s"[AppBoy] sending SimplePushNotification to user ${device.userId} device [${device.token}] with: $json")
      case mtpn: MessageThreadPushNotification =>
        log.info(s"[AppBoy] sending MessageThreadPushNotification to user ${device.userId} device: [${device.token}] message ${mtpn.id} with $json")
      case lupn: LibraryUpdatePushNotification =>
<<<<<<< HEAD
        log.info(s"[AppBoy] sending LibraryUpdatePushNotification to user ${device.userId} device: [${device.token}] library ${lupn.libraryId} message ${lupn.message}")
      case upn: UserPushNotification =>
        log.info(s"[AppBoy] sending UserPushNotification to user ${device.userId} device: [${device.token}] user ${upn.userId} message ${upn.message}")
=======
        log.info(s"[AppBoy] sending LibraryUpdatePushNotification to user ${device.userId} device: [${device.token}] library ${lupn.libraryId} message ${lupn.message} with $json")
>>>>>>> 4c5b2a22
    }

    client.send(json, device, notification) andThen {
      case Success(res) =>
        if (res.status / 100 != 2) {
          airbrake.notify(s"[AppBoy] bad status ${res.status} on push notification $notification for device $device. response: ${res.body}")
        } else {
          log.info(s"[AppBoy] successful push notification to device $device: ${res.body}")
          messagingAnalytics.sentPushNotification(device, notification)
        }
      case Failure(e) =>
        airbrake.notify(s"[AppBoy] fail to send push notification $notification for device $device - error: $e")
    }
  }

}<|MERGE_RESOLUTION|>--- conflicted
+++ resolved
@@ -113,13 +113,9 @@
       case mtpn: MessageThreadPushNotification =>
         log.info(s"[AppBoy] sending MessageThreadPushNotification to user ${device.userId} device: [${device.token}] message ${mtpn.id} with $json")
       case lupn: LibraryUpdatePushNotification =>
-<<<<<<< HEAD
-        log.info(s"[AppBoy] sending LibraryUpdatePushNotification to user ${device.userId} device: [${device.token}] library ${lupn.libraryId} message ${lupn.message}")
+        log.info(s"[AppBoy] sending LibraryUpdatePushNotification to user ${device.userId} device: [${device.token}] library ${lupn.libraryId} message ${lupn.message} with $json")
       case upn: UserPushNotification =>
         log.info(s"[AppBoy] sending UserPushNotification to user ${device.userId} device: [${device.token}] user ${upn.userId} message ${upn.message}")
-=======
-        log.info(s"[AppBoy] sending LibraryUpdatePushNotification to user ${device.userId} device: [${device.token}] library ${lupn.libraryId} message ${lupn.message} with $json")
->>>>>>> 4c5b2a22
     }
 
     client.send(json, device, notification) andThen {
