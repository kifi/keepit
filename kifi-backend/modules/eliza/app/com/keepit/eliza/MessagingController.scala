--- conflicted
+++ resolved
@@ -879,32 +879,26 @@
     }
   }
 
-<<<<<<< HEAD
-  def getLatestSendableNotificationsForPage(userId: Id[User], url: String, howMany: Int): Future[(String, Future[Seq[JsObject]])] = {
-=======
-  def getLatestSendableNotificationsForPage(userId: Id[User], url: String, howMany: Int): Future[(String, Seq[JsObject], Int)] = {
->>>>>>> d9554d70
+  def getLatestSendableNotificationsForPage(userId: Id[User], url: String, howMany: Int): Future[(String, Future[Seq[JsObject]], Future[Int])] = {
     shoebox.getNormalizedUriByUrlOrPrenormalize(url).map { nUriOrPrenorm =>
       if (nUriOrPrenorm.isLeft) {
         val nUri = nUriOrPrenorm.left.get
         db.readOnly { implicit session =>
-          val notices = userThreadRepo.getLatestSendableNotificationsForUri(userId, nUri.id.get, howMany)
-          val numUnreadUnmuted = if (notices.length < howMany) {
-            notices.count { n =>
-              (n \ "unread").asOpt[Boolean].getOrElse(false) &&
-              !(n \ "muted").asOpt[Boolean].getOrElse(false)
+          val noticesFuture = userThreadRepo.getLatestSendableNotificationsForUri(userId, nUri.id.get, howMany)
+          val numUnreadUnmuted = noticesFuture.map { notices =>
+            if (notices.length < howMany) {
+              notices.count { n =>
+                (n \ "unread").asOpt[Boolean].getOrElse(false) &&
+                !(n \ "muted").asOpt[Boolean].getOrElse(false)
+              }
+            } else {
+              userThreadRepo.getUnreadUnmutedThreadCountForUri(userId, nUri.id.get)
             }
-          } else {
-            userThreadRepo.getUnreadUnmutedThreadCountForUri(userId, nUri.id.get)
           }
-          (nUri.url, notices, numUnreadUnmuted)
+          (nUri.url, noticesFuture, numUnreadUnmuted)
         }
       } else {
-<<<<<<< HEAD
-        (nUriOrPrenorm.right.get, Promise.successful(Seq[JsObject]()).future)
-=======
-        (nUriOrPrenorm.right.get, Seq.empty, 0)
->>>>>>> d9554d70
+        (nUriOrPrenorm.right.get, Promise.successful(Seq[JsObject]()).future, Promise.successful(0).future)
       }
     }
   }
