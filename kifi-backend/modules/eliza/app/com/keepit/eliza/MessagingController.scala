package com.keepit.eliza

import com.keepit.model.{User, DeepLocator,NormalizedURI}
import com.keepit.common.db.{Id, ExternalId}
import com.keepit.common.db.slick.{Database}
import com.keepit.shoebox.{ShoeboxServiceClient}
import com.keepit.common.logging.Logging
import com.keepit.common.time._
import com.keepit.social.BasicUser
import com.keepit.common.controller.ElizaServiceController

import scala.concurrent.{Promise, future, Await, Future}
import scala.concurrent.duration._
import scala.concurrent.ExecutionContext.Implicits.global

import com.google.inject.Inject

import org.joda.time.DateTime

import play.api.libs.json.{JsValue, JsNull, Json, JsObject, JsArray}


 //For migration only
import play.api.mvc.Action
import com.keepit.common.db.slick.DBSession.RWSession

/* To future maintainers 
*  If this is ever getting too slow the first things I would look at (in no particular order):
*  -External Id lookups. Make those numeric Id (instead of giant strings) and index them in the db
*  -Synchronous dependency on normalized url id in thread creation. Remove it.
*  -Go to 64 bit for the participants hash
*  -Use "Insert Ignore" where possible
*  -Lazy creation of UserThread rows
*  -Do batch updates when modifying UserThreads for a given thread (will require index on threadid) 
*  -Make notifications not wait for a message ID
*/


case class NotAuthorizedException(msg: String) extends java.lang.Throwable

object MessagingController {
  val THREAD_PAGE_SIZE = 20
}


class MessagingController @Inject() (
    threadRepo: MessageThreadRepo, 
    userThreadRepo: UserThreadRepo, 
    messageRepo: MessageRepo, 
    shoebox: ShoeboxServiceClient, 
    db: Database,
    notificationRouter: NotificationRouter,
    clock: Clock
    )
  extends ElizaServiceController with Logging {



  //migration code
  private def recoverNotification(userId: Id[User], thread: MessageThread, messages: Seq[Message], id2BasicUser: Map[Id[User], BasicUser])(implicit session: RWSession) : Unit = {

    messages.filter(_.from.map(_!=userId).getOrElse(true)).headOption.foreach{ lastMsgFromOther =>

      val locator = "/messages/" + thread.externalId

      val participantSet = thread.participants.map(_.participants.keySet).getOrElse(Set())
      val messageWithBasicUser = MessageWithBasicUser(
        lastMsgFromOther.externalId,
        lastMsgFromOther.createdAt,
        lastMsgFromOther.messageText,
        lastMsgFromOther.sentOnUrl.getOrElse(""),
        thread.nUrl.getOrElse(""),
        lastMsgFromOther.from.map(id2BasicUser(_)),
        participantSet.toSeq.map(id2BasicUser(_))
      )

      val notifJson = buildMessageNotificationJson(lastMsgFromOther, thread, messageWithBasicUser, locator) 

      userThreadRepo.setNotification(userId, thread.id.get, lastMsgFromOther.id.get, notifJson)
      userThreadRepo.clearNotification(userId)
      userThreadRepo.setLastSeen(userId, thread.id.get, currentDateTime(zones.PT))
      userThreadRepo.setNotificationLastSeen(userId, currentDateTime(zones.PT))
    }

  }


  def importThread() = Action { request =>
    future { shoebox.synchronized { //needed some arbitrary singleton object
      val req = request.body.asJson.get.asInstanceOf[JsObject]

      val uriId = Id[NormalizedURI]((req \ "uriId").as[Long])
      val participants = (req \ "participants").as[JsArray].value.map(v => Id[User](v.as[Long]))
      val extId = ExternalId[MessageThread]((req \ "extId").as[String])
      val messages = (req \ "messages").as[JsArray].value 

      db.readWrite{ implicit session =>
        if (threadRepo.getOpt(extId).isEmpty) {
          log.info(s"MIGRATION: Importing thread $extId with participants $participants on uriid $uriId")
          val nUri = Await.result(shoebox.getNormalizedURI(uriId), 10 seconds) // todo: Remove await
          //create thread
          val mtps = MessageThreadParticipants(participants.toSet)
          val thread = threadRepo.save(MessageThread(
            id = None,
            externalId = extId,
            uriId = Some(uriId),
            url = Some(nUri.url),
            nUrl = Some(nUri.url),
            pageTitle = nUri.title,
            participants = Some(mtps),
            participantsHash = Some(mtps.hash),
            replyable = true
          ))

          //create userThreads
          participants.toSet.foreach{ userId : Id[User] => 
            userThreadRepo.create(userId, thread.id.get, Some(uriId))
          }


          val dbMessages = messages.sortBy( j => -1*(j \ "created_at").as[Long]).map{ messageJson =>
            val text = (messageJson \ "text").as[String]
            val from = Id[User]((messageJson \ "from").as[Long])
            val createdAt = (messageJson \ "created_at").as[DateTime]

            //create message
            messageRepo.save(Message(
              id= None,
              createdAt = createdAt,
              from = Some(from),
              thread = thread.id.get,
              threadExtId = thread.externalId,
              messageText = text,
              sentOnUrl = thread.url,
              sentOnUriId = Some(uriId)
            ))

          }

          log.info(s"MIGRATION: Starting notification recovery for $extId.")
          val participantSet = thread.participants.map(_.participants.keySet).getOrElse(Set())
          val id2BasicUser = Await.result(shoebox.getBasicUsers(participantSet.toSeq), 10 seconds) // todo: Remove await
          participants.toSet.foreach{ userId : Id[User] => 
            recoverNotification(userId, thread, dbMessages, id2BasicUser)
          }
          log.info(s"MIGRATION: Finished thread import for $extId")

        } else {
          log.info(s"MIGRATION: Thread $extId already imported. Doing nothing.")
        }
      }
    }}



    Ok("")
    
  }


  private def buildThreadInfos(userId: Id[User], threads: Seq[MessageThread], requestUrl: String) : Seq[ElizaThreadInfo]  = {
    //get all involved users
    val allInvolvedUsers : Seq[Id[User]]= threads.flatMap{_.participants.map(_.all).getOrElse(Set())}
    //get all basic users
    val userId2BasicUser : Map[Id[User], BasicUser] = Await.result(shoebox.getBasicUsers(allInvolvedUsers.toSeq), 2 seconds) //Temporary
    //get all messages
    val messagesByThread : Map[Id[MessageThread], Seq[Message]] = threads.map{ thread =>
      (thread.id.get, getThreadMessages(thread, None))
    }.toMap
    //get user_threads
    val userThreads : Map[Id[MessageThread], UserThread] = db.readOnly{ implicit session => threads.map{ thread =>
      (thread.id.get, userThreadRepo.getUserThread(userId, thread.id.get))
    }}.toMap

    threads.map{ thread =>
      val lastMessage = messagesByThread(thread.id.get).head

      val messageTimes = messagesByThread(thread.id.get).take(10).map{ message =>
        (message.externalId, message.createdAt)
      }.toMap

      ElizaThreadInfo(
        externalId=thread.externalId,
        participants=thread.participants.map(_.all).getOrElse(Set()).map(userId2BasicUser(_)).toSeq,
        digest= lastMessage.messageText,
        lastAuthor=userId2BasicUser(lastMessage.from.get).externalId,
        messageCount=messagesByThread(thread.id.get).length,
        messageTimes=messageTimes,
        createdAt=thread.createdAt,
        lastCommentedAt=lastMessage.createdAt,
        lastMessageRead=userThreads(thread.id.get).lastSeen,
        nUrl = thread.nUrl.getOrElse(""),
        url = requestUrl
      )

    }

  }

  private def buildMessageNotificationJson(message: Message, thread: MessageThread, messageWithBasicUser: MessageWithBasicUser, locator: String) : JsValue = {
    Json.obj(
      "id"           -> message.externalId.id,
      "time"         -> message.createdAt,
      "thread"       -> thread.externalId.id,
      "text"         -> message.messageText,
      "url"          -> thread.nUrl,
      "title"        -> thread.pageTitle,
      "author"       -> messageWithBasicUser.user,
      "participants" -> messageWithBasicUser.participants,
      "locator"      -> locator,
      "unread"       -> true
    ) 
  }

  private def sendNotificationForMessage(user: Id[User], message: Message, thread: MessageThread, messageWithBasicUser: MessageWithBasicUser) : Unit = { //TODO Stephen: And store notification json
    future {
      val locator = "/messages/" + thread.externalId
      val notifJson = buildMessageNotificationJson(message, thread, messageWithBasicUser, locator)

      db.readWrite{ implicit session => 
        userThreadRepo.setNotification(user, thread.id.get, message.id.get, notifJson)
      }
      
      notificationRouter.sendToUser(
        user,
        Json.arr("notification", notifJson)
      )

      shoebox.createDeepLink(message.from.get, user, thread.uriId.get, DeepLocator(locator))

    }

    future{
      shoebox.sendPushNotification(user, message.externalId.id, getPendingNotificationCount(user), messageWithBasicUser.user.map(_.firstName + ": ").getOrElse("") + message.messageText)
    }

    //This is mostly for testing and monitoring
    notificationRouter.sendNotification(Some(user), Notification(thread.id.get, message.id.get))
  }

  def constructRecipientSet(userExtIds: Seq[ExternalId[User]]) : Future[Set[Id[User]]] = {
    shoebox.getUserIdsByExternalIds(userExtIds).map(_.toSet)
  }


  def sendNewMessage(from: Id[User], recipients: Set[Id[User]], urlOpt: Option[String], messageText: String) : Message = {
    val participants = recipients + from
<<<<<<< HEAD
    val nUriOpt = urlOpt.map{url: String => Await.result(shoebox.internNormalizedURI(url), 10 seconds)}
=======
    val nUriOpt = urlOpt.map { url: String => Await.result(shoebox.normalizeURL(url), 10 seconds)} // todo: Remove Await
>>>>>>> 3690305c
    val uriIdOpt = nUriOpt.flatMap(_.id)
    val thread = db.readWrite{ implicit session => 
      val (thread, isNew) = threadRepo.getOrCreate(participants, urlOpt, uriIdOpt, nUriOpt.map(_.url), nUriOpt.flatMap(_.title)) 
      if (isNew){
        log.info(s"This is a new thread. Creating User Threads.")
        participants.par.foreach{ userId => 
          userThreadRepo.create(userId, thread.id.get, uriIdOpt)
        }
      }
      else{
        log.info(s"Not actually a new thread. Merging.")
      }
      thread 
    }
    sendMessage(from, thread, messageText, urlOpt, nUriOpt)
    
  }


  def sendMessage(from: Id[User], threadId: ExternalId[MessageThread], messageText: String, urlOpt: Option[String]): Message = {
    val thread = db.readOnly{ implicit session =>
      threadRepo.get(threadId)
    }
    sendMessage(from, thread, messageText, urlOpt)
  }

  def sendMessage(from: Id[User], threadId: Id[MessageThread], messageText: String, urlOpt: Option[String]): Message = {
    val thread = db.readOnly{ implicit session =>
      threadRepo.get(threadId)
    }
    sendMessage(from, thread, messageText, urlOpt)
  }


  def sendMessage(from: Id[User], thread: MessageThread, messageText: String, urlOpt: Option[String], nUriOpt: Option[NormalizedURI] = None) : Message = {
    if (! thread.containsUser(from)) throw NotAuthorizedException(s"User $from not authorized to send message on thread ${thread.id.get}")
    log.info(s"Sending message '$messageText' from $from to ${thread.participants}")
    val message = db.readWrite{ implicit session => 
      messageRepo.save(Message(
      id = None,
      from = Some(from),
      thread = thread.id.get,
      threadExtId = thread.externalId,
      messageText = messageText,
      sentOnUrl = urlOpt.map(Some(_)).getOrElse(thread.url),
      sentOnUriId = thread.uriId
      )) 
    }

    val participantSet = thread.participants.map(_.participants.keySet).getOrElse(Set())
    val id2BasicUser = Await.result(shoebox.getBasicUsers(participantSet.toSeq), 1 seconds) // todo: remove await
    
    val messageWithBasicUser = MessageWithBasicUser(
      message.externalId,
      message.createdAt,
      message.messageText,
      message.sentOnUrl.getOrElse(""),
      thread.nUrl.getOrElse(""), //TODO Stephen: This needs to change when we have detached threads
      message.from.map(id2BasicUser(_)),
      participantSet.toSeq.map(id2BasicUser(_))
    )

    thread.participants.map(_.all.foreach { user =>
      notificationRouter.sendToUser(
        user,
        Json.arr("message", message.threadExtId.id, messageWithBasicUser)
      )
    })             

    thread.allUsersExcept(from).foreach { userId =>
      sendNotificationForMessage(userId, message, thread, messageWithBasicUser)
    }
    //async update normalized url id so as not to block on that (the shoebox call yields a future)
<<<<<<< HEAD
    urlOpt.foreach{ url =>
      shoebox.internNormalizedURI(url).foreach{ nUri =>
=======
    urlOpt.foreach { url =>
      (nUriOpt match {
        case Some(n) => Promise.successful(n).future
        case None => shoebox.normalizeURL(url)
      }) foreach { nUri =>
>>>>>>> 3690305c
        db.readWrite { implicit session => 
          messageRepo.updateUriId(message, nUri.id.get)
        }
      }
    }
    message
  }


  def getThreadMessages(thread: MessageThread, pageOpt: Option[Int]) : Seq[Message] = 
    db.readOnly { implicit session =>
      log.info(s"[get_thread] trying to get thread messages for thread extId ${thread.externalId}. pageOpt is $pageOpt")
      pageOpt.map { page =>
        val lower = MessagingController.THREAD_PAGE_SIZE*page
        val upper = MessagingController.THREAD_PAGE_SIZE*(page+1)-1
        log.info(s"[get_thread] getting thread messages for thread extId ${thread.externalId}. lu: $lower, $upper")
        messageRepo.get(thread.id.get,lower,Some(upper)) 
      } getOrElse {
        log.info(s"[get_thread] getting thread messages for thread extId ${thread.externalId}. no l/u")
        messageRepo.get(thread.id.get, 0, None)
      }
    }


  def getThreadMessages(threadExtId: ExternalId[MessageThread], pageOpt: Option[Int]) : Seq[Message] = {
    val thread = db.readOnly{ implicit session =>
      threadRepo.get(threadExtId)
    }
    getThreadMessages(thread, pageOpt)
  }

  def getThreadMessages(threadId: Id[MessageThread], pageOpt: Option[Int]) : Seq[Message] = {
    val thread = db.readOnly{ implicit session =>
      threadRepo.get(threadId)
    }
    getThreadMessages(thread, pageOpt)
  }

  def getThreadMessagesWithBasicUser(threadExtId: ExternalId[MessageThread], pageOpt: Option[Int]): Future[Seq[MessageWithBasicUser]] = {
    val thread = db.readOnly{ implicit session =>
      threadRepo.get(threadExtId)
    }
    log.info(s"[get_thread] got thread for extId $threadExtId: $thread")
    val participantSet = thread.participants.map(_.participants.keySet).getOrElse(Set())
    log.info(s"[get_thread] got participants for extId $threadExtId: $participantSet")
    shoebox.getBasicUsers(participantSet.toSeq) map { id2BasicUser =>
      val messages = getThreadMessages(thread, pageOpt)
      log.info(s"[get_thread] got raw messages for extId $threadExtId: $messages")
      messages.map { message =>
        MessageWithBasicUser(
          message.externalId,
          message.createdAt,
          message.messageText,
          message.sentOnUrl.getOrElse(""),
          thread.nUrl.getOrElse(""), //TODO Stephen: This needs to change when we have detached threads
          message.from.map(id2BasicUser(_)),
          participantSet.toSeq.map(id2BasicUser(_))
        )
      }
    }
  }

  def getThread(threadExtId: ExternalId[MessageThread]) : MessageThread = {
    db.readOnly{ implicit session =>
      threadRepo.get(threadExtId)
    }
  }

  def getThreads(user: Id[User], url: Option[String]=None): Seq[MessageThread] = {
    db.readOnly { implicit session =>
      val threadIds = userThreadRepo.getThreads(user)
      threadIds.map(threadRepo.get(_))
    }
  }


  def setNotificationRead(userId: Id[User], threadId: Id[MessageThread]): Unit = {
    db.readWrite{implicit session => userThreadRepo.clearNotification(userId, Some(threadId))}
  }


  def setAllNotificationsRead(userId: Id[User]): Unit = {
    log.info("Setting all Notifications as read for user $userId.")
    db.readWrite{implicit session => userThreadRepo.clearNotification(userId)}
  }

  def setAllNotificationsReadBefore(user: Id[User], messageId: ExternalId[Message]) : DateTime = {
    db.readWrite{ implicit session =>
      val message = messageRepo.get(messageId)
      userThreadRepo.clearNotificationsBefore(user, message.createdAt)
      message.createdAt
    }
  }
 
  def setLastSeen(userId: Id[User], threadId: Id[MessageThread], timestampOpt: Option[DateTime] = None) : Unit = {
    db.readWrite{ implicit session =>
      userThreadRepo.setLastSeen(userId, threadId, timestampOpt.getOrElse(clock.now))
    }
  }

  def setLastSeen(userId: Id[User], messageExtId: ExternalId[Message]) : Unit = {
    val message = db.readOnly{ implicit session => messageRepo.get(messageExtId) }
    setLastSeen(userId, message.thread, Some(message.createdAt))
  }

  def getPendingNotifications(userId: Id[User]) : Seq[Notification] = {
    db.readOnly{ implicit session =>
      userThreadRepo.getPendingNotifications(userId)
    }
  }

  def setNotificationLastSeen(userId: Id[User], timestamp: DateTime) : Unit = {
    db.readWrite{ implicit session =>
      userThreadRepo.setNotificationLastSeen(userId, timestamp)
    }
  } 

  def getNotificationLastSeen(userId: Id[User]): Option[DateTime] = {
    db.readOnly{ implicit session =>
      userThreadRepo.getNotificationLastSeen(userId)
    }
  }

  def getLatestSendableNotifications(userId: Id[User], howMany: Int): Seq[JsObject] = {
    db.readOnly{ implicit session =>
      userThreadRepo.getLatestSendableNotifications(userId, howMany)
    }
  }

  def getPendingNotificationCount(userId: Id[User]): Int = {
    db.readOnly{ implicit session =>
      userThreadRepo.getPendingNotificationCount(userId)
    }
  }

  def getSendableNotificationsAfter(userId: Id[User], after: DateTime): Seq[JsObject] = {
    db.readOnly{ implicit session =>
      userThreadRepo.getSendableNotificationsAfter(userId, after)
    }
  }

  def getSendableNotificationsBefore(userId: Id[User], after: DateTime, howMany: Int): Seq[JsObject] = {
    db.readOnly{ implicit session =>
      userThreadRepo.getSendableNotificationsBefore(userId, after, howMany)
    }
  }

  def getThreadInfos(userId: Id[User], url: String): Seq[ElizaThreadInfo] = {
<<<<<<< HEAD
    val uriId = Await.result(shoebox.internNormalizedURI(url), 2 seconds).id.get
=======
    val uriId = Await.result(shoebox.normalizeURL(url), 2 seconds).id.get // todo: Remove await
>>>>>>> 3690305c
    val threads = db.readOnly { implicit session =>
      val threadIds = userThreadRepo.getThreads(userId, Some(uriId))
      threadIds.map(threadRepo.get(_))
    }
    buildThreadInfos(userId, threads, url)
  }

  def connectedSockets: Int  = notificationRouter.connectedSockets

  def setNotificationReadForMessage(userId: Id[User], msgExtId: ExternalId[Message]) : Unit = {
    val message = db.readOnly{ implicit session => messageRepo.get(msgExtId) }
    val thread  = db.readOnly{ implicit session => threadRepo.get(message.thread) } //TODO: This needs to change when we have detached threads
    val nUrl : String = thread.nUrl.getOrElse("")
    db.readWrite{ implicit session => userThreadRepo.clearNotificationForMessage(userId, thread.id.get, message.id.get) }
    notificationRouter.sendToUser(userId, Json.arr("message_read", nUrl, message.threadExtId.id, message.createdAt, message.externalId.id))
  }


}
<|MERGE_RESOLUTION|>--- conflicted
+++ resolved
@@ -245,11 +245,7 @@
 
   def sendNewMessage(from: Id[User], recipients: Set[Id[User]], urlOpt: Option[String], messageText: String) : Message = {
     val participants = recipients + from
-<<<<<<< HEAD
-    val nUriOpt = urlOpt.map{url: String => Await.result(shoebox.internNormalizedURI(url), 10 seconds)}
-=======
-    val nUriOpt = urlOpt.map { url: String => Await.result(shoebox.normalizeURL(url), 10 seconds)} // todo: Remove Await
->>>>>>> 3690305c
+    val nUriOpt = urlOpt.map { url: String => Await.result(shoebox.internNormalizedURI(url), 10 seconds)} // todo: Remove Await
     val uriIdOpt = nUriOpt.flatMap(_.id)
     val thread = db.readWrite{ implicit session => 
       val (thread, isNew) = threadRepo.getOrCreate(participants, urlOpt, uriIdOpt, nUriOpt.map(_.url), nUriOpt.flatMap(_.title)) 
@@ -323,16 +319,11 @@
       sendNotificationForMessage(userId, message, thread, messageWithBasicUser)
     }
     //async update normalized url id so as not to block on that (the shoebox call yields a future)
-<<<<<<< HEAD
-    urlOpt.foreach{ url =>
-      shoebox.internNormalizedURI(url).foreach{ nUri =>
-=======
     urlOpt.foreach { url =>
       (nUriOpt match {
         case Some(n) => Promise.successful(n).future
-        case None => shoebox.normalizeURL(url)
+        case None => shoebox.internNormalizedURI(url)
       }) foreach { nUri =>
->>>>>>> 3690305c
         db.readWrite { implicit session => 
           messageRepo.updateUriId(message, nUri.id.get)
         }
@@ -481,11 +472,7 @@
   }
 
   def getThreadInfos(userId: Id[User], url: String): Seq[ElizaThreadInfo] = {
-<<<<<<< HEAD
-    val uriId = Await.result(shoebox.internNormalizedURI(url), 2 seconds).id.get
-=======
-    val uriId = Await.result(shoebox.normalizeURL(url), 2 seconds).id.get // todo: Remove await
->>>>>>> 3690305c
+    val uriId = Await.result(shoebox.internNormalizedURI(url), 2 seconds).id.get // todo: Remove await
     val threads = db.readOnly { implicit session =>
       val threadIds = userThreadRepo.getThreads(userId, Some(uriId))
       threadIds.map(threadRepo.get(_))
