--- conflicted
+++ resolved
@@ -531,17 +531,13 @@
     setLastSeen(from, thread.id.get, Some(message.createdAt))
     db.readWrite { implicit session => userThreadRepo.setLastActive(from, thread.id.get, message.createdAt) }
 
-<<<<<<< HEAD
     val (numMessages: Int, numUnread: Int, threadActivity: Seq[UserThreadActivity]) = db.readOnly { implicit session =>
       val (numMessages, numUnread) = messageRepo.getMessageCounts(thread.id.get, Some(message.createdAt))
-      val activity = userThreadRepo.getThreadActivity(thread.id.get).sortBy { a => (a.lastActive.getOrElse(END_OF_TIME), a.id.id) }
-      (numMessages, numUnread, activity)
-    }
-=======
-    val threadActivity = db.readOnly{ implicit session =>
-      userThreadRepo.getThreadActivity(thread.id.get)
-    } sortBy { userThreadActivity => (-1*userThreadActivity.lastActive.getOrElse(START_OF_TIME).getMillis, userThreadActivity.id.id)}
->>>>>>> 9b6bf59a
+      val threadActivity = userThreadRepo.getThreadActivity(thread.id.get).sortBy { uta =>
+        (-uta.lastActive.getOrElse(START_OF_TIME).getMillis, uta.id.id)
+      }
+      (numMessages, numUnread, threadActivity)
+    }
 
     val originalAuthor = threadActivity.filter(_.started).zipWithIndex.head._2
     val numAuthors = threadActivity.filter(_.lastActive.isDefined).length
