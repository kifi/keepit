--- conflicted
+++ resolved
@@ -965,13 +965,8 @@
       }
 
       notificationRouter.sendToUser(userId, Json.arr("message_read", nUrl, message.threadExtId.id, message.createdAt, message.externalId.id))
-      notificationRouter.sendToUser(userId, Json.arr("unread_notifications_count", getUnreadThreadCount(userId)))
-    }
-<<<<<<< HEAD
-    notificationRouter.sendToUser(userId, Json.arr("message_read", nUrl, message.threadExtId.id, message.createdAt, message.externalId.id))
-    notificationRouter.sendToUser(userId, Json.arr("unread_notifications_count", getUnreadUnmutedThreadCount(userId)))
-=======
->>>>>>> bc033a12
+      notificationRouter.sendToUser(userId, Json.arr("unread_notifications_count", getUnreadUnmutedThreadCount(userId)))
+    }
   }
 
   def setNotificationUnread(userId: Id[User], threadExtId: ExternalId[MessageThread]) : Unit = {
