package com.keepit.eliza

import com.keepit.model.{User, DeepLocator, NormalizedURI}
import com.keepit.common.db.{Id, ExternalId}
import com.keepit.common.db.slick.Database
import com.keepit.shoebox.ShoeboxServiceClient
import com.keepit.common.logging.Logging
import com.keepit.common.time._
import com.keepit.social.{BasicNonUser, BasicUser}
import com.keepit.common.akka.SafeFuture
import com.keepit.model.ExperimentType
import com.keepit.common.controller.ElizaServiceController

import scala.concurrent.{Promise, Await, Future}
import scala.concurrent.duration._
import play.api.libs.concurrent.Execution.Implicits.defaultContext

import com.google.inject.Inject

import org.joda.time.DateTime

import play.api.libs.json._
import play.modules.statsd.api.Statsd

import java.nio.{ByteBuffer, CharBuffer}
import java.nio.charset.Charset
import com.keepit.common.akka.TimeoutFuture
import java.util.concurrent.TimeoutException
import com.keepit.realtime.UrbanAirship
import com.keepit.eliza.model.NonUserParticipant
import com.keepit.common.KestrelCombinator
import com.keepit.abook.ABookServiceClient
import play.api.libs.json.JsString
import scala.Some
import com.keepit.eliza.model.NonUserThread
import play.api.libs.json.JsArray
import com.keepit.eliza.model.NonUserEmailParticipant
import play.api.libs.json.JsObject
import com.keepit.realtime.PushNotification


//For migration only
import play.api.mvc.Action
import com.keepit.common.db.slick.DBSession.RWSession

/* To future maintainers
*  If this is ever getting too slow the first things I would look at (in no particular order):
*  -External Id lookups. Make those numeric Id (instead of giant strings) and index them in the db
*  -Synchronous dependency on normalized url id in thread creation. Remove it.
*  -Go to 64 bit for the participants hash
*  -Use "Insert Ignore" where possible
*  -Lazy creation of UserThread rows
*  -Do batch updates when modifying UserThreads for a given thread (will require index on threadid)
*  -Make notifications not wait for a message ID
*/

case class NotAuthorizedException(msg: String) extends java.lang.Throwable(msg)

object MessagingController {
  val THREAD_PAGE_SIZE = 20
}

class MessagingController @Inject() (
    protected val threadRepo: MessageThreadRepo,
    userThreadRepo: UserThreadRepo,
    protected val messageRepo: MessageRepo,
    protected val shoebox: ShoeboxServiceClient,
    protected val db: Database,
    notificationRouter: NotificationRouter,
    abookServiceClient: ABookServiceClient,
    clock: Clock,
    uriNormalizationUpdater: UriNormalizationUpdater,
    urbanAirship: UrbanAirship)
  extends ElizaServiceController with MessagingIndexHelper with Logging {

  //for indexing data requests
  def getThreadContentForIndexing(sequenceNumber: Long, maxBatchSize: Long) = Action { request =>
    Async(getThreadContentsForMessagesFromIdToId(Id[Message](sequenceNumber), Id[Message](sequenceNumber+maxBatchSize)).map{ threadContents =>
      Ok(JsArray(threadContents.map(Json.toJson(_))))
    })
  }

  //migration code
  private def recoverNotification(userId: Id[User], thread: MessageThread, messages: Seq[Message], id2BasicUser: Map[Id[User], BasicUser])(implicit session: RWSession) : Unit = {
    messages.collectFirst { case m if m.from.isDefined && m.from.get != userId => m }.map { lastMsgFromOther =>
      val locator = "/messages/" + thread.externalId

      val participantSet = thread.participants.map(_.allUsers).getOrElse(Set())
      val messageWithBasicUser = MessageWithBasicUser(
        lastMsgFromOther.externalId,
        lastMsgFromOther.createdAt,
        lastMsgFromOther.messageText,
        None,
        lastMsgFromOther.sentOnUrl.getOrElse(""),
        thread.nUrl.getOrElse(""),
        lastMsgFromOther.from.map(id2BasicUser(_)),
        participantSet.toSeq.map(id2BasicUser(_))
      )

      val notifJson = buildMessageNotificationJson(lastMsgFromOther, thread, messageWithBasicUser, locator, false, 0, 0, 0, 0, 0, false)

      userThreadRepo.setNotification(userId, thread.id.get, lastMsgFromOther, notifJson, false)
      userThreadRepo.markRead(userId)
      userThreadRepo.setLastSeen(userId, thread.id.get, currentDateTime)
      userThreadRepo.setNotificationLastSeen(userId, currentDateTime)
    }
  }


<<<<<<< HEAD
  def importThread() = Action { request =>
    SafeFuture { shoebox.synchronized { //needed some arbitrary singleton object
      val req = request.body.asJson.get.asInstanceOf[JsObject]

      val uriId = Id[NormalizedURI]((req \ "uriId").as[Long])
      val userParticipants = (req \ "participants").as[JsArray].value.map(v => Id[User](v.as[Long]))
      val extId = ExternalId[MessageThread]((req \ "extId").as[String])
      val messages = (req \ "messages").as[JsArray].value

      db.readWrite{ implicit session =>
        if (threadRepo.getOpt(extId).isEmpty) {
          log.info(s"MIGRATION: Importing thread $extId with participants $userParticipants on uriId $uriId")
          val nUri = Await.result(shoebox.getNormalizedURI(uriId), 10 seconds) // todo: Remove await
          //create thread
          val mtps = MessageThreadParticipants(userParticipants.toSet)
          val thread = threadRepo.save(MessageThread(
            id = None,
            externalId = extId,
            uriId = Some(uriId),
            url = Some(nUri.url),
            nUrl = Some(nUri.url),
            pageTitle = nUri.title,
            participants = Some(mtps),
            participantsHash = Some(mtps.hash),
            replyable = true
          ))

          //create userThreads
          userParticipants.toSet.foreach{ userId : Id[User] =>
            userThreadRepo.create(userId, thread.id.get, Some(uriId))
          }

          val dbMessages = messages.sortBy( j => -1*(j \ "created_at").as[Long]).map{ messageJson =>
            val text = (messageJson \ "text").as[String]
            val from = Id[User]((messageJson \ "from").as[Long])
            val createdAt = (messageJson \ "created_at").as[DateTime]

            //create message
            messageRepo.save(Message(
              id= None,
              createdAt = createdAt,
              from = Some(from),
              thread = thread.id.get,
              threadExtId = thread.externalId,
              messageText = text,
              sentOnUrl = thread.url,
              sentOnUriId = Some(uriId)
            ))
          }

          log.info(s"MIGRATION: Starting notification recovery for $extId.")
          val participantSet = thread.participants.map(_.userParticipants.keySet).getOrElse(Set())
          val id2BasicUser = Await.result(shoebox.getBasicUsers(participantSet.toSeq), 10 seconds) // todo: Remove await
          userParticipants.toSet.foreach{ userId : Id[User] =>
            recoverNotification(userId, thread, dbMessages, id2BasicUser)
          }
          log.info(s"MIGRATION: Finished thread import for $extId")

        } else {
          log.info(s"MIGRATION: Thread $extId already imported. Doing nothing.")
        }
      }
    }}
    Ok("")
  }

=======
>>>>>>> dc099ee8
  def sendGlobalNotification() = Action(parse.json) { request =>
    SafeFuture {
      val data : JsObject = request.body.asInstanceOf[JsObject]

      val userIds  : Set[Id[User]] =  (data \ "userIds").as[JsArray].value.map(v => v.asOpt[Long].map(Id[User](_))).flatten.toSet
      val title    : String        =  (data \ "title").as[String]
      val body     : String        =  (data \ "body").as[String]
      val linkText : String        =  (data \ "linkText").as[String]
      val linkUrl  : String        =  (data \ "linkUrl").as[String]
      val imageUrl : String        =  (data \ "imageUrl").as[String]
      val sticky   : Boolean       =  (data \ "sticky").as[Boolean]

      createGlobalNotificaiton(userIds, title, body, linkText, linkUrl, imageUrl, sticky)

    }
    Status(ACCEPTED)
  }

  def verifyAllNotifications() = Action { request => //Use with caution, very expensive!
    //Will need to change when we have detached threads.
    //currently only verifies
    SafeFuture{
      log.warn("Starting notification verification!")
      val userThreads : Seq[UserThread] = db.readOnly{ implicit session => userThreadRepo.all }
      val nUrls : Map[Id[MessageThread], Option[String]] = db.readOnly{ implicit session => threadRepo.all } map { thread => (thread.id.get, thread.url) } toMap

      userThreads.foreach{ userThread =>
        if (userThread.uriId.isDefined) {
          nUrls(userThread.thread).foreach{ correctNUrl =>
            log.warn(s"Verifying notification on user thread ${userThread.id.get}")
            uriNormalizationUpdater.fixLastNotificationJson(userThread, correctNUrl)
          }
        }
      }
    }
    Status(ACCEPTED)
  }

  def createGlobalNotificaiton(userIds: Set[Id[User]], title: String, body: String, linkText: String, linkUrl: String, imageUrl: String, sticky: Boolean) = {
    val (message, thread) = db.readWrite { implicit session =>
      val mtps = MessageThreadParticipants(userIds)
      val thread = threadRepo.save(MessageThread(
        uriId = None,
        url = None,
        nUrl = None,
        pageTitle = None,
        participants = Some(mtps),
        participantsHash = Some(mtps.hash),
        replyable = false
      ))

      val message = messageRepo.save(Message(
        from = None,
        thread = thread.id.get,
        threadExtId = thread.externalId,
        messageText = s"$title (on $linkText): $body",
        sentOnUrl = Some(linkUrl),
        sentOnUriId = None
      ))

      (message, thread)
    }

    var errors : Set[Throwable] = Set[Throwable]()

    userIds.foreach{ userId =>
      try{
        val (notifJson, userThread) = db.readWrite{ implicit session =>
          val notifJson = Json.obj(
            "id"       -> message.externalId.id,
            "time"     -> message.createdAt,
            "thread"   -> message.threadExtId.id,
            "unread"   -> true,
            "category" -> "global",
            "title"    -> title,
            "bodyHtml" -> body,
            "linkText" -> linkText,
            "url"      -> linkUrl,
            "isSticky" -> sticky,
            "image"    -> imageUrl
          )

          val userThread = userThreadRepo.save(UserThread(
            id = None,
            user = userId,
            thread = thread.id.get,
            uriId = None,
            lastSeen = None,
            unread = true,
            lastMsgFromOther = Some(message.id.get),
            lastNotification = notifJson,
            notificationUpdatedAt = message.createdAt,
            replyable = false
          ))

          (notifJson, userThread)
        }

        notificationRouter.sendToUser(
          userId,
          Json.arr("notification", notifJson)
        )
      } catch {
        case e: Throwable => errors = errors + e
      }
    }

    if (errors.size>0) throw scala.collection.parallel.CompositeThrowable(errors)
  }

  private[eliza] def buildThreadInfos(userId: Id[User], threads: Seq[MessageThread], requestUrl: Option[String]) : Seq[ElizaThreadInfo]  = {
    //get all involved users
    val allInvolvedUsers : Seq[Id[User]]= threads.flatMap{_.participants.map(_.allUsers).getOrElse(Set())}
    //get all basic users
    val userId2BasicUser : Map[Id[User], BasicUser] = Await.result(shoebox.getBasicUsers(allInvolvedUsers.toSeq), 2 seconds) //Temporary
    //get all messages
    val messagesByThread : Map[Id[MessageThread], Seq[Message]] = threads.map{ thread =>
      (thread.id.get, getThreadMessages(thread, None))
    }.toMap
    //get user_threads
    val userThreads : Map[Id[MessageThread], UserThread] = db.readOnly{ implicit session => threads.map{ thread =>
      (thread.id.get, userThreadRepo.getUserThread(userId, thread.id.get))
    }}.toMap

    threads.map{ thread =>
      val lastMessage = messagesByThread(thread.id.get).collectFirst { case m if m.from.isDefined => m }.get

      val messageTimes = messagesByThread(thread.id.get).take(10).map{ message =>
        (message.externalId, message.createdAt)
      }.toMap

      ElizaThreadInfo(
        externalId = thread.externalId,
        participants = thread.participants.map(_.allUsers).getOrElse(Set()).map(userId2BasicUser(_)).toSeq,
        digest = lastMessage.messageText,
        lastAuthor = userId2BasicUser(lastMessage.from.get).externalId,
        messageCount = messagesByThread(thread.id.get).length,
        messageTimes = messageTimes,
        createdAt = thread.createdAt,
        lastCommentedAt = lastMessage.createdAt,
        lastMessageRead = userThreads(thread.id.get).lastSeen,
        nUrl = thread.nUrl,
        url = requestUrl,
        muted = userThreads(thread.id.get).muted)
    }
  }

  private def buildMessageNotificationJson(
      message: Message,
      thread: MessageThread,
      messageWithBasicUser: MessageWithBasicUser,
      locator: String,
      unread: Boolean,
      originalAuthorIdx: Int,
      unseenAuthors: Int,
      numAuthors: Int,
      numMessages: Int,
      numUnread: Int,
      muted: Boolean
    ) : JsValue = {
    Json.obj(
      "id"            -> message.externalId.id,
      "time"          -> message.createdAt,
      "thread"        -> thread.externalId.id,
      "text"          -> message.messageText,
      "url"           -> thread.nUrl,
      "title"         -> thread.pageTitle,
      "author"        -> messageWithBasicUser.user,
      "participants"  -> messageWithBasicUser.participants,
      "locator"       -> locator,
      "unread"        -> unread,
      "category"      -> "message",
      "firstAuthor"   -> originalAuthorIdx,
      "authors"       -> numAuthors, //number of people who have sent messages in this conversation
      "messages"      -> numMessages, //total number of messages in this conversation
      "unreadAuthors" -> unseenAuthors, //number of people in 'participants' whose messages user hasn't seen yet
      "unreadMessages"-> numUnread,
      "muted"         -> muted
    )
  }

  def trimAtBytes(str: String, len: Int, charset: Charset) = { //Conner's Algorithm
    val outBuf = ByteBuffer.wrap(new Array[Byte](len))
    val inBuf = CharBuffer.wrap(str.toCharArray())
    charset.newEncoder().encode(inBuf, outBuf, true)
    new String(outBuf.array, 0, outBuf.position(), charset)
  }

  def sendPushNotification(userId:Id[User], extId:ExternalId[MessageThread], pendingNotificationCount:Int, msg:String) = {
    urbanAirship.notifyUser(userId, PushNotification(extId, pendingNotificationCount, msg))
  }

  private def sendNotificationForMessage(userId: Id[User], message: Message, thread: MessageThread, messageWithBasicUser: MessageWithBasicUser, orderedActivityInfo: Seq[UserThreadActivity]) : Unit = {
    SafeFuture {
      val locator = "/messages/" + thread.externalId
      val authorActivityInfos = orderedActivityInfo.filter(_.lastActive.isDefined)
      val lastSeenOpt: Option[DateTime] = orderedActivityInfo.filter(_.userId==userId).head.lastSeen
      val unseenAuthors: Int = lastSeenOpt match {
        case Some(lastSeen) => authorActivityInfos.filter(_.lastActive.get.isAfter(lastSeen)).length
        case None => authorActivityInfos.length
      }
      val (numMessages: Int, numUnread: Int, muted: Boolean) = db.readOnly { implicit session =>
        val (numMessages, numUnread) = messageRepo.getMessageCounts(thread.id.get, lastSeenOpt)
        val muted = userThreadRepo.isMuted(userId, thread.id.get)
        (numMessages, numUnread, muted)
      }

      val notifJson = buildMessageNotificationJson(
        message = message,
        thread = thread,
        messageWithBasicUser = messageWithBasicUser,
        locator = locator,
        unread = !muted,  // TODO: stop automatically marking messages read in muted threads
        originalAuthorIdx = authorActivityInfos.filter(_.started).zipWithIndex.head._2,
        unseenAuthors = if (muted) 0 else unseenAuthors,  // TODO: see TODO above
        numAuthors = authorActivityInfos.length,
        numMessages = numMessages,
        numUnread = numUnread,
        muted = muted)

      db.readWrite(attempts=2){ implicit session =>
        userThreadRepo.setNotification(userId, thread.id.get, message, notifJson, !muted)
      }

      shoebox.createDeepLink(message.from.get, userId, thread.uriId.get, DeepLocator(locator))

      notificationRouter.sendToUser(userId, Json.arr("notification", notifJson))
      notificationRouter.sendToUser(userId, Json.arr("unread_notifications_count", getUnreadThreadCount(userId)))

      if (!muted) {
        val notifText = MessageLookHereRemover(messageWithBasicUser.user.map(_.firstName + ": ").getOrElse("") + message.messageText)
        sendPushNotification(userId, thread.externalId, getUnreadThreadCount(userId), trimAtBytes(notifText, 128, Charset.forName("UTF-8")))
      }
    }

    //This is mostly for testing and monitoring
    notificationRouter.sendNotification(Some(userId), Notification(thread.id.get, message.id.get))
  }

  val engineers = Seq(
    "ae5d159c-5935-4ad5-b979-ea280cb6c7ba", // eishay
    "dc6cb121-2a69-47c7-898b-bc2b9356054c", // andrew
    "772a9c0f-d083-44cb-87ce-de564cbbfa22", // yasu
    "d3cdb758-27df-4683-a589-e3f3d99fa47b", // jared
    "6d8e337d-4199-49e1-a95c-e4aab582eeca", // yinjgie
    "b80511f6-8248-4799-a17d-f86c1508c90d", // léo
    "597e6c13-5093-4cba-8acc-93318987d8ee", // stephen
    "147c5562-98b1-4fc1-946b-3873ac4a45b4", // eduardo
    "70927814-6a71-4eb4-85d4-a60164bae96c", // ray
    "9c211915-2413-4030-8efa-d7a9cfc77359"  // joon
  )
  val product = Seq (
    "3ad31932-f3f9-4fe3-855c-3359051212e5", // danny
    "1a316f42-13be-4d86-a4a2-8c7efb3010b8", // xander
    "2d18cd0b-ef30-4759-b6c5-f5f113a30f08", // effi
    "73b1134d-02d4-443f-b99b-e8bc571455e2", // chandler
    "c82b0fa0-6438-4892-8738-7fa2d96f1365", // ketan
    "41d57d50-0c14-45ae-8348-2200d70f9eb8", // van
    "ae139ae4-49ad-4026-b215-1ece236f1322"  // jen
  )
  val family = engineers ++ product ++ Seq(
    "e890b13a-e33c-4110-bd11-ddd51ec4eceb", // two-meals
    "7a0f844e-a1b2-4dab-b94b-0a9b7932e141" // noam
  )

  def constructUserRecipients(userExtIds: Seq[ExternalId[User]]): Future[Seq[Id[User]]] = {
    val loadedUser = userExtIds.map {
      case ExternalId("42424242-4242-4242-4242-424242424201") => // FortyTwo Engineering
        engineers.map(ExternalId[User])
      case ExternalId("42424242-4242-4242-4242-424242424202") => // FortyTwo Family
        family.map(ExternalId[User])
      case ExternalId("42424242-4242-4242-4242-424242424203") => // FortyTwo Product
        product.map(ExternalId[User])
      case notAGroup => Seq(notAGroup)
    }
    shoebox.getUserIdsByExternalIds(loadedUser.flatten)
  }

  def constructNonUserRecipients(userId: Id[User], nonUsers: Seq[NonUserParticipant]): Future[Seq[NonUserParticipant]] = {
    val pimpedParticipants = nonUsers.map {
      case email: NonUserEmailParticipant =>
        abookServiceClient.getEContactByEmail(userId, email.address.address).map {
          case Some(eContact) => email.copy(econtactId = eContact.id)
          case None => email // todo: Wire it up to create contact!
        }
    }
    Future.sequence(pimpedParticipants)
  }

  def sendNewMessage(from: Id[User], userRecipients: Seq[Id[User]], nonUserRecipients: Seq[NonUserParticipant], urls: JsObject, titleOpt: Option[String], messageText: String) : (MessageThread, Message) = {
    val userParticipants = (from +: userRecipients).distinct
    val urlOpt = (urls \ "url").asOpt[String]
    val tStart = currentDateTime
    val nUriOpt = urlOpt.map { url: String => Await.result(shoebox.internNormalizedURI(urls), 10 seconds)} // todo: Remove Await
    Statsd.timing(s"messaging.internNormalizedURI", currentDateTime.getMillis - tStart.getMillis)
    val uriIdOpt = nUriOpt.flatMap(_.id)
    val thread = db.readWrite{ implicit session =>
      val (thread, isNew) = threadRepo.getOrCreate(userParticipants, nonUserRecipients, urlOpt, uriIdOpt, nUriOpt.map(_.url), titleOpt.orElse(nUriOpt.flatMap(_.title)))
      if (isNew){
<<<<<<< HEAD
        nonUserRecipients.par.foreach { nonUser =>
          NonUserThread(
            participant = nonUser,
            threadId = thread.id.get,
            uriId = uriIdOpt,
            notifiedCount = 0,
            lastNotifiedAt = None,
            threadUpdatedAt = Some(thread.createdAt),
            muted = false
          )
        }
        userParticipants.par.foreach { userId =>
          userThreadRepo.save(UserThread(
            user = userId,
            thread = thread.id.get,
            uriId = uriIdOpt,
            lastSeen = None,
            lastMsgFromOther = None,
            lastNotification = JsNull,
            unread = false,
            started = userId == from
          ))
=======
        log.info(s"This is a new thread. Creating User Threads.")
        participants.foreach{ userId =>
          userThreadRepo.create(userId, thread.id.get, uriIdOpt, userId==from)
>>>>>>> dc099ee8
        }
      }
      else{
        log.info(s"Not actually a new thread. Merging.")
      }
      thread
    }
    sendMessage(from, thread, messageText, urlOpt, nUriOpt)

  }


  def sendMessage(from: Id[User], threadId: ExternalId[MessageThread], messageText: String, urlOpt: Option[String]): (MessageThread, Message) = {
    val thread = db.readOnly{ implicit session =>
      threadRepo.get(threadId)
    }
    sendMessage(from, thread, messageText, urlOpt)
  }

  def sendMessage(from: Id[User], threadId: Id[MessageThread], messageText: String, urlOpt: Option[String]): (MessageThread, Message) = {
    val thread = db.readOnly{ implicit session =>
      threadRepo.get(threadId)
    }
    sendMessage(from, thread, messageText, urlOpt)
  }


  def sendMessage(from: Id[User], thread: MessageThread, messageText: String, urlOpt: Option[String], nUriOpt: Option[NormalizedURI] = None) : (MessageThread, Message) = {
    if (! thread.containsUser(from) || !thread.replyable) throw NotAuthorizedException(s"User $from not authorized to send message on thread ${thread.id.get}")
    log.info(s"Sending message '$messageText' from $from to ${thread.participants}")
    val message = db.readWrite{ implicit session =>
      messageRepo.save(Message(
        id = None,
        from = Some(from),
        thread = thread.id.get,
        threadExtId = thread.externalId,
        messageText = messageText,
        sentOnUrl = urlOpt.map(Some(_)).getOrElse(thread.url),
        sentOnUriId = thread.uriId
      ))
    }
    SafeFuture {
      db.readOnly { implicit session => messageRepo.refreshCache(thread.id.get) }
    }

    val participantSet = thread.participants.map(_.allUsers).getOrElse(Set())
    val id2BasicUser = Await.result(shoebox.getBasicUsers(participantSet.toSeq), 1 seconds) // todo: remove await

    val messageWithBasicUser = MessageWithBasicUser(
      message.externalId,
      message.createdAt,
      message.messageText,
      None,
      message.sentOnUrl.getOrElse(""),
      thread.nUrl.getOrElse(""), //TODO Stephen: This needs to change when we have detached threads
      message.from.map(id2BasicUser(_)),
      participantSet.toSeq.map(id2BasicUser(_))
    )

    thread.participants.map(_.allUsers.par.foreach { user =>
      notificationRouter.sendToUser(
        user,
        Json.arr("message", message.threadExtId.id, messageWithBasicUser)
      )
    })

    setLastSeen(from, thread.id.get, Some(message.createdAt))
    db.readWrite { implicit session => userThreadRepo.setLastActive(from, thread.id.get, message.createdAt) }

    val (numMessages: Int, numUnread: Int, threadActivity: Seq[UserThreadActivity]) = db.readOnly { implicit session =>
      val (numMessages, numUnread) = messageRepo.getMessageCounts(thread.id.get, Some(message.createdAt))
      val threadActivity = userThreadRepo.getThreadActivity(thread.id.get).sortBy { uta =>
        (-uta.lastActive.getOrElse(START_OF_TIME).getMillis, uta.id.id)
      }
      (numMessages, numUnread, threadActivity)
    }

    val originalAuthor = threadActivity.filter(_.started).zipWithIndex.head._2
    val numAuthors = threadActivity.count(_.lastActive.isDefined)

    val nonUsers = thread.participants.map(_.allNonUsers.map(NonUserParticipant.toBasicNonUser)).getOrElse(Set.empty)
    val orderedMessageWithBasicUser = messageWithBasicUser.copy(participants = threadActivity.map{ ta => id2BasicUser(ta.userId)} ++ nonUsers)

    thread.allParticipantsExcept(from).foreach { userId =>
      sendNotificationForMessage(userId, message, thread, orderedMessageWithBasicUser, threadActivity)
    }

    //=== BEGIN
    (new SafeFuture(shoebox.getUserExperiments(from))).map{ userExperiments =>
      val notifJson = buildMessageNotificationJson(
        message = message,
        thread = thread,
        messageWithBasicUser = orderedMessageWithBasicUser,
        locator = "/messages/" + thread.externalId,
        unread = false,
        originalAuthorIdx = originalAuthor,
        unseenAuthors = 0,
        numAuthors = numAuthors,
        numMessages = numMessages,
        numUnread = numUnread,
        muted = false)
      if (userExperiments.contains(ExperimentType.INBOX)){
        db.readWrite(attempts=2){ implicit session =>
          userThreadRepo.setNotification(from, thread.id.get, message, notifJson, false)
        }
        notificationRouter.sendToUser(from, Json.arr("notification", notifJson))
      } else {
        db.readWrite(attempts=2){ implicit session =>
          userThreadRepo.setNotificationJsonIfNotPresent(from, thread.id.get, notifJson, message)
        }
      }
    }
    //=== END


    //async update normalized url id so as not to block on that (the shoebox call yields a future)
    urlOpt.foreach { url =>
      (nUriOpt match {
        case Some(n) => Promise.successful(n).future
        case None => shoebox.internNormalizedURI(Json.obj("url" -> url)) //Note, this also needs to include canonical/og when we have detached threads
      }) foreach { nUri =>
        db.readWrite { implicit session =>
          messageRepo.updateUriId(message, nUri.id.get)
        }
      }
    }
    (thread, message)
  }


  def getThreadMessages(thread: MessageThread, pageOpt: Option[Int]) : Seq[Message] =
    db.readOnly { implicit session =>
      log.info(s"[get_thread] trying to get thread messages for thread extId ${thread.externalId}. pageOpt is $pageOpt")
      pageOpt.map { page =>
        val lower = MessagingController.THREAD_PAGE_SIZE*page
        val upper = MessagingController.THREAD_PAGE_SIZE*(page+1)-1
        log.info(s"[get_thread] getting thread messages for thread extId ${thread.externalId}. lu: $lower, $upper")
        messageRepo.get(thread.id.get,lower,Some(upper))
      } getOrElse {
        log.info(s"[get_thread] getting thread messages for thread extId ${thread.externalId}. no l/u")
        messageRepo.get(thread.id.get, 0, None)
      }
    }


  def getThreadMessages(threadExtId: ExternalId[MessageThread], pageOpt: Option[Int]) : Seq[Message] = {
    val thread = db.readOnly{ implicit session =>
      threadRepo.get(threadExtId)
    }
    getThreadMessages(thread, pageOpt)
  }

  def getThreadMessages(threadId: Id[MessageThread], pageOpt: Option[Int]): Seq[Message] = {
    getThreadMessages(db.readOnly(threadRepo.get(threadId)(_)), pageOpt)
  }

  def participantsToBasicUsers(participants: MessageThreadParticipants): Future[Map[Id[User], BasicUser]] =
    shoebox.getBasicUsers(participants.allUsers.toSeq)


  def getThreadMessagesWithBasicUser(thread: MessageThread, pageOpt: Option[Int]): Future[(MessageThread, Seq[MessageWithBasicUser])] = {
    val userParticipantSet = thread.participants.map(_.allUsers).getOrElse(Set())
    log.info(s"[get_thread] got participants for extId ${thread.externalId}: $userParticipantSet")
    shoebox.getBasicUsers(userParticipantSet.toSeq) map { id2BasicUser =>
      val messages = getThreadMessages(thread, pageOpt)
      log.info(s"[get_thread] got raw messages for extId ${thread.externalId}: $messages")
      (thread, messages.map { message =>
        log.info(s"[get_thread] WHOOOOOOP ${thread.participants}\n\n\n${thread.participants.map(_.allNonUsers)}")
        val nonUsers = thread.participants.map(_.allNonUsers.map(NonUserParticipant.toBasicNonUser)).getOrElse(Set.empty)
        MessageWithBasicUser(
          id           = message.externalId,
          createdAt    = message.createdAt,
          text         = message.messageText,
          auxData      = message.auxData,
          url          = message.sentOnUrl.getOrElse(""),
          nUrl         = thread.nUrl.getOrElse(""), //TODO Stephen: This needs to change when we have detached threads
          user         = message.from.map(id2BasicUser(_)),
          participants = userParticipantSet.toSeq.map(id2BasicUser(_)) ++ nonUsers
        )
      })
    }

  }

  def getThreadMessagesWithBasicUser(threadExtId: ExternalId[MessageThread], pageOpt: Option[Int]): Future[(MessageThread, Seq[MessageWithBasicUser])] = {
    val thread = db.readOnly(threadRepo.get(threadExtId)(_))
    getThreadMessagesWithBasicUser(thread, pageOpt)
  }

  def getThread(threadExtId: ExternalId[MessageThread]) : MessageThread = {
    db.readOnly{ implicit session =>
      threadRepo.get(threadExtId)
    }
  }

  def getThreads(user: Id[User], url: Option[String]=None): Seq[MessageThread] = {
    db.readOnly { implicit session =>
      val threadIds = userThreadRepo.getThreads(user)
      threadIds.map(threadRepo.get(_))
    }
  }

  // todo: Add adding non-users by kind/identifier
  def addParticipantsToThread(adderUserId: Id[User], threadExtId: ExternalId[MessageThread], newParticipants: Seq[ExternalId[User]]) = {
    shoebox.getUserIdsByExternalIds(newParticipants) map { newParticipantsUserIds =>

      val messageThreadOpt = db.readWrite { implicit session =>
        val oldThread = threadRepo.get(threadExtId)
        val actuallyNewParticipantUserIds = newParticipantsUserIds.filterNot(oldThread.containsUser)

        if (!oldThread.participants.exists(_.contains(adderUserId)) || actuallyNewParticipantUserIds.isEmpty) {
          None
        } else {
          val thread = threadRepo.save(oldThread.withParticipants(clock.now, actuallyNewParticipantUserIds))

          val message = messageRepo.save(Message(
            from = None,
            thread = thread.id.get,
            threadExtId = thread.externalId,
            messageText = "",
            auxData = Some(Json.arr("add_participants", adderUserId.id.toString, actuallyNewParticipantUserIds.map(_.id))),
            sentOnUrl = None,
            sentOnUriId = None
          ))
          SafeFuture { db.readOnly { implicit session => messageRepo.refreshCache(thread.id.get) } }
          Some((actuallyNewParticipantUserIds, message, thread))
        }
      }

      messageThreadOpt.exists { case (newParticipants, message, thread) =>
        shoebox.getBasicUsers(thread.participants.get.userParticipants.keys.toSeq) map { basicUsers =>

          val adderName = basicUsers.get(adderUserId).map(n => n.firstName + " " + n.lastName).get

          val adderUserName = basicUsers(adderUserId).firstName + " " + basicUsers(adderUserId).lastName
          val theTitle: String = thread.pageTitle.getOrElse("New conversation")
          val notificationJson = Json.obj(
            "id"           -> message.externalId.id,
            "time"         -> message.createdAt,
            "thread"       -> thread.externalId.id,
            "text"         -> s"$adderUserName added you to a conversation.",
            "url"          -> thread.nUrl,
            "title"        -> theTitle,
            "author"       -> basicUsers(adderUserId),
            "participants" -> basicUsers.values.toSeq,
            "locator"      -> ("/messages/" + thread.externalId),
            "unread"       -> true,
            "category"     -> "message"
          )
          db.readWrite { implicit session =>
            // todo: Add adding non-users
            newParticipants.map { pUserId =>
              userThreadRepo.save(UserThread(
                id = None,
                user = pUserId,
                thread = thread.id.get,
                uriId = thread.uriId,
                lastSeen = None,
                unread = true,
                lastMsgFromOther = Some(message.id.get),
                lastNotification = notificationJson,
                notificationUpdatedAt = message.createdAt,
                replyable = false
              ))
              notificationRouter.sendToUser(
                pUserId,
                Json.arr("notification", notificationJson)
              )
            }
          }

          val userParticipants = basicUsers.values.toSeq
          val mwbu = MessageWithBasicUser(message.externalId, message.createdAt, "", message.auxData, "", "", None, userParticipants)
          modifyMessageWithAuxData(mwbu).map { augmentedMessage =>
            thread.participants.map(_.allUsers.par.foreach { userId =>
              notificationRouter.sendToUser(
                userId,
                Json.arr("message", thread.externalId.id, augmentedMessage)
              )
              notificationRouter.sendToUser(
                userId,
                Json.arr("thread_participants", thread.externalId.id, userParticipants)
              )
            })
          }
        }
        true
      }
    }
  }

  def modifyMessageWithAuxData(m: MessageWithBasicUser): Future[MessageWithBasicUser] = {

    if (m.user.isEmpty) {
      val modifiedMessage = m.auxData match {
        case Some(auxData) =>
          val auxModifiedFuture = auxData.value match {
            case JsString("add_participants") +: JsString(jsAdderUserId) +: JsArray(jsAddedUsers) +: _ =>
              val addedUsers = jsAddedUsers.map(id => Id[User](id.as[Long]))
              val adderUserId = Id[User](jsAdderUserId.toLong)
              shoebox.getBasicUsers(adderUserId +: addedUsers) map { basicUsers =>
                val adderUser = basicUsers(adderUserId)
                val addedBasicUsers = addedUsers.map(u => basicUsers(u))
                val addedUsersString = addedBasicUsers.map(s => s"${s.firstName} ${s.lastName}") match {
                  case first :: Nil => first
                  case first :: second :: Nil => first + " and " + second
                  case many => many.take(many.length - 1).mkString(", ") + ", and " + many.last
                }

                val friendlyMessage = s"${adderUser.firstName} ${adderUser.lastName} added $addedUsersString to the conversation."
                (friendlyMessage, Json.arr("add_participants", basicUsers(adderUserId), addedBasicUsers))
              }
            case s =>
              Promise.successful(("", Json.arr())).future
          }
          auxModifiedFuture.map { case (text, aux) =>
            m.copy(auxData = Some(aux), text = text, user = Some(BasicUser(ExternalId[User]("42424242-4242-4242-4242-000000000001"), "Kifi", "", "0.jpg")))
          }
        case None =>
          Promise.successful(m).future
      }
      modifiedMessage
    } else {
      Promise.successful(m).future
    }
  }


  def setNotificationRead(userId: Id[User], threadId: Id[MessageThread]): Unit = {
    db.readWrite(attempts=2){implicit session => userThreadRepo.markRead(userId, Some(threadId))}
  }


  def setAllNotificationsRead(userId: Id[User]): Unit = {
    log.info(s"Setting all Notifications as read for user $userId.")
    db.readWrite(attempts=2){implicit session => userThreadRepo.markRead(userId)}
  }

  def setAllNotificationsReadBefore(user: Id[User], messageId: ExternalId[Message]) : DateTime = {
    val lastTime = db.readWrite(attempts=2){ implicit session =>
      val message = messageRepo.get(messageId)
      userThreadRepo.markAllReadAtOrBefore(user, message.createdAt)
      message.createdAt
    }
    notificationRouter.sendToUser(user, Json.arr("unread_notifications_count", getUnreadThreadCount(user)))
    lastTime
  }

  def setLastSeen(userId: Id[User], threadId: Id[MessageThread], timestampOpt: Option[DateTime] = None) : Unit = {
    db.readWrite{ implicit session =>
      userThreadRepo.setLastSeen(userId, threadId, timestampOpt.getOrElse(clock.now))
    }
  }

  def setLastSeen(userId: Id[User], messageExtId: ExternalId[Message]) : Unit = {
    val message = db.readOnly{ implicit session => messageRepo.get(messageExtId) }
    setLastSeen(userId, message.thread, Some(message.createdAt))
  }

  def getUnreadThreadNotifications(userId: Id[User]) : Seq[Notification] = {
    db.readOnly{ implicit session =>
      userThreadRepo.getUnreadThreadNotifications(userId)
    }
  }

  def setNotificationLastSeen(userId: Id[User], timestamp: DateTime) : Unit = {
    db.readWrite(attempts=2){ implicit session =>
      userThreadRepo.setNotificationLastSeen(userId, timestamp)
    }
  }

  def getNotificationLastSeen(userId: Id[User]): Option[DateTime] = {
    db.readOnly{ implicit session =>
      userThreadRepo.getNotificationLastSeen(userId)
    }
  }

  def getLatestSendableNotifications(userId: Id[User], howMany: Int): Seq[JsObject] = {
    db.readOnly{ implicit session =>
      userThreadRepo.getLatestSendableNotifications(userId, howMany)
    }
  }

  def getLatestUnreadSendableNotifications(userId: Id[User], howMany: Int): Seq[JsObject] = {
    db.readOnly{ implicit session =>
      userThreadRepo.getLatestUnreadSendableNotifications(userId, howMany)
    }
  }

  def getLatestMutedSendableNotifications(userId: Id[User], howMany: Int): Seq[JsObject] = {
    db.readOnly{ implicit session =>
      userThreadRepo.getLatestMutedSendableNotifications(userId, howMany)
    }
  }

  def getLatestSentNotifications(userId: Id[User], howMany: Int): Seq[JsObject] = {
    db.readOnly{ implicit session =>
      userThreadRepo.getLatestSendableNotificationsForStartedThreads(userId, howMany)
    }
  }

  def getUnreadThreadCount(userId: Id[User]): Int = {
    db.readOnly{ implicit session =>
      userThreadRepo.getUnreadThreadCount(userId)
    }
  }

  def getSendableNotificationsAfter(userId: Id[User], after: DateTime): Seq[JsObject] = {
    db.readOnly{ implicit session =>
      userThreadRepo.getSendableNotificationsAfter(userId, after)
    }
  }

  def getSendableNotificationsBefore(userId: Id[User], after: DateTime, howMany: Int): Seq[JsObject] = {
    db.readOnly{ implicit session =>
      userThreadRepo.getSendableNotificationsBefore(userId, after, howMany)
    }
  }

  def getThreadInfo(userId: Id[User], threadExtId: ExternalId[MessageThread]): ElizaThreadInfo = {
    val thread = db.readOnly { implicit session =>
      threadRepo.get(threadExtId)
    }
    buildThreadInfos(userId, Seq(thread), None).head
  }

  def getThreadInfos(userId: Id[User], url: String): Future[(String, Seq[ElizaThreadInfo])] = {
    shoebox.getNormalizedUriByUrlOrPrenormalize(url).map { nUriOrPrenorm =>
      val (nUrlStr, unsortedInfos) = if (nUriOrPrenorm.isLeft) {
        val nUri = nUriOrPrenorm.left.get
        val threads = db.readOnly { implicit session =>
          val threadIds = userThreadRepo.getThreads(userId, nUri.id)
          threadIds.map(threadRepo.get)
        }.filter(_.replyable)
        (nUri.url, buildThreadInfos(userId, threads, Some(url)))
      } else {
        (nUriOrPrenorm.right.get, Seq[ElizaThreadInfo]())
      }
      val infos = unsortedInfos sortWith { (a,b) =>
        a.lastCommentedAt.compareTo(b.lastCommentedAt) < 0
      }
      (nUrlStr, infos)
    }
  }

  def muteThread(userId: Id[User], threadId: ExternalId[MessageThread]): Boolean = {
    setUserThreadMuteState(userId, threadId, true) tap { stateChanged =>
      if(stateChanged) { notifyUserAboutMuteChange(userId, threadId, true) }
    }
  }

  def unmuteThread(userId: Id[User], threadId: ExternalId[MessageThread]): Boolean = {
    setUserThreadMuteState(userId, threadId, false) tap { stateChanged =>
      if(stateChanged) { notifyUserAboutMuteChange(userId, threadId, false) }
    }
  }

  private def setUserThreadMuteState(userId: Id[User], threadId: ExternalId[MessageThread], mute: Boolean) = {
    db.readWrite { implicit session =>
      val thread = threadRepo.get(threadId)
      thread.id.exists { threadId =>
        val userThread = userThreadRepo.getUserThread(userId, threadId)
        if (userThread.muted != mute) {
          userThreadRepo.setMuteState(userThread.id.get, mute)
          true
        } else {
          false
        }
      }
    }
  }

  private def notifyUserAboutMuteChange(userId: Id[User], threadId: ExternalId[MessageThread], mute: Boolean) = {
    notificationRouter.sendToUser(userId, Json.arr("thread_muted", threadId.id, mute))
  }

  def getChatter(userId: Id[User], urls: Seq[String]) = {
    implicit val timeout = Duration(3, "seconds")
    TimeoutFuture(Future.sequence(urls.map(u => shoebox.getNormalizedURIByURL(u).map(n => u -> n)))).recover {
      case ex: TimeoutException => Seq[(String, Option[NormalizedURI])]()
    }.map { res =>
      val urlMsgCount = db.readOnly { implicit session =>
        res.filter(_._2.isDefined).map { case (url, nuri) =>
          url -> userThreadRepo.getThreads(userId, Some(nuri.get.id.get))
        }
      }
      Map(urlMsgCount: _*)
    }
  }

  def connectedSockets: Int  = notificationRouter.connectedSockets

  def setNotificationReadForMessage(userId: Id[User], msgExtId: ExternalId[Message]): Unit = {
    val message = db.readOnly{ implicit session => messageRepo.get(msgExtId) }
    val thread  = db.readOnly{ implicit session => threadRepo.get(message.thread) } //TODO: This needs to change when we have detached threads
    val nUrl: String = thread.nUrl.getOrElse("")
    if (message.from.isEmpty || message.from.get != userId) {
      db.readWrite(attempts=2) { implicit session =>
        userThreadRepo.clearNotificationForMessage(userId, thread.id.get, message)
      }
    }
    notificationRouter.sendToUser(userId, Json.arr("message_read", nUrl, message.threadExtId.id, message.createdAt, message.externalId.id))
    notificationRouter.sendToUser(userId, Json.arr("unread_notifications_count", getUnreadThreadCount(userId)))
  }

  def setNotificationUnread(userId: Id[User], threadExtId: ExternalId[MessageThread]) : Unit = {
    val thread = db.readOnly{ implicit session =>
      threadRepo.get(threadExtId)
    }
    db.readWrite{ implicit session =>
      userThreadRepo.markUnread(userId, thread.id.get)
    }
    notificationRouter.sendToUser(userId, Json.arr("set_notification_unread", threadExtId.id))
    notificationRouter.sendToUser(userId, Json.arr("unread_notifications_count", getUnreadThreadCount(userId)))
  }


  def getSendableNotificationsForUrl(userId: Id[User], url: String) : Future[(String, Seq[JsObject])] = {
    shoebox.getNormalizedUriByUrlOrPrenormalize(url).map { nUriOrPrenorm =>
      if (nUriOrPrenorm.isLeft){
        val nUri = nUriOrPrenorm.left.get
        val notices = db.readOnly { implicit session => userThreadRepo.getSendableNotificationsForUri(userId, nUri.id.get) }
        (nUri.url, notices)
      } else {
        (nUriOrPrenorm.right.get, Seq[JsObject]())
      }
    }
  }


}
<|MERGE_RESOLUTION|>--- conflicted
+++ resolved
@@ -14,6 +14,7 @@
 import scala.concurrent.{Promise, Await, Future}
 import scala.concurrent.duration._
 import play.api.libs.concurrent.Execution.Implicits.defaultContext
+import play.api.http.Status.ACCEPTED
 
 import com.google.inject.Inject
 
@@ -26,7 +27,7 @@
 import java.nio.charset.Charset
 import com.keepit.common.akka.TimeoutFuture
 import java.util.concurrent.TimeoutException
-import com.keepit.realtime.UrbanAirship
+import com.keepit.realtime.{PushNotification, UrbanAirship}
 import com.keepit.eliza.model.NonUserParticipant
 import com.keepit.common.KestrelCombinator
 import com.keepit.abook.ABookServiceClient
@@ -107,75 +108,6 @@
   }
 
 
-<<<<<<< HEAD
-  def importThread() = Action { request =>
-    SafeFuture { shoebox.synchronized { //needed some arbitrary singleton object
-      val req = request.body.asJson.get.asInstanceOf[JsObject]
-
-      val uriId = Id[NormalizedURI]((req \ "uriId").as[Long])
-      val userParticipants = (req \ "participants").as[JsArray].value.map(v => Id[User](v.as[Long]))
-      val extId = ExternalId[MessageThread]((req \ "extId").as[String])
-      val messages = (req \ "messages").as[JsArray].value
-
-      db.readWrite{ implicit session =>
-        if (threadRepo.getOpt(extId).isEmpty) {
-          log.info(s"MIGRATION: Importing thread $extId with participants $userParticipants on uriId $uriId")
-          val nUri = Await.result(shoebox.getNormalizedURI(uriId), 10 seconds) // todo: Remove await
-          //create thread
-          val mtps = MessageThreadParticipants(userParticipants.toSet)
-          val thread = threadRepo.save(MessageThread(
-            id = None,
-            externalId = extId,
-            uriId = Some(uriId),
-            url = Some(nUri.url),
-            nUrl = Some(nUri.url),
-            pageTitle = nUri.title,
-            participants = Some(mtps),
-            participantsHash = Some(mtps.hash),
-            replyable = true
-          ))
-
-          //create userThreads
-          userParticipants.toSet.foreach{ userId : Id[User] =>
-            userThreadRepo.create(userId, thread.id.get, Some(uriId))
-          }
-
-          val dbMessages = messages.sortBy( j => -1*(j \ "created_at").as[Long]).map{ messageJson =>
-            val text = (messageJson \ "text").as[String]
-            val from = Id[User]((messageJson \ "from").as[Long])
-            val createdAt = (messageJson \ "created_at").as[DateTime]
-
-            //create message
-            messageRepo.save(Message(
-              id= None,
-              createdAt = createdAt,
-              from = Some(from),
-              thread = thread.id.get,
-              threadExtId = thread.externalId,
-              messageText = text,
-              sentOnUrl = thread.url,
-              sentOnUriId = Some(uriId)
-            ))
-          }
-
-          log.info(s"MIGRATION: Starting notification recovery for $extId.")
-          val participantSet = thread.participants.map(_.userParticipants.keySet).getOrElse(Set())
-          val id2BasicUser = Await.result(shoebox.getBasicUsers(participantSet.toSeq), 10 seconds) // todo: Remove await
-          userParticipants.toSet.foreach{ userId : Id[User] =>
-            recoverNotification(userId, thread, dbMessages, id2BasicUser)
-          }
-          log.info(s"MIGRATION: Finished thread import for $extId")
-
-        } else {
-          log.info(s"MIGRATION: Thread $extId already imported. Doing nothing.")
-        }
-      }
-    }}
-    Ok("")
-  }
-
-=======
->>>>>>> dc099ee8
   def sendGlobalNotification() = Action(parse.json) { request =>
     SafeFuture {
       val data : JsObject = request.body.asInstanceOf[JsObject]
@@ -475,7 +407,6 @@
     val thread = db.readWrite{ implicit session =>
       val (thread, isNew) = threadRepo.getOrCreate(userParticipants, nonUserRecipients, urlOpt, uriIdOpt, nUriOpt.map(_.url), titleOpt.orElse(nUriOpt.flatMap(_.title)))
       if (isNew){
-<<<<<<< HEAD
         nonUserRecipients.par.foreach { nonUser =>
           NonUserThread(
             participant = nonUser,
@@ -498,11 +429,6 @@
             unread = false,
             started = userId == from
           ))
-=======
-        log.info(s"This is a new thread. Creating User Threads.")
-        participants.foreach{ userId =>
-          userThreadRepo.create(userId, thread.id.get, uriIdOpt, userId==from)
->>>>>>> dc099ee8
         }
       }
       else{
