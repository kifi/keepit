--- conflicted
+++ resolved
@@ -123,7 +123,6 @@
     if (extendedThreadItems.nonEmpty) {
       log.info(s"preparing to send email for thread ${thread.id}, user thread ${thread.id} of user ${userThread.user} " +
         s"with notificationUpdatedAt=${userThread.notificationUpdatedAt} and notificationLastSeen=${userThread.notificationLastSeen} " +
-<<<<<<< HEAD
         s"with ${extendedThreadItems.size} items and unread=${userThread.unread} and notificationEmailed=${userThread.notificationEmailed}")
 
       val recipientUserId = userThread.user
@@ -141,73 +140,19 @@
             val threadEmailInfo: ThreadEmailInfo = elizaEmailCommander.getThreadEmailInfo(thread, uriSummary, allUsers, allUserImageUrls, Some(unsubUrl)).copy(pageUrl = deepUrl)
 
             val magicAddress = EmailAddresses.discussion(userThread.accessToken.token)
+            val threadEmailInfoNoImage = threadEmailInfo.copy(heroImageUrl = None) // todo(martin) because Gmail for Android does not support media queries. Is there a better solution?
             val email = ElectronicMail(
               from = magicAddress,
               fromName = Some("Kifi Notifications"),
               to = Seq(GenericEmailAddress(destinationEmail)),
               subject = s"""New messages on "${threadEmailInfo.pageTitle}"""",
-              htmlBody = views.html.userDigestEmail(threadEmailInfo, extendedThreadItems).body,
+              htmlBody = views.html.userDigestEmail(threadEmailInfoNoImage, extendedThreadItems).body,
               category = NotificationCategory.User.MESSAGE
             )
             shoebox.sendMail(email)
             db.readWrite{ implicit session =>
               userThreadRepo.setNotificationEmailed(userThread.id.get, userThread.lastMsgFromOther)
             }
-=======
-        s"with ${threadItems.size} items and unread=${userThread.unread} and notificationEmailed=${userThread.notificationEmailed}")
-      sendUnreadMessages(userThread, thread, userThread.lastSeen, threadItems, otherParticipants.toSeq, userThread.user, thread.deepLocator)
-    }
-    log.info(s"processed user thread $userThread")
-  }
-
-
-  private def sendUnreadMessages(
-    userThread: UserThread,
-    thread: MessageThread,
-    lastSeen: Option[DateTime],
-    threadItems: Seq[ThreadItem],
-    otherParticipantIds: Seq[Id[User]],
-    recipientUserId: Id[User],
-    deepLocator: DeepLocator
-  ): Unit = {
-    val allUserIds: Seq[Id[User]] = recipientUserId +: otherParticipantIds
-    val allUsersFuture : Future[Map[Id[User], User]] = new SafeFuture(
-      shoebox.getUsers(allUserIds).map( s => s.map(u => u.id.get -> u).toMap)
-    )
-    // todo(martin) This is an emergency fix, we must remove it as soon as possible
-    val allUserImageUrls: Map[Id[User], String] = allUserIds.map(u => u -> Await.result(shoebox.getUserImageUrl(u, 73), 30 seconds)).toMap
-    val uriSummary = Await.result(elizaEmailCommander.getSummarySmall(thread), 30 seconds)
-    val deepUrlFuture: Future[String] = shoebox.getDeepUrl(thread.deepLocator, recipientUserId)
-
-    for {
-      allUsers <- allUsersFuture
-      deepUrl <- deepUrlFuture
-    } yield {
-      //if user is not active, skip it!
-      val recipient = allUsers(recipientUserId)
-      if (recipient.state == UserStates.ACTIVE && recipient.primaryEmailId.nonEmpty) {
-
-        for {
-          destinationEmail <- shoebox.getEmailAddressById(recipient.primaryEmailId.get)
-          unsubUrl <- shoebox.getUnsubscribeUrlForEmail(destinationEmail)
-        } yield {
-          val threadEmailInfo: ThreadEmailInfo = elizaEmailCommander.getThreadEmailInfo(thread, uriSummary, allUsers, allUserImageUrls, Some(unsubUrl)).copy(pageUrl = deepUrl)
-          val extendedThreadItems: Seq[ExtendedThreadItem] = elizaEmailCommander.getExtendedThreadItems(thread, allUsers, allUserImageUrls, lastSeen, None)
-
-          val magicAddress = EmailAddresses.discussion(userThread.accessToken.token)
-          val threadEmailInfoNoImage = threadEmailInfo.copy(heroImageUrl = None) // todo(martin) because Gmail for Android does not support media queries. Is there a better solution?
-          val email = ElectronicMail(
-            from = magicAddress,
-            fromName = Some("Kifi Notifications"),
-            to = Seq(GenericEmailAddress(destinationEmail)),
-            subject = s"""New messages on "${threadEmailInfo.pageTitle}"""",
-            htmlBody = views.html.userDigestEmail(threadEmailInfoNoImage, extendedThreadItems).body,
-            category = NotificationCategory.User.MESSAGE
-          )
-          shoebox.sendMail(email)
-          db.readWrite{ implicit session =>
-            userThreadRepo.setNotificationEmailed(userThread.id.get, userThread.lastMsgFromOther)
->>>>>>> 99bf7a9c
           }
         } else {
           log.warn(s"user $recipient is not active, not sending emails")
