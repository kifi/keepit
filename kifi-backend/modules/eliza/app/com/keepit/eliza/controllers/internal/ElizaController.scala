--- conflicted
+++ resolved
@@ -57,18 +57,11 @@
     val userId = Id[User]((req \ "userId").as[Long])
     val message = (req \ "message").as[String]
     val pushNotificationExperiment = (req \ "pushNotificationExperiment").as[PushNotificationExperiment]
-<<<<<<< HEAD
-    val recipientUserId = (req \ "recipientUserId").as[Id[User]]
+    val recipientExtId = (req \ "recipientId").as[ExternalId[User]]
     val category = (req \ "category").as[UserPushNotificationCategory]
     val username = (req \ "username").as[Username]
     val pictureUrl = (req \ "pictureUrl").as[String]
-    messagingCommander.sendUserPushNotification(userId, message, recipientUserId, username: Username, pictureUrl, pushNotificationExperiment, category).map { deviceCount =>
-=======
-    val recipientExtId = (req \ "recipientId").as[ExternalId[User]]
-    val username = (req \ "username").as[Username]
-    val pictureUrl = (req \ "pictureUrl").as[String]
-    messagingCommander.sendUserPushNotification(userId, message, recipientExtId, username: Username, pictureUrl, pushNotificationExperiment).map { deviceCount =>
->>>>>>> 1a723244
+    messagingCommander.sendUserPushNotification(userId, message, recipientExtId, username: Username, pictureUrl, pushNotificationExperiment, category).map { deviceCount =>
       Ok(JsNumber(deviceCount))
     }
   }
