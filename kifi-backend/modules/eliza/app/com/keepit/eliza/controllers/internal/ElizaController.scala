--- conflicted
+++ resolved
@@ -20,15 +20,11 @@
 import com.keepit.commanders.RemoteUserExperimentCommander
 
 class ElizaController @Inject() (
-<<<<<<< HEAD
-  notificationRouter: NotificationRouter,
   userThreadRepo: UserThreadRepo,
   messageThreadRepo: MessageThreadRepo,
   db: Database,
   experimentCommander: RemoteUserExperimentCommander,
-=======
   notificationRouter: WebSocketRouter,
->>>>>>> 3d0edc46
   elizaStatsCommander: ElizaStatsCommander)
     extends ElizaServiceController with Logging {
 
