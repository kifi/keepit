--- conflicted
+++ resolved
@@ -81,211 +81,4 @@
     Statsd.timing(s"messaging.replyMessage", tDiff)
     Ok(Json.obj("id" -> message.externalId.id, "parentId" -> message.threadExtId.id, "createdAt" -> message.createdAt))
   }
-<<<<<<< HEAD
-
-  /*********** WEBSOCKETS ******************/
-
-  protected def onConnect(socket: SocketInfo) : Unit = {
-    notificationRouter.registerUserSocket(socket)
-  }
-
-  protected def onDisconnect(socket: SocketInfo) : Unit = {
-    notificationRouter.unregisterUserSocket(socket)
-  }
-
-  //TEMPORARY STOP GAP
-  val sideEffectingEvents = Set[String]("usefulPage", "sliderShown")
-
-  protected def websocketHandlers(socket: SocketInfo) = Map[String, Seq[JsValue] => Unit](
-    "ping" -> { _ =>
-      log.info(s"Received ping from user ${socket.userId} on socket ${socket.id}")
-      socket.channel.push(Json.arr("pong"))
-      log.info(s"Sent pong to user ${socket.userId} on socket ${socket.id}")
-    },
-    "stats" -> { _ =>
-      val stats = Json.obj(
-        "connected_for_seconds" -> clock.now.minus(socket.connectedAt.getMillis).getMillis / 1000.0,
-        "connected_sockets" -> notificationRouter.connectedSockets,
-        "server_ip" -> amazonInstanceInfo.publicIp.toString
-      )
-      socket.channel.push(Json.arr(s"id:${socket.id}", stats))
-    },
-    "get_thread" -> { case JsString(threadId) +: _ =>
-      log.info(s"[get_thread] user ${socket.userId} requesting thread extId $threadId")
-      if (threadId == "undefined") {
-        postOffice.queueMail(ElectronicMail(from = EmailAddresses.ENG, to = List(EmailAddresses.JARED),
-          subject = "get_thread undefined", htmlBody = s"user: ${socket.userId}, info: ${socket}", category = PostOffice.Categories.System.ADMIN))
-      } else  // TODO: Remove "undefined" check above (and postOffice) once mystery is solved
-      messagingCommander.getThreadMessagesWithBasicUser(ExternalId[MessageThread](threadId), None) map { case (thread, msgs) =>
-        log.info(s"[get_thread] got messages: $msgs")
-        val url = thread.url.getOrElse("")  // needs to change when we have detached threads
-        val msgsWithModifiedAuxData = msgs.map { m =>
-          messagingCommander.modifyMessageWithAuxData(m)
-        }
-        SafeFuture(Future.sequence(msgsWithModifiedAuxData).map { completeMsgs =>
-          socket.channel.push(Json.arr("thread", Json.obj("id" -> threadId, "uri" -> url, "messages" -> completeMsgs.reverse)))
-        })
-      }
-    },
-    "add_participants_to_thread" -> { case JsString(threadId) +: JsArray(extUserIds) +: _ =>
-      val users = extUserIds.map { case s =>
-        ExternalId[User](s.asInstanceOf[JsString].value)
-      }
-      implicit val context = authenticatedWebSocketsContextBuilder(socket).build
-      messagingCommander.addParticipantsToThread(socket.userId, ExternalId[MessageThread](threadId), users)
-    },
-
-    // pre-inbox notification/thread handlers (soon will be obsolete)
-
-    "get_unread_notifications_count" -> { _ =>
-      val numUnreadUnmuted = messagingCommander.getUnreadUnmutedThreadCount(socket.userId)
-      socket.channel.push(Json.arr("unread_notifications_count", numUnreadUnmuted))
-      // note: "unread_notifications_count" is broadcasted elsewhere too
-    },
-    "get_notifications" -> { case JsNumber(howMany) +: _ =>
-      messagingCommander.getLatestSendableNotificationsNotJustFromMe(socket.userId, howMany.toInt).map { notices =>
-        val numUnreadUnmuted = messagingCommander.getUnreadUnmutedThreadCount(socket.userId)
-        socket.channel.push(Json.arr("notifications", notices, numUnreadUnmuted, END_OF_TIME))
-      }
-    },
-    "get_missed_notifications" -> { case JsString(time) +: _ =>
-      messagingCommander.getSendableNotificationsNotJustFromMeSince(socket.userId, parseStandardTime(time)).map { notices =>
-        socket.channel.push(Json.arr("missed_notifications", notices, currentDateTime))
-      }
-    },
-    "get_old_notifications" -> { case JsNumber(requestId) +: JsString(time) +: JsNumber(howMany) +: _ =>
-      messagingCommander.getSendableNotificationsNotJustFromMeBefore(socket.userId, parseStandardTime(time), howMany.toInt).map { notices =>
-        socket.channel.push(Json.arr(requestId.toLong, notices))
-      }
-    },
-    "set_all_notifications_visited" -> { case JsString(notifId) +: _ =>
-      val messageId = ExternalId[Message](notifId)
-      val lastModified = messagingCommander.setAllNotificationsReadBefore(socket.userId, messageId)
-      socket.channel.push(Json.arr("all_notifications_visited", notifId, lastModified))
-    },
-    "get_threads_by_url" -> { case JsString(url) +: _ =>  // deprecated in favor of "get_threads"
-      messagingCommander.getThreadInfos(socket.userId, url).map { case (_, threadInfos) =>
-        socket.channel.push(Json.arr("thread_infos", threadInfos))
-      }
-    },
-    "get_threads" -> { case JsNumber(requestId) +: JsString(url) +: _ =>
-      messagingCommander.getThreadInfos(socket.userId, url).map { case (nUriStr, threadInfos) =>
-        socket.channel.push(Json.arr(requestId.toLong, threadInfos, nUriStr))
-      }
-    },
-    "get_thread_info" -> { case JsNumber(requestId) +: JsString(threadId) +: _ =>
-      log.info(s"[get_thread_info] user ${socket.userId} requesting thread extId $threadId")
-      val info = messagingCommander.getThreadInfo(socket.userId, ExternalId[MessageThread](threadId))
-      socket.channel.push(Json.arr(requestId.toLong, info))
-    },
-
-    // inbox notification/thread handlers
-
-    "get_latest_threads" -> { case JsNumber(requestId) +: JsNumber(howMany) +: _ =>
-      messagingCommander.getLatestSendableNotifications(socket.userId, howMany.toInt).map { notices =>
-        val numUnreadUnmuted = messagingCommander.getUnreadUnmutedThreadCount(socket.userId)
-        socket.channel.push(Json.arr(requestId.toLong, notices, numUnreadUnmuted))
-      }
-    },
-    "get_threads_before" -> { case JsNumber(requestId) +: JsNumber(howMany) +: JsString(time) +: _ =>
-      messagingCommander.getSendableNotificationsBefore(socket.userId, parseStandardTime(time), howMany.toInt).map { notices =>
-        socket.channel.push(Json.arr(requestId.toLong, notices))
-      }
-    },
-    "get_threads_since" -> { case JsNumber(requestId) +: JsString(time) +: _ =>
-      messagingCommander.getSendableNotificationsSince(socket.userId, parseStandardTime(time)).map { notices =>
-        socket.channel.push(Json.arr(requestId.toLong, notices, currentDateTime))
-      }
-    },
-    "get_unread_threads" -> { case JsNumber(requestId) +: JsNumber(howMany) +: _ =>
-      messagingCommander.getLatestUnreadSendableNotifications(socket.userId, howMany.toInt).map { case (notices, numTotal) =>
-        socket.channel.push(Json.arr(requestId.toLong, notices, numTotal))
-      }
-    },
-    "get_unread_threads_before" -> { case JsNumber(requestId) +: JsNumber(howMany) +: JsString(time) +: _ =>
-      messagingCommander.getUnreadSendableNotificationsBefore(socket.userId, parseStandardTime(time), howMany.toInt).map { notices =>
-        socket.channel.push(Json.arr(requestId.toLong, notices))
-      }
-    },
-    "get_muted_threads" -> { case JsNumber(requestId) +: JsNumber(howMany) +: _ =>
-      messagingCommander.getLatestMutedSendableNotifications(socket.userId, howMany.toInt).map { notices =>
-        socket.channel.push(Json.arr(requestId.toLong, notices))
-      }
-    },
-    "get_muted_threads_before" -> { case JsNumber(requestId) +: JsNumber(howMany) +: JsString(time) +: _ =>
-      messagingCommander.getMutedSendableNotificationsBefore(socket.userId, parseStandardTime(time), howMany.toInt).map { notices =>
-        socket.channel.push(Json.arr(requestId.toLong, notices))
-      }
-    },
-    "get_sent_threads" -> { case JsNumber(requestId) +: JsNumber(howMany) +: _ =>
-      messagingCommander.getLatestSentSendableNotifications(socket.userId, howMany.toInt).map { notices =>
-        socket.channel.push(Json.arr(requestId.toLong, notices))
-      }
-    },
-    "get_sent_threads_before" -> { case JsNumber(requestId) +: JsNumber(howMany) +: JsString(time) +: _ =>
-      messagingCommander.getSentSendableNotificationsBefore(socket.userId, parseStandardTime(time), howMany.toInt).map { notices =>
-        socket.channel.push(Json.arr(requestId.toLong, notices))
-      }
-    },
-    "get_page_threads" -> { case JsNumber(requestId) +: JsString(url) +: JsNumber(howMany) +: _ =>
-      messagingCommander.getLatestSendableNotificationsForPage(socket.userId, url, howMany.toInt).map { case (nUriStr, notices, numTotal, numUnreadUnmuted) =>
-        socket.channel.push(Json.arr(requestId.toLong, nUriStr, notices, numTotal, numUnreadUnmuted))
-      }
-    },
-    "get_page_threads_before" -> { case JsNumber(requestId) +: JsString(url) +: JsNumber(howMany) +: JsString(time) +: _ =>
-      messagingCommander.getSendableNotificationsForPageBefore(socket.userId, url, parseStandardTime(time), howMany.toInt).map { notices =>
-        socket.channel.push(Json.arr(requestId.toLong, notices))
-      }
-    },
-    // TODO: contextual marking read (e.g. all Sent threads)
-    // "set_threads_read" -> { case JsString(messageId) +: _ =>
-    //   val messageId = ExternalId[Message](messageId)
-    //   val messageTime = messagingCommander.setAllNotificationsReadBefore(socket.userId, messageId)
-    //   socket.channel.push(Json.arr("threads_read", messageId, messageTime))
-    // },
-    // end of inbox notification/thread handlers
-
-    "set_message_read" -> { case JsString(messageId) +: _ =>
-      val msgExtId = ExternalId[Message](messageId)
-      val contextBuilder = authenticatedWebSocketsContextBuilder(socket)
-      contextBuilder += ("global", false)
-      implicit val context = contextBuilder.build
-      messagingCommander.setNotificationReadForMessage(socket.userId, msgExtId)
-      messagingCommander.setLastSeen(socket.userId, msgExtId)
-    },
-    "set_global_read" -> { case JsString(messageId) +: _ =>  // TODO: deprecate this handler in favor of "set_message_read" (identical code)
-      val msgExtId = ExternalId[Message](messageId)
-      val contextBuilder = authenticatedWebSocketsContextBuilder(socket)
-      contextBuilder += ("global", true)
-      implicit val context = contextBuilder.build
-      messagingCommander.setNotificationReadForMessage(socket.userId, msgExtId)
-      messagingCommander.setLastSeen(socket.userId, msgExtId)
-    },
-    "mute_thread" -> { case JsString(jsThreadId) +: _ =>
-      implicit val context = authenticatedWebSocketsContextBuilder(socket).build
-      messagingCommander.muteThread(socket.userId, ExternalId[MessageThread](jsThreadId))
-    },
-    "unmute_thread" -> { case JsString(jsThreadId) +: _ =>
-      implicit val context = authenticatedWebSocketsContextBuilder(socket).build
-      messagingCommander.unmuteThread(socket.userId, ExternalId[MessageThread](jsThreadId))
-    },
-    "set_notfication_unread" -> { case JsString(threadId) +: _ =>
-      messagingCommander.setNotificationUnread(socket.userId, ExternalId[MessageThread](threadId))
-    },
-    "eip" -> { case JsString(eip) +: _ =>
-      socket.ip = crypt.decrypt(ipkey, eip).toOption
-    },
-    "log_event" -> { case JsObject(pairs) +: _ =>
-      implicit val experimentFormat = State.format[ExperimentType]
-      val eventJson = JsObject(pairs).deepMerge(
-        Json.obj("experiments" -> socket.experiments)
-      )
-      //TEMPORARY STOP GAP
-      val eventName = (eventJson \ "eventName").as[String]
-      if (sideEffectingEvents.contains(eventName)) shoebox.logEvent(socket.userId, eventJson)
-      //else discard!
-    }
-  )
-=======
->>>>>>> 94bd5dde
 }