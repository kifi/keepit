package com.keepit.eliza.controllers.shared

import com.keepit.eliza.model._
import com.keepit.eliza.controllers._
import com.keepit.eliza.commanders.MessagingCommander
import com.keepit.common.db.{ExternalId, State}
import com.keepit.model.{NotificationCategory, User, ExperimentType}
import com.keepit.common.controller.{BrowserExtensionController, ActionAuthenticator}
import com.keepit.shoebox.ShoeboxServiceClient
import com.keepit.common.controller.FortyTwoCookies.ImpersonateCookie
import com.keepit.common.time._
import com.keepit.common.amazon.AmazonInstanceInfo
import com.keepit.common.healthcheck.{SystemAdminMailSender, AirbrakeNotifier}
import com.keepit.heimdal._
import com.keepit.common.akka.SafeFuture
<<<<<<< HEAD
=======
import com.keepit.common.crypto.SimpleDESCrypt
>>>>>>> c6ef69b1
import com.keepit.common.mail.{ElectronicMail, EmailAddresses}

import play.api.libs.concurrent.Execution.Implicits.defaultContext
import play.api.libs.json.{Json, JsValue, JsObject, JsArray, JsString, JsNumber}

import akka.actor.ActorSystem

import com.google.inject.Inject
import scala.concurrent.Future

class SharedWsMessagingController @Inject() (
<<<<<<< HEAD
    systemAdminMailSender: SystemAdminMailSender,
=======
>>>>>>> c6ef69b1
    messagingCommander: MessagingCommander,
    actionAuthenticator: ActionAuthenticator,
    notificationRouter: NotificationRouter,
    amazonInstanceInfo: AmazonInstanceInfo,
    threadRepo: MessageThreadRepo,
    protected val shoebox: ShoeboxServiceClient,
    protected val impersonateCookie: ImpersonateCookie,
    protected val actorSystem: ActorSystem,
    protected val clock: Clock,
    protected val airbrake: AirbrakeNotifier,
    protected val heimdal: HeimdalServiceClient,
    protected val heimdalContextBuilder: HeimdalContextBuilderFactory
  )
  extends BrowserExtensionController(actionAuthenticator) with AuthenticatedWebSocketsController {

  protected def onConnect(socket: SocketInfo) : Unit = {
    notificationRouter.registerUserSocket(socket)
  }

  protected def onDisconnect(socket: SocketInfo) : Unit = {
    notificationRouter.unregisterUserSocket(socket)
  }

  //TEMPORARY STOP GAP
  val sideEffectingEvents = Set[String]("usefulPage", "sliderShown")

  protected def websocketHandlers(socket: SocketInfo) = Map[String, Seq[JsValue] => Unit](
    "ping" -> { _ =>
      log.info(s"Received ping from user ${socket.userId} on socket ${socket.id}")
      socket.channel.push(Json.arr("pong"))
      log.info(s"Sent pong to user ${socket.userId} on socket ${socket.id}")
    },
    "stats" -> { _ =>
      val stats = Json.obj(
        "connected_for_seconds" -> clock.now.minus(socket.connectedAt.getMillis).getMillis / 1000.0,
        "connected_sockets" -> notificationRouter.connectedSockets,
        "server_ip" -> amazonInstanceInfo.publicIp.toString
      )
      socket.channel.push(Json.arr(s"id:${socket.id}", stats))
    },
    "get_thread" -> { case JsString(threadId) +: _ =>
      log.info(s"[get_thread] user ${socket.userId} requesting thread extId $threadId")
<<<<<<< HEAD
      if (threadId == "undefined") {
        systemAdminMailSender.sendMail(ElectronicMail(from = EmailAddresses.ENG, to = List(EmailAddresses.JARED),
          subject = "get_thread undefined", htmlBody = s"user: ${socket.userId}, info: ${socket}", category = NotificationCategory.System.ADMIN))
      } else  // TODO: Remove "undefined" check above (and postOffice) once mystery is solved
=======
>>>>>>> c6ef69b1
      messagingCommander.getThreadMessagesWithBasicUser(ExternalId[MessageThread](threadId), None) map { case (thread, msgs) =>
        log.info(s"[get_thread] got messages: $msgs")
        val url = thread.url.getOrElse("")  // needs to change when we have detached threads
        val msgsWithModifiedAuxData = msgs.map { m =>
          messagingCommander.modifyMessageWithAuxData(m)
        }
        SafeFuture(Future.sequence(msgsWithModifiedAuxData).map { completeMsgs =>
          socket.channel.push(Json.arr("thread", Json.obj("id" -> threadId, "uri" -> url, "messages" -> completeMsgs.reverse)))
        })
      }
    },
    "add_participants_to_thread" -> { case JsString(threadId) +: JsArray(extUserIds) +: _ =>
      val users = extUserIds.map { case s =>
        ExternalId[User](s.asInstanceOf[JsString].value)
      }
      implicit val context = authenticatedWebSocketsContextBuilder(socket).build
      messagingCommander.addParticipantsToThread(socket.userId, ExternalId[MessageThread](threadId), users)
    },
    "get_unread_notifications_count" -> { _ =>
      val numUnreadUnmuted = messagingCommander.getUnreadUnmutedThreadCount(socket.userId)
      socket.channel.push(Json.arr("unread_notifications_count", numUnreadUnmuted))
      // note: "unread_notifications_count" is broadcasted elsewhere too
    },

    // pre-inbox notification/thread handlers (soon will be obsolete)

    "get_notifications" -> { case JsNumber(howMany) +: _ =>
      messagingCommander.getLatestSendableNotificationsNotJustFromMe(socket.userId, howMany.toInt).map { notices =>
        val numUnreadUnmuted = messagingCommander.getUnreadUnmutedThreadCount(socket.userId)
        socket.channel.push(Json.arr("notifications", notices, numUnreadUnmuted, END_OF_TIME))
      }
    },
    "get_missed_notifications" -> { case JsString(time) +: _ =>
      messagingCommander.getSendableNotificationsNotJustFromMeSince(socket.userId, parseStandardTime(time)).map { notices =>
        socket.channel.push(Json.arr("missed_notifications", notices, currentDateTime))
      }
    },
    "get_old_notifications" -> { case JsNumber(requestId) +: JsString(time) +: JsNumber(howMany) +: _ =>
      messagingCommander.getSendableNotificationsNotJustFromMeBefore(socket.userId, parseStandardTime(time), howMany.toInt).map { notices =>
        socket.channel.push(Json.arr(requestId.toLong, notices))
      }
    },
    "set_all_notifications_visited" -> { case JsString(notifId) +: _ =>
      val messageId = ExternalId[Message](notifId)
      val lastModified = messagingCommander.setAllNotificationsReadBefore(socket.userId, messageId)
      socket.channel.push(Json.arr("all_notifications_visited", notifId, lastModified))
    },
    "get_threads_by_url" -> { case JsString(url) +: _ =>  // deprecated in favor of "get_threads"
      messagingCommander.getThreadInfos(socket.userId, url).map { case (_, threadInfos) =>
        socket.channel.push(Json.arr("thread_infos", threadInfos))
      }
    },
    "get_threads" -> { case JsNumber(requestId) +: JsString(url) +: _ =>
      messagingCommander.getThreadInfos(socket.userId, url).map { case (nUriStr, threadInfos) =>
        socket.channel.push(Json.arr(requestId.toLong, threadInfos, nUriStr))
      }
    },
    "get_thread_info" -> { case JsNumber(requestId) +: JsString(threadId) +: _ =>
      log.info(s"[get_thread_info] user ${socket.userId} requesting thread extId $threadId")
      val info = messagingCommander.getThreadInfo(socket.userId, ExternalId[MessageThread](threadId))
      socket.channel.push(Json.arr(requestId.toLong, info))
    },

    // inbox notification/thread handlers

    "get_latest_threads" -> { case JsNumber(requestId) +: JsNumber(howMany) +: _ =>
      messagingCommander.getLatestSendableNotifications(socket.userId, howMany.toInt).map { notices =>
        val (numUnread, numUnreadUnmuted) = messagingCommander.getUnreadThreadCounts(socket.userId)
        socket.channel.push(Json.arr(requestId.toLong, notices, numUnreadUnmuted, numUnread, currentDateTime))
      }
    },
    "get_threads_before" -> { case JsNumber(requestId) +: JsNumber(howMany) +: JsString(time) +: _ =>
      messagingCommander.getSendableNotificationsBefore(socket.userId, parseStandardTime(time), howMany.toInt).map { notices =>
        socket.channel.push(Json.arr(requestId.toLong, notices))
      }
    },
    "get_threads_since" -> { case JsNumber(requestId) +: JsString(time) +: _ => // deprecated (unused since 2.8.38)
      messagingCommander.getSendableNotificationsSince(socket.userId, parseStandardTime(time)).map { notices =>
        socket.channel.push(Json.arr(requestId.toLong, notices, currentDateTime))
      }
    },
    "get_unread_threads" -> { case JsNumber(requestId) +: JsNumber(howMany) +: _ =>
      messagingCommander.getLatestUnreadSendableNotifications(socket.userId, howMany.toInt).map { case (notices, numTotal) =>
        socket.channel.push(Json.arr(requestId.toLong, notices, numTotal))
      }
    },
    "get_unread_threads_before" -> { case JsNumber(requestId) +: JsNumber(howMany) +: JsString(time) +: _ =>
      messagingCommander.getUnreadSendableNotificationsBefore(socket.userId, parseStandardTime(time), howMany.toInt).map { notices =>
        socket.channel.push(Json.arr(requestId.toLong, notices))
      }
    },
    "get_muted_threads" -> { case JsNumber(requestId) +: JsNumber(howMany) +: _ =>
      messagingCommander.getLatestMutedSendableNotifications(socket.userId, howMany.toInt).map { notices =>
        socket.channel.push(Json.arr(requestId.toLong, notices))
      }
    },
    "get_muted_threads_before" -> { case JsNumber(requestId) +: JsNumber(howMany) +: JsString(time) +: _ =>
      messagingCommander.getMutedSendableNotificationsBefore(socket.userId, parseStandardTime(time), howMany.toInt).map { notices =>
        socket.channel.push(Json.arr(requestId.toLong, notices))
      }
    },
    "get_sent_threads" -> { case JsNumber(requestId) +: JsNumber(howMany) +: _ =>
      messagingCommander.getLatestSentSendableNotifications(socket.userId, howMany.toInt).map { notices =>
        socket.channel.push(Json.arr(requestId.toLong, notices))
      }
    },
    "get_sent_threads_before" -> { case JsNumber(requestId) +: JsNumber(howMany) +: JsString(time) +: _ =>
      messagingCommander.getSentSendableNotificationsBefore(socket.userId, parseStandardTime(time), howMany.toInt).map { notices =>
        socket.channel.push(Json.arr(requestId.toLong, notices))
      }
    },
    "get_page_threads" -> { case JsNumber(requestId) +: JsString(url) +: JsNumber(howMany) +: _ =>
      messagingCommander.getLatestSendableNotificationsForPage(socket.userId, url, howMany.toInt).map { case (nUriStr, notices, numTotal, numUnreadUnmuted) =>
        socket.channel.push(Json.arr(requestId.toLong, nUriStr, notices, numTotal, numUnreadUnmuted))
      }
    },
    "get_page_threads_before" -> { case JsNumber(requestId) +: JsString(url) +: JsNumber(howMany) +: JsString(time) +: _ =>
      messagingCommander.getSendableNotificationsForPageBefore(socket.userId, url, parseStandardTime(time), howMany.toInt).map { notices =>
        socket.channel.push(Json.arr(requestId.toLong, notices))
      }
    },
    // TODO: contextual marking read (e.g. all Sent threads)
    // "set_threads_read" -> { case JsString(messageId) +: _ =>
    //   val messageId = ExternalId[Message](messageId)
    //   val messageTime = messagingCommander.setAllNotificationsReadBefore(socket.userId, messageId)
    //   socket.channel.push(Json.arr("threads_read", messageId, messageTime))
    // },
    // end of inbox notification/thread handlers

    "set_message_unread" -> { case JsString(messageId) +: _ =>
      messagingCommander.setUnread(socket.userId, ExternalId[Message](messageId))
    },
    "set_message_read" -> { case JsString(messageId) +: _ =>
      val msgExtId = ExternalId[Message](messageId)
      val contextBuilder = authenticatedWebSocketsContextBuilder(socket)
      contextBuilder += ("global", false)
      contextBuilder += ("category", NotificationCategory.User.MESSAGE.category) // TODO: Get category from json
      implicit val context = contextBuilder.build
      messagingCommander.setRead(socket.userId, msgExtId)
      messagingCommander.setLastSeen(socket.userId, msgExtId)
    },
    "set_global_read" -> { case JsString(messageId) +: _ =>  // TODO: deprecate this handler in favor of "set_message_read" (identical code)
      val msgExtId = ExternalId[Message](messageId)
      val contextBuilder = authenticatedWebSocketsContextBuilder(socket)
      contextBuilder += ("global", true)
      contextBuilder += ("category", NotificationCategory.User.ANNOUNCEMENT.category) // TODO: Get category from json
      implicit val context = contextBuilder.build
      messagingCommander.setRead(socket.userId, msgExtId)
      messagingCommander.setLastSeen(socket.userId, msgExtId)
    },
    "mute_thread" -> { case JsString(jsThreadId) +: _ =>
      implicit val context = authenticatedWebSocketsContextBuilder(socket).build
      messagingCommander.muteThread(socket.userId, ExternalId[MessageThread](jsThreadId))
    },
    "unmute_thread" -> { case JsString(jsThreadId) +: _ =>
      implicit val context = authenticatedWebSocketsContextBuilder(socket).build
      messagingCommander.unmuteThread(socket.userId, ExternalId[MessageThread](jsThreadId))
    },
    "eip" -> { case JsString(eip) +: _ =>
      socket.ip = crypt.decrypt(ipkey, eip).toOption
    },
    "log_event" -> { case JsObject(pairs) +: _ =>
      implicit val experimentFormat = State.format[ExperimentType]
      val eventJson = JsObject(pairs).deepMerge(
        Json.obj("experiments" -> socket.experiments)
      )
      //TEMPORARY STOP GAP
      val eventName = (eventJson \ "eventName").as[String]
      if (sideEffectingEvents.contains(eventName)) shoebox.logEvent(socket.userId, eventJson)
      //else discard!
    }
  )
}<|MERGE_RESOLUTION|>--- conflicted
+++ resolved
@@ -10,14 +10,9 @@
 import com.keepit.common.controller.FortyTwoCookies.ImpersonateCookie
 import com.keepit.common.time._
 import com.keepit.common.amazon.AmazonInstanceInfo
-import com.keepit.common.healthcheck.{SystemAdminMailSender, AirbrakeNotifier}
+import com.keepit.common.healthcheck.AirbrakeNotifier
 import com.keepit.heimdal._
 import com.keepit.common.akka.SafeFuture
-<<<<<<< HEAD
-=======
-import com.keepit.common.crypto.SimpleDESCrypt
->>>>>>> c6ef69b1
-import com.keepit.common.mail.{ElectronicMail, EmailAddresses}
 
 import play.api.libs.concurrent.Execution.Implicits.defaultContext
 import play.api.libs.json.{Json, JsValue, JsObject, JsArray, JsString, JsNumber}
@@ -28,10 +23,6 @@
 import scala.concurrent.Future
 
 class SharedWsMessagingController @Inject() (
-<<<<<<< HEAD
-    systemAdminMailSender: SystemAdminMailSender,
-=======
->>>>>>> c6ef69b1
     messagingCommander: MessagingCommander,
     actionAuthenticator: ActionAuthenticator,
     notificationRouter: NotificationRouter,
@@ -74,13 +65,6 @@
     },
     "get_thread" -> { case JsString(threadId) +: _ =>
       log.info(s"[get_thread] user ${socket.userId} requesting thread extId $threadId")
-<<<<<<< HEAD
-      if (threadId == "undefined") {
-        systemAdminMailSender.sendMail(ElectronicMail(from = EmailAddresses.ENG, to = List(EmailAddresses.JARED),
-          subject = "get_thread undefined", htmlBody = s"user: ${socket.userId}, info: ${socket}", category = NotificationCategory.System.ADMIN))
-      } else  // TODO: Remove "undefined" check above (and postOffice) once mystery is solved
-=======
->>>>>>> c6ef69b1
       messagingCommander.getThreadMessagesWithBasicUser(ExternalId[MessageThread](threadId), None) map { case (thread, msgs) =>
         log.info(s"[get_thread] got messages: $msgs")
         val url = thread.url.getOrElse("")  // needs to change when we have detached threads
