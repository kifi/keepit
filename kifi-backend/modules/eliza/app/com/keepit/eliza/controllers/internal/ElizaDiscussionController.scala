--- conflicted
+++ resolved
@@ -128,14 +128,7 @@
 
   def getElizaKeepStream(userId: Id[User], limit: Int, beforeId: Option[Long], filter: ElizaFeedFilter) = Action {
     val beforeKeepId = beforeId.map(Id[Keep])
-<<<<<<< HEAD
-    val keepIdsAndLastUpdated = db.readOnlyMaster(implicit s => userThreadRepo.getThreadStream(userId, limit, beforeKeepId, filter))
-
-    import com.keepit.common.json.TupleFormat.tuple2Writes
-    Ok(Json.obj("keepIdsAndLastUpdated" -> Json.toJson(keepIdsAndLastUpdated)))
-=======
     val lastActivityByKeepId = db.readOnlyMaster(implicit s => userThreadRepo.getThreadStream(userId, limit, beforeKeepId, filter))
     Ok(Json.obj("lastActivityByKeepId" -> Json.toJson(lastActivityByKeepId)))
->>>>>>> c58dea67
   }
 }