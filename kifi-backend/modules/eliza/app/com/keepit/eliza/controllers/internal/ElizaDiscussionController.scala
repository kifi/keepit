--- conflicted
+++ resolved
@@ -108,7 +108,6 @@
     NoContent
   }
 
-<<<<<<< HEAD
   def keepHasAccessToken(keepId: Id[Keep], accessToken: String) = Action { request =>
     val hasToken = Try(ThreadAccessToken(accessToken)).map { token =>
       discussionCommander.keepHasAccessToken(keepId, token)
@@ -117,33 +116,11 @@
     Ok(Json.obj("hasToken" -> hasToken))
   }
 
-  def rpbGetThreads() = Action(parse.tolerantJson) { request =>
-    import RPBGetThreads._
-    val input = request.body.as[Request]
-    db.readOnlyMaster { implicit s =>
-      val threads = threadRepo.getThreadsWithoutKeepId(limit = input.limit)
-      val output = Response(threads.map { th => th.id.get.id -> ThreadObject(th.startedBy, th.participants.userParticipants, th.pageTitle, th.url, th.createdAt) }.toMap)
-      Ok(Json.toJson(output))
-    }
-  }
-  def rpbConnectKeeps() = Action(parse.tolerantJson) { request =>
-    import RPBConnectKeeps._
-    val input = request.body.as[Request]
-    db.readWrite { implicit s =>
-      input.connections.foreach {
-        case (threadId, keepId) =>
-          val thread = threadRepo.get(Id[MessageThread](threadId))
-          assert(thread.keepId.isEmpty)
-          threadRepo.save(thread.withKeepId(keepId))
-      }
-      NoContent
-=======
   def getMessagesChanged(seqNum: SequenceNumber[Message], fetchSize: Int) = Action { request =>
     val messages = db.readOnlyMaster { implicit session =>
       val elizaMessages = messageRepo.getBySequenceNumber(ElizaMessage.fromCommonSeq(seqNum), fetchSize)
       val threadsById = threadRepo.getByIds(elizaMessages.map(_.thread).toSet)
       elizaMessages.map(message => makeCrossServiceMessage(threadsById(message.thread), message))
->>>>>>> a138e28b
     }
     Ok(Json.toJson(messages))
   }
