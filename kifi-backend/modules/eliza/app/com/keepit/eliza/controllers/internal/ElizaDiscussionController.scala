package com.keepit.eliza.controllers.internal

import com.google.inject.Inject
import com.keepit.common.controller.ElizaServiceController
import com.keepit.eliza.ElizaServiceClient._
import com.keepit.common.crypto.PublicIdConfiguration
import com.keepit.common.db.{ SequenceNumber, Id }
import com.keepit.common.db.slick.Database
import com.keepit.common.logging.Logging
import com.keepit.model.{ ElizaFeedFilter, User, Keep }
import com.keepit.discussion.{ MessageSource, Message }
import com.keepit.eliza.commanders.ElizaDiscussionCommander
import com.keepit.eliza.model._
import com.keepit.heimdal._
import play.api.libs.concurrent.Execution.Implicits.defaultContext
import play.api.libs.json._
import play.api.mvc.Action

import scala.util.Try

class ElizaDiscussionController @Inject() (
  discussionCommander: ElizaDiscussionCommander,
  db: Database,
  messageRepo: MessageRepo,
  threadRepo: MessageThreadRepo,
  userThreadRepo: UserThreadRepo,
  implicit val publicIdConfig: PublicIdConfiguration,
  heimdalContextBuilder: HeimdalContextBuilderFactory)
    extends ElizaServiceController with Logging {

  def getDiscussionsForKeeps = Action.async(parse.tolerantJson) { request =>
    import GetDiscussionsForKeeps._
    val input = request.body.as[Request]
    discussionCommander.getDiscussionsForKeeps(input.keepIds, input.maxMessagesShown).map { discussions =>
      val output = Response(discussions)
      Ok(Json.toJson(output))
    }
  }

  def getCrossServiceMessages = Action(parse.tolerantJson) { request =>
    import GetCrossServiceMessages._
    val input = request.body.as[Request]
    val crossServiceMsgs = db.readOnlyReplica { implicit s =>
      input.msgIds.map { msgId =>
        val msg = messageRepo.get(ElizaMessage.fromCommonId(msgId))
        msgId -> ElizaMessage.toCrossServiceMessage(msg)
      }.toMap
    }
    val output = Response(crossServiceMsgs)
    Ok(Json.toJson(output))
  }

  def getCrossServiceKeepActivity = Action.async(parse.tolerantJson) { request =>
    import GetCrossServiceKeepActivity._
    val input = request.body.as[Request]
<<<<<<< HEAD
    discussionCommander.getCrossServiceKeepActivity(input.keepIds, input.limit).map { activityByKeep =>
=======
    discussionCommander.getCrossServiceKeepActivity(input.keepIds, input.maxEventsPerKeep).map { activityByKeep =>
>>>>>>> 933bb63a
      Ok(Json.toJson(Response(activityByKeep)))
    }
  }

  def getMessagesOnKeep = Action.async(parse.tolerantJson) { request =>
    import GetMessagesOnKeep._
    val input = request.body.as[Request]
    discussionCommander.getMessagesOnKeep(input.keepId, input.fromIdOpt.map(ElizaMessage.fromCommonId), input.limit).map { msgs =>
      val output = Response(msgs)
      Ok(Json.toJson(output))
    }
  }

  def getMessageCountsForKeeps = Action(parse.tolerantJson) { request =>
    import GetMessageCountsForKeeps._
    val input = request.body.as[Request]
    val countByKeepId = db.readOnlyMaster(implicit s => messageRepo.getAllMessageCounts(input.keepIds))
    Ok(Json.toJson(Response(countByKeepId)))
  }
  def getChangedMessagesFromKeeps = Action(parse.tolerantJson) { request =>
    import GetChangedMessagesFromKeeps._
    val input = request.body.as[Request]
    val changedMessages = db.readOnlyMaster { implicit session =>
      messageRepo.getForKeepsBySequenceNumber(input.keepIds, ElizaMessage.fromCommonSeq(input.seq))
    }.map(ElizaMessage.toCrossServiceMessage)
    Ok(Json.toJson(Response(changedMessages)))
  }

  def sendMessageOnKeep() = Action.async(parse.tolerantJson) { request =>
    import SendMessageOnKeep._
    val input = request.body.as[Request]
    val contextBuilder = heimdalContextBuilder.withRequestInfo(request)
    contextBuilder += ("source", input.source.value)
    discussionCommander.sendMessage(input.userId, input.text, input.keepId, source = Some(input.source))(contextBuilder.build).map { msg =>
      val output = Response(msg)
      Ok(Json.toJson(output))
    }
  }

  def markKeepsAsReadForUser() = Action(parse.tolerantJson) { request =>
    import MarkKeepsAsReadForUser._
    val input = request.body.as[Request]
    val unreadMessagesByKeep = input.lastSeen.flatMap {
      case (keepId, msgId) => discussionCommander.markAsRead(input.userId, keepId, ElizaMessage.fromCommonId(msgId)).map { unreadMsgCount => keepId -> unreadMsgCount }
    }
    val output = Response(unreadMessagesByKeep)
    Ok(Json.toJson(output))
  }

  def editMessage() = Action.async(parse.tolerantJson) { request =>
    import EditMessage._
    val input = request.body.as[Request]
    discussionCommander.editMessage(ElizaMessage.fromCommonId(input.msgId), input.newText).map { msg =>
      val output = Response(msg)
      Ok(Json.toJson(output))
    }
  }

  def deleteMessage() = Action(parse.tolerantJson) { request =>
    import DeleteMessage._
    val input = request.body.as[Request]
    val msgId = ElizaMessage.fromCommonId(input.msgId)
    discussionCommander.deleteMessage(msgId)
    NoContent
  }
  def editParticipantsOnKeep() = Action.async(parse.tolerantJson) { request =>
    import EditParticipantsOnKeep._
    val input = request.body.as[Request]
    discussionCommander.editParticipantsOnKeep(input.keepId, input.editor, input.newUsers).map { allUsers =>
      val output = Response(allUsers)
      Ok(Json.toJson(output))
    }
  }
  def keepHasAccessToken(keepId: Id[Keep], accessToken: String) = Action { request =>
    val hasToken = Try(ThreadAccessToken(accessToken)).map { token =>
      discussionCommander.keepHasAccessToken(keepId, token)
    }.getOrElse(false)

    Ok(Json.obj("hasToken" -> hasToken))
  }

  def getMessagesChanged(seqNum: SequenceNumber[Message], fetchSize: Int) = Action { request =>
    val messages = db.readOnlyMaster { implicit session =>
      val elizaMessages = messageRepo.getBySequenceNumber(ElizaMessage.fromCommonSeq(seqNum), fetchSize)
      elizaMessages.map(ElizaMessage.toCrossServiceMessage)
    }
    Ok(Json.toJson(messages))
  }

  def getElizaKeepStream(userId: Id[User], limit: Int, beforeId: Option[Long], filter: ElizaFeedFilter) = Action {
    val beforeKeepId = beforeId.map(Id[Keep])
    val lastActivityByKeepId = db.readOnlyMaster(implicit s => userThreadRepo.getThreadStream(userId, limit, beforeKeepId, filter))
    Ok(Json.obj("lastActivityByKeepId" -> Json.toJson(lastActivityByKeepId)))
  }

  def getEmailParticipantsForKeeps() = Action(parse.tolerantJson) { request =>
    import GetEmailParticipantsForKeep._
    val keepIds = request.body.as[Request].keepIds
    val emailParticipantsByKeepIds = discussionCommander.getEmailParticipantsForKeeps(keepIds)
    Ok(Json.toJson(Response(emailParticipantsByKeepIds)))
  }
}<|MERGE_RESOLUTION|>--- conflicted
+++ resolved
@@ -53,11 +53,7 @@
   def getCrossServiceKeepActivity = Action.async(parse.tolerantJson) { request =>
     import GetCrossServiceKeepActivity._
     val input = request.body.as[Request]
-<<<<<<< HEAD
-    discussionCommander.getCrossServiceKeepActivity(input.keepIds, input.limit).map { activityByKeep =>
-=======
     discussionCommander.getCrossServiceKeepActivity(input.keepIds, input.maxEventsPerKeep).map { activityByKeep =>
->>>>>>> 933bb63a
       Ok(Json.toJson(Response(activityByKeep)))
     }
   }
