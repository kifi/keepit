--- conflicted
+++ resolved
@@ -20,11 +20,6 @@
 
   def getByKeepId(keepId: Id[Keep])(implicit session: RSession): Option[MessageThread]
   def getByKeepIds(keepIds: Set[Id[Keep]])(implicit session: RSession): Map[Id[Keep], MessageThread]
-<<<<<<< HEAD
-  def getThreadsWithoutKeepId(limit: Int)(implicit session: RSession): Seq[MessageThread]
-=======
-  def getByMessageThreadId(threadId: MessageThreadId)(implicit session: RSession): Option[MessageThread]
->>>>>>> 681e5d12
 }
 
 @Singleton
@@ -109,15 +104,6 @@
   def getByKeepId(keepId: Id[Keep])(implicit session: RSession): Option[MessageThread] = {
     getByKeepIds(Set(keepId)).get(keepId)
   }
-<<<<<<< HEAD
-  def getThreadsWithoutKeepId(limit: Int)(implicit session: RSession): Seq[MessageThread] = {
-    activeRows.filter(row => row.keepId.isEmpty).take(limit).list
-=======
-  def getByMessageThreadId(threadId: MessageThreadId)(implicit session: RSession): Option[MessageThread] = threadId match {
-    case ThreadExternalId(extId) => getOpt(extId)
-    case KeepId(keepId) => getByKeepId(keepId)
->>>>>>> 681e5d12
-  }
 
   def updateNormalizedUris(updates: Seq[(Id[NormalizedURI], NormalizedURI)])(implicit session: RWSession): Unit = {
     updates.foreach {
