package com.keepit.eliza

import com.google.inject.{Inject, Singleton, ImplementedBy}
import com.keepit.common.db.slick.{Repo, DbRepo, ExternalIdColumnFunction, ExternalIdColumnDbFunction, DataBaseComponent}
import com.keepit.common.db.slick.FortyTwoTypeMappers._
import com.keepit.common.db.slick.DBSession.{RWSession, RSession}
import org.joda.time.DateTime
import com.keepit.common.logging.Logging
import com.keepit.common.time._
import com.keepit.common.db.{Model, Id, ExternalId}
import com.keepit.model.{User, NormalizedURI}
import play.api.libs.json.{Json, JsValue, JsNull, JsObject}
import scala.slick.lifted.Query
import MessagingTypeMappers._

case class Notification(thread: Id[MessageThread], message: Id[Message])

case class UserThreadActivity(id: Id[UserThread], threadId: Id[MessageThread], userId: Id[User], lastActive: Option[DateTime], started: Boolean, lastSeen: Option[DateTime])


case class UserThread(
    id: Option[Id[UserThread]] = None,
    createdAt: DateTime = currentDateTime,
    updateAt: DateTime = currentDateTime,
    user: Id[User],
    thread: Id[MessageThread],
    uriId: Option[Id[NormalizedURI]],
    lastSeen: Option[DateTime],
    unread: Boolean = false,
    muted: Boolean = false,
    lastMsgFromOther: Option[Id[Message]],
    lastNotification: JsValue,
    notificationUpdatedAt: DateTime = currentDateTime,
    notificationLastSeen: Option[DateTime] = None,
    notificationEmailed: Boolean = false,
    replyable: Boolean = true,
    lastActive: Option[DateTime] = None, //Contains the 'createdAt' timestamp of the last message this user sent on this thread
    started: Boolean = false //Wether or not this thread was started by this user
  )
  extends Model[UserThread] {

  def withId(id: Id[UserThread]): UserThread = this.copy(id = Some(id))
  def withUpdateTime(updateTime: DateTime) = this.copy(updateAt=updateTime)
}


@ImplementedBy(classOf[UserThreadRepoImpl])
trait UserThreadRepo extends Repo[UserThread] {

  def create(user: Id[User], thread: Id[MessageThread], uriIdOpt: Option[Id[NormalizedURI]], started: Boolean=false)(implicit session: RWSession) : UserThread

  def getThreads(user: Id[User], uriId: Option[Id[NormalizedURI]]=None)(implicit session: RSession) : Seq[Id[MessageThread]]

  def markRead(user: Id[User], thread: Option[Id[MessageThread]]=None)(implicit session: RWSession) : Unit

  def markAllReadAtOrBefore(user: Id[User], timeCutoff: DateTime)(implicit session: RWSession): Unit

  def setNotification(user: Id[User], thread: Id[MessageThread], message: Message, notifJson: JsValue, unread: Boolean)(implicit session: RWSession) : Unit

  def setLastSeen(userId: Id[User], threadId: Id[MessageThread], timestamp: DateTime)(implicit session: RWSession) : Unit

  def getUnreadThreadNotifications(userId: Id[User])(implicit session: RSession) : Seq[Notification]

  def setMuteState(userThreadId: Id[UserThread], muted: Boolean)(implicit session: RWSession): Int
<<<<<<< HEAD
=======

  def getLatestSendableNotificationsNotJustFromMe(userId: Id[User], howMany: Int)(implicit session: RSession): Seq[JsObject]

  def getSendableNotificationsNotJustFromMeBefore(userId: Id[User], time: DateTime, howMany: Int)(implicit session: RSession): Seq[JsObject]

  def getSendableNotificationsNotJustFromMeSince(userId: Id[User], time: DateTime)(implicit session: RSession): Seq[JsObject]
>>>>>>> 9c18c987

  def getLatestSendableNotifications(userId: Id[User], howMany: Int)(implicit session: RSession): Seq[JsObject]

  def getSendableNotificationsBefore(userId: Id[User], time: DateTime, howMany: Int)(implicit session: RSession): Seq[JsObject]

  def getSendableNotificationsSince(userId: Id[User], time: DateTime)(implicit session: RSession): Seq[JsObject]

  def getLatestUnreadSendableNotifications(userId: Id[User], howMany: Int)(implicit session: RSession): Seq[JsObject]

  def getUnreadSendableNotificationsBefore(userId: Id[User], time: DateTime, howMany: Int)(implicit session: RSession): Seq[JsObject]

  def getLatestMutedSendableNotifications(userId: Id[User], howMany: Int)(implicit session: RSession): Seq[JsObject]

  def getMutedSendableNotificationsBefore(userId: Id[User], time: DateTime, howMany: Int)(implicit session: RSession): Seq[JsObject]

  def getLatestSendableNotificationsForStartedThreads(userId: Id[User], howMany: Int)(implicit session: RSession): Seq[JsObject]

  def getSendableNotificationsForStartedThreadsBefore(userId: Id[User], time: DateTime, howMany: Int)(implicit session: RSession): Seq[JsObject]

  def getLatestSendableNotificationsForUri(userId: Id[User], uriId: Id[NormalizedURI], howMany: Int)(implicit session: RSession): Seq[JsObject]

  def getSendableNotificationsForUriBefore(userId: Id[User], uriId: Id[NormalizedURI], time: DateTime, howMany: Int)(implicit session: RSession): Seq[JsObject]

  def getUnreadUnmutedThreadCount(userId: Id[User])(implicit session: RSession): Int

  def getUserThread(userId: Id[User], threadId: Id[MessageThread])(implicit session: RSession): UserThread

  def clearNotificationForMessage(userId: Id[User], threadId: Id[MessageThread], msg: Message)(implicit session: RWSession): Unit

  def getUserThreadsForEmailing(before: DateTime)(implicit session: RSession) : Seq[UserThread]

  def setNotificationEmailed(id: Id[UserThread], relevantMessage: Option[Id[Message]])(implicit session: RWSession) : Unit

  def updateUriIds(updates: Seq[(Id[NormalizedURI], Id[NormalizedURI])])(implicit session: RWSession) : Unit

  def markUnread(userId: Id[User], threadId: Id[MessageThread])(implicit session: RWSession) : Unit

  def updateLastNotificationForMessage(userId: Id[User], threadId: Id[MessageThread], messageId: Id[Message], newJson: JsValue)(implicit session: RWSession) : Unit

  def getByUriId(uriId: Id[NormalizedURI])(implicit session: RSession) : Seq[UserThread]

  def isMuted(userId: Id[User], threadId: Id[MessageThread])(implicit session: RSession) : Boolean

  def setNotificationJsonIfNotPresent(userId: Id[User], threadId: Id[MessageThread], notifJson: JsValue, message: Message)(implicit session: RWSession) : Unit

  def setLastActive(userId: Id[User], threadId: Id[MessageThread], lastActive: DateTime)(implicit session: RWSession) : Unit

  def getThreadActivity(theadId: Id[MessageThread])(implicit session: RSession): Seq[UserThreadActivity]

}


@Singleton
class UserThreadRepoImpl @Inject() (
    val clock: Clock,
    val db: DataBaseComponent
  )
  extends DbRepo[UserThread] with UserThreadRepo with Logging {

  import db.Driver.Implicit._

  override val table = new RepoTable[UserThread](db, "user_thread") {
    def user = column[Id[User]]("user_id", O.NotNull)
    def thread = column[Id[MessageThread]]("thread_id", O.NotNull)
    def uriId = column[Id[NormalizedURI]]("uri_id", O.Nullable)
    def lastSeen = column[DateTime]("last_seen", O.Nullable)
    def unread = column[Boolean]("notification_pending", O.NotNull)
    def muted = column[Boolean]("muted", O.NotNull)
    def lastMsgFromOther = column[Id[Message]]("last_msg_from_other", O.Nullable)
    def lastNotification = column[JsValue]("last_notification", O.NotNull)
    def notificationUpdatedAt = column[DateTime]("notification_updated_at", O.NotNull)
    def notificationLastSeen = column[DateTime]("notification_last_seen", O.Nullable)
    def notificationEmailed = column[Boolean]("notification_emailed", O.NotNull)
    def replyable = column[Boolean]("replyable", O.NotNull)
    def lastActive = column[DateTime]("last_active", O.Nullable)
    def started = column[Boolean]("started", O.NotNull)
    def * = id.? ~ createdAt ~ updatedAt ~ user ~ thread ~ uriId.? ~ lastSeen.? ~ unread ~ muted ~ lastMsgFromOther.? ~ lastNotification ~ notificationUpdatedAt ~ notificationLastSeen.? ~ notificationEmailed ~ replyable ~ lastActive.? ~ started <> (UserThread.apply _, UserThread.unapply _)

    def userThreadIndex = index("user_thread", (user,thread), unique=true)
  }

  private def updateSendableNotification(data: JsValue, unread: Boolean): Option[JsObject] = {
    data match {
      case x: JsObject => Some(x.deepMerge(
        if (unread) Json.obj("unread" -> unread) else Json.obj("unread" -> unread, "unreadAuthors" -> 0)
      ))
      case _ => None
    }
  }

  private def updateSendableNotifications(rawNotifications: Seq[(JsValue, Boolean)]): Seq[JsObject] = {
    rawNotifications.map { case (data, unread) =>
      updateSendableNotification(data, unread)
    }.filter(_.isDefined).map(_.get)
  }


  def getThreads(userId: Id[User], uriIdOpt: Option[Id[NormalizedURI]]=None)(implicit session: RSession) : Seq[Id[MessageThread]] = {
    uriIdOpt.map{ uriId =>
      (for (row <- table if row.user===userId && row.uriId===uriId) yield row.thread).list
    } getOrElse {
      (for (row <- table if row.user===userId) yield row.thread).list
    }
  }

  // todo: Remove, not needed and breaks repo conventions
  def create(user: Id[User], thread: Id[MessageThread], uriIdOpt: Option[Id[NormalizedURI]], started: Boolean = false)(implicit session: RWSession) : UserThread = {
    val userThread = UserThread(
        id=None,
        user=user,
        thread=thread,
        uriId=uriIdOpt,
        lastSeen=None,
        lastMsgFromOther=None,
        lastNotification=JsNull,
        started=started
      )
    save(userThread)
  }

  def markRead(user: Id[User], threadOpt: Option[Id[MessageThread]]=None)(implicit session: RWSession) : Unit = {
    threadOpt.map{ thread =>
      (for (row <- table if row.user === user && row.thread === thread) yield row.unread ~ row.updatedAt).update((false, clock.now()))
    } getOrElse {
      (for (row <- table if row.user === user) yield row.unread ~ row.updatedAt).update((false, clock.now()))
    }
  }

  def markAllReadAtOrBefore(userId: Id[User], timeCutoff: DateTime)(implicit session: RWSession) : Unit = {
    (for (row <- table if row.user === userId && row.notificationUpdatedAt <= timeCutoff) yield row.unread ~ row.updatedAt).update((false, clock.now()))
  }

  def setNotification(userId: Id[User], threadId: Id[MessageThread], message: Message, notifJson: JsValue, unread: Boolean)(implicit session: RWSession) : Unit = {
    Query(table).filter(row => (row.user===userId && row.thread===threadId) && (row.lastMsgFromOther.isNull || row.lastMsgFromOther < message.id.get))
      .map(row => row.lastNotification ~ row.lastMsgFromOther ~ row.unread ~ row.notificationUpdatedAt ~ row.notificationEmailed ~ row.updatedAt)
      .update((notifJson, message.id.get, unread, message.createdAt, false, clock.now()))

    Query(table).filter(row => (row.user===userId && row.thread===threadId) && row.lastMsgFromOther === message.id.get)
      .map(row => row.lastNotification ~ row.notificationEmailed ~ row.updatedAt)
      .update((notifJson, false, clock.now()))
  }

  def setLastSeen(userId: Id[User], threadId: Id[MessageThread], timestamp: DateTime)(implicit session: RWSession) : Unit = {  //Note: minor race condition
    (for (row <- table if row.user===userId && row.thread===threadId && (row.lastSeen < timestamp || row.lastSeen.isNull)) yield row.lastSeen ~ row.updatedAt).update((timestamp, clock.now()))
  }

  def getUnreadThreadNotifications(userId: Id[User])(implicit session: RSession) : Seq[Notification] = {
    (for (row <- table if row.user===userId && row.unread) yield (row.thread, row.lastMsgFromOther.?)).list.map{
     case (thread, message) =>
        Notification(thread, message.get)
    }
  }

  def setMuteState(userThreadId: Id[UserThread], muted: Boolean)(implicit session: RWSession) = {
    (for (row <- table if row.id === userThreadId) yield row.muted ~ row.updatedAt).update((muted, clock.now()))
  }

<<<<<<< HEAD
  def getLatestSendableNotifications(userId: Id[User], howMany: Int)(implicit session: RSession): Seq[JsObject] = {
    val rawNotifications =
      (for (row <- table if row.user === userId &&
                            row.lastNotification =!= JsNull.asInstanceOf[JsValue] &&
                            !row.lastNotification.isNull) yield row)
=======
  def getLatestSendableNotificationsNotJustFromMe(userId: Id[User], howMany: Int)(implicit session: RSession): Seq[JsObject] = {
    val rawNotifications =
      (for (row <- table if row.user === userId &&
                            row.lastMsgFromOther.isNotNull &&
                            row.lastNotification =!= JsNull.asInstanceOf[JsValue] &&
                            row.lastNotification.isNotNull) yield row)
>>>>>>> 9c18c987
      .sortBy(row => (row.notificationUpdatedAt) desc)
      .take(howMany).map(row => row.lastNotification ~ row.unread)
      .list
    updateSendableNotifications(rawNotifications)
<<<<<<< HEAD
  }

=======
  }

  def getSendableNotificationsNotJustFromMeBefore(userId: Id[User], time: DateTime, howMany: Int)(implicit session: RSession): Seq[JsObject] = {
    val rawNotifications =
      (for (row <- table if row.user === userId &&
                            row.notificationUpdatedAt < time &&
                            row.lastMsgFromOther.isNotNull &&
                            row.lastNotification =!= JsNull.asInstanceOf[JsValue] &&
                            row.lastNotification.isNotNull) yield row)
      .sortBy(row => (row.notificationUpdatedAt) desc)
      .take(howMany).map(row => row.lastNotification ~ row.unread)
      .list
    updateSendableNotifications(rawNotifications)
  }

  def getSendableNotificationsNotJustFromMeSince(userId: Id[User], time: DateTime)(implicit session: RSession): Seq[JsObject] = {
    val rawNotifications =
      (for (row <- table if row.user === userId &&
                            row.notificationUpdatedAt > time &&
                            row.lastMsgFromOther.isNotNull &&
                            row.lastNotification =!= JsNull.asInstanceOf[JsValue] &&
                            row.lastNotification.isNotNull) yield row)
      .sortBy(row => (row.notificationUpdatedAt) desc)
      .map(row => row.lastNotification ~ row.unread)
      .list
    updateSendableNotifications(rawNotifications)
  }

  def getLatestSendableNotifications(userId: Id[User], howMany: Int)(implicit session: RSession): Seq[JsObject] = {
    val rawNotifications =
      (for (row <- table if row.user === userId &&
                            row.lastNotification =!= JsNull.asInstanceOf[JsValue] &&
                            row.lastNotification.isNotNull) yield row)
      .sortBy(row => (row.notificationUpdatedAt) desc)
      .take(howMany).map(row => row.lastNotification ~ row.unread)
      .list
    updateSendableNotifications(rawNotifications)
  }

>>>>>>> 9c18c987
  def getSendableNotificationsBefore(userId: Id[User], time: DateTime, howMany: Int)(implicit session: RSession): Seq[JsObject] = {
    val rawNotifications =
      (for (row <- table if row.user === userId &&
                            row.notificationUpdatedAt < time &&
                            row.lastNotification =!= JsNull.asInstanceOf[JsValue] &&
<<<<<<< HEAD
                            !row.lastNotification.isNull) yield row)
=======
                            row.lastNotification.isNotNull) yield row)
>>>>>>> 9c18c987
      .sortBy(row => (row.notificationUpdatedAt) desc)
      .take(howMany).map(row => row.lastNotification ~ row.unread)
      .list
    updateSendableNotifications(rawNotifications)
  }

  def getSendableNotificationsSince(userId: Id[User], time: DateTime)(implicit session: RSession): Seq[JsObject] = {
    val rawNotifications =
      (for (row <- table if row.user === userId &&
                            row.notificationUpdatedAt > time &&
                            row.lastNotification =!= JsNull.asInstanceOf[JsValue] &&
<<<<<<< HEAD
                            !row.lastNotification.isNull) yield row)
=======
                            row.lastNotification.isNotNull) yield row)
>>>>>>> 9c18c987
      .sortBy(row => (row.notificationUpdatedAt) desc)
      .map(row => row.lastNotification ~ row.unread)
      .list
    updateSendableNotifications(rawNotifications)
  }

  def getLatestUnreadSendableNotifications(userId: Id[User], howMany: Int)(implicit session: RSession): Seq[JsObject] = {
    val rawNotifications =
      (for (row <- table if row.user === userId &&
                            row.unread &&
                            row.lastNotification =!= JsNull.asInstanceOf[JsValue] &&
<<<<<<< HEAD
                            !row.lastNotification.isNull) yield row)
=======
                            row.lastNotification.isNotNull) yield row)
>>>>>>> 9c18c987
      .sortBy(row => (row.notificationUpdatedAt) desc)
      .take(howMany).map(row => row.lastNotification ~ row.unread)
      .list
    updateSendableNotifications(rawNotifications)
  }

  def getUnreadSendableNotificationsBefore(userId: Id[User], time: DateTime, howMany: Int)(implicit session: RSession): Seq[JsObject] = {
    val rawNotifications =
      (for (row <- table if row.user === userId &&
                            row.unread &&
                            row.notificationUpdatedAt < time &&
                            row.lastNotification =!= JsNull.asInstanceOf[JsValue] &&
<<<<<<< HEAD
                            !row.lastNotification.isNull) yield row)
=======
                            row.lastNotification.isNotNull) yield row)
>>>>>>> 9c18c987
      .sortBy(row => (row.notificationUpdatedAt) desc)
      .take(howMany).map(row => row.lastNotification ~ row.unread)
      .list
    updateSendableNotifications(rawNotifications)
  }

  def getLatestMutedSendableNotifications(userId: Id[User], howMany: Int)(implicit session: RSession): Seq[JsObject] = {
    val rawNotifications =
      (for (row <- table if row.user === userId &&
                            row.muted &&
                            row.lastNotification =!= JsNull.asInstanceOf[JsValue] &&
<<<<<<< HEAD
                            !row.lastNotification.isNull) yield row)
=======
                            row.lastNotification.isNotNull) yield row)
>>>>>>> 9c18c987
      .sortBy(row => (row.notificationUpdatedAt) desc)
      .take(howMany).map(row => row.lastNotification ~ row.unread)
      .list
    updateSendableNotifications(rawNotifications)
  }

  def getMutedSendableNotificationsBefore(userId: Id[User], time: DateTime, howMany: Int)(implicit session: RSession): Seq[JsObject] = {
    val rawNotifications =
      (for (row <- table if row.user === userId &&
                            row.muted &&
                            row.notificationUpdatedAt < time &&
                            row.lastNotification =!= JsNull.asInstanceOf[JsValue] &&
<<<<<<< HEAD
                            !row.lastNotification.isNull) yield row)
=======
                            row.lastNotification.isNotNull) yield row)
>>>>>>> 9c18c987
      .sortBy(row => (row.notificationUpdatedAt) desc)
      .take(howMany).map(row => row.lastNotification ~ row.unread)
      .list
    updateSendableNotifications(rawNotifications)
  }

  def getLatestSendableNotificationsForStartedThreads(userId: Id[User], howMany: Int)(implicit session: RSession): Seq[JsObject] = {
    val rawNotifications =
     (for (row <- table if row.user === userId &&
                           row.started &&
                           row.lastNotification =!= JsNull.asInstanceOf[JsValue] &&
<<<<<<< HEAD
                           !row.lastNotification.isNull) yield row)
=======
                           row.lastNotification.isNotNull) yield row)
>>>>>>> 9c18c987
     .sortBy(row => (row.notificationUpdatedAt) desc)
     .take(howMany).map(row => row.lastNotification ~ row.unread)
     .list
    updateSendableNotifications(rawNotifications)
  }

  def getSendableNotificationsForStartedThreadsBefore(userId: Id[User], time: DateTime, howMany: Int)(implicit session: RSession): Seq[JsObject] = {
    val rawNotifications =
      (for (row <- table if row.user === userId &&
                            row.started &&
                            row.notificationUpdatedAt < time &&
                            row.lastNotification =!= JsNull.asInstanceOf[JsValue] &&
<<<<<<< HEAD
                            !row.lastNotification.isNull) yield row)
=======
                            row.lastNotification.isNotNull) yield row)
>>>>>>> 9c18c987
      .sortBy(row => (row.notificationUpdatedAt) desc)
      .take(howMany).map(row => row.lastNotification ~ row.unread)
      .list
    updateSendableNotifications(rawNotifications)
  }

  def getLatestSendableNotificationsForUri(userId: Id[User], uriId: Id[NormalizedURI], howMany: Int)(implicit session: RSession): Seq[JsObject] = {
    val rawNotifications =
      (for (row <- table if row.user === userId &&
                            row.uriId === uriId &&
                            row.lastNotification =!= JsNull.asInstanceOf[JsValue] &&
<<<<<<< HEAD
                            !row.lastNotification.isNull) yield row)
=======
                            row.lastNotification.isNotNull) yield row)
>>>>>>> 9c18c987
      .sortBy(row => (row.notificationUpdatedAt) desc)
      .take(howMany).map(row => row.lastNotification ~ row.unread)
      .list
    updateSendableNotifications(rawNotifications)
  }

  def getSendableNotificationsForUriBefore(userId: Id[User], uriId: Id[NormalizedURI], time: DateTime, howMany: Int)(implicit session: RSession): Seq[JsObject] = {
    val rawNotifications =
      (for (row <- table if row.user === userId &&
                            row.uriId === uriId &&
                            row.notificationUpdatedAt < time &&
                            row.lastNotification =!= JsNull.asInstanceOf[JsValue] &&
<<<<<<< HEAD
                            !row.lastNotification.isNull) yield row)
=======
                            row.lastNotification.isNotNull) yield row)
>>>>>>> 9c18c987
      .sortBy(row => (row.notificationUpdatedAt) desc)
      .take(howMany).map(row => row.lastNotification ~ row.unread)
      .list
    updateSendableNotifications(rawNotifications)
  }

  def getUnreadUnmutedThreadCount(userId: Id[User])(implicit session: RSession): Int = {
    Query((for (row <- table if row.user === userId && row.unread && !row.muted) yield row).length).first
  }

  def getUserThread(userId: Id[User], threadId: Id[MessageThread])(implicit session: RSession): UserThread = {
    (for (row <- table if row.user === userId && row.thread === threadId) yield row).first
  }

  def clearNotificationForMessage(userId: Id[User], threadId: Id[MessageThread], message: Message)(implicit session: RWSession): Unit = {
    Query(table).filter(row => (row.user===userId && row.thread===threadId) && (row.lastMsgFromOther.isNull || row.lastMsgFromOther <= message.id.get))
      .map(row => row.lastMsgFromOther ~ row.unread ~ row.notificationUpdatedAt ~ row.updatedAt)
      .update((message.id.get, false, message.createdAt, clock.now()))
  }

  def getUserThreadsForEmailing(before: DateTime)(implicit session: RSession) : Seq[UserThread] = {
    (for (row <- table if row.replyable && row.unread && !row.notificationEmailed && row.notificationUpdatedAt < before) yield row).list
  }

  def setNotificationEmailed(id: Id[UserThread], relevantMessageOpt: Option[Id[Message]])(implicit session: RWSession) : Unit = {
    relevantMessageOpt.map{ relevantMessage =>
      (for (row <- table if row.id===id && row.lastMsgFromOther===relevantMessage) yield row.notificationEmailed).update(true)
    } getOrElse {
      (for (row <- table if row.id===id) yield row.notificationEmailed ~ row.updatedAt).update((true, clock.now()))
    }
  }

  def updateUriIds(updates: Seq[(Id[NormalizedURI], Id[NormalizedURI])])(implicit session: RWSession) : Unit = {
    updates.foreach{ case (oldId, newId) =>
      (for (row <- table if row.uriId===oldId) yield row.uriId).update(newId)
    }
  }

  def markUnread(userId: Id[User], threadId: Id[MessageThread])(implicit session: RWSession) : Unit = {
    (for (row <- table if row.user === userId && row.thread === threadId) yield row.unread ~ row.updatedAt).update((true, clock.now()))
  }

  def updateLastNotificationForMessage(userId: Id[User], threadId: Id[MessageThread], messageId: Id[Message], newJson: JsValue)(implicit session: RWSession) : Unit = {
    (for (row <- table if row.user===userId &&row.thread===threadId && row.lastMsgFromOther===messageId) yield row.lastNotification ~ row.updatedAt).update((newJson, clock.now()))
  }

  def getByUriId(uriId: Id[NormalizedURI])(implicit session: RSession) : Seq[UserThread] = {
    (for (row <- table if row.uriId===uriId) yield row).list
  }

  def isMuted(userId: Id[User], threadId: Id[MessageThread])(implicit session: RSession): Boolean = {
    (for (row <- table if row.user===userId && row.thread===threadId) yield row.muted).firstOption.getOrElse(false)
  }

  def setNotificationJsonIfNotPresent(userId: Id[User], threadId: Id[MessageThread], notifJson: JsValue, message: Message)(implicit session: RWSession) : Unit = {
    (for (row <- table if row.user===userId && row.thread===threadId && row.lastMsgFromOther.isNull) yield row.lastNotification ~ row.notificationUpdatedAt).update((notifJson, message.createdAt))
  }

  def setLastActive(userId: Id[User], threadId: Id[MessageThread], lastActive: DateTime)(implicit session: RWSession) : Unit = {
    (for (row <- table if row.user===userId && row.thread===threadId) yield row.lastActive ~ row.updatedAt).update((lastActive, clock.now()))
  }

  def getThreadActivity(threadId: Id[MessageThread])(implicit session: RSession): Seq[UserThreadActivity] = {
    val rawData = (for (row <- table if row.thread===threadId) yield row.id ~ row.thread ~ row.user ~ row.lastActive.? ~ row.started ~ row.lastSeen.?).list
    rawData.map{tuple => (UserThreadActivity.apply _).tupled(tuple) }
  }

}<|MERGE_RESOLUTION|>--- conflicted
+++ resolved
@@ -62,15 +62,12 @@
   def getUnreadThreadNotifications(userId: Id[User])(implicit session: RSession) : Seq[Notification]
 
   def setMuteState(userThreadId: Id[UserThread], muted: Boolean)(implicit session: RWSession): Int
-<<<<<<< HEAD
-=======
 
   def getLatestSendableNotificationsNotJustFromMe(userId: Id[User], howMany: Int)(implicit session: RSession): Seq[JsObject]
 
   def getSendableNotificationsNotJustFromMeBefore(userId: Id[User], time: DateTime, howMany: Int)(implicit session: RSession): Seq[JsObject]
 
   def getSendableNotificationsNotJustFromMeSince(userId: Id[User], time: DateTime)(implicit session: RSession): Seq[JsObject]
->>>>>>> 9c18c987
 
   def getLatestSendableNotifications(userId: Id[User], howMany: Int)(implicit session: RSession): Seq[JsObject]
 
@@ -228,28 +225,16 @@
     (for (row <- table if row.id === userThreadId) yield row.muted ~ row.updatedAt).update((muted, clock.now()))
   }
 
-<<<<<<< HEAD
-  def getLatestSendableNotifications(userId: Id[User], howMany: Int)(implicit session: RSession): Seq[JsObject] = {
-    val rawNotifications =
-      (for (row <- table if row.user === userId &&
-                            row.lastNotification =!= JsNull.asInstanceOf[JsValue] &&
-                            !row.lastNotification.isNull) yield row)
-=======
   def getLatestSendableNotificationsNotJustFromMe(userId: Id[User], howMany: Int)(implicit session: RSession): Seq[JsObject] = {
     val rawNotifications =
       (for (row <- table if row.user === userId &&
                             row.lastMsgFromOther.isNotNull &&
                             row.lastNotification =!= JsNull.asInstanceOf[JsValue] &&
                             row.lastNotification.isNotNull) yield row)
->>>>>>> 9c18c987
-      .sortBy(row => (row.notificationUpdatedAt) desc)
-      .take(howMany).map(row => row.lastNotification ~ row.unread)
-      .list
-    updateSendableNotifications(rawNotifications)
-<<<<<<< HEAD
-  }
-
-=======
+      .sortBy(row => (row.notificationUpdatedAt) desc)
+      .take(howMany).map(row => row.lastNotification ~ row.unread)
+      .list
+    updateSendableNotifications(rawNotifications)
   }
 
   def getSendableNotificationsNotJustFromMeBefore(userId: Id[User], time: DateTime, howMany: Int)(implicit session: RSession): Seq[JsObject] = {
@@ -289,17 +274,12 @@
     updateSendableNotifications(rawNotifications)
   }
 
->>>>>>> 9c18c987
   def getSendableNotificationsBefore(userId: Id[User], time: DateTime, howMany: Int)(implicit session: RSession): Seq[JsObject] = {
     val rawNotifications =
       (for (row <- table if row.user === userId &&
                             row.notificationUpdatedAt < time &&
                             row.lastNotification =!= JsNull.asInstanceOf[JsValue] &&
-<<<<<<< HEAD
-                            !row.lastNotification.isNull) yield row)
-=======
-                            row.lastNotification.isNotNull) yield row)
->>>>>>> 9c18c987
+                            row.lastNotification.isNotNull) yield row)
       .sortBy(row => (row.notificationUpdatedAt) desc)
       .take(howMany).map(row => row.lastNotification ~ row.unread)
       .list
@@ -311,11 +291,7 @@
       (for (row <- table if row.user === userId &&
                             row.notificationUpdatedAt > time &&
                             row.lastNotification =!= JsNull.asInstanceOf[JsValue] &&
-<<<<<<< HEAD
-                            !row.lastNotification.isNull) yield row)
-=======
-                            row.lastNotification.isNotNull) yield row)
->>>>>>> 9c18c987
+                            row.lastNotification.isNotNull) yield row)
       .sortBy(row => (row.notificationUpdatedAt) desc)
       .map(row => row.lastNotification ~ row.unread)
       .list
@@ -327,11 +303,7 @@
       (for (row <- table if row.user === userId &&
                             row.unread &&
                             row.lastNotification =!= JsNull.asInstanceOf[JsValue] &&
-<<<<<<< HEAD
-                            !row.lastNotification.isNull) yield row)
-=======
-                            row.lastNotification.isNotNull) yield row)
->>>>>>> 9c18c987
+                            row.lastNotification.isNotNull) yield row)
       .sortBy(row => (row.notificationUpdatedAt) desc)
       .take(howMany).map(row => row.lastNotification ~ row.unread)
       .list
@@ -344,11 +316,7 @@
                             row.unread &&
                             row.notificationUpdatedAt < time &&
                             row.lastNotification =!= JsNull.asInstanceOf[JsValue] &&
-<<<<<<< HEAD
-                            !row.lastNotification.isNull) yield row)
-=======
-                            row.lastNotification.isNotNull) yield row)
->>>>>>> 9c18c987
+                            row.lastNotification.isNotNull) yield row)
       .sortBy(row => (row.notificationUpdatedAt) desc)
       .take(howMany).map(row => row.lastNotification ~ row.unread)
       .list
@@ -360,11 +328,7 @@
       (for (row <- table if row.user === userId &&
                             row.muted &&
                             row.lastNotification =!= JsNull.asInstanceOf[JsValue] &&
-<<<<<<< HEAD
-                            !row.lastNotification.isNull) yield row)
-=======
-                            row.lastNotification.isNotNull) yield row)
->>>>>>> 9c18c987
+                            row.lastNotification.isNotNull) yield row)
       .sortBy(row => (row.notificationUpdatedAt) desc)
       .take(howMany).map(row => row.lastNotification ~ row.unread)
       .list
@@ -377,11 +341,7 @@
                             row.muted &&
                             row.notificationUpdatedAt < time &&
                             row.lastNotification =!= JsNull.asInstanceOf[JsValue] &&
-<<<<<<< HEAD
-                            !row.lastNotification.isNull) yield row)
-=======
-                            row.lastNotification.isNotNull) yield row)
->>>>>>> 9c18c987
+                            row.lastNotification.isNotNull) yield row)
       .sortBy(row => (row.notificationUpdatedAt) desc)
       .take(howMany).map(row => row.lastNotification ~ row.unread)
       .list
@@ -393,11 +353,7 @@
      (for (row <- table if row.user === userId &&
                            row.started &&
                            row.lastNotification =!= JsNull.asInstanceOf[JsValue] &&
-<<<<<<< HEAD
-                           !row.lastNotification.isNull) yield row)
-=======
                            row.lastNotification.isNotNull) yield row)
->>>>>>> 9c18c987
      .sortBy(row => (row.notificationUpdatedAt) desc)
      .take(howMany).map(row => row.lastNotification ~ row.unread)
      .list
@@ -410,11 +366,7 @@
                             row.started &&
                             row.notificationUpdatedAt < time &&
                             row.lastNotification =!= JsNull.asInstanceOf[JsValue] &&
-<<<<<<< HEAD
-                            !row.lastNotification.isNull) yield row)
-=======
-                            row.lastNotification.isNotNull) yield row)
->>>>>>> 9c18c987
+                            row.lastNotification.isNotNull) yield row)
       .sortBy(row => (row.notificationUpdatedAt) desc)
       .take(howMany).map(row => row.lastNotification ~ row.unread)
       .list
@@ -426,11 +378,7 @@
       (for (row <- table if row.user === userId &&
                             row.uriId === uriId &&
                             row.lastNotification =!= JsNull.asInstanceOf[JsValue] &&
-<<<<<<< HEAD
-                            !row.lastNotification.isNull) yield row)
-=======
-                            row.lastNotification.isNotNull) yield row)
->>>>>>> 9c18c987
+                            row.lastNotification.isNotNull) yield row)
       .sortBy(row => (row.notificationUpdatedAt) desc)
       .take(howMany).map(row => row.lastNotification ~ row.unread)
       .list
@@ -443,11 +391,7 @@
                             row.uriId === uriId &&
                             row.notificationUpdatedAt < time &&
                             row.lastNotification =!= JsNull.asInstanceOf[JsValue] &&
-<<<<<<< HEAD
-                            !row.lastNotification.isNull) yield row)
-=======
-                            row.lastNotification.isNotNull) yield row)
->>>>>>> 9c18c987
+                            row.lastNotification.isNotNull) yield row)
       .sortBy(row => (row.notificationUpdatedAt) desc)
       .take(howMany).map(row => row.lastNotification ~ row.unread)
       .list
