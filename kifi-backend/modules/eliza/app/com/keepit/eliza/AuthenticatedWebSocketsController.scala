package com.keepit.eliza

import com.keepit.common.controller.ElizaServiceController
import com.keepit.common.db.{ExternalId, Id, State}
import com.keepit.model.{User, SocialUserInfo, ExperimentType, ExperimentTypes, NormalizedURI}
import com.keepit.shoebox.ShoeboxServiceClient
import com.keepit.social.{SocialNetworkType, SocialId}
import com.keepit.common.controller.FortyTwoCookies.ImpersonateCookie
import com.keepit.common.time._
import com.keepit.common.healthcheck.{HealthcheckPlugin, HealthcheckError, Healthcheck}
import com.keepit.heimdal.{UserEvent, UserEventContextBuilder, UserEventType, HeimdalServiceClient}
import com.keepit.common.akka.SafeFuture

import scala.concurrent.stm.{Ref, atomic}
import scala.concurrent.ExecutionContext.Implicits.global
import scala.concurrent.{Future, Promise, future}
import scala.concurrent.duration._
import scala.util.Random
import scala.collection.concurrent.TrieMap

import play.api.libs.concurrent.Akka
import play.api.mvc.{WebSocket,RequestHeader}
import play.api.libs.iteratee.{Enumerator,Iteratee, Concurrent}
import play.api.mvc.WebSocket.FrameFormatter
import play.api.libs.json.{Json, JsArray, JsValue}
import play.api.Play.current
import play.modules.statsd.api.Statsd

import akka.actor.{Cancellable, ActorSystem}

import securesocial.core.{Authenticator, UserService, SecureSocial}

import org.joda.time.DateTime

case class StreamSession(userId: Id[User], socialUser: SocialUserInfo, experiments: Set[State[ExperimentType]], adminUserId: Option[Id[User]])

case class SocketInfo(id: Long, channel: Concurrent.Channel[JsArray], connectedAt: DateTime, userId: Id[User], experiments: Set[State[ExperimentType]])

trait AuthenticatedWebSocketsController extends ElizaServiceController {

  protected val shoebox: ShoeboxServiceClient
  protected val impersonateCookie: ImpersonateCookie
  protected val actorSystem: ActorSystem
  protected val clock: Clock
  protected val healthcheckPlugin: HealthcheckPlugin
  protected val heimdal: HeimdalServiceClient

  protected def onConnect(socket: SocketInfo) : Unit
  protected def onDisconnect(socket: SocketInfo) : Unit
  protected def websocketHandlers(socket: SocketInfo) : Map[String, Seq[JsValue] => Unit]

  private def asyncIteratee(f: JsArray => Unit): Iteratee[JsArray, Unit] = {
    import play.api.libs.iteratee._
    def step(i: Input[JsArray]): Iteratee[JsArray, Unit] = i match {
      case Input.EOF => Done(Unit, Input.EOF)
      case Input.Empty => Cont[JsArray, Unit](i => step(i))
      case Input.El(e) =>
        Akka.future {
          try {
            f(e)
          } catch {
            case ex: Throwable => healthcheckPlugin.addError(
              HealthcheckError(
                error = Some(ex),
                method = Some("ws"),
                path = e.value.headOption.map(_.toString),
                callType = Healthcheck.INTERNAL,
                errorMessage = Some(s"Error on ws call ${e.toString}")
              )
            )
          }
        }
        Cont[JsArray, Unit](i => step(i))
    }
    (Cont[JsArray, Unit](i => step(i)))
  }


  implicit val jsonFrame: FrameFormatter[JsArray] = {
    FrameFormatter.stringFrame.transform(
      out => {
        Json.stringify(out)
      },
      in => {
        Json.parse(in) match {
          case j: JsArray => j
          case j: JsValue => Json.arr(j)
        }
      })
  }


  // A hack which allows us to pass the SecureSocial session ID (sid) by query string.
  // This is mainly a workaround for the mobile client, since the library we use doesn't support cookies
  private def getAuthenticatorFromRequest()(implicit request: RequestHeader): Option[Authenticator] =
    SecureSocial.authenticatorFromRequest orElse {
      (for {
        sid <- request.queryString.get("sid").map(_.head)
        auth <- Authenticator.find(sid).fold(_ => None, Some(_)).flatten
      } yield auth) match {
        case Some(auth) if !auth.isValid =>
          Authenticator.delete(auth.id)
          None
        case maybeAuth => maybeAuth
      }
    }

  private def authenticate(implicit request: RequestHeader): Option[Future[StreamSession]] = {
    //Apologies for the nasty future nesting. Improvement suggestions appreciated.
    for (
      auth <- getAuthenticatorFromRequest();
      secSocialUser <- UserService.find(auth.identityId)
    ) yield {

      val impersonatedUserIdOpt: Option[ExternalId[User]] =
        impersonateCookie.decodeFromCookie(request.cookies.get(impersonateCookie.COOKIE_NAME))

      val socialUserFuture = shoebox.getSocialUserInfoByNetworkAndSocialId(SocialId(secSocialUser.identityId.userId), SocialNetworkType(secSocialUser.identityId.providerId)).map(_.get)

      socialUserFuture.flatMap{ socialUser =>
        val userId = socialUser.userId.get
        val experimentsFuture = shoebox.getUserExperiments(userId).map(_.toSet)
        experimentsFuture.flatMap{ experiments =>
          impersonatedUserIdOpt match {
            case Some(impExtUserId) if experiments.contains(ExperimentTypes.ADMIN) =>
              val impUserIdFuture = shoebox.getUserOpt(impExtUserId).map(_.get.id.get)
              impUserIdFuture.flatMap{ impUserId =>
                shoebox.getSocialUserInfosByUserId(impUserId).map{ impSocUserInfo =>
                  StreamSession(impUserId, impSocUserInfo.head, experiments, Some(userId))
                }
              }
            case None if experiments.contains(ExperimentTypes.ADMIN) =>
              Promise.successful(StreamSession(userId, socialUser, experiments, Some(userId))).future
            case _ =>
              Promise.successful(StreamSession(userId, socialUser, experiments, None)).future
          }
        }
      }
    }
  }


  def websocket() = WebSocket.async[JsArray] { implicit request =>
    authenticate(request) match {
      case Some(streamSessionFuture) =>  streamSessionFuture.map { streamSession =>
        implicit val (enumerator, channel) = Concurrent.broadcast[JsArray]
        val socketInfo = SocketInfo(Random.nextLong(), channel, clock.now, streamSession.userId, streamSession.experiments)
        val handlers = websocketHandlers(socketInfo)
        val socketAliveCancellable: Ref[Option[Cancellable]] = Ref(None.asInstanceOf[Option[Cancellable]])

        onConnect(socketInfo)

        def endSession(reason: String)(implicit channel: Concurrent.Channel[JsArray]) = {
          atomic { implicit txn =>
            socketAliveCancellable().map(c => if(!c.isCancelled) c.cancel())
          }
          log.info(s"Closing socket of userId ${streamSession.userId} because: $reason")
          channel.push(Json.arr("goodbye", reason))
          channel.eofAndEnd()
          onDisconnect(socketInfo)
        }

        val iteratee = asyncIteratee { jsArr =>
          Option(jsArr.value(0)).flatMap(_.asOpt[String]).flatMap(handlers.get).map { handler =>
            atomic { implicit txn =>
              socketAliveCancellable().map(c => if(!c.isCancelled) c.cancel())
              socketAliveCancellable.single.swap {
                import scala.concurrent.duration._
                val c = actorSystem.scheduler.scheduleOnce(65.seconds) { //TODO: Move this out of the atomic (don't side effect in atomics!)
                  log.info(s"It seems like userId ${streamSession.userId}'s socket is stale.")
                }
                Some(c)
              }
            }

            //testing heimdal
<<<<<<< HEAD
            // SafeFuture {
            //   val contextBuilder = new UserEventContextBuilder()
            //   contextBuilder += ("requestType", jsArr.value(0).as[String])
            //   contextBuilder += ("remoteAddress", request.headers.get("X-Forwarded-For").getOrElse(request.remoteAddress))
            //   contextBuilder += ("userAgent",request.headers.get("User-Agent").getOrElse(""))
            //   contextBuilder += ("requestScheme", request.headers.get("X-Scheme").getOrElse(""))
            //   streamSession.experiments.foreach{ experiment =>
            //     contextBuilder += ("experiment", experiment.toString)
            //   }
            //   heimdal.trackEvent(UserEvent(streamSession.userId.id, contextBuilder.build, UserEventType("ws_in_2")))
            // }
=======
            SafeFuture {
              val contextBuilder = new UserEventContextBuilder()
              contextBuilder += ("requestType", jsArr.value(0).as[String])
              contextBuilder += ("remoteAddress", request.headers.get("X-Forwarded-For").getOrElse(request.remoteAddress))
              contextBuilder += ("userAgent",request.headers.get("User-Agent").getOrElse(""))
              contextBuilder += ("requestScheme", request.headers.get("X-Scheme").getOrElse(""))
              streamSession.experiments.foreach{ experiment => 
                contextBuilder += ("experiment", experiment.toString)
              }
              heimdal.trackEvent(UserEvent(streamSession.userId.id, contextBuilder.build, UserEventType("ws_in_2")))
            }
>>>>>>> f7d8edd0

            log.info("WS request for: " + jsArr)
            Statsd.increment(s"websocket.handler.${jsArr.value(0)}")
            Statsd.time(s"websocket.handler.${jsArr.value(0)}") {handler(jsArr.value.tail)}
          } getOrElse {
            log.warn("WS no handler for: " + jsArr)
          }
        }.mapDone(_ => endSession("Session ended"))


        (iteratee, Enumerator(Json.arr("hi")) >>> enumerator)
      }
      case None => Akka.future {
        Statsd.increment(s"websocket.anonymous")
        log.info("Disconnecting anonymous user")
        (Iteratee.ignore, Enumerator(Json.arr("denied")) >>> Enumerator.eof)
      }
    }
  }

}<|MERGE_RESOLUTION|>--- conflicted
+++ resolved
@@ -36,6 +36,7 @@
 
 case class SocketInfo(id: Long, channel: Concurrent.Channel[JsArray], connectedAt: DateTime, userId: Id[User], experiments: Set[State[ExperimentType]])
 
+
 trait AuthenticatedWebSocketsController extends ElizaServiceController {
 
   protected val shoebox: ShoeboxServiceClient
@@ -49,26 +50,28 @@
   protected def onDisconnect(socket: SocketInfo) : Unit
   protected def websocketHandlers(socket: SocketInfo) : Map[String, Seq[JsValue] => Unit]
 
+
+
   private def asyncIteratee(f: JsArray => Unit): Iteratee[JsArray, Unit] = {
     import play.api.libs.iteratee._
     def step(i: Input[JsArray]): Iteratee[JsArray, Unit] = i match {
       case Input.EOF => Done(Unit, Input.EOF)
       case Input.Empty => Cont[JsArray, Unit](i => step(i))
       case Input.El(e) =>
-        Akka.future {
+        Akka.future { 
           try {
             f(e)
           } catch {
             case ex: Throwable => healthcheckPlugin.addError(
               HealthcheckError(
-                error = Some(ex),
-                method = Some("ws"),
-                path = e.value.headOption.map(_.toString),
+                error = Some(ex), 
+                method = Some("ws"), 
+                path = e.value.headOption.map(_.toString), 
                 callType = Healthcheck.INTERNAL,
                 errorMessage = Some(s"Error on ws call ${e.toString}")
               )
             )
-          }
+          } 
         }
         Cont[JsArray, Unit](i => step(i))
     }
@@ -172,21 +175,8 @@
                 Some(c)
               }
             }
-
+            
             //testing heimdal
-<<<<<<< HEAD
-            // SafeFuture {
-            //   val contextBuilder = new UserEventContextBuilder()
-            //   contextBuilder += ("requestType", jsArr.value(0).as[String])
-            //   contextBuilder += ("remoteAddress", request.headers.get("X-Forwarded-For").getOrElse(request.remoteAddress))
-            //   contextBuilder += ("userAgent",request.headers.get("User-Agent").getOrElse(""))
-            //   contextBuilder += ("requestScheme", request.headers.get("X-Scheme").getOrElse(""))
-            //   streamSession.experiments.foreach{ experiment =>
-            //     contextBuilder += ("experiment", experiment.toString)
-            //   }
-            //   heimdal.trackEvent(UserEvent(streamSession.userId.id, contextBuilder.build, UserEventType("ws_in_2")))
-            // }
-=======
             SafeFuture {
               val contextBuilder = new UserEventContextBuilder()
               contextBuilder += ("requestType", jsArr.value(0).as[String])
@@ -198,7 +188,6 @@
               }
               heimdal.trackEvent(UserEvent(streamSession.userId.id, contextBuilder.build, UserEventType("ws_in_2")))
             }
->>>>>>> f7d8edd0
 
             log.info("WS request for: " + jsArr)
             Statsd.increment(s"websocket.handler.${jsArr.value(0)}")
