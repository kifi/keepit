package com.keepit.eliza.commanders

import com.google.inject.Inject

import scala.concurrent.Future

import play.api.libs.concurrent.Execution.Implicits.defaultContext
import play.api.templates.Html

import java.net.URLDecoder

import org.joda.time.DateTime

import com.keepit.common.db.{Id, ExternalId}
import com.keepit.eliza.model._
import com.keepit.social.NonUserKinds
import com.keepit.model._
import com.keepit.common.concurrent.FutureHelpers
import com.keepit.shoebox.ShoeboxServiceClient
import com.keepit.common.store.ImageSize
import com.keepit.common.db.slick.Database
import com.keepit.common.mail.{
  ElectronicMail,
  EmailAddresses,
  EmailAddressHolder,
  PostOffice
}
import com.keepit.common.time._
import com.keepit.common.net.URI
import com.keepit.common.akka.SafeFuture
import play.api.libs.json.JsString
import com.keepit.common.mail.GenericEmailAddress
import com.keepit.eliza.mail.DomainToNameMapper
import scala.util.{Failure, Success}
import com.keepit.common.logging.Logging
import scala.util.matching.Regex.Match
import com.keepit.eliza.util.{TextLookHereSegment, MessageFormatter, TextSegment, ImageLookHereSegment}

class ElizaEmailCommander @Inject() (
    shoebox: ShoeboxServiceClient,
    db: Database,
    nonUserThreadRepo: NonUserThreadRepo,
    userThreadRepo: UserThreadRepo,
    messageFetchingCommander: MessageFetchingCommander,
    messageRepo: MessageRepo,
    threadRepo: MessageThreadRepo,
    wordCountCommander: WordCountCommander,
    clock: Clock
  ) extends Logging {

  case class ProtoEmail(digestHtml: Html, initialHtml: Html, addedHtml: Html, starterName: String, pageTitle: String)

  def getSummarySmall(thread: MessageThread) = {
    val fut = new SafeFuture(shoebox.getUriSummary(URISummaryRequest(
      url = thread.nUrl.get,
      imageType = ImageType.ANY,
      minSize = ImageSize(183, 96),
      withDescription = true,
      waiting = true,
      silent = false)))
    fut.recover {
      case t: Throwable => throw new Exception(s"Error fetching small summary for thread: ${thread.id.get}. Exception was: $t")
    }
  }

  def getSummaryBig(thread: MessageThread) = {
    val fut = new SafeFuture(shoebox.getUriSummary(URISummaryRequest(
      url = thread.nUrl.get,
      imageType = ImageType.IMAGE,
      minSize = ImageSize(620, 200),
      withDescription = false,
      waiting = true,
      silent = false)))
    fut.recover {
      case t: Throwable => throw new Exception(s"Error fetching big summary for thread: ${thread.id.get}. Exception was: $t")
    }
  }

  def getThreadEmailInfo(
    thread: MessageThread,
    uriSummary: URISummary,
    isInitialEmail: Boolean,
    allUsers: Map[Id[User], User],
    allUserImageUrls: Map[Id[User], String],
    invitedByUser: Option[User],
    unsubUrl: Option[String] = None,
    muteUrl: Option[String] = None,
    readTimeMinutes: Option[Int] = None): ThreadEmailInfo = {

    val (nuts, starterUserId) = db.readOnly { implicit session => (
      nonUserThreadRepo.getByMessageThreadId(thread.id.get),
      userThreadRepo.getThreadStarter(thread.id.get)
    )}

    val starterUser = allUsers(starterUserId)
    val participants = allUsers.values.map { _.fullName } ++ nuts.map { _.participant.fullName }

    val pageName = thread.nUrl.flatMap { url =>
      val hostOpt = URI.parse(url).toOption.flatMap(_.host)
      hostOpt map { host =>
        def nameForSuffixLength(n: Int) = DomainToNameMapper.getName(host.domain.take(n).reverse.mkString("."))
        // Attempts to map more restrictive subdomains first
        val candidates = (host.domain.length to 2 by -1).toStream map nameForSuffixLength
        candidates.collectFirst { case Some(name) => name }.getOrElse(host.name)
      }
    }.getOrElse("")

    ThreadEmailInfo(
      pageUrl = thread.nUrl.get,
      pageName = pageName,
      pageTitle = uriSummary.title.getOrElse(thread.nUrl.get),
      isInitialEmail = isInitialEmail,
      heroImageUrl = uriSummary.imageUrl,
      pageDescription = uriSummary.description.map(_.take(190) + "..."),
      participants = participants.toSeq,
      conversationStarter = starterUser.firstName + " " + starterUser.lastName,
      invitedByUser = invitedByUser,
      unsubUrl = unsubUrl,
      muteUrl = muteUrl,
      readTimeMinutes = readTimeMinutes
    )
  }

  def getExtendedThreadItems(
    thread: MessageThread,
    allUsers: Map[Id[User], User],
    allUserImageUrls: Map[Id[User], String],
    fromTime: Option[DateTime],
    toTime: Option[DateTime]): Seq[ExtendedThreadItem] = {
    val messages = messageFetchingCommander.getThreadMessages(thread)

    val relevantMessages = messages.filter{ m =>
      (fromTime.map{ dt => m.createdAt.isAfter(dt.minusMillis(100)) } getOrElse(true)) &&
      (toTime.map{ dt => m.createdAt.isBefore(dt.plusMillis(100)) } getOrElse(true))
    }

    relevantMessages.filterNot(_.from.isSystem).map{ message =>
      val messageSegments = MessageFormatter.parseMessageSegments(message.messageText)
      message.from match {
        case MessageSender.User(id) => ExtendedThreadItem(allUsers(id).shortName, allUsers(id).fullName, Some(allUserImageUrls(id)), messageSegments)
        case MessageSender.NonUser(nup) => {
          ExtendedThreadItem(nup.shortName, nup.fullName, None, messageSegments)
        }
        case _ => throw new Exception("Impossible")
      }
    }.reverse
  }

  def readTimeMinutesForMessageThread(thread: MessageThread) = {
    (for {
      nUrlId <- thread.uriId
      url <- thread.url
    } yield {
      wordCountCommander.getReadTimeMinutes(nUrlId, url)
    }) getOrElse Future.successful(None)
  }

  /**
   * Fetches all information that is common to all emails sent relative to a specific MessageThread.
   * This function should be called as few times as possible
   */
  def getThreadEmailData(thread: MessageThread): Future[ThreadEmailData] = {

    val allUserIds: Set[Id[User]] = thread.participants.map(_.allUsers).getOrElse(Set.empty)
    val allUsersFuture: Future[Map[Id[User], User]] = new SafeFuture(shoebox.getUsers(allUserIds.toSeq).map(s => s.map(u => u.id.get -> u).toMap))
    val allUserImageUrlsFuture: Future[Map[Id[User], String]] = new SafeFuture(FutureHelpers.map(allUserIds.map(u => u -> shoebox.getUserImageUrl(u, 73)).toMap))
    val uriSummaryBigFuture = getSummaryBig(thread)
    val readTimeMinutesOptFuture = readTimeMinutesForMessageThread(thread)

    for {
      allUsers <- allUsersFuture
      allUserImageUrls <- allUserImageUrlsFuture
      uriSummaryBig <- uriSummaryBigFuture
      uriSummarySmall <- getSummarySmall(thread) // Intentionally sequential execution
      readTimeMinutesOpt <- readTimeMinutesOptFuture
    } yield {
<<<<<<< HEAD
      val invitedByUser = invitedByUserId.flatMap(allUsers.get(_))
      val threadInfoSmall = getThreadEmailInfo(thread, uriSummarySmall, true, allUsers, allUserImageUrls, invitedByUser, unsubUrl, muteUrl, readTimeMinutesOpt)
      val threadInfoBig = threadInfoSmall.copy(heroImageUrl = uriSummaryBig.imageUrl.orElse(uriSummarySmall.imageUrl))
      val threadInfoSmallDigest = threadInfoSmall.copy(isInitialEmail = false)
      val threadItems = getExtendedThreadItems(thread, allUsers, allUserImageUrls, fromTime, toTime)

      ProtoEmail(
        views.html.discussionEmail(threadInfoSmallDigest, threadItems, false, false, true),
        if (uriSummaryBig.imageUrl.isDefined) views.html.discussionEmail(threadInfoBig, threadItems, false, false, false)
        else views.html.discussionEmail(threadInfoSmall, threadItems, false, false, true),
        views.html.discussionEmail(threadInfoSmall, threadItems, false, true, true),
        threadInfoSmall.conversationStarter,
        uriSummarySmall.title.getOrElse(threadInfoSmall.pageName)
      )
=======
      ThreadEmailData(thread, allUserIds, allUsers, allUserImageUrls, uriSummaryBig, uriSummarySmall, readTimeMinutesOpt)
>>>>>>> adaeb4ef
    }
  }

  private def assembleEmail(threadEmailData: ThreadEmailData, fromTime: Option[DateTime], toTime: Option[DateTime], invitedByUserId: Option[Id[User]], unsubUrl: Option[String], muteUrl: Option[String]): ProtoEmail = {
    val ThreadEmailData(thread, _, allUsers, allUserImageUrls, uriSummaryBig, uriSummarySmall, readTimeMinutesOpt) = threadEmailData
    val invitedByUser = invitedByUserId.flatMap(allUsers.get(_))
    val threadInfoSmall = getThreadEmailInfo(thread, uriSummarySmall, true, allUsers, allUserImageUrls, invitedByUser, unsubUrl, muteUrl, readTimeMinutesOpt)
    val threadInfoBig = threadInfoSmall.copy(heroImageUrl = uriSummaryBig.imageUrl.orElse(uriSummarySmall.imageUrl))
    val threadInfoSmallDigest = threadInfoSmall.copy(isInitialEmail = false)
    val threadItems = getExtendedThreadItems(thread, allUsers, allUserImageUrls, fromTime, toTime)

    ProtoEmail(
      views.html.nonUserEmailImageSmall(threadInfoSmallDigest, threadItems),
      if (uriSummaryBig.imageUrl.isDefined) views.html.nonUserEmailImageBig(threadInfoBig, threadItems)
      else views.html.nonUserEmailImageSmall(threadInfoSmall, threadItems),
      views.html.nonUserAddedDigestEmail(threadInfoSmall, threadItems),
      threadInfoSmall.conversationStarter,
      uriSummarySmall.title.getOrElse(threadInfoSmall.pageName)
    )
  }

  def notifyEmailUsers(thread: MessageThread): Unit = if (thread.participants.exists(!_.allNonUsers.isEmpty)) {
    getThreadEmailData(thread) map { threadEmailData =>
      val nuts = db.readOnly { implicit session =>
        nonUserThreadRepo.getByMessageThreadId(thread.id.get)
      }
      // Intentionally sequential execution
      nuts.foldLeft(Future.successful()){ (fut,nut) =>
        fut.flatMap(_ => notifyEmailParticipant(nut, threadEmailData))
      }
    }
  }

  def notifyAddedEmailUsers(thread: MessageThread, addedNonUsers: Seq[NonUserParticipant]): Unit = if (thread.participants.exists(!_.allNonUsers.isEmpty)) {
    getThreadEmailData(thread) map { threadEmailData =>
      val nuts = db.readOnly { implicit session => //redundant right now but I assume we will want to let everyone in the thread know that someone was added?
        nonUserThreadRepo.getByMessageThreadId(thread.id.get).map { nut =>
          nut.participant.identifier -> nut
        }.toMap
      }
      addedNonUsers.map{ nup =>
        require(nup.kind == NonUserKinds.email)
        val nut = nuts(nup.identifier)
        if (!nut.muted) {
          safeProcessEmail(threadEmailData, nut, _.addedHtml.body, NotificationCategory.NonUser.ADDED_TO_DISCUSSION)
        } else Future.successful()
      }
    }
  }

  def notifyEmailParticipant(emailParticipantThread: NonUserThread, threadEmailData: ThreadEmailData): Future[Unit] = if (!emailParticipantThread.muted) {
    require(emailParticipantThread.participant.kind == NonUserKinds.email, s"NonUserThread ${emailParticipantThread.id.get} does not represent an email participant.")
    require(emailParticipantThread.threadId == threadEmailData.thread.id.get, "MessageThread and NonUserThread do not match.")
    val category = if (emailParticipantThread.notifiedCount > 0) NotificationCategory.NonUser.DISCUSSION_UPDATES else NotificationCategory.NonUser.DISCUSSION_STARTED
    val htmlBodyMaker = (protoEmail: ProtoEmail) => if (emailParticipantThread.notifiedCount > 0) protoEmail.digestHtml.body else protoEmail.initialHtml.body
    safeProcessEmail(threadEmailData, emailParticipantThread, htmlBodyMaker, category)
  } else Future.successful()

  private def safeProcessEmail(threadEmailData: ThreadEmailData, nonUserThread: NonUserThread, htmlBodyMaker: ProtoEmail => String, category: NotificationCategory): Future[Unit] = {
    // Update records even if sending the email fails (avoid infinite failure loops)
    // todo(martin) persist failures to database
    db.readWrite{ implicit session => nonUserThreadRepo.setLastNotifiedAndIncCount(nonUserThread.id.get, clock.now()) }
    val unsubUrlFut = shoebox.getUnsubscribeUrlForEmail(nonUserThread.participant.identifier);
    val protoEmailFut = unsubUrlFut map { unsubUrl =>
      assembleEmail(
        threadEmailData,
        nonUserThread.lastNotifiedAt,
        None,
        Some(nonUserThread.createdBy),
        Some(unsubUrl),
        Some("https://www.kifi.com/extmsg/email/mute?publicId=" + nonUserThread.accessToken.token)
      )
    }
    protoEmailFut.onComplete { res =>
      res match {
        case Success(protoEmail) => {
          val magicAddress = EmailAddresses.discussion(nonUserThread.accessToken.token)
          shoebox.sendMail(ElectronicMail (
            from = magicAddress,
            fromName = Some(protoEmail.starterName + " (via Kifi)"),
            to = Seq[EmailAddressHolder](GenericEmailAddress(nonUserThread.participant.identifier)),
            subject = protoEmail.pageTitle,
            htmlBody = htmlBodyMaker(protoEmail),
            category = category,
            extraHeaders = Some(Map(PostOffice.Headers.REPLY_TO -> magicAddress.address))
          ))
        }
        case Failure(t) => log.error(s"Failed to notify NonUserThread ${nonUserThread.id} via email: $t")
      }
    }
    protoEmailFut map (_ => ())
  }

  def getEmailPreview(msgExtId: ExternalId[Message]): Future[Html] = {
    val (msg, thread) = db.readOnly{ implicit session =>
      val msg = messageRepo.get(msgExtId)
      val thread = threadRepo.get(msg.thread)
      (msg, thread)
    }
    val protoEmailFuture = getThreadEmailData(thread) map { assembleEmail(_, None, Some(msg.createdAt), None, None, None) }
    if (msg.auxData.isDefined) {
      if (msg.auxData.get.value(0)==JsString("start_with_emails")) {
        protoEmailFuture.map(_.initialHtml)
      } else {
        protoEmailFuture.map(_.addedHtml)
      }
    } else {
      protoEmailFuture.map(_.digestHtml)
    }


  }
}

object ElizaEmailCommander {

  /**
   * This function is meant to be used from the console, to see how emails look like without deploying to production
   */
  def makeDummyEmail(isUser: Boolean, isAdded: Boolean, isSmall: Boolean, withImage: Boolean = true): String = {
    val info = ThreadEmailInfo(
      "http://www.wikipedia.org/aninterstingpage.html",
      "Wikipedia",
      "The Interesting Page That Everyone Should Read",
      true,
      if (withImage) Some("//www.hdwallpapersfullhd.net/wp-content/uploads/2014/05/Wallpapers.jpg") else None,
      Some("a cool description a cool description a cool description a cool description a cool description a cool description a cool description a cool description a cool description a cool description a cool description a cool description a cool description a cool description a cool description a cool description a cool description a cool description "),
      Seq("joe", "bob", "jack", "theguywithaverylongname thatisreallyreallylong"),
      "theguywithaverylongname thatisreallyreallylong",
      None,
      Some("http://www.example.com/iwanttounsubscribe.html"),
      Some("http://www.example.com/iwanttomute.html"),
      Some(10)
    )
    val threadItems = Seq(
      new ExtendedThreadItem("bob", "Bob Bob", Some("http:www://example.com/image1.png"), Seq(TextSegment("I say something"), TextLookHereSegment("look here", "Many people think that the love of another person can make them happy. In my opinion this is the biggest misconception we have about love. Yes, we hope that someone will love us back, and yes one might argue that a relationship has to have reciprocation but your joy and happiness will come from the love you give not receive."), TextSegment("Then something else"), ImageLookHereSegment("another one", "http://assets-s3.rollingstone.com/assets/images/album_review/1c26f0f04b4f46e335971adb04a50d71d3555e48.jpg"))),
      new ExtendedThreadItem("jack", "Jack Jack", Some("http:www://example.com/image2.png"), Seq(TextSegment("I say something"), TextSegment("Then something else"), ImageLookHereSegment("cool image", "http://www.hdwallpapersfullhd.net/wp-content/uploads/2014/05/Wallpapers.jpg")))
    )
    views.html.discussionEmail(info, threadItems, isUser, isAdded, isSmall).body
  }
}<|MERGE_RESOLUTION|>--- conflicted
+++ resolved
@@ -174,24 +174,7 @@
       uriSummarySmall <- getSummarySmall(thread) // Intentionally sequential execution
       readTimeMinutesOpt <- readTimeMinutesOptFuture
     } yield {
-<<<<<<< HEAD
-      val invitedByUser = invitedByUserId.flatMap(allUsers.get(_))
-      val threadInfoSmall = getThreadEmailInfo(thread, uriSummarySmall, true, allUsers, allUserImageUrls, invitedByUser, unsubUrl, muteUrl, readTimeMinutesOpt)
-      val threadInfoBig = threadInfoSmall.copy(heroImageUrl = uriSummaryBig.imageUrl.orElse(uriSummarySmall.imageUrl))
-      val threadInfoSmallDigest = threadInfoSmall.copy(isInitialEmail = false)
-      val threadItems = getExtendedThreadItems(thread, allUsers, allUserImageUrls, fromTime, toTime)
-
-      ProtoEmail(
-        views.html.discussionEmail(threadInfoSmallDigest, threadItems, false, false, true),
-        if (uriSummaryBig.imageUrl.isDefined) views.html.discussionEmail(threadInfoBig, threadItems, false, false, false)
-        else views.html.discussionEmail(threadInfoSmall, threadItems, false, false, true),
-        views.html.discussionEmail(threadInfoSmall, threadItems, false, true, true),
-        threadInfoSmall.conversationStarter,
-        uriSummarySmall.title.getOrElse(threadInfoSmall.pageName)
-      )
-=======
       ThreadEmailData(thread, allUserIds, allUsers, allUserImageUrls, uriSummaryBig, uriSummarySmall, readTimeMinutesOpt)
->>>>>>> adaeb4ef
     }
   }
 
@@ -204,10 +187,10 @@
     val threadItems = getExtendedThreadItems(thread, allUsers, allUserImageUrls, fromTime, toTime)
 
     ProtoEmail(
-      views.html.nonUserEmailImageSmall(threadInfoSmallDigest, threadItems),
-      if (uriSummaryBig.imageUrl.isDefined) views.html.nonUserEmailImageBig(threadInfoBig, threadItems)
-      else views.html.nonUserEmailImageSmall(threadInfoSmall, threadItems),
-      views.html.nonUserAddedDigestEmail(threadInfoSmall, threadItems),
+      views.html.discussionEmail(threadInfoSmallDigest, threadItems, false, false, true),
+      if (uriSummaryBig.imageUrl.isDefined) views.html.discussionEmail(threadInfoBig, threadItems, false, false, false)
+      else views.html.discussionEmail(threadInfoSmall, threadItems, false, false, true),
+      views.html.discussionEmail(threadInfoSmall, threadItems, false, true, true),
       threadInfoSmall.conversationStarter,
       uriSummarySmall.title.getOrElse(threadInfoSmall.pageName)
     )
