--- conflicted
+++ resolved
@@ -599,14 +599,8 @@
             nonUserRecipients <- nonUserRecipientsFuture
             orgParticipants <- orgParticipantsFuture
             (thread, message) <- sendNewMessage(userId, userRecipients ++ orgParticipants, nonUserRecipients, url, title, text, source)(context)
-            discussionKeepFut = shoebox.getDiscussionKeepsByIds(userId, Set(thread.keepId))
             messagesWithBasicUser <- basicMessageCommander.getThreadMessagesWithBasicUser(thread)
             Seq(threadInfo) <- buildThreadInfos(userId, Seq(thread), url)
-<<<<<<< HEAD
-            discussionKeepOpt = discussionKeepFut.map(_.get(thread.keepId))
-=======
-            discussionKeepsById <- discussionKeepFut
->>>>>>> 3ab6e418
           } yield {
             val actions = userRecipients.map(id => (Left(id), "message")) ++ nonUserRecipients.collect {
               case NonUserEmailParticipant(address) => (Right(address), "message")
@@ -615,7 +609,7 @@
 
             val tDiff = currentDateTime.getMillis - tStart.getMillis
             statsd.timing(s"messaging.newMessage", tDiff, ONE_IN_HUNDRED)
-            (message, threadInfo, discussionKeepsById.get(thread.keepId), messagesWithBasicUser)
+            (message, threadInfo, messagesWithBasicUser)
           }
         }
       }
