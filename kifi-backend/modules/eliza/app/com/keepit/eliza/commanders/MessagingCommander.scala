--- conflicted
+++ resolved
@@ -226,29 +226,11 @@
         log.info(s"Not actually a new thread. Merging.")
       }
 
-<<<<<<< HEAD
-        //this is code for a special status message used in the client to do the email preview
-        if (nonUserRecipients.nonEmpty) {
-          db.readWrite { implicit session =>
-            messageRepo.save(ElizaMessage(
-              keepId = thread.keepId.get,
-              from = MessageSender.System,
-              thread = thread.id.get,
-              threadExtId = thread.externalId,
-              messageText = "",
-              source = source,
-              auxData = Some(Json.arr("start_with_emails", from.id.toString,
-                userRecipients.map(u => Json.toJson(u.id)) ++ nonUserRecipients.map(Json.toJson(_))
-              )),
-              sentOnUrl = None,
-              sentOnUriId = None
-            ))
-          }
-=======
       //this is code for a special status message used in the client to do the email preview
       if (nonUserRecipients.nonEmpty) {
         db.readWrite { implicit session =>
           messageRepo.save(ElizaMessage(
+            keepId = thread.keepId,
             from = MessageSender.System,
             thread = thread.id.get,
             threadExtId = thread.externalId,
@@ -260,15 +242,9 @@
             sentOnUrl = None,
             sentOnUriId = None
           ))
->>>>>>> 681e5d12
-        }
-      }
-
-<<<<<<< HEAD
-        sendMessage(MessageSender.User(from), thread, messageText, source, Some(uri), Some(nUriId), Some(isNew))
-=======
-      sendMessage(MessageSender.User(from), thread.threadId, thread, messageText, source, Some(uri), Some(nUriId), Some(isNew))
->>>>>>> 681e5d12
+        }
+      }
+      sendMessage(MessageSender.User(from), thread, messageText, source, Some(uri), Some(nUriId), Some(isNew))
     }
   }
 
@@ -301,7 +277,7 @@
     log.info(s"Sending message from $from to ${thread.participants}")
     val message = db.readWrite { implicit session =>
       messageRepo.save(ElizaMessage(
-        keepId = thread.keepId.get,
+        keepId = thread.keepId,
         from = from,
         thread = thread.id.get,
         threadExtId = thread.externalId,
@@ -472,7 +448,7 @@
         } else {
           val thread = threadRepo.save(oldThread.withParticipants(clock.now, actuallyNewUsers.toSet, actuallyNewNonUsers.toSet))
           val message = messageRepo.save(ElizaMessage(
-            keepId = thread.keepId.get,
+            keepId = thread.keepId,
             from = MessageSender.System,
             thread = thread.id.get,
             threadExtId = thread.externalId,
