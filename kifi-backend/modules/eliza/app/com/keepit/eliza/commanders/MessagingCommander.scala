package com.keepit.eliza.commanders

import com.keepit.eliza.controllers.WebSocketRouter
import com.keepit.eliza._
import com.keepit.eliza.model._
import com.keepit.model._
import com.keepit.common.db.{Id, ExternalId}
import com.keepit.common.db.slick.Database
import com.keepit.shoebox.ShoeboxServiceClient
import com.keepit.common.logging.Logging
import com.keepit.common.time._
import com.keepit.social.{BasicUserLikeEntity, BasicNonUser, BasicUser}
import com.keepit.common.akka.SafeFuture
import com.keepit.common.controller.ElizaServiceController
import com.keepit.heimdal._
import com.keepit.common.mail.GenericEmailAddress

import scala.concurrent.{Promise, Await, Future}
import scala.concurrent.duration._
import play.api.libs.concurrent.Execution.Implicits.defaultContext

import com.google.inject.Inject

import org.joda.time.DateTime

import play.api.libs.json._
import play.modules.statsd.api.Statsd

import java.nio.{ByteBuffer, CharBuffer}
import java.nio.charset.Charset
import java.nio.charset.StandardCharsets.UTF_8
import com.keepit.common.akka.TimeoutFuture
import java.util.concurrent.TimeoutException
import com.keepit.realtime.UrbanAirship
import com.keepit.eliza.model.NonUserParticipant
import com.keepit.abook.ABookServiceClient
import play.api.libs.json.JsString
import scala.Some
import com.keepit.eliza.model.NonUserThread
import play.api.libs.json.JsArray
import com.keepit.eliza.model.NonUserEmailParticipant
import play.api.libs.json.JsObject
import com.keepit.realtime.PushNotification
import com.keepit.common.KestrelCombinator
import com.keepit.heimdal.HeimdalContext
import scala.util.{Failure, Success, Try}

case class NotAuthorizedException(msg: String) extends java.lang.Throwable(msg)

object MessagingCommander {
  val THREAD_PAGE_SIZE = 20
}


class MessagingCommander @Inject() (
  threadRepo: MessageThreadRepo,
  userThreadRepo: UserThreadRepo,
  messageRepo: MessageRepo,
  db: Database,
  clock: Clock,
  abookServiceClient: ABookServiceClient,
  messagingAnalytics: MessagingAnalytics,
  notificationRouter: WebSocketRouter,
  urbanAirship: UrbanAirship,
  shoebox: ShoeboxServiceClient) extends Logging {

  private def buildThreadInfos(userId: Id[User], threads: Seq[MessageThread], requestUrl: Option[String]) : Seq[ElizaThreadInfo]  = {
    //get all involved users
    val allInvolvedUsers : Seq[Id[User]]= threads.flatMap{_.participants.map(_.allUsers).getOrElse(Set())}
    //get all basic users
    val userId2BasicUser : Map[Id[User], BasicUser] = Await.result(shoebox.getBasicUsers(allInvolvedUsers.toSeq), 2 seconds) //Temporary
    //get all messages
    val messagesByThread : Map[Id[MessageThread], Seq[Message]] = threads.map{ thread =>
      (thread.id.get, getThreadMessages(thread, None))
    }.toMap
    //get user_threads
    val userThreads : Map[Id[MessageThread], UserThread] = db.readOnly{ implicit session => threads.map{ thread =>
      (thread.id.get, userThreadRepo.getUserThread(userId, thread.id.get))
    }}.toMap

    threads.map{ thread =>

      val lastMessageOpt = messagesByThread(thread.id.get).collectFirst { case m if m.from.isDefined => m }
      if (lastMessageOpt.isEmpty) log.error(s"EMPTY THREAD! thread_id: ${thread.id.get} request_url: $requestUrl user: $userId")
      val lastMessage = lastMessageOpt.get

      val messageTimes = messagesByThread(thread.id.get).take(10).map{ message =>
        (message.externalId, message.createdAt)
      }.toMap

      val nonUsers = thread.participants.map(_.allNonUsers).getOrElse(Set()).map(NonUserParticipant.toBasicNonUser)

      ElizaThreadInfo(
        externalId = thread.externalId,
        participants = thread.participants.map(_.allUsers).getOrElse(Set()).map(userId2BasicUser(_)).toSeq ++ nonUsers.toSeq,
        digest = lastMessage.messageText,
        lastAuthor = userId2BasicUser(lastMessage.from.get).externalId,
        messageCount = messagesByThread(thread.id.get).length,
        messageTimes = messageTimes,
        createdAt = thread.createdAt,
        lastCommentedAt = lastMessage.createdAt,
        lastMessageRead = userThreads(thread.id.get).lastSeen,
        nUrl = thread.nUrl,
        url = requestUrl,
        muted = userThreads(thread.id.get).muted)
    }
  }

  def getThreadInfo(userId: Id[User], threadExtId: ExternalId[MessageThread]): ElizaThreadInfo = {
    val thread = db.readOnly { implicit session =>
      threadRepo.get(threadExtId)
    }
    buildThreadInfos(userId, Seq(thread), None).head
  }

  def getThreadInfos(userId: Id[User], url: String): Future[(String, Seq[ElizaThreadInfo])] = {
    new SafeFuture(shoebox.getNormalizedUriByUrlOrPrenormalize(url).map {
      case Left(nUri) =>
        val threads = db.readOnly { implicit session =>
          val threadIds = userThreadRepo.getThreadIds(userId, nUri.id)
          threadIds.map(threadRepo.get)
        }.filter(_.replyable)
        val unsortedInfos = buildThreadInfos(userId, threads, Some(url))
        val infos = unsortedInfos sortWith { (a,b) =>
          a.lastCommentedAt.compareTo(b.lastCommentedAt) < 0
        }
        (nUri.url, infos)
      case Right(prenormalizedUrl) => (prenormalizedUrl, Seq[ElizaThreadInfo]())
    })
  }

  def hasThreads(userId: Id[User], url: String): Future[Boolean] = {
    shoebox.getNormalizedURIByURL(url).map {
      case Some(nUri) => db.readOnly { implicit session => userThreadRepo.hasThreads(userId, nUri.id.get) }
      case None => false
    }
  }

  def createGlobalNotification(userIds: Set[Id[User]], title: String, body: String, linkText: String, linkUrl: String, imageUrl: String, sticky: Boolean, category: NotificationCategory) = {
    val (message, thread) = db.readWrite { implicit session =>
      val mtps = MessageThreadParticipants(userIds)
      val thread = threadRepo.save(MessageThread(
        uriId = None,
        url = None,
        nUrl = None,
        pageTitle = None,
        participants = Some(mtps),
        participantsHash = Some(mtps.hash),
        replyable = false
      ))

      val message = messageRepo.save(Message(
        from = None,
        thread = thread.id.get,
        threadExtId = thread.externalId,
        messageText = s"$title (on $linkText): $body",
        sentOnUrl = Some(linkUrl),
        sentOnUriId = None
      ))

      (message, thread)
    }

    val notificationAttempts = userIds.map { userId =>
      Try {
        val (notifJson, userThread) = db.readWrite{ implicit session =>
          val categoryString = NotificationCategory.User.kifiMessageFormattingCategory.get(category) getOrElse "global"
          val notifJson = Json.obj(
            "id"       -> message.externalId.id,
            "time"     -> message.createdAt,
            "thread"   -> message.threadExtId.id,
            "unread"   -> true,
            "category" -> categoryString,
            "title"    -> title,
            "bodyHtml" -> body,
            "linkText" -> linkText,
            "url"      -> linkUrl,
            "isSticky" -> sticky,
            "image"    -> imageUrl
          )

          val userThread = userThreadRepo.save(UserThread(
            id = None,
            user = userId,
            thread = thread.id.get,
            uriId = None,
            lastSeen = None,
            unread = true,
            lastMsgFromOther = Some(message.id.get),
            lastNotification = notifJson,
            notificationUpdatedAt = message.createdAt,
            replyable = false
          ))

          (notifJson, userThread)
        }

        notificationRouter.sendToUser(
          userId,
          Json.arr("notification", notifJson)
        )
        userId
      }
    }

    val notified = notificationAttempts collect { case Success(userId) => userId }
    messagingAnalytics.sentGlobalNotification(notified, message, thread, category)

    val errors = notificationAttempts collect { case Failure(ex) => ex }
    if (errors.size>0) throw scala.collection.parallel.CompositeThrowable(errors)
  }

  private def buildMessageNotificationJson(
      message: Message,
      thread: MessageThread,
      messageWithBasicUser: MessageWithBasicUser,
      locator: String,
      unread: Boolean,
      originalAuthorIdx: Int,
      unseenAuthors: Int,
      numAuthors: Int,
      numMessages: Int,
      numUnread: Int,
      muted: Boolean
    ) : JsValue = {
    Json.obj(
      "id"            -> message.externalId.id,
      "time"          -> message.createdAt,
      "thread"        -> thread.externalId.id,
      "text"          -> message.messageText,
      "url"           -> thread.nUrl,
      "title"         -> thread.pageTitle,
      "author"        -> messageWithBasicUser.user,
      "participants"  -> messageWithBasicUser.participants,
      "locator"       -> locator,
      "unread"        -> unread,
      "category"      -> NotificationCategory.User.MESSAGE.category,
      "firstAuthor"   -> originalAuthorIdx,
      "authors"       -> numAuthors, //number of people who have sent messages in this conversation
      "messages"      -> numMessages, //total number of messages in this conversation
      "unreadAuthors" -> unseenAuthors, //number of people in 'participants' whose messages user hasn't seen yet
      "unreadMessages"-> numUnread,
      "muted"         -> muted
    )
  }

  private def trimAtBytes(str: String, len: Int, charset: Charset) = { //Conner's Algorithm
    val outBuf = ByteBuffer.wrap(new Array[Byte](len))
    val inBuf = CharBuffer.wrap(str.toCharArray())
    charset.newEncoder().encode(inBuf, outBuf, true)
    new String(outBuf.array, 0, outBuf.position(), charset)
  }

  private def sendPushNotification(userId:Id[User], extId:ExternalId[MessageThread], pendingNotificationCount:Int, msg:Option[String]) = {
    val notification = PushNotification(extId, pendingNotificationCount, msg)
    urbanAirship.notifyUser(userId, notification)
    messagingAnalytics.sentPushNotificationForThread(userId, notification)
  }

  private def sendNotificationForMessage(userId: Id[User], message: Message, thread: MessageThread, messageWithBasicUser: MessageWithBasicUser, orderedActivityInfo: Seq[UserThreadActivity]) : Unit = {
    SafeFuture {
      val authorActivityInfos = orderedActivityInfo.filter(_.lastActive.isDefined)
      val lastSeenOpt: Option[DateTime] = orderedActivityInfo.filter(_.userId==userId).head.lastSeen
      val unseenAuthors: Int = lastSeenOpt match {
        case Some(lastSeen) => authorActivityInfos.filter(_.lastActive.get.isAfter(lastSeen)).length
        case None => authorActivityInfos.length
      }
      val (numMessages: Int, numUnread: Int, muted: Boolean) = db.readOnly { implicit session =>
        val (numMessages, numUnread) = messageRepo.getMessageCounts(thread.id.get, lastSeenOpt)
        val muted = userThreadRepo.isMuted(userId, thread.id.get)
        (numMessages, numUnread, muted)
      }

      val notifJson = buildMessageNotificationJson(
        message = message,
        thread = thread,
        messageWithBasicUser = messageWithBasicUser,
        locator = thread.deepLocator.value,
        unread = true,
        originalAuthorIdx = authorActivityInfos.filter(_.started).zipWithIndex.head._2,
        unseenAuthors = unseenAuthors,
        numAuthors = authorActivityInfos.length,
        numMessages = numMessages,
        numUnread = numUnread,
        muted = muted)

      db.readWrite(attempts=2){ implicit session =>
        userThreadRepo.setNotification(userId, thread.id.get, message, notifJson, !muted)
      }

      messagingAnalytics.sentNotificationForMessage(userId, message, thread, muted)
      shoebox.createDeepLink(message.from.get, userId, thread.uriId.get, thread.deepLocator)

      notificationRouter.sendToUser(userId, Json.arr("notification", notifJson))
      notificationRouter.sendToUser(userId, Json.arr("unread_notifications_count", getUnreadUnmutedThreadCount(userId)))

      if (!muted) {
        val notifText = MessageLookHereRemover(messageWithBasicUser.user.map(_.firstName + ": ").getOrElse("") + message.messageText)
<<<<<<< HEAD
        sendPushNotification(userId, thread.externalId, getUnreadUnmutedThreadCount(userId), trimAtBytes(notifText, 128, UTF_8))
=======
        sendPushNotification(userId, thread.externalId, getUnreadUnmutedThreadCount(userId), Some(trimAtBytes(notifText, 128, Charset.forName("UTF-8"))))
>>>>>>> ed89e264
      }
    }

    //This is mostly for testing and monitoring
    notificationRouter.sendNotification(Some(userId), Notification(thread.id.get, message.id.get))
  }

  val engineers = Seq(
    "ae5d159c-5935-4ad5-b979-ea280cb6c7ba", // eishay
    "dc6cb121-2a69-47c7-898b-bc2b9356054c", // andrew
    "772a9c0f-d083-44cb-87ce-de564cbbfa22", // yasu
    "d3cdb758-27df-4683-a589-e3f3d99fa47b", // jared (of the jacobs variety)
    "6d8e337d-4199-49e1-a95c-e4aab582eeca", // yinjgie
    "b80511f6-8248-4799-a17d-f86c1508c90d", // léo
    "597e6c13-5093-4cba-8acc-93318987d8ee", // stephen
    "147c5562-98b1-4fc1-946b-3873ac4a45b4", // eduardo
    "70927814-6a71-4eb4-85d4-a60164bae96c", // ray
    "9c211915-2413-4030-8efa-d7a9cfc77359", // joon
    "1714ac86-4ce5-4083-b4c7-bb1e8292c373",  // martin
    "fd187ca1-2921-4c60-a8c0-955065d454ab" // jared (of the petker variety)
  )
  val product = Seq (
    "3ad31932-f3f9-4fe3-855c-3359051212e5", // danny
    "1a316f42-13be-4d86-a4a2-8c7efb3010b8", // xander
    "2d18cd0b-ef30-4759-b6c5-f5f113a30f08", // effi
    "73b1134d-02d4-443f-b99b-e8bc571455e2", // chandler
    "c82b0fa0-6438-4892-8738-7fa2d96f1365", // ketan
    "ae139ae4-49ad-4026-b215-1ece236f1322"  // jen
  )
  val family = engineers ++ product ++ Seq(
    "e890b13a-e33c-4110-bd11-ddd51ec4eceb" // two-meals
  )

  private def constructUserRecipients(userExtIds: Seq[ExternalId[User]]): Future[Seq[Id[User]]] = {
    val loadedUser = userExtIds.filter(_.id != "00000000-0000-0000-0000-000000000000") map {
      case ExternalId("42424242-4242-4242-4242-424242424201") => // FortyTwo Engineering
        engineers.map(ExternalId[User])
      case ExternalId("42424242-4242-4242-4242-424242424202") => // FortyTwo Family
        family.map(ExternalId[User])
      case ExternalId("42424242-4242-4242-4242-424242424203") => // FortyTwo Product
        product.map(ExternalId[User])
      case notAGroup => Seq(notAGroup)
    }
    shoebox.getUserIdsByExternalIds(loadedUser.flatten)
  }

  private def constructNonUserRecipients(userId: Id[User], nonUsers: Seq[NonUserParticipant]): Future[Seq[NonUserParticipant]] = {
    val pimpedParticipants = nonUsers.map {
      case email: NonUserEmailParticipant =>
        abookServiceClient.getEContactByEmail(userId, email.address.address).map {
          case Some(eContact) => email.copy(econtactId = eContact.id)
          case None => email // todo: Wire it up to create contact!
        }
    }
    Future.sequence(pimpedParticipants)
  }

  def sendNewMessage(from: Id[User], userRecipients: Seq[Id[User]], nonUserRecipients: Seq[NonUserParticipant], urls: JsObject, titleOpt: Option[String], messageText: String)(implicit context: HeimdalContext) : (MessageThread, Message) = {
    val userParticipants = (from +: userRecipients).distinct
    val urlOpt = (urls \ "url").asOpt[String]
    val tStart = currentDateTime
    val nUriOpt = urlOpt.map { url: String => Await.result(shoebox.internNormalizedURI(url, scrapeWanted = true), 10 seconds)} // todo: Remove Await
    Statsd.timing(s"messaging.internNormalizedURI", currentDateTime.getMillis - tStart.getMillis)
    val uriIdOpt = nUriOpt.flatMap(_.id)
    val (thread, isNew) = db.readWrite{ implicit session =>
      val (thread, isNew) = threadRepo.getOrCreate(userParticipants, nonUserRecipients, urlOpt, uriIdOpt, nUriOpt.map(_.url), titleOpt.orElse(nUriOpt.flatMap(_.title)))
      if (isNew){
        nonUserRecipients.par.foreach { nonUser =>
          NonUserThread(                              // will have to be persisted when extension is ready
            participant = nonUser,
            threadId = thread.id.get,
            uriId = uriIdOpt,
            notifiedCount = 0,
            lastNotifiedAt = None,
            threadUpdatedAt = Some(thread.createdAt),
            muted = false
          )
        }
        userParticipants.par.foreach { userId =>
          userThreadRepo.save(UserThread(
            user = userId,
            thread = thread.id.get,
            uriId = uriIdOpt,
            lastSeen = None,
            lastMsgFromOther = None,
            lastNotification = JsNull,
            unread = false,
            started = userId == from
          ))
        }
      }
      else{
        log.info(s"Not actually a new thread. Merging.")
      }
      (thread, isNew)
    }
    sendMessage(from, thread, messageText, urlOpt, nUriOpt, Some(isNew))
  }


  def sendMessage(from: Id[User], threadId: ExternalId[MessageThread], messageText: String, urlOpt: Option[String])(implicit context: HeimdalContext): (MessageThread, Message) = {
    val thread = db.readOnly{ implicit session =>
      threadRepo.get(threadId)
    }
    sendMessage(from, thread, messageText, urlOpt)
  }

  def sendMessage(from: Id[User], threadId: Id[MessageThread], messageText: String, urlOpt: Option[String])(implicit context: HeimdalContext): (MessageThread, Message) = {
    val thread = db.readOnly{ implicit session =>
      threadRepo.get(threadId)
    }
    sendMessage(from, thread, messageText, urlOpt)
  }

  private def sendMessage(from: Id[User], thread: MessageThread, messageText: String, urlOpt: Option[String], nUriOpt: Option[NormalizedURI] = None, isNew: Option[Boolean] = None)(implicit context: HeimdalContext): (MessageThread, Message) = {
    if (! thread.containsUser(from) || !thread.replyable) throw NotAuthorizedException(s"User $from not authorized to send message on thread ${thread.id.get}")
    log.info(s"Sending message from $from to ${thread.participants}")
    val message = db.readWrite{ implicit session =>
      messageRepo.save(Message(
        id = None,
        from = Some(from),
        thread = thread.id.get,
        threadExtId = thread.externalId,
        messageText = messageText,
        sentOnUrl = urlOpt.map(Some(_)).getOrElse(thread.url),
        sentOnUriId = thread.uriId
      ))
    }
    SafeFuture {
      db.readOnly { implicit session => messageRepo.refreshCache(thread.id.get) }
    }

    val participantSet = thread.participants.map(_.allUsers).getOrElse(Set())
    val id2BasicUser = Await.result(shoebox.getBasicUsers(participantSet.toSeq), 1 seconds) // todo: remove await

    val messageWithBasicUser = MessageWithBasicUser(
      message.externalId,
      message.createdAt,
      message.messageText,
      None,
      message.sentOnUrl.getOrElse(""),
      thread.nUrl.getOrElse(""), //TODO Stephen: This needs to change when we have detached threads
      message.from.map(id2BasicUser(_)),
      participantSet.toSeq.map(id2BasicUser(_))
    )

    thread.participants.map(_.allUsers.par.foreach { user =>
      notificationRouter.sendToUser(
        user,
        Json.arr("message", message.threadExtId.id, messageWithBasicUser)
      )
    })

    setLastSeen(from, thread.id.get, Some(message.createdAt))
    db.readWrite { implicit session => userThreadRepo.setLastActive(from, thread.id.get, message.createdAt) }

    val (numMessages: Int, numUnread: Int, threadActivity: Seq[UserThreadActivity]) = db.readOnly { implicit session =>
      val (numMessages, numUnread) = messageRepo.getMessageCounts(thread.id.get, Some(message.createdAt))
      val threadActivity = userThreadRepo.getThreadActivity(thread.id.get).sortBy { uta =>
        (-uta.lastActive.getOrElse(START_OF_TIME).getMillis, uta.id.id)
      }
      (numMessages, numUnread, threadActivity)
    }

    val originalAuthor = threadActivity.filter(_.started).zipWithIndex.head._2
    val numAuthors = threadActivity.count(_.lastActive.isDefined)

    val nonUsers = thread.participants.map(_.allNonUsers.map(NonUserParticipant.toBasicNonUser)).getOrElse(Set.empty)
    val orderedMessageWithBasicUser = messageWithBasicUser.copy(participants = threadActivity.map{ ta => id2BasicUser(ta.userId)} ++ nonUsers)

    thread.allParticipantsExcept(from).foreach { userId =>
      sendNotificationForMessage(userId, message, thread, orderedMessageWithBasicUser, threadActivity)
    }


    val notifJson = buildMessageNotificationJson(
      message = message,
      thread = thread,
      messageWithBasicUser = orderedMessageWithBasicUser,
      locator = "/messages/" + thread.externalId,
      unread = false,
      originalAuthorIdx = originalAuthor,
      unseenAuthors = 0,
      numAuthors = numAuthors,
      numMessages = numMessages,
      numUnread = numUnread,
      muted = false)
    db.readWrite(attempts=2) { implicit session =>
      userThreadRepo.setNotification(from, thread.id.get, message, notifJson, false)
    }
    notificationRouter.sendToUser(from, Json.arr("notification", notifJson))


    //async update normalized url id so as not to block on that (the shoebox call yields a future)
    urlOpt.foreach { url =>
      (nUriOpt match {
        case Some(n) => Promise.successful(n).future
        case None => shoebox.internNormalizedURI(url, scrapeWanted = true) //Note, this also needs to include canonical/og when we have detached threads
      }) foreach { nUri =>
        db.readWrite { implicit session =>
          messageRepo.updateUriId(message, nUri.id.get)
        }
      }
    }
    messagingAnalytics.sentMessage(from, message, thread, isNew, context)
    (thread, message)
  }

  def getThreadMessages(thread: MessageThread, pageOpt: Option[Int]) : Seq[Message] =
    db.readOnly { implicit session =>
      log.info(s"[get_thread] trying to get thread messages for thread extId ${thread.externalId}. pageOpt is $pageOpt")
      pageOpt.map { page =>
        val lower = MessagingCommander.THREAD_PAGE_SIZE * page
        val upper = MessagingCommander.THREAD_PAGE_SIZE * (page + 1) - 1
        log.info(s"[get_thread] getting thread messages for thread extId ${thread.externalId}. lu: $lower, $upper")
        messageRepo.get(thread.id.get,lower,Some(upper))
      } getOrElse {
        log.info(s"[get_thread] getting thread messages for thread extId ${thread.externalId}. no l/u")
        messageRepo.get(thread.id.get, 0, None)
      }
    }


  private def getThreadMessages(threadExtId: ExternalId[MessageThread], pageOpt: Option[Int]) : Seq[Message] = {
    val thread = db.readOnly{ implicit session =>
      threadRepo.get(threadExtId)
    }
    getThreadMessages(thread, pageOpt)
  }

  private def getThreadMessages(threadId: Id[MessageThread], pageOpt: Option[Int]): Seq[Message] = {
    getThreadMessages(db.readOnly(threadRepo.get(threadId)(_)), pageOpt)
  }

  private def getThreadMessagesWithBasicUser(thread: MessageThread, pageOpt: Option[Int]): Future[(MessageThread, Seq[MessageWithBasicUser])] = {
    val userParticipantSet = if (thread.replyable) thread.participants.map(_.allUsers).getOrElse(Set()) else Set()
    log.info(s"[get_thread] got participants for extId ${thread.externalId}: $userParticipantSet")
    new SafeFuture(shoebox.getBasicUsers(userParticipantSet.toSeq) map { id2BasicUser =>
      val messages = getThreadMessages(thread, pageOpt)
      log.info(s"[get_thread] got raw messages for extId ${thread.externalId}: ${messages.length}")
      (thread, messages.map { message =>
        val nonUsers = thread.participants.map(_.allNonUsers.map(NonUserParticipant.toBasicNonUser)).getOrElse(Set.empty)
        MessageWithBasicUser(
          id           = message.externalId,
          createdAt    = message.createdAt,
          text         = message.messageText,
          auxData      = message.auxData,
          url          = message.sentOnUrl.getOrElse(""),
          nUrl         = thread.nUrl.getOrElse(""), //TODO Stephen: This needs to change when we have detached threads
          user         = message.from.map(id2BasicUser(_)),
          participants = userParticipantSet.toSeq.map(id2BasicUser(_)) ++ nonUsers
        )
      })
    })
  }

  def getThreadMessagesWithBasicUser(threadExtId: ExternalId[MessageThread], pageOpt: Option[Int]): Future[(MessageThread, Seq[MessageWithBasicUser])] = {
    val thread = db.readOnly(threadRepo.get(threadExtId)(_))
    getThreadMessagesWithBasicUser(thread, pageOpt)
  }

  def getThread(threadExtId: ExternalId[MessageThread]) : MessageThread = {
    db.readOnly { implicit session =>
      threadRepo.get(threadExtId)
    }
  }

  def getThreads(user: Id[User], url: Option[String]=None) : Seq[MessageThread] = {
    db.readOnly { implicit session =>
      val threadIds = userThreadRepo.getThreadIds(user)
      threadIds.map(threadRepo.get(_))
    }
  }

  //for a given user and thread make sure the notification is correct
  def recreateNotificationForAddedParticipant(userId: Id[User], thread: MessageThread) : Future[JsValue]  = {
    val message = db.readOnly { implicit session => messageRepo.getLatest(thread.id.get) }

    val participantSet = thread.participants.map(_.allUsers).getOrElse(Set())
    new SafeFuture(shoebox.getBasicUsers(participantSet.toSeq).map { id2BasicUser =>

      val (numMessages: Int, numUnread: Int, threadActivity: Seq[UserThreadActivity]) = db.readOnly { implicit session =>
        val (numMessages, numUnread) = messageRepo.getMessageCounts(thread.id.get, Some(message.createdAt))
        val threadActivity = userThreadRepo.getThreadActivity(thread.id.get).sortBy { uta =>
          (-uta.lastActive.getOrElse(START_OF_TIME).getMillis, uta.id.id)
        }
        (numMessages, numUnread, threadActivity)
      }

      val originalAuthor = threadActivity.filter(_.started).zipWithIndex.head._2
      val numAuthors = threadActivity.count(_.lastActive.isDefined)

      val nonUsers = thread.participants.map(_.allNonUsers.map(NonUserParticipant.toBasicNonUser)).getOrElse(Set.empty)

      val orderedMessageWithBasicUser = MessageWithBasicUser(
        message.externalId,
        message.createdAt,
        message.messageText,
        None,
        message.sentOnUrl.getOrElse(""),
        thread.nUrl.getOrElse(""), //TODO Stephen: This needs to change when we have detached threads
        message.from.map(id2BasicUser(_)),
        threadActivity.map{ ta => id2BasicUser(ta.userId)} ++ nonUsers
      )

      val notifJson = buildMessageNotificationJson(
        message = message,
        thread = thread,
        messageWithBasicUser = orderedMessageWithBasicUser,
        locator = "/messages/" + thread.externalId,
        unread = true,
        originalAuthorIdx = originalAuthor,
        unseenAuthors = numAuthors,
        numAuthors = numAuthors,
        numMessages = numMessages,
        numUnread = numMessages,
        muted = false
      )

      db.readWrite(attempts=2){ implicit session =>
        userThreadRepo.setNotification(userId, thread.id.get, message, notifJson, true)
      }

      messagingAnalytics.sentNotificationForMessage(userId, message, thread, false)
      shoebox.createDeepLink(message.from.get, userId, thread.uriId.get, thread.deepLocator)

      notifJson
    })
  }

  // todo: Add adding non-users by kind/identifier
  def addParticipantsToThread(adderUserId: Id[User], threadExtId: ExternalId[MessageThread], newParticipantsExtIds: Seq[ExternalId[User]])(implicit context: HeimdalContext): Future[Boolean] = {
    new SafeFuture(shoebox.getUserIdsByExternalIds(newParticipantsExtIds) map { newParticipantsUserIds =>

      val messageThreadOpt = db.readWrite { implicit session =>
        val oldThread = threadRepo.get(threadExtId)
        val actuallyNewParticipantUserIds = newParticipantsUserIds.filterNot(oldThread.containsUser)

        if (!oldThread.participants.exists(_.contains(adderUserId)) || actuallyNewParticipantUserIds.isEmpty) {
          None
        } else {
          val thread = threadRepo.save(oldThread.withParticipants(clock.now, actuallyNewParticipantUserIds))

          val message = messageRepo.save(Message(
            from = None,
            thread = thread.id.get,
            threadExtId = thread.externalId,
            messageText = "",
            auxData = Some(Json.arr("add_participants", adderUserId.id.toString, actuallyNewParticipantUserIds.map(_.id))),
            sentOnUrl = None,
            sentOnUriId = None
          ))
          Some((actuallyNewParticipantUserIds, message, thread))
        }
      }

      messageThreadOpt.exists { case (newParticipants, message, thread) =>
        SafeFuture {
          db.readOnly { implicit session =>
            messageRepo.refreshCache(thread.id.get)
          }
        }

        new SafeFuture(shoebox.getBasicUsers(thread.participants.get.allUsers.toSeq) map { basicUsers =>
          val adderUserName = basicUsers(adderUserId).firstName + " " + basicUsers(adderUserId).lastName
          val theTitle: String = thread.pageTitle.getOrElse("New conversation")
          val participants: Seq[BasicUserLikeEntity] = basicUsers.values.toSeq ++ thread.participants.get.allNonUsers.map(NonUserParticipant.toBasicNonUser).toSeq
          val notificationJson = Json.obj(
            "id"           -> message.externalId.id,
            "time"         -> message.createdAt,
            "thread"       -> thread.externalId.id,
            "text"         -> s"$adderUserName added you to a conversation.",
            "url"          -> thread.nUrl,
            "title"        -> theTitle,
            "author"       -> basicUsers(adderUserId),
            "participants" -> participants,
            "locator"      -> ("/messages/" + thread.externalId),
            "unread"       -> true,
            "category"     -> NotificationCategory.User.MESSAGE.category
          )
          db.readWrite { implicit session =>
            // todo: Add adding non-users
            newParticipants.map { pUserId =>
              userThreadRepo.save(UserThread(
                id = None,
                user = pUserId,
                thread = thread.id.get,
                uriId = thread.uriId,
                lastSeen = None,
                unread = true,
                lastMsgFromOther = None,
                lastNotification = JsNull
              ))
            }
          }

          Future.sequence(newParticipants.map { userId =>
            recreateNotificationForAddedParticipant(userId, thread)
          }) map { permanentNotifications =>
            newParticipants.zip(permanentNotifications) map { case (userId, permanentNotification) =>
              notificationRouter.sendToUser(
                userId,
                Json.arr("notification", notificationJson, permanentNotification)
              )
            }
            val mwbu = MessageWithBasicUser(message.externalId, message.createdAt, "", message.auxData, "", "", None, participants)
            modifyMessageWithAuxData(mwbu).map { augmentedMessage =>
              thread.participants.map(_.allUsers.par.foreach { userId =>
                notificationRouter.sendToUser(
                  userId,
                  Json.arr("message", thread.externalId.id, augmentedMessage)
                )
                notificationRouter.sendToUser(
                  userId,
                  Json.arr("thread_participants", thread.externalId.id, participants)
                )
              })
            }
          }
        })

        messagingAnalytics.addedParticipantsToConversation(adderUserId, newParticipants, thread, context)
        true
      }
    })
  }

  def modifyMessageWithAuxData(m: MessageWithBasicUser): Future[MessageWithBasicUser] = {
    if (m.user.isEmpty) {
      val modifiedMessage = m.auxData match {
        case Some(auxData) =>
          val auxModifiedFuture = auxData.value match {
            case JsString("add_participants") +: JsString(jsAdderUserId) +: JsArray(jsAddedUsers) +: _ =>
              val addedUsers = jsAddedUsers.map(id => Id[User](id.as[Long]))
              val adderUserId = Id[User](jsAdderUserId.toLong)
              new SafeFuture(shoebox.getBasicUsers(adderUserId +: addedUsers) map { basicUsers =>
                val adderUser = basicUsers(adderUserId)
                val addedBasicUsers = addedUsers.map(u => basicUsers(u))
                val addedUsersString = addedBasicUsers.map(s => s"${s.firstName} ${s.lastName}") match {
                  case first :: Nil => first
                  case first :: second :: Nil => first + " and " + second
                  case many => many.take(many.length - 1).mkString(", ") + ", and " + many.last
                }

                val friendlyMessage = s"${adderUser.firstName} ${adderUser.lastName} added $addedUsersString to the conversation."
                (friendlyMessage, Json.arr("add_participants", basicUsers(adderUserId), addedBasicUsers))
              })
            case s =>
              Promise.successful(("", Json.arr())).future
          }
          auxModifiedFuture.map { case (text, aux) =>
            m.copy(auxData = Some(aux), text = text, user = Some(BasicUser(ExternalId[User]("42424242-4242-4242-4242-000000000001"), "Kifi", "", "0.jpg")))
          }
        case None =>
          Promise.successful(m).future
      }
      modifiedMessage
    } else {
      Promise.successful(m).future
    }
  }

  def setRead(userId: Id[User], msgExtId: ExternalId[Message])(implicit context: HeimdalContext): Unit = {
    val (message: Message, thread: MessageThread) = db.readOnly { implicit session =>
      val message = messageRepo.get(msgExtId)
      (message, threadRepo.get(message.thread))
    }
    db.readWrite(attempts=2) { implicit session =>
      userThreadRepo.markRead(userId, thread.id.get, message)
    }
    messagingAnalytics.clearedNotification(userId, message, thread, context)

    val nUrl: String = thread.nUrl.getOrElse("")
    val unreadCount = getUnreadUnmutedThreadCount(userId)
    notificationRouter.sendToUser(userId, Json.arr("message_read", nUrl, thread.externalId.id, message.createdAt, msgExtId.id))
    notificationRouter.sendToUser(userId, Json.arr("unread_notifications_count", unreadCount))
    sendPushNotification(userId, thread.externalId, unreadCount, None)
  }

  def setUnread(userId: Id[User], msgExtId: ExternalId[Message]): Unit = {
    val (message: Message, thread: MessageThread) = db.readOnly { implicit session =>
      val message = messageRepo.get(msgExtId)
      (message, threadRepo.get(message.thread))
    }
    val changed: Boolean = db.readWrite(attempts=2) { implicit session =>
      userThreadRepo.markUnread(userId, thread.id.get)
    }
    if (changed) {
      val nUrl: String = thread.nUrl.getOrElse("")
      val unreadCount = getUnreadUnmutedThreadCount(userId)
      notificationRouter.sendToUser(userId, Json.arr("message_unread", nUrl, thread.externalId.id, message.createdAt, msgExtId.id))
      notificationRouter.sendToUser(userId, Json.arr("unread_notifications_count", unreadCount))
      sendPushNotification(userId, thread.externalId, unreadCount, None)
    }
  }

  def setAllNotificationsRead(userId: Id[User]): Unit = {
    log.info(s"Setting all Notifications as read for user $userId.")
    db.readWrite(attempts=2) {implicit session => userThreadRepo.markAllRead(userId)}
  }

  def setAllNotificationsReadBefore(user: Id[User], messageId: ExternalId[Message]) : DateTime = {
    val message = db.readWrite(attempts=2) { implicit session =>
      val message = messageRepo.get(messageId)
      userThreadRepo.markAllReadAtOrBefore(user, message.createdAt)
      message
    }
    val unreadCount = getUnreadUnmutedThreadCount(user)
    notificationRouter.sendToUser(user, Json.arr("unread_notifications_count", unreadCount))
    sendPushNotification(user, message.threadExtId, unreadCount, None)
    message.createdAt
  }

  def setLastSeen(userId: Id[User], threadId: Id[MessageThread], timestampOpt: Option[DateTime] = None) : Unit = {
    db.readWrite { implicit session =>
      userThreadRepo.setLastSeen(userId, threadId, timestampOpt.getOrElse(clock.now))
    }
  }

  def setLastSeen(userId: Id[User], messageExtId: ExternalId[Message]) : Unit = {
    val message = db.readOnly { implicit session => messageRepo.get(messageExtId) }
    setLastSeen(userId, message.thread, Some(message.createdAt))
  }

  def getUnreadThreadNotifications(userId: Id[User]) : Seq[Notification] = {
    db.readOnly { implicit session =>
      userThreadRepo.getUnreadThreadNotifications(userId)
    }
  }

  def getLatestSendableNotificationsNotJustFromMe(userId: Id[User], howMany: Int): Future[Seq[JsObject]] = {
    db.readOnly { implicit session =>
      userThreadRepo.getLatestSendableNotificationsNotJustFromMe(userId, howMany)
    }
  }

  def getSendableNotificationsNotJustFromMeBefore(userId: Id[User], time: DateTime, howMany: Int): Future[Seq[JsObject]] = {
    db.readOnly { implicit session =>
      userThreadRepo.getSendableNotificationsNotJustFromMeBefore(userId, time, howMany)
    }
  }

  def getSendableNotificationsNotJustFromMeSince(userId: Id[User], time: DateTime): Future[Seq[JsObject]] = {
    db.readOnly { implicit session =>
      userThreadRepo.getSendableNotificationsNotJustFromMeSince(userId, time)
    }
  }

  def getLatestSendableNotifications(userId: Id[User], howMany: Int): Future[Seq[JsObject]] = {
    db.readOnly { implicit session =>
      userThreadRepo.getLatestSendableNotifications(userId, howMany)
    }
  }

  def getSendableNotificationsBefore(userId: Id[User], time: DateTime, howMany: Int): Future[Seq[JsObject]] = {
    db.readOnly { implicit session =>
      userThreadRepo.getSendableNotificationsBefore(userId, time, howMany)
    }
  }

  def getSendableNotificationsSince(userId: Id[User], time: DateTime): Future[Seq[JsObject]] = {
    db.readOnly { implicit session =>
      userThreadRepo.getSendableNotificationsSince(userId, time)
    }
  }

  def getLatestUnreadSendableNotifications(userId: Id[User], howMany: Int): Future[(Seq[JsObject], Int)] = {
    val noticesFuture = db.readOnly { implicit session =>
      userThreadRepo.getLatestUnreadSendableNotifications(userId, howMany)
    }
    new SafeFuture(noticesFuture map { notices =>
      val numTotal = if (notices.length < howMany) {
        notices.length
      } else {
        db.readOnly { implicit session =>
          userThreadRepo.getUnreadThreadCount(userId)
        }
      }
      (notices, numTotal)
    })
  }

  def getUnreadSendableNotificationsBefore(userId: Id[User], time: DateTime, howMany: Int): Future[Seq[JsObject]] = {
    db.readOnly { implicit session =>
      userThreadRepo.getUnreadSendableNotificationsBefore(userId, time, howMany)
    }
  }

  def getLatestMutedSendableNotifications(userId: Id[User], howMany: Int): Future[Seq[JsObject]] = {
    db.readOnly { implicit session =>
      userThreadRepo.getLatestMutedSendableNotifications(userId, howMany)
    }
  }

  def getMutedSendableNotificationsBefore(userId: Id[User], time: DateTime, howMany: Int): Future[Seq[JsObject]] = {
    db.readOnly { implicit session =>
      userThreadRepo.getMutedSendableNotificationsBefore(userId, time, howMany)
    }
  }

  def getLatestSentSendableNotifications(userId: Id[User], howMany: Int): Future[Seq[JsObject]] = {
    db.readOnly { implicit session =>
      userThreadRepo.getLatestSendableNotificationsForStartedThreads(userId, howMany)
    }
  }

  def getSentSendableNotificationsBefore(userId: Id[User], time: DateTime, howMany: Int): Future[Seq[JsObject]] = {
    db.readOnly { implicit session =>
      userThreadRepo.getSendableNotificationsForStartedThreadsBefore(userId, time, howMany)
    }
  }

  def getUnreadUnmutedThreadCount(userId: Id[User]): Int = {
    db.readOnly { implicit session =>
      userThreadRepo.getUnreadUnmutedThreadCount(userId)
    }
  }

  def getUnreadThreadCounts(userId: Id[User]): (Int, Int) = {
    db.readOnly { implicit session =>
      userThreadRepo.getUnreadThreadCounts(userId)
    }
  }

  def getLatestSendableNotificationsForPage(userId: Id[User], url: String, howMany: Int): Future[(String, Seq[JsObject], Int, Int)] = {
    new SafeFuture(shoebox.getNormalizedUriByUrlOrPrenormalize(url) flatMap {
      case Left(nUri) =>
        val noticesFuture = db.readOnly { implicit session =>
          userThreadRepo.getLatestSendableNotificationsForUri(userId, nUri.id.get, howMany)
        }
        new SafeFuture(noticesFuture map { notices =>
          val (numTotal, numUnreadUnmuted): (Int, Int) = if (notices.length < howMany) {
            (notices.length, notices.count { n =>
              (n \ "unread").asOpt[Boolean].getOrElse(false) &&
              !(n \ "muted").asOpt[Boolean].getOrElse(false)
            })
          } else {
            db.readOnly { implicit session =>
              userThreadRepo.getThreadCountsForUri(userId, nUri.id.get)
            }
          }
          (nUri.url, notices, numTotal, numUnreadUnmuted)
        })
      case Right(prenormalizedUrl) =>
        Promise.successful(prenormalizedUrl, Seq.empty, 0, 0).future
    })
  }

  def getSendableNotificationsForPageBefore(userId: Id[User], url: String, time: DateTime, howMany: Int): Future[Seq[JsObject]] = {
    new SafeFuture(shoebox.getNormalizedURIByURL(url) flatMap {
      case Some(nUri) =>
        db.readOnly { implicit session =>
          userThreadRepo.getSendableNotificationsForUriBefore(userId, nUri.id.get, time, howMany)
        }
      case _ => Promise.successful(Seq.empty).future
    })
  }

  def muteThread(userId: Id[User], threadId: ExternalId[MessageThread])(implicit context: HeimdalContext): Boolean = setUserThreadMuteState(userId, threadId, true)

  def unmuteThread(userId: Id[User], threadId: ExternalId[MessageThread])(implicit context: HeimdalContext): Boolean = setUserThreadMuteState(userId, threadId, false)

  private def setUserThreadMuteState(userId: Id[User], threadId: ExternalId[MessageThread], mute: Boolean)(implicit context: HeimdalContext) = {
    val stateChanged = db.readWrite { implicit session =>
      val thread = threadRepo.get(threadId)
      thread.id.exists { threadId =>
        val userThread = userThreadRepo.getUserThread(userId, threadId)
        if (userThread.muted != mute) {
          userThreadRepo.setMuteState(userThread.id.get, mute)
          true
        } else {
          false
        }
      }
    }
    if (stateChanged) {
      notifyUserAboutMuteChange(userId, threadId, mute)
      messagingAnalytics.changedMute(userId, threadId, mute, context)
    }
    stateChanged
  }

  private def notifyUserAboutMuteChange(userId: Id[User], threadId: ExternalId[MessageThread], mute: Boolean) = {
    notificationRouter.sendToUser(userId, Json.arr("thread_muted", threadId.id, mute))
  }

  def getChatter(userId: Id[User], urls: Seq[String]) = {
    implicit val timeout = Duration(3, "seconds")
    TimeoutFuture(Future.sequence(urls.map(u => shoebox.getNormalizedURIByURL(u).map(n => u -> n)))).recover {
      case ex: TimeoutException => Seq[(String, Option[NormalizedURI])]()
    }.map { res =>
      val urlMsgCount = db.readOnly { implicit session =>
        res.filter(_._2.isDefined).map { case (url, nuri) =>
          url -> userThreadRepo.getThreadIds(userId, Some(nuri.get.id.get))
        }
      }
      Map(urlMsgCount: _*)
    }
  }

  def connectedSockets: Int = notificationRouter.connectedSockets

  def sendMessageAction(title: Option[String], text: String,
      userExtRecipients: Seq[ExternalId[User]],
      nonUserRecipients: Seq[NonUserParticipant],
      url: Option[String],
      urls: JsObject, //wtf its not Seq[String]?
      userId: Id[User],
      context: HeimdalContext): Future[(Message, Option[ElizaThreadInfo], Seq[MessageWithBasicUser])] = {
    val tStart = currentDateTime

    val res = for {
      userRecipients <- constructUserRecipients(userExtRecipients)
      nonUserRecipients <- constructNonUserRecipients(userId, nonUserRecipients)
    } yield {
      val (thread, message) = sendNewMessage(userId, userRecipients, nonUserRecipients, urls, title, text)(context)
      val messageThreadFut = getThreadMessagesWithBasicUser(thread, None)

      val threadInfoOpt = url.map { url =>
        buildThreadInfos(userId, Seq(thread), Some(url)).headOption
      }.flatten

      messageThreadFut.map { case (_, messages) =>
        val tDiff = currentDateTime.getMillis - tStart.getMillis
        Statsd.timing(s"messaging.newMessage", tDiff)
        (message, threadInfoOpt, messages)
      }
    }
    res.flatMap{ fut => fut.flatMap { case (message, threadInfoOpt, messages) =>
        Future.sequence(messages.map(modifyMessageWithAuxData)).map( (message, threadInfoOpt, _) )
      }
    }
  }

  def recipientJsonToTypedFormat(rawRecipients: Seq[JsValue]): (Seq[ExternalId[User]], Seq[NonUserParticipant]) = {
    rawRecipients.foldLeft((Seq[ExternalId[User]](), Seq[NonUserParticipant]())) { case ((externalUserIds, nonUserParticipants), elem) =>
      elem.asOpt[String].flatMap(ExternalId.asOpt[User]) match {
        case Some(externalUserId) => (externalUserIds :+ externalUserId, nonUserParticipants)
        case None =>
          elem.asOpt[JsObject].flatMap { obj =>
            // The strategy is to get the identifier in the correct wrapping type, and pimp it with `constructNonUserRecipients` later
            (obj \ "kind").asOpt[String] match {
              case Some("email") if (obj \ "email").asOpt[String].isDefined =>
                Some(NonUserEmailParticipant(GenericEmailAddress((obj \ "email").as[String]), None))
              case _ => // Unsupported kind
                None
            }
          } match {
            case Some(nonUser) =>
              (externalUserIds, nonUserParticipants :+ nonUser)
            case None =>
              (externalUserIds, nonUserParticipants)
          }
      }
    }
  }

  //THIS FILE IS WAAAAAAY TOOOOO LLLLLAAAARRRRRRGGGGGGGGEEEEEEEE
  //todo(martin): SPLIT ME!!!
}<|MERGE_RESOLUTION|>--- conflicted
+++ resolved
@@ -296,11 +296,7 @@
 
       if (!muted) {
         val notifText = MessageLookHereRemover(messageWithBasicUser.user.map(_.firstName + ": ").getOrElse("") + message.messageText)
-<<<<<<< HEAD
         sendPushNotification(userId, thread.externalId, getUnreadUnmutedThreadCount(userId), trimAtBytes(notifText, 128, UTF_8))
-=======
-        sendPushNotification(userId, thread.externalId, getUnreadUnmutedThreadCount(userId), Some(trimAtBytes(notifText, 128, Charset.forName("UTF-8"))))
->>>>>>> ed89e264
       }
     }
 
