package com.keepit.eliza

import com.keepit.common.db.{ExternalId, State}
import com.keepit.model.{User, ExperimentType}
import com.keepit.common.controller.{BrowserExtensionController, ActionAuthenticator}
import com.keepit.shoebox.{ShoeboxServiceClient}
import com.keepit.common.controller.FortyTwoCookies.ImpersonateCookie
import com.keepit.common.time._
import com.keepit.common.amazon.AmazonInstanceInfo
import com.keepit.common.healthcheck.AirbrakeNotifier
import com.keepit.heimdal._
import com.keepit.common.akka.SafeFuture
import com.keepit.common.db.Id
import com.keepit.search.SearchServiceClient
import com.keepit.common.crypto.SimpleDESCrypt

import scala.util.{Success, Failure}

import play.api.libs.concurrent.Execution.Implicits.defaultContext

import play.api.libs.iteratee.Concurrent
import play.api.libs.json.{Json, JsValue, JsObject, JsArray, JsString, JsNumber}
import play.modules.statsd.api.Statsd

import akka.actor.ActorSystem

import com.google.inject.Inject
import com.keepit.common.db.slick.Database
import com.keepit.social.BasicUser
import scala.concurrent.{Future, Promise}
import com.keepit.eliza.model.{NonUserEmailParticipant, NonUserParticipant}
import com.keepit.common.mail.GenericEmailAddress


class ExtMessagingController @Inject() (
    messagingController: MessagingController,
    actionAuthenticator: ActionAuthenticator,
    notificationRouter: NotificationRouter,
    amazonInstanceInfo: AmazonInstanceInfo,
    threadRepo: MessageThreadRepo,
    db: Database,
    protected val shoebox: ShoeboxServiceClient,
    protected val search: SearchServiceClient,
    protected val impersonateCookie: ImpersonateCookie,
    protected val actorSystem: ActorSystem,
    protected val clock: Clock,
    protected val airbrake: AirbrakeNotifier,
    protected val heimdal: HeimdalServiceClient,
    protected val heimdalContextBuilder: HeimdalContextBuilderFactory
  )
  extends BrowserExtensionController(actionAuthenticator) with AuthenticatedWebSocketsController {

  private val crypt = new SimpleDESCrypt
  private val ipkey = crypt.stringToKey("dontshowtheiptotheclient")

  /*********** REST *********************/

  def sendMessageAction() = AuthenticatedJsonToJsonAction { request =>
    val tStart = currentDateTime
    val o = request.body
    val (title, text, version) = (
      (o \ "title").asOpt[String],
      (o \ "text").as[String].trim,
      (o \ "extVersion").asOpt[String])
    val (userExtRecipients, nonUserRecipients) = recipientJsonToTypedFormat((o \ "recipients").as[Seq[JsValue]])

    val urls = JsObject(o.as[JsObject].value.filterKeys(Set("url", "canonical", "og").contains).toSeq)

    val messageSubmitResponse = for {
      userRecipients <- messagingController.constructUserRecipients(userExtRecipients)
      nonUserRecipients <- messagingController.constructNonUserRecipients(request.userId, nonUserRecipients)
    } yield {

      val (thread, message) = messagingController.sendNewMessage(request.user.id.get, userRecipients, nonUserRecipients, urls, title, text)
      val messageThreadFut = messagingController.getThreadMessagesWithBasicUser(thread, None)
      val threadInfoOpt = (o \ "url").asOpt[String].map { url =>
        messagingController.buildThreadInfos(request.user.id.get, Seq(thread), Some(url)).headOption
      }.flatten

      messageThreadFut.map { case (_, messages) =>
        //Analytics
        SafeFuture {
<<<<<<< HEAD
          val contextBuilder = userEventContextBuilder(request)
          contextBuilder += ("recipients", userRecipients.map(_.id).toSeq) // todo: Anything with nonusers?
=======
          val contextBuilder = heimdalContextBuilder()
          contextBuilder.addRequestInfo(request)
          contextBuilder += ("recipients", recipientSeq.map(_.id).toSeq)
>>>>>>> 6901f5b8
          contextBuilder += ("threadId", thread.id.get.id)
          contextBuilder += ("url", thread.url.getOrElse(""))
          contextBuilder += ("isActuallyNew", messages.length<=1)
          contextBuilder += ("extensionVersion", version.getOrElse(""))

          thread.uriId.map{ uriId =>
            shoebox.getBookmarkByUriAndUser(uriId, request.userId).onComplete{
              case Success(bookmarkOpt) => {
                contextBuilder += ("isKeep", bookmarkOpt.isDefined)
                heimdal.trackEvent(UserEvent(request.userId.id, contextBuilder.build, UserEventTypes.NEW_MESSAGE, tStart))
              }
              case Failure(ex) => {
                log.warn("Failed to check if url is a keep.")
                heimdal.trackEvent(UserEvent(request.userId.id, contextBuilder.build, UserEventTypes.NEW_MESSAGE, tStart))
              }
            }
          }
        }

        val tDiff = currentDateTime.getMillis - tStart.getMillis
        Statsd.timing(s"messaging.newMessage", tDiff)
        Ok(Json.obj("id" -> message.externalId.id, "parentId" -> message.threadExtId.id, "createdAt" -> message.createdAt, "threadInfo" -> threadInfoOpt, "messages" -> messages.reverse))
      }
    }

    Async(messageSubmitResponse.flatMap(r => r)) // why scala.concurrent.Future doesn't have a .flatten is beyond me
  }

  private def recipientJsonToTypedFormat(rawRecipients: Seq[JsValue]) = {
    rawRecipients.foldLeft((Seq[ExternalId[User]](), Seq[NonUserParticipant]())) { case ((externalUserIds, nonUserParticipants), elem) =>
      elem.asOpt[String].flatMap(ExternalId.asOpt[User]) match {
        case Some(externalUserId) => (externalUserIds :+ externalUserId, nonUserParticipants)
        case None =>
          elem.asOpt[JsObject].flatMap { obj =>
            // The strategy is to get the identifier in the correct wrapping type, and pimp it with `constructNonUserRecipients` later
            (obj \ "kind").asOpt[String] match {
              case Some("email") if (obj \ "email").asOpt[String].isDefined =>
                Some(NonUserEmailParticipant(GenericEmailAddress((obj \ "email").as[String]), None))
              case _ => // Unsupported kind
                None
            }
          } match {
            case Some(nonUser) =>
              (externalUserIds, nonUserParticipants :+ nonUser)
            case None =>
              (externalUserIds, nonUserParticipants)
          }
      }
    }
  }

  def sendMessageReplyAction(threadExtId: ExternalId[MessageThread]) = AuthenticatedJsonToJsonAction { request =>
    val tStart = currentDateTime
    val o = request.body
    val text = (o \ "text").as[String].trim
    val version = (o \ "extVersion").asOpt[String]
    val (thread, message) = messagingController.sendMessage(request.user.id.get, threadExtId, text, None)

    //Analytics
    SafeFuture {
      val contextBuilder = heimdalContextBuilder()
      contextBuilder.addRequestInfo(request)
      contextBuilder += ("threadId", message.thread.id)
      contextBuilder += ("url", message.sentOnUrl.getOrElse(""))
      contextBuilder += ("extensionVersion", version.getOrElse(""))
      thread.participants.foreach { participants =>
        contextBuilder += ("recipients", participants.allUsersExcept(request.userId).map(_.id).toSeq)
      }

      thread.uriId.map{ uriId =>
        shoebox.getBookmarkByUriAndUser(uriId, request.userId).onComplete{
          case Success(bookmarkOpt) => {
            contextBuilder += ("isKeep", bookmarkOpt.isDefined)
            heimdal.trackEvent(UserEvent(request.userId.id, contextBuilder.build, UserEventTypes.REPLY_MESSAGE, tStart))
          }
          case Failure(ex) => {
            log.warn("Failed to check if url is a keep.")
            heimdal.trackEvent(UserEvent(request.userId.id, contextBuilder.build, UserEventTypes.REPLY_MESSAGE, tStart))
          }
        }
      }
    }

    val tDiff = currentDateTime.getMillis - tStart.getMillis
    Statsd.timing(s"messaging.replyMessage", tDiff)
    Ok(Json.obj("id" -> message.externalId.id, "parentId" -> message.threadExtId.id, "createdAt" -> message.createdAt))
  }

  /*********** WEBSOCKETS ******************/

  protected def onConnect(socket: SocketInfo) : Unit = {
    notificationRouter.registerUserSocket(socket)
  }

  protected def onDisconnect(socket: SocketInfo) : Unit = {
    notificationRouter.unregisterUserSocket(socket)
  }

  //TEMPORARY STOP GAP
  val sideEffectingEvents = Set[String]("usefulPage", "sliderShown")

  protected def websocketHandlers(socket: SocketInfo) = Map[String, Seq[JsValue] => Unit](
    "ping" -> { _ =>
      log.info(s"Received ping from user ${socket.userId} on socket ${socket.id}")
      socket.channel.push(Json.arr("pong"))
      log.info(s"Sent pong to user ${socket.userId} on socket ${socket.id}")
    },
    "stats" -> { _ =>
      val stats = Json.obj(
        "connected_for_seconds" -> clock.now.minus(socket.connectedAt.getMillis).getMillis / 1000.0,
        "connected_sockets" -> notificationRouter.connectedSockets,
        "server_ip" -> amazonInstanceInfo.publicIp.toString
      )
      socket.channel.push(Json.arr(s"id:${socket.id}", stats))
    },
    "get_thread" -> { case JsString(threadId) +: _ =>
      log.info(s"[get_thread] user ${socket.userId} requesting thread extId $threadId")
      messagingController.getThreadMessagesWithBasicUser(ExternalId[MessageThread](threadId), None) map { case (thread, msgs) =>
        log.info(s"[get_thread] got messages: $msgs")
        val url = thread.url.getOrElse("")  // needs to change when we have detached threads
        val msgsWithModifiedAuxData = msgs.map { m =>
          messagingController.modifyMessageWithAuxData(m)
        }
        SafeFuture(Future.sequence(msgsWithModifiedAuxData).map { completeMsgs =>
          socket.channel.push(Json.arr("thread", Json.obj("id" -> threadId, "uri" -> url, "messages" -> completeMsgs.reverse)))
        })
      }
    },
    "get_thread_info" -> { case JsNumber(requestId) +: JsString(threadId) +: _ =>
      log.info(s"[get_thread_info] user ${socket.userId} requesting thread extId $threadId")
      val info = messagingController.getThreadInfo(socket.userId, ExternalId[MessageThread](threadId))
      socket.channel.push(Json.arr(requestId.toLong, info))
    },
    "add_participants_to_thread" -> { case JsString(threadId) +: JsArray(extUserIds) +: _ =>
      val users = extUserIds.map { case s =>
        ExternalId[User](s.asInstanceOf[JsString].value)
      }
      messagingController.addParticipantsToThread(socket.userId, ExternalId[MessageThread](threadId), users)
    },
    "set_all_notifications_visited" -> { case JsString(notifId) +: _ =>
      val messageId = ExternalId[Message](notifId)
      val lastModified = messagingController.setAllNotificationsReadBefore(socket.userId, messageId)
      socket.channel.push(Json.arr("all_notifications_visited", notifId, lastModified))
    },
    "get_last_notify_read_time" -> { _ =>
      val tOpt = messagingController.getNotificationLastSeen(socket.userId)
      tOpt.map { t =>
        socket.channel.push(Json.arr("last_notify_read_time", t.toStandardTimeString))
      }
    },
    "set_last_notify_read_time" -> { case JsString(time) +: _ =>
      val t = parseStandardTime(time)
      messagingController.setNotificationLastSeen(socket.userId, t)
      socket.channel.push(Json.arr("last_notify_read_time", t.toStandardTimeString))
    },
    "get_notifications" -> { case JsNumber(howMany) +: _ =>
      val notices = messagingController.getLatestSendableNotifications(socket.userId, howMany.toInt)
      val numUnreadUnmuted = messagingController.getUnreadThreadCount(socket.userId)
      val timeLastSeen = messagingController.getNotificationLastSeen(socket.userId).getOrElse(START_OF_TIME).toStandardTimeString
      socket.channel.push(Json.arr("notifications", notices, numUnreadUnmuted, timeLastSeen))
    },
    "get_page_notifications" -> { case JsNumber(requestId) +: JsString(url) +: _ =>
      messagingController.getSendableNotificationsForUrl(socket.userId, url).map { case (nUriStr, notices) =>
        socket.channel.push(Json.arr(requestId.toLong, nUriStr, notices))
      }
    },
    "get_unread_notifications" -> { case JsNumber(howMany) +: _ =>
      val notices = messagingController.getLatestUnreadSendableNotifications(socket.userId, howMany.toInt)
      socket.channel.push(Json.arr("unread_notifications", notices))
    },
    "get_muted_notifications" -> { case JsNumber(howMany) +: _ =>
      val notices = messagingController.getLatestMutedSendableNotifications(socket.userId, howMany.toInt)
      socket.channel.push(Json.arr("muted_notifications", notices))
    },
    "get_sent_notifications" -> { case JsNumber(howMany) +: _ =>
      val notices = messagingController.getLatestSentNotifications(socket.userId, howMany.toInt)
      socket.channel.push(Json.arr("sent_notifications", notices))
    },
    "get_missed_notifications" -> { case JsString(time) +: _ =>
      val notices = messagingController.getSendableNotificationsAfter(socket.userId, parseStandardTime(time))
      socket.channel.push(Json.arr("missed_notifications", notices, currentDateTime))
    },
    "get_old_notifications" -> { case JsNumber(requestId) +: JsString(time) +: JsNumber(howMany) +: _ =>
      val notices = messagingController.getSendableNotificationsBefore(socket.userId, parseStandardTime(time), howMany.toInt)
      socket.channel.push(Json.arr(requestId.toLong, notices))
    },
    "get_unread_notifications_count" -> { _ =>
      val unvisited = messagingController.getUnreadThreadCount(socket.userId)
      socket.channel.push(Json.arr("unread_notifications_count", unvisited))
    },
    "set_message_read" -> { case JsString(messageId) +: _ =>
      val msgExtId = ExternalId[Message](messageId)
      messagingController.setNotificationReadForMessage(socket.userId, msgExtId)
      messagingController.setLastSeen(socket.userId, msgExtId)
      SafeFuture {
        val context = messagingContextBuilder(socket, msgExtId, false).build
        heimdal.trackEvent(UserEvent(socket.userId.id, context, UserEventTypes.NOTIFICATION_READ))
      }
    },
    "set_global_read" -> { case JsString(messageId) +: _ =>
      val msgExtId = ExternalId[Message](messageId)
      messagingController.setNotificationReadForMessage(socket.userId, ExternalId[Message](messageId))
      messagingController.setLastSeen(socket.userId, msgExtId)
      SafeFuture {
        val context = messagingContextBuilder(socket, msgExtId, true).build
        heimdal.trackEvent(UserEvent(socket.userId.id, context, UserEventTypes.NOTIFICATION_READ))
      }
    },
    "get_threads_by_url" -> { case JsString(url) +: _ =>  // deprecated in favor of "get_threads"
      messagingController.getThreadInfos(socket.userId, url).map{ case (_, threadInfos) =>
        socket.channel.push(Json.arr("thread_infos", threadInfos))
      }
    },
    "get_threads" -> { case JsNumber(requestId) +: JsString(url) +: _ =>
      messagingController.getThreadInfos(socket.userId, url).map { case (nUriStr, threadInfos) =>
        socket.channel.push(Json.arr(requestId.toLong, threadInfos, nUriStr))
      }
    },
    "mute_thread" -> { case JsString(jsThreadId) +: _ =>
      messagingController.muteThread(socket.userId, ExternalId[MessageThread](jsThreadId))
    },
    "unmute_thread" -> { case JsString(jsThreadId) +: _ =>
      messagingController.unmuteThread(socket.userId, ExternalId[MessageThread](jsThreadId))
    },
    "set_notfication_unread" -> { case JsString(threadId) +: _ =>
      messagingController.setNotificationUnread(socket.userId, ExternalId[MessageThread](threadId))
    },
    "eip" -> { case JsString(eip) +: _ =>
      socket.ip = crypt.decrypt(ipkey, eip).toOption
    },
    "log_event" -> { case JsObject(pairs) +: _ =>
      implicit val experimentFormat = State.format[ExperimentType]
      val eventJson = JsObject(pairs).deepMerge(
        Json.obj("experiments" -> socket.experiments)
      )
      //TEMPORARY STOP GAP
      val eventName = (eventJson \ "eventName").as[String]
      if (sideEffectingEvents.contains(eventName)) shoebox.logEvent(socket.userId, eventJson)
      //else discard!
    }
  )

  private def messagingContextBuilder(socketInfo: SocketInfo, messageId: ExternalId[Message], global: Boolean): HeimdalContextBuilder = {
    val contextBuilder = authenticatedWebSocketsContextBuilder(socketInfo)
    contextBuilder += ("messageExternalId", messageId.id)
    contextBuilder += ("global", global)
    contextBuilder
  }
}<|MERGE_RESOLUTION|>--- conflicted
+++ resolved
@@ -80,14 +80,9 @@
       messageThreadFut.map { case (_, messages) =>
         //Analytics
         SafeFuture {
-<<<<<<< HEAD
-          val contextBuilder = userEventContextBuilder(request)
-          contextBuilder += ("recipients", userRecipients.map(_.id).toSeq) // todo: Anything with nonusers?
-=======
           val contextBuilder = heimdalContextBuilder()
           contextBuilder.addRequestInfo(request)
-          contextBuilder += ("recipients", recipientSeq.map(_.id).toSeq)
->>>>>>> 6901f5b8
+          contextBuilder += ("recipients", userRecipients.map(_.id).toSeq) // todo: Anything with nonusers?
           contextBuilder += ("threadId", thread.id.get.id)
           contextBuilder += ("url", thread.url.getOrElse(""))
           contextBuilder += ("isActuallyNew", messages.length<=1)
