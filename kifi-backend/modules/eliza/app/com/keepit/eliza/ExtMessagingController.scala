package com.keepit.eliza

import com.keepit.common.db.{ExternalId, State}
import com.keepit.model.{User, ExperimentType}
import com.keepit.common.controller.{BrowserExtensionController, ActionAuthenticator}
import com.keepit.shoebox.{ShoeboxServiceClient}
import com.keepit.common.controller.FortyTwoCookies.ImpersonateCookie
import com.keepit.common.time._
import com.keepit.common.amazon.AmazonInstanceInfo
import com.keepit.common.healthcheck.AirbrakeNotifier
import com.keepit.heimdal._
import com.keepit.common.akka.SafeFuture
import com.keepit.common.db.Id
import com.keepit.search.SearchServiceClient
import com.keepit.common.crypto.SimpleDESCrypt

import scala.util.{Success, Failure}

import play.api.libs.concurrent.Execution.Implicits.defaultContext

import play.api.libs.iteratee.Concurrent
import play.api.libs.json.{Json, JsValue, JsObject, JsArray, JsString, JsNumber}
import play.modules.statsd.api.Statsd

import akka.actor.ActorSystem

import com.google.inject.Inject
import com.keepit.common.db.slick.Database
import com.keepit.social.BasicUser
import scala.concurrent.{Future, Promise}
import com.keepit.eliza.model.{NonUserEmailParticipant, NonUserParticipant}
import com.keepit.common.mail.GenericEmailAddress


class ExtMessagingController @Inject() (
    messagingController: MessagingController,
    actionAuthenticator: ActionAuthenticator,
    notificationRouter: NotificationRouter,
    amazonInstanceInfo: AmazonInstanceInfo,
    threadRepo: MessageThreadRepo,
    db: Database,
    protected val shoebox: ShoeboxServiceClient,
    protected val search: SearchServiceClient,
    protected val impersonateCookie: ImpersonateCookie,
    protected val actorSystem: ActorSystem,
    protected val clock: Clock,
    protected val airbrake: AirbrakeNotifier,
    protected val heimdal: HeimdalServiceClient,
    protected val heimdalContextBuilder: HeimdalContextBuilderFactory,
    protected val messagingAnalytics: MessagingAnalytics
  )
  extends BrowserExtensionController(actionAuthenticator) with AuthenticatedWebSocketsController {

  private val crypt = new SimpleDESCrypt
  private val ipkey = crypt.stringToKey("dontshowtheiptotheclient")

  /*********** REST *********************/

  def sendMessageAction() = AuthenticatedJsonToJsonAction { request =>
    val tStart = currentDateTime
    val o = request.body

    val contextBuilder = heimdalContextBuilder.withRequestInfo(request)
    (o \ "extVersion").asOpt[String].foreach { version => contextBuilder += ("extensionVersion", version) }

    val (title, text) = (
      (o \ "title").asOpt[String],
      (o \ "text").as[String].trim
    )
    val (userExtRecipients, nonUserRecipients) = recipientJsonToTypedFormat((o \ "recipients").as[Seq[JsValue]])

    val urls = JsObject(o.as[JsObject].value.filterKeys(Set("url", "canonical", "og").contains).toSeq)

    val messageSubmitResponse = for {
      userRecipients <- messagingController.constructUserRecipients(userExtRecipients)
      nonUserRecipients <- messagingController.constructNonUserRecipients(request.userId, nonUserRecipients)
    } yield {

      val (thread, message) = messagingController.sendNewMessage(request.user.id.get, userRecipients, nonUserRecipients, urls, title, text)(contextBuilder.build)
      val messageThreadFut = messagingController.getThreadMessagesWithBasicUser(thread, None)
      val threadInfoOpt = (o \ "url").asOpt[String].map { url =>
        messagingController.buildThreadInfos(request.user.id.get, Seq(thread), Some(url)).headOption
      }.flatten

      messageThreadFut.map { case (_, messages) =>
        val tDiff = currentDateTime.getMillis - tStart.getMillis
        Statsd.timing(s"messaging.newMessage", tDiff)
        Ok(Json.obj("id" -> message.externalId.id, "parentId" -> message.threadExtId.id, "createdAt" -> message.createdAt, "threadInfo" -> threadInfoOpt, "messages" -> messages.reverse))
      }
    }

    Async(messageSubmitResponse.flatMap(r => r)) // why scala.concurrent.Future doesn't have a .flatten is beyond me
  }

  private def recipientJsonToTypedFormat(rawRecipients: Seq[JsValue]) = {
    rawRecipients.foldLeft((Seq[ExternalId[User]](), Seq[NonUserParticipant]())) { case ((externalUserIds, nonUserParticipants), elem) =>
      elem.asOpt[String].flatMap(ExternalId.asOpt[User]) match {
        case Some(externalUserId) => (externalUserIds :+ externalUserId, nonUserParticipants)
        case None =>
          elem.asOpt[JsObject].flatMap { obj =>
            // The strategy is to get the identifier in the correct wrapping type, and pimp it with `constructNonUserRecipients` later
            (obj \ "kind").asOpt[String] match {
              case Some("email") if (obj \ "email").asOpt[String].isDefined =>
                Some(NonUserEmailParticipant(GenericEmailAddress((obj \ "email").as[String]), None))
              case _ => // Unsupported kind
                None
            }
          } match {
            case Some(nonUser) =>
              (externalUserIds, nonUserParticipants :+ nonUser)
            case None =>
              (externalUserIds, nonUserParticipants)
          }
      }
    }
  }

  def sendMessageReplyAction(threadExtId: ExternalId[MessageThread]) = AuthenticatedJsonToJsonAction { request =>
    val tStart = currentDateTime
    val o = request.body
    val text = (o \ "text").as[String].trim
    val contextBuilder = heimdalContextBuilder.withRequestInfo(request)
    (o \ "extVersion").asOpt[String].foreach { version => contextBuilder += ("extensionVersion", version) }
    val (_, message) = messagingController.sendMessage(request.user.id.get, threadExtId, text, None)(contextBuilder.build)
    val tDiff = currentDateTime.getMillis - tStart.getMillis
    Statsd.timing(s"messaging.replyMessage", tDiff)
    Ok(Json.obj("id" -> message.externalId.id, "parentId" -> message.threadExtId.id, "createdAt" -> message.createdAt))
  }

  /*********** WEBSOCKETS ******************/

  protected def onConnect(socket: SocketInfo) : Unit = {
    notificationRouter.registerUserSocket(socket)
  }

  protected def onDisconnect(socket: SocketInfo) : Unit = {
    notificationRouter.unregisterUserSocket(socket)
  }

  //TEMPORARY STOP GAP
  val sideEffectingEvents = Set[String]("usefulPage", "sliderShown")

  protected def websocketHandlers(socket: SocketInfo) = Map[String, Seq[JsValue] => Unit](
    "ping" -> { _ =>
      log.info(s"Received ping from user ${socket.userId} on socket ${socket.id}")
      socket.channel.push(Json.arr("pong"))
      log.info(s"Sent pong to user ${socket.userId} on socket ${socket.id}")
    },
    "stats" -> { _ =>
      val stats = Json.obj(
        "connected_for_seconds" -> clock.now.minus(socket.connectedAt.getMillis).getMillis / 1000.0,
        "connected_sockets" -> notificationRouter.connectedSockets,
        "server_ip" -> amazonInstanceInfo.publicIp.toString
      )
      socket.channel.push(Json.arr(s"id:${socket.id}", stats))
    },
    "get_thread" -> { case JsString(threadId) +: _ =>
      log.info(s"[get_thread] user ${socket.userId} requesting thread extId $threadId")
      messagingController.getThreadMessagesWithBasicUser(ExternalId[MessageThread](threadId), None) map { case (thread, msgs) =>
        log.info(s"[get_thread] got messages: $msgs")
        val url = thread.url.getOrElse("")  // needs to change when we have detached threads
        val msgsWithModifiedAuxData = msgs.map { m =>
          messagingController.modifyMessageWithAuxData(m)
        }
        SafeFuture(Future.sequence(msgsWithModifiedAuxData).map { completeMsgs =>
          socket.channel.push(Json.arr("thread", Json.obj("id" -> threadId, "uri" -> url, "messages" -> completeMsgs.reverse)))
        })
      }
    },
    "add_participants_to_thread" -> { case JsString(threadId) +: JsArray(extUserIds) +: _ =>
      val users = extUserIds.map { case s =>
        ExternalId[User](s.asInstanceOf[JsString].value)
      }
      implicit val context = authenticatedWebSocketsContextBuilder(socket).build
      messagingController.addParticipantsToThread(socket.userId, ExternalId[MessageThread](threadId), users)
    },
    "get_unread_notifications_count" -> { _ =>
      val numUnreadUnmuted = messagingController.getUnreadUnmutedThreadCount(socket.userId)
      socket.channel.push(Json.arr("unread_notifications_count", numUnreadUnmuted))
      // note: "unread_notifications_count" is broadcasted elsewhere too
    },

    // pre-inbox notification/thread handlers (soon will be obsolete)

    "get_notifications" -> { case JsNumber(howMany) +: _ =>
      messagingController.getLatestSendableNotificationsNotJustFromMe(socket.userId, howMany.toInt).map{ notices =>
        val numUnreadUnmuted = messagingController.getUnreadUnmutedThreadCount(socket.userId)
        socket.channel.push(Json.arr("notifications", notices, numUnreadUnmuted, END_OF_TIME))
      }
    },
    "get_missed_notifications" -> { case JsString(time) +: _ =>
      messagingController.getSendableNotificationsNotJustFromMeSince(socket.userId, parseStandardTime(time)).map{ notices =>
        socket.channel.push(Json.arr("missed_notifications", notices, currentDateTime))
      }
    },
    "get_old_notifications" -> { case JsNumber(requestId) +: JsString(time) +: JsNumber(howMany) +: _ =>
      messagingController.getSendableNotificationsNotJustFromMeBefore(socket.userId, parseStandardTime(time), howMany.toInt).map{ notices =>
        socket.channel.push(Json.arr(requestId.toLong, notices))
      }
    },
    "set_all_notifications_visited" -> { case JsString(notifId) +: _ =>
      val messageId = ExternalId[Message](notifId)
      val lastModified = messagingController.setAllNotificationsReadBefore(socket.userId, messageId)
      socket.channel.push(Json.arr("all_notifications_visited", notifId, lastModified))
    },
    "get_threads_by_url" -> { case JsString(url) +: _ =>  // deprecated in favor of "get_threads"
      messagingController.getThreadInfos(socket.userId, url).map{ case (_, threadInfos) =>
        socket.channel.push(Json.arr("thread_infos", threadInfos))
      }
    },
    "get_threads" -> { case JsNumber(requestId) +: JsString(url) +: _ =>
      messagingController.getThreadInfos(socket.userId, url).map { case (nUriStr, threadInfos) =>
        socket.channel.push(Json.arr(requestId.toLong, threadInfos, nUriStr))
      }
    },
    "get_thread_info" -> { case JsNumber(requestId) +: JsString(threadId) +: _ =>
      log.info(s"[get_thread_info] user ${socket.userId} requesting thread extId $threadId")
      val info = messagingController.getThreadInfo(socket.userId, ExternalId[MessageThread](threadId))
      socket.channel.push(Json.arr(requestId.toLong, info))
    },

    // inbox notification/thread handlers

    "get_latest_threads" -> { case JsNumber(requestId) +: JsNumber(howMany) +: _ =>
      messagingController.getLatestSendableNotifications(socket.userId, howMany.toInt).map{ notices =>
        val numUnreadUnmuted = messagingController.getUnreadUnmutedThreadCount(socket.userId)
        socket.channel.push(Json.arr(requestId.toLong, notices, numUnreadUnmuted))
      }
    },
    "get_threads_before" -> { case JsNumber(requestId) +: JsNumber(howMany) +: JsString(time) +: _ =>
      messagingController.getSendableNotificationsBefore(socket.userId, parseStandardTime(time), howMany.toInt).map{ notices =>
        socket.channel.push(Json.arr(requestId.toLong, notices))
      }
    },
    "get_threads_since" -> { case JsNumber(requestId) +: JsString(time) +: _ =>
      messagingController.getSendableNotificationsSince(socket.userId, parseStandardTime(time)).map{ notices =>
        socket.channel.push(Json.arr(requestId.toLong, notices, currentDateTime))
      }
    },
    "get_unread_threads" -> { case JsNumber(requestId) +: JsNumber(howMany) +: _ =>
      messagingController.getLatestUnreadSendableNotifications(socket.userId, howMany.toInt).map{ notices =>
        socket.channel.push(Json.arr(requestId.toLong, notices))
      }
    },
    "get_unread_threads_before" -> { case JsNumber(requestId) +: JsNumber(howMany) +: JsString(time) +: _ =>
      messagingController.getUnreadSendableNotificationsBefore(socket.userId, parseStandardTime(time), howMany.toInt).map{ notices =>
        socket.channel.push(Json.arr(requestId.toLong, notices))
      }
    },
    "get_muted_threads" -> { case JsNumber(requestId) +: JsNumber(howMany) +: _ =>
      messagingController.getLatestMutedSendableNotifications(socket.userId, howMany.toInt).map{ notices =>
        socket.channel.push(Json.arr(requestId.toLong, notices))
      }
    },
    "get_muted_threads_before" -> { case JsNumber(requestId) +: JsNumber(howMany) +: JsString(time) +: _ =>
      messagingController.getMutedSendableNotificationsBefore(socket.userId, parseStandardTime(time), howMany.toInt).map{ notices =>
        socket.channel.push(Json.arr(requestId.toLong, notices))
      }
    },
    "get_sent_threads" -> { case JsNumber(requestId) +: JsNumber(howMany) +: _ =>
      messagingController.getLatestSentSendableNotifications(socket.userId, howMany.toInt).map{ notices =>
        socket.channel.push(Json.arr(requestId.toLong, notices))
      }
    },
    "get_sent_threads_before" -> { case JsNumber(requestId) +: JsNumber(howMany) +: JsString(time) +: _ =>
      messagingController.getSentSendableNotificationsBefore(socket.userId, parseStandardTime(time), howMany.toInt).map{ notices =>
        socket.channel.push(Json.arr(requestId.toLong, notices))
      }
    },
    "get_page_threads" -> { case JsNumber(requestId) +: JsString(url) +: JsNumber(howMany) +: _ =>
<<<<<<< HEAD
      messagingController.getLatestSendableNotificationsForPage(socket.userId, url, howMany.toInt).map { case (nUriStr, noticesFuture) =>
        noticesFuture.map{ notices =>
          socket.channel.push(Json.arr(requestId.toLong, nUriStr, notices))
        }
=======
      messagingController.getLatestSendableNotificationsForPage(socket.userId, url, howMany.toInt).map { case (nUriStr, notices, numUnreadUnmuted) =>
        socket.channel.push(Json.arr(requestId.toLong, nUriStr, notices, numUnreadUnmuted))
>>>>>>> d9554d70
      }
    },
    "get_page_threads_before" -> { case JsNumber(requestId) +: JsString(url) +: JsNumber(howMany) +: JsString(time) +: _ =>
      messagingController.getSendableNotificationsForPageBefore(socket.userId, url, parseStandardTime(time), howMany.toInt).map { case (nUriStr, noticesFuture) =>
        noticesFuture.map{ notices =>
          socket.channel.push(Json.arr(requestId.toLong, nUriStr, notices))
        }
      }
    },
    // TODO: contextual marking read (e.g. all Sent threads)
    // "set_threads_read" -> { case JsString(messageId) +: _ =>
    //   val messageId = ExternalId[Message](messageId)
    //   val messageTime = messagingController.setAllNotificationsReadBefore(socket.userId, messageId)
    //   socket.channel.push(Json.arr("threads_read", messageId, messageTime))
    // },
    // end of inbox notification/thread handlers

    "set_message_read" -> { case JsString(messageId) +: _ =>
      val msgExtId = ExternalId[Message](messageId)
      val contextBuilder = authenticatedWebSocketsContextBuilder(socket)
      contextBuilder += ("global", false)
      implicit val context = contextBuilder.build
      messagingController.setNotificationReadForMessage(socket.userId, msgExtId)
      messagingController.setLastSeen(socket.userId, msgExtId)
    },
    "set_global_read" -> { case JsString(messageId) +: _ =>
      val msgExtId = ExternalId[Message](messageId)
      val contextBuilder = authenticatedWebSocketsContextBuilder(socket)
      contextBuilder += ("global", true)
      implicit val context = contextBuilder.build
      messagingController.setNotificationReadForMessage(socket.userId, msgExtId)
      messagingController.setLastSeen(socket.userId, msgExtId)
    },
    "mute_thread" -> { case JsString(jsThreadId) +: _ =>
      implicit val context = authenticatedWebSocketsContextBuilder(socket).build
      messagingController.muteThread(socket.userId, ExternalId[MessageThread](jsThreadId))
    },
    "unmute_thread" -> { case JsString(jsThreadId) +: _ =>
      implicit val context = authenticatedWebSocketsContextBuilder(socket).build
      messagingController.unmuteThread(socket.userId, ExternalId[MessageThread](jsThreadId))
    },
    "set_notfication_unread" -> { case JsString(threadId) +: _ =>
      messagingController.setNotificationUnread(socket.userId, ExternalId[MessageThread](threadId))
    },
    "eip" -> { case JsString(eip) +: _ =>
      socket.ip = crypt.decrypt(ipkey, eip).toOption
    },
    "log_event" -> { case JsObject(pairs) +: _ =>
      implicit val experimentFormat = State.format[ExperimentType]
      val eventJson = JsObject(pairs).deepMerge(
        Json.obj("experiments" -> socket.experiments)
      )
      //TEMPORARY STOP GAP
      val eventName = (eventJson \ "eventName").as[String]
      if (sideEffectingEvents.contains(eventName)) shoebox.logEvent(socket.userId, eventJson)
      //else discard!
    }
  )
}<|MERGE_RESOLUTION|>--- conflicted
+++ resolved
@@ -268,15 +268,12 @@
       }
     },
     "get_page_threads" -> { case JsNumber(requestId) +: JsString(url) +: JsNumber(howMany) +: _ =>
-<<<<<<< HEAD
-      messagingController.getLatestSendableNotificationsForPage(socket.userId, url, howMany.toInt).map { case (nUriStr, noticesFuture) =>
-        noticesFuture.map{ notices =>
-          socket.channel.push(Json.arr(requestId.toLong, nUriStr, notices))
+      messagingController.getLatestSendableNotificationsForPage(socket.userId, url, howMany.toInt).map { case (nUriStr, noticesFuture, numUnreadUnmutedFuture) =>
+        noticesFuture.map { notices =>
+          numUnreadUnmutedFuture.map { numUnreadUnmuted =>
+            socket.channel.push(Json.arr(requestId.toLong, nUriStr, notices, numUnreadUnmuted))
+          }
         }
-=======
-      messagingController.getLatestSendableNotificationsForPage(socket.userId, url, howMany.toInt).map { case (nUriStr, notices, numUnreadUnmuted) =>
-        socket.channel.push(Json.arr(requestId.toLong, nUriStr, notices, numUnreadUnmuted))
->>>>>>> d9554d70
       }
     },
     "get_page_threads_before" -> { case JsNumber(requestId) +: JsString(url) +: JsNumber(howMany) +: JsString(time) +: _ =>
