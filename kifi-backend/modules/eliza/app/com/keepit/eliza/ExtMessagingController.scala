package com.keepit.eliza

import com.keepit.common.db.{ExternalId, State}
import com.keepit.model.{User, ExperimentType}
import com.keepit.common.controller.{BrowserExtensionController, ActionAuthenticator}
import com.keepit.shoebox.{ShoeboxServiceClient}
import com.keepit.common.controller.FortyTwoCookies.ImpersonateCookie
import com.keepit.common.time._
import com.keepit.common.amazon.AmazonInstanceInfo
import com.keepit.common.healthcheck.AirbrakeNotifier
import com.keepit.heimdal._
import com.keepit.common.akka.SafeFuture
import com.keepit.common.db.Id

import scala.util.{Success, Failure}


import play.api.libs.concurrent.Execution.Implicits.defaultContext

import play.api.libs.iteratee.Concurrent
import play.api.libs.json.{Json, JsValue, JsObject, JsArray, JsString, JsNumber}
import play.modules.statsd.api.Statsd

import akka.actor.ActorSystem

import com.google.inject.Inject
import com.keepit.common.db.slick.Database
import com.keepit.social.BasicUser
import scala.concurrent.{Future, Promise}


class ExtMessagingController @Inject() (
    messagingController: MessagingController,
    actionAuthenticator: ActionAuthenticator,
    notificationRouter: NotificationRouter,
    amazonInstanceInfo: AmazonInstanceInfo,
    threadRepo: MessageThreadRepo,
    db: Database,
    protected val shoebox: ShoeboxServiceClient,
    protected val impersonateCookie: ImpersonateCookie,
    protected val actorSystem: ActorSystem,
    protected val clock: Clock,
    protected val airbrake: AirbrakeNotifier,
    protected val heimdal: HeimdalServiceClient,
    protected val userEventContextBuilder: UserEventContextBuilderFactory
  )
  extends BrowserExtensionController(actionAuthenticator) with AuthenticatedWebSocketsController {

  /*********** REST *********************/

  def sendMessageAction() = AuthenticatedJsonToJsonAction { request =>
    val tStart = currentDateTime
    val o = request.body
    val (title, text, recipients, version) = (
      (o \ "title").asOpt[String],
      (o \ "text").as[String].trim,
      (o \ "recipients").as[Seq[String]],
      (o \ "extVersion").asOpt[String])
    val urls = JsObject(o.as[JsObject].value.filterKeys(Set("url", "canonical", "og").contains).toSeq)

    val responseFuture = messagingController.constructRecipientSet(recipients.map(ExternalId[User](_))).flatMap { recipientSet =>
      val (thread, message) = messagingController.sendNewMessage(request.user.id.get, recipientSet, urls, title, text)
      val messageThreadFut = messagingController.getThreadMessagesWithBasicUser(thread, None)
      val threadInfoOpt = (o \ "url").asOpt[String].map { url =>
        messagingController.buildThreadInfos(request.user.id.get, Seq(thread), Some(url)).headOption
      }.flatten



      messageThreadFut map { case (thread, messages) => // object instantiated earlier to give Future head start

        //Analytics
        SafeFuture {
          val contextBuilder = userEventContextBuilder(Some(request))
          recipientSet.foreach { recipient =>
            contextBuilder += ("recipient", recipient.id)
          }
          contextBuilder += ("threadId", thread.id.get.id)
          contextBuilder += ("url", thread.url.getOrElse(""))
          contextBuilder += ("isActuallyNew", messages.length<=1)
          contextBuilder += ("extVersion", version.getOrElse(""))

          thread.uriId.map{ uriId =>
            shoebox.getBookmarkByUriAndUser(uriId, request.userId).onComplete{
              case Success(bookmarkOpt) => {
                contextBuilder += ("isKeep", bookmarkOpt.isDefined)
                heimdal.trackEvent(UserEvent(request.userId.id, contextBuilder.build, UserEventType("new_message"), tStart))
              }
              case Failure(ex) => {
                log.warn("Failed to check if url is a keep.")
                heimdal.trackEvent(UserEvent(request.userId.id, contextBuilder.build, UserEventType("new_message"), tStart))
              }
            }
          }

        }

        val tDiff = currentDateTime.getMillis - tStart.getMillis
        Statsd.timing(s"messaging.newMessage", tDiff)
        Ok(Json.obj("id" -> message.externalId.id, "parentId" -> message.threadExtId.id, "createdAt" -> message.createdAt, "threadInfo" -> threadInfoOpt, "messages" -> messages.reverse))
      }

    }
    Async(responseFuture)
  }

  def sendMessageReplyAction(threadExtId: ExternalId[MessageThread]) = AuthenticatedJsonToJsonAction { request =>
    val tStart = currentDateTime
    val o = request.body
    val text = (o \ "text").as[String].trim
    val version = (o \ "extVersion").asOpt[String]
    val (thread, message) = messagingController.sendMessage(request.user.id.get, threadExtId, text, None)

    //Analytics
    SafeFuture {
      val contextBuilder = userEventContextBuilder(Some(request))

      contextBuilder += ("threadId", message.thread.id)
      contextBuilder += ("url", message.sentOnUrl.getOrElse(""))
      contextBuilder += ("extVersion", version.getOrElse(""))
      thread.participants.foreach{_.allExcept(request.userId).foreach{ recipient =>
        contextBuilder += ("recipient", recipient.id)
      }}

      thread.uriId.map{ uriId =>
        shoebox.getBookmarkByUriAndUser(uriId, request.userId).onComplete{
          case Success(bookmarkOpt) => {
            contextBuilder += ("isKeep", bookmarkOpt.isDefined)
            heimdal.trackEvent(UserEvent(request.userId.id, contextBuilder.build, UserEventType("reply_message"), tStart))
          }
          case Failure(ex) => {
            log.warn("Failed to check if url is a keep.")
            heimdal.trackEvent(UserEvent(request.userId.id, contextBuilder.build, UserEventType("reply_message"), tStart))
          }
        }
      }
    }

    val tDiff = currentDateTime.getMillis - tStart.getMillis
    Statsd.timing(s"messaging.replyMessage", tDiff)
    Ok(Json.obj("id" -> message.externalId.id, "parentId" -> message.threadExtId.id, "createdAt" -> message.createdAt))
  }

  def getChatter() = AuthenticatedJsonToJsonAction { request =>
    val urls = request.body.as[Seq[String]]
    Async {
      messagingController.getChatter(request.user.id.get, urls).map { res =>
        val built = res.map { case (url, msgs) =>
          val threadId = if (msgs.size == 1) {
            db.readOnly { implicit session =>
              Some(threadRepo.get(msgs.head).externalId)
            }
          } else None
          url -> JsObject(
            Seq("threads" -> JsNumber(msgs.size)) ++
            (if (threadId.isDefined) Seq("threadId" -> JsString(threadId.get.id)) else Nil))
        }.toSeq
        Ok(JsObject(built))
      }
    }
  }

  /*********** WEBSOCKETS ******************/

  protected def onConnect(socket: SocketInfo) : Unit = {
    notificationRouter.registerUserSocket(socket)
  }

  protected def onDisconnect(socket: SocketInfo) : Unit = {
    notificationRouter.unregisterUserSocket(socket)
  }

  //TEMPORARY STOP GAP
  val sideEffectingEvents = Set[String]("kifiResultClicked", "googleResultClicked", "usefulPage", "searchUnload", "sliderShown")

  protected def websocketHandlers(socket: SocketInfo) = Map[String, Seq[JsValue] => Unit](
    "ping" -> { _ =>
      log.info(s"Received ping from user ${socket.userId} on socket ${socket.id}")
      socket.channel.push(Json.arr("pong"))
      log.info(s"Sent pong to user ${socket.userId} on socket ${socket.id}")
    },
    "stats" -> { _ =>
      val stats = Json.obj(
        "connected_for_seconds" -> clock.now.minus(socket.connectedAt.getMillis).getMillis / 1000.0,
        "connected_sockets" -> notificationRouter.connectedSockets,
        "server_ip" -> amazonInstanceInfo.publicIp.toString
      )
      socket.channel.push(Json.arr(s"id:${socket.id}", stats))
    },
    "get_thread" -> { case JsString(threadId) +: _ =>
      log.info(s"[get_thread] user ${socket.userId} requesting thread extId $threadId")
      messagingController.getThreadMessagesWithBasicUser(ExternalId[MessageThread](threadId), None) map { case (thread, msgs) =>
        log.info(s"[get_thread] got messages: $msgs")
        val url = thread.url.getOrElse("")  // needs to change when we have detached threads
        val msgsWithModifiedAuxData = msgs.map { m =>
          messagingController.modifyMessageWithAuxData(m)
        }
        Future.sequence(msgsWithModifiedAuxData).map { completeMsgs =>
          socket.channel.push(Json.arr("thread", Json.obj("id" -> threadId, "uri" -> url, "messages" -> completeMsgs.reverse)))
        }
      }
    },
    "get_thread_info" -> { case JsNumber(requestId) +: JsString(threadId) +: _ =>
      log.info(s"[get_thread_info] user ${socket.userId} requesting thread extId $threadId")
      val info = messagingController.getThreadInfo(socket.userId, ExternalId[MessageThread](threadId))
      socket.channel.push(Json.arr(requestId.toLong, info))
    },
    "add_participants_to_thread" -> { case JsString(threadId) +: JsArray(extUserIds) +: _ =>
      val users = extUserIds.map { case s =>
        ExternalId[User](s.asInstanceOf[JsString].value)
      }
      messagingController.addParticipantsToThread(socket.userId, ExternalId[MessageThread](threadId), users)
    },
    "set_all_notifications_visited" -> { case JsString(notifId) +: _ =>
      val messageId = ExternalId[Message](notifId)
      val lastModified = messagingController.setAllNotificationsReadBefore(socket.userId, messageId)
      socket.channel.push(Json.arr("all_notifications_visited", notifId, lastModified))
    },
    "get_last_notify_read_time" -> { _ =>
      val tOpt = messagingController.getNotificationLastSeen(socket.userId)
      tOpt.map { t =>
        socket.channel.push(Json.arr("last_notify_read_time", t.toStandardTimeString))
      }
    },
    "set_last_notify_read_time" -> { case JsString(time) +: _ =>
      val t = parseStandardTime(time)
      messagingController.setNotificationLastSeen(socket.userId, t)
      socket.channel.push(Json.arr("last_notify_read_time", t.toStandardTimeString))
    },
    "get_notifications" -> { case JsNumber(howMany) +: _ =>
      val notices = messagingController.getLatestSendableNotifications(socket.userId, howMany.toInt)
      val unvisited = messagingController.getPendingNotificationCount(socket.userId)
      socket.channel.push(Json.arr("notifications", notices, unvisited))
    },
    "get_unread_notifications" -> { case JsNumber(howMany) +: _ =>
      val notices = messagingController.getLatestUnreadSendableNotifications(socket.userId, howMany.toInt)
      socket.channel.push(Json.arr("unread_notifications", notices))
    },
    "get_muted_notifications" -> { case JsNumber(howMany) +: _ =>
      val notices = messagingController.getLatestMutedSendableNotifications(socket.userId, howMany.toInt)
      socket.channel.push(Json.arr("muted_notifications", notices))
    },
<<<<<<< HEAD
    "get_setnotifications" -> { case JsNumber(howMany) +: _ =>
      val notices = messagingController.getLatestSentNotifications(socket.userId, howMany.toInt)
      socket.channel.push(Json.arr("sent_notifications", notices))
    },
=======
>>>>>>> ecfe345e
    "get_missed_notifications" -> { case JsString(time) +: _ =>
      val notices = messagingController.getSendableNotificationsAfter(socket.userId, parseStandardTime(time))
      socket.channel.push(Json.arr("missed_notifications", notices, currentDateTime))
    },
    "get_old_notifications" -> { case JsNumber(requestId) +: JsString(time) +: JsNumber(howMany) +: _ =>
      val notices = messagingController.getSendableNotificationsBefore(socket.userId, parseStandardTime(time), howMany.toInt)
      socket.channel.push(Json.arr(requestId.toLong, notices))
    },
    "get_unread_notifications_count" -> { _ =>
      val unvisited = messagingController.getPendingNotificationCount(socket.userId)
      socket.channel.push(Json.arr("unread_notifications_count", unvisited))
    },
    "set_message_read" -> { case JsString(messageId) +: _ =>
      val msgExtId = ExternalId[Message](messageId)
      messagingController.setNotificationReadForMessage(socket.userId, msgExtId)
      messagingController.setLastSeen(socket.userId, msgExtId)
    },
    "set_global_read" -> { case JsString(messageId) +: _ =>
      messagingController.setNotificationReadForMessage(socket.userId, ExternalId[Message](messageId))
      messagingController.setLastSeen(socket.userId, ExternalId[Message](messageId))
    },
    "get_threads_by_url" -> { case JsString(url) +: _ =>  // deprecated in favor of "get_threads"
      val (_, threadInfos) = messagingController.getThreadInfos(socket.userId, url)
      socket.channel.push(Json.arr("thread_infos", threadInfos))
    },
    "get_threads" -> { case JsNumber(requestId) +: JsString(url) +: _ =>
      val (nUriStr, threadInfos) = messagingController.getThreadInfos(socket.userId, url)
      socket.channel.push(Json.arr(requestId.toLong, threadInfos, nUriStr))
    },
    "mute_thread" -> { case JsString(jsThreadId) +: _ =>
      messagingController.muteThread(socket.userId, ExternalId[MessageThread](jsThreadId))
    },
    "unmute_thread" -> { case JsString(jsThreadId) +: _ =>
      messagingController.unmuteThread(socket.userId, ExternalId[MessageThread](jsThreadId))
    },
    "set_notfication_unread" -> { case JsString(threadId) +: _ =>
      messagingController.setNotificationUnread(socket.userId, ExternalId[MessageThread](threadId))
    },
    "log_event" -> { case JsObject(pairs) +: _ =>
      implicit val experimentFormat = State.format[ExperimentType]
      val eventJson = JsObject(pairs).deepMerge(
        Json.obj("experiments" -> socket.experiments)
      )
      //TEMPORARY STOP GAP
      val eventName = (eventJson \ "eventName").as[String]
      if (sideEffectingEvents.contains(eventName)) shoebox.logEvent(socket.userId, eventJson)
      //else discard!
    }
  )
}<|MERGE_RESOLUTION|>--- conflicted
+++ resolved
@@ -240,13 +240,10 @@
       val notices = messagingController.getLatestMutedSendableNotifications(socket.userId, howMany.toInt)
       socket.channel.push(Json.arr("muted_notifications", notices))
     },
-<<<<<<< HEAD
-    "get_setnotifications" -> { case JsNumber(howMany) +: _ =>
+    "get_sent_notifications" -> { case JsNumber(howMany) +: _ =>
       val notices = messagingController.getLatestSentNotifications(socket.userId, howMany.toInt)
       socket.channel.push(Json.arr("sent_notifications", notices))
     },
-=======
->>>>>>> ecfe345e
     "get_missed_notifications" -> { case JsString(time) +: _ =>
       val notices = messagingController.getSendableNotificationsAfter(socket.userId, parseStandardTime(time))
       socket.channel.push(Json.arr("missed_notifications", notices, currentDateTime))
