--- conflicted
+++ resolved
@@ -104,22 +104,13 @@
       val slackAttributionOpt = newKeep.attribution
 
       val body = {
-<<<<<<< HEAD
-        val title = newKeep.title.getOrElse(newKeep.url)
         slackAttributionOpt.map { attr =>
-          s"${author.name} just added in #${attr.message.channel.name.value}: $title"
-        }.getOrElse(s"${author.name} just kept $title")
-=======
-
-
-        slackAttributionOpt.map { attr =>
-          val titleString = newKeep.title.map(title => s": $title") getOrElse("")
+          val titleString = newKeep.title.map(title => s": $title").getOrElse(newKeep.url)
           attr.message.channel.name match {
             case Some(prettyChannelName) => s"${author.name} just added in #$prettyChannelName" + titleString
             case None => s"${author.name} just shared" + titleString
           }
-        }.getOrElse(s"${author.name} just kept ${newKeep.title.getOrElse("a new keep")}")
->>>>>>> 22b513c8
+        }.getOrElse(s"${author.name} just kept ${newKeep.title.getOrElse(newKeep.url)}")
       }
 
       val locator = if (libraryKept.permissions.contains(LibraryPermission.ADD_COMMENTS)) Some(MessageThread.locator(Keep.publicId(event.keepId))) else None // don't deep link in ext if user can't comment
