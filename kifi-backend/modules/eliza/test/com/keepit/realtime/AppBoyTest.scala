--- conflicted
+++ resolved
@@ -217,11 +217,7 @@
                   "extra":{
                     "unreadCount":3,
                     "t":"us",
-<<<<<<< HEAD
-                    "uid":"${user1.id.get.id}",
-=======
                     "uid":"${user1.externalId}",
->>>>>>> 1a723244
                     "un":"joe",
                     "purl":"http://www.asdf.com/asdfasdf"
                   }
