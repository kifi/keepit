package com.keepit.eliza.controllers.site

import com.google.inject.Injector
import com.keepit.abook.FakeABookServiceClientModule
import com.keepit.common.actor.{ FakeActorSystemModule, TestKitSupport }
import com.keepit.common.cache.ElizaCacheModule
import com.keepit.common.controller.FakeUserActionsHelper
import com.keepit.common.concurrent.FakeExecutionContextModule
import com.keepit.common.controller.FakeUserActionsModule
import com.keepit.common.crypto.{ FakeCryptoModule, PublicId, PublicIdConfiguration }
import com.keepit.common.db.Id
import com.keepit.common.net.FakeHttpClientModule
import com.keepit.common.store.FakeElizaStoreModule
import com.keepit.discussion.Message
import com.keepit.eliza.FakeElizaServiceClientModule
import com.keepit.eliza.model._
import com.keepit.heimdal.FakeHeimdalServiceClientModule
import com.keepit.model.{ MessageFactory, MessageThreadFactory, _ }
import com.keepit.realtime.FakeAppBoyModule
import com.keepit.rover.FakeRoverServiceClientModule
import com.keepit.search.FakeSearchServiceClientModule
import com.keepit.shoebox.FakeShoeboxServiceModule
import com.keepit.test.{ DbInjectionHelper, ElizaInjectionHelpers, ElizaTestInjector }
import org.specs2.mutable.SpecificationLike
import play.api.libs.json.{ Json, JsValue }
import play.api.mvc.{ AnyContentAsEmpty, Call }
import play.api.test.FakeRequest
import play.api.test.Helpers._

class WebsiteMessagingControllerTest extends TestKitSupport with SpecificationLike with ElizaTestInjector with DbInjectionHelper with ElizaInjectionHelpers {
  def modules = Seq(
    FakeExecutionContextModule(),
    FakeSearchServiceClientModule(),
    ElizaCacheModule(),
    FakeShoeboxServiceModule(),
    FakeHeimdalServiceClientModule(),
    FakeElizaServiceClientModule(),
    FakeABookServiceClientModule(),
    FakeAppBoyModule(),
    FakeUserActionsModule(),
    FakeCryptoModule(),
    FakeElizaStoreModule(),
    FakeHttpClientModule(),
    FakeActorSystemModule(),
    FakeRoverServiceClientModule()
  )
  implicit def createFakeRequest(route: Call): FakeRequest[AnyContentAsEmpty.type] = FakeRequest(route.method, route.url)
  implicit def publicIdConfig(implicit injector: Injector) = inject[PublicIdConfiguration]
  private def controller(implicit injector: Injector) = inject[WebsiteMessagingController]
  private def route = com.keepit.eliza.controllers.site.routes.WebsiteMessagingController

  "WebsiteMessagingController" should {
    "page through a keep's messages" in {
      withDb(modules: _*) { implicit injector =>
        val keepId = Id[Keep](1)
        val (user, thread, messages) = db.readWrite { implicit session =>
          val user = UserFactory.user().get
          val thread = MessageThreadFactory.thread().withKeep(keepId).saved
          val messages = MessageFactory.messages(20).map(_.withThread(thread).saved)
          (user, thread, messages)
        }
        val keepPubId = Keep.publicId(keepId)

        val pageSize = 3
        val expectedPages = messages.sortBy(m => (m.createdAt.getMillis, m.id.get.id)).reverse.map(_.id.get).grouped(pageSize).toList

        inject[FakeUserActionsHelper].setUser(user)
        val actualPages = Iterator.iterate(Seq.empty[PublicId[Message]]) { prevPage =>
          val fromIdOpt = prevPage.lastOption.map(_.id)
          val request = route.getMessagesOnKeep(keepPubId, pageSize, fromIdOpt)
          val response = controller.getMessagesOnKeep(keepPubId, pageSize, fromIdOpt)(request)
          val items = (contentAsJson(response) \ "messages").as[Seq[JsValue]]
          items.map { j => (j \ "id").as[PublicId[Message]] }
        }.toStream.tail.takeWhile(_.nonEmpty).toList

        actualPages.length === expectedPages.length
        (actualPages zip expectedPages) foreach {
          case (actual, expected) =>
            actual.map(pubId => ElizaMessage.fromCommon(Message.decodePublicId(pubId).get)) === expected
        }
        1 === 1
      }
    }

    "allow users to delete their own keeps" in {
      withDb(modules: _*) { implicit injector =>
        val keepId = Id[Keep](1)
        val keepPubId = Keep.publicId(keepId)
        val (user1, user2, thread, messages, messageToDelete) = db.readWrite { implicit session =>
          val user1 = UserFactory.user().get
          val user2 = UserFactory.user().get
          val thread = MessageThreadFactory.thread().withKeep(keepId).saved
          val user1Messages = MessageFactory.messages(5).map(_.withThread(thread).from(MessageSender.User(user1.id.get)).saved)
          val user2Messages = MessageFactory.messages(5).map(_.withThread(thread).from(MessageSender.User(user2.id.get)).saved)
          (user1, user2, thread, user1Messages ++ user2Messages, user1Messages.last)
        }

        inject[FakeUserActionsHelper].setUser(user1)
        val getRequest1 = route.getMessagesOnKeep(keepPubId)
        val getResponse1 = controller.getMessagesOnKeep(keepPubId, 20, None)(getRequest1)
<<<<<<< HEAD
        val keepsBefore = (contentAsJson(getResponse1) \ "messages").as[Seq[Message]]
        keepsBefore.length === 10
        keepsBefore.exists { msg => Message.decodePublicId(msg.pubId).get == ElizaMessage.toMessageId(messageToDelete.id.get) } must beTrue
=======
        val messagesBefore = (contentAsJson(getResponse1) \ "messages").as[Seq[Message]]
        messagesBefore.length === 10
        messagesBefore.exists { msg => Message.decodePublicId(msg.pubId).get == ElizaMessage.toMessageId(messageToDelete.id.get) } must beTrue
>>>>>>> bb21ac32

        val payload = Json.obj("messageId" -> Message.publicId(ElizaMessage.toMessageId(messageToDelete.id.get)))
        val delRequest = route.deleteMessageOnKeep(keepPubId).withBody(payload)
        val delResponse1 = controller.deleteMessageOnKeep(keepPubId)(delRequest)
        status(delResponse1) must beEqualTo(OK)

        val getRequest2 = route.getMessagesOnKeep(keepPubId)
        val getResponse2 = controller.getMessagesOnKeep(keepPubId, 20, None)(getRequest2)
<<<<<<< HEAD
        val keepsAfter = (contentAsJson(getResponse2) \ "messages").as[Seq[Message]]
        keepsAfter.length === 9
        keepsAfter.exists { msg => Message.decodePublicId(msg.pubId).get == ElizaMessage.toMessageId(messageToDelete.id.get) } must beFalse
=======
        val messagesAfter = (contentAsJson(getResponse2) \ "messages").as[Seq[Message]]
        messagesAfter.length === 9
        messagesAfter.exists { msg => Message.decodePublicId(msg.pubId).get == ElizaMessage.toMessageId(messageToDelete.id.get) } must beFalse
>>>>>>> bb21ac32
      }
    }

    "disallow users to delete others' keeps" in {
      withDb(modules: _*) { implicit injector =>
        val keepId = Id[Keep](1)
        val keepPubId = Keep.publicId(keepId)
        val (user1, user2, thread, messages, messageToDelete) = db.readWrite { implicit session =>
          val user1 = UserFactory.user().get
          val user2 = UserFactory.user().get
          val thread = MessageThreadFactory.thread().withKeep(keepId).saved
          val user1Messages = MessageFactory.messages(5).map(_.withThread(thread).from(MessageSender.User(user1.id.get)).saved)
          val user2Messages = MessageFactory.messages(5).map(_.withThread(thread).from(MessageSender.User(user2.id.get)).saved)
          (user1, user2, thread, user1Messages ++ user2Messages, user2Messages.last)
        }

        inject[FakeUserActionsHelper].setUser(user1)
        val getRequest1 = route.getMessagesOnKeep(keepPubId)
        val getResponse1 = controller.getMessagesOnKeep(keepPubId, 20, None)(getRequest1)
<<<<<<< HEAD
        val keepsBefore = (contentAsJson(getResponse1) \ "messages").as[Seq[Message]]
        keepsBefore.length === 10
        keepsBefore.exists { msg => Message.decodePublicId(msg.pubId).get == ElizaMessage.toMessageId(messageToDelete.id.get) } must beTrue
=======
        val messagesBefore = (contentAsJson(getResponse1) \ "messages").as[Seq[Message]]
        messagesBefore.length === 10
        messagesBefore.exists { msg => Message.decodePublicId(msg.pubId).get == ElizaMessage.toMessageId(messageToDelete.id.get) } must beTrue
>>>>>>> bb21ac32

        val payload = Json.obj("messageId" -> Message.publicId(ElizaMessage.toMessageId(messageToDelete.id.get)))
        val delRequest = route.deleteMessageOnKeep(keepPubId).withBody(payload)
        val delResponse1 = controller.deleteMessageOnKeep(keepPubId)(delRequest)
        status(delResponse1) must beEqualTo(FORBIDDEN)

        val getRequest2 = route.getMessagesOnKeep(keepPubId)
        val getResponse2 = controller.getMessagesOnKeep(keepPubId, 20, None)(getRequest2)
<<<<<<< HEAD
        val keepsAfter = (contentAsJson(getResponse2) \ "messages").as[Seq[Message]]
        keepsAfter.length === 10
        keepsAfter.exists { msg => Message.decodePublicId(msg.pubId).get == ElizaMessage.toMessageId(messageToDelete.id.get) } must beTrue
=======
        val messagesAfter = (contentAsJson(getResponse2) \ "messages").as[Seq[Message]]
        messagesAfter.length === 10
        messagesAfter.exists { msg => Message.decodePublicId(msg.pubId).get == ElizaMessage.toMessageId(messageToDelete.id.get) } must beTrue
>>>>>>> bb21ac32
      }
    }
  }
}<|MERGE_RESOLUTION|>--- conflicted
+++ resolved
@@ -98,15 +98,9 @@
         inject[FakeUserActionsHelper].setUser(user1)
         val getRequest1 = route.getMessagesOnKeep(keepPubId)
         val getResponse1 = controller.getMessagesOnKeep(keepPubId, 20, None)(getRequest1)
-<<<<<<< HEAD
-        val keepsBefore = (contentAsJson(getResponse1) \ "messages").as[Seq[Message]]
-        keepsBefore.length === 10
-        keepsBefore.exists { msg => Message.decodePublicId(msg.pubId).get == ElizaMessage.toMessageId(messageToDelete.id.get) } must beTrue
-=======
         val messagesBefore = (contentAsJson(getResponse1) \ "messages").as[Seq[Message]]
         messagesBefore.length === 10
         messagesBefore.exists { msg => Message.decodePublicId(msg.pubId).get == ElizaMessage.toMessageId(messageToDelete.id.get) } must beTrue
->>>>>>> bb21ac32
 
         val payload = Json.obj("messageId" -> Message.publicId(ElizaMessage.toMessageId(messageToDelete.id.get)))
         val delRequest = route.deleteMessageOnKeep(keepPubId).withBody(payload)
@@ -115,15 +109,9 @@
 
         val getRequest2 = route.getMessagesOnKeep(keepPubId)
         val getResponse2 = controller.getMessagesOnKeep(keepPubId, 20, None)(getRequest2)
-<<<<<<< HEAD
-        val keepsAfter = (contentAsJson(getResponse2) \ "messages").as[Seq[Message]]
-        keepsAfter.length === 9
-        keepsAfter.exists { msg => Message.decodePublicId(msg.pubId).get == ElizaMessage.toMessageId(messageToDelete.id.get) } must beFalse
-=======
         val messagesAfter = (contentAsJson(getResponse2) \ "messages").as[Seq[Message]]
         messagesAfter.length === 9
         messagesAfter.exists { msg => Message.decodePublicId(msg.pubId).get == ElizaMessage.toMessageId(messageToDelete.id.get) } must beFalse
->>>>>>> bb21ac32
       }
     }
 
@@ -143,15 +131,9 @@
         inject[FakeUserActionsHelper].setUser(user1)
         val getRequest1 = route.getMessagesOnKeep(keepPubId)
         val getResponse1 = controller.getMessagesOnKeep(keepPubId, 20, None)(getRequest1)
-<<<<<<< HEAD
-        val keepsBefore = (contentAsJson(getResponse1) \ "messages").as[Seq[Message]]
-        keepsBefore.length === 10
-        keepsBefore.exists { msg => Message.decodePublicId(msg.pubId).get == ElizaMessage.toMessageId(messageToDelete.id.get) } must beTrue
-=======
         val messagesBefore = (contentAsJson(getResponse1) \ "messages").as[Seq[Message]]
         messagesBefore.length === 10
         messagesBefore.exists { msg => Message.decodePublicId(msg.pubId).get == ElizaMessage.toMessageId(messageToDelete.id.get) } must beTrue
->>>>>>> bb21ac32
 
         val payload = Json.obj("messageId" -> Message.publicId(ElizaMessage.toMessageId(messageToDelete.id.get)))
         val delRequest = route.deleteMessageOnKeep(keepPubId).withBody(payload)
@@ -160,15 +142,9 @@
 
         val getRequest2 = route.getMessagesOnKeep(keepPubId)
         val getResponse2 = controller.getMessagesOnKeep(keepPubId, 20, None)(getRequest2)
-<<<<<<< HEAD
-        val keepsAfter = (contentAsJson(getResponse2) \ "messages").as[Seq[Message]]
-        keepsAfter.length === 10
-        keepsAfter.exists { msg => Message.decodePublicId(msg.pubId).get == ElizaMessage.toMessageId(messageToDelete.id.get) } must beTrue
-=======
         val messagesAfter = (contentAsJson(getResponse2) \ "messages").as[Seq[Message]]
         messagesAfter.length === 10
         messagesAfter.exists { msg => Message.decodePublicId(msg.pubId).get == ElizaMessage.toMessageId(messageToDelete.id.get) } must beTrue
->>>>>>> bb21ac32
       }
     }
   }
