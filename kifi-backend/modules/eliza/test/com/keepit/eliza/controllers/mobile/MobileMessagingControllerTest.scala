--- conflicted
+++ resolved
@@ -28,7 +28,6 @@
 import play.api.test.Helpers._
 
 class MobileMessagingControllerTest extends Specification with ElizaTestInjector {
-  implicit def publicIdConfig(implicit injector: Injector): PublicIdConfiguration = inject[PublicIdConfiguration]
   implicit val context = HeimdalContext.empty
 
   def initUsers()(implicit injector: Injector): Seq[User] = {
@@ -106,7 +105,7 @@
         }
 
         val path = com.keepit.eliza.controllers.mobile.routes.MobileMessagingController.addParticipantsToThread(thread.pubKeepId, users = eishay.externalId.toString, emailContacts = "joe@smith.com,jack@smith.com").toString
-        path === s"/m/1/eliza/thread/${thread.externalId}/addParticipantsToThread?users=2be9e0e7-212e-4081-a2b0-bfcaf3e61483&emailContacts=joe%40smith.com%2Cjack%40smith.com"
+        path === s"/m/1/eliza/thread/${thread.pubKeepId.id}/addParticipantsToThread?users=2be9e0e7-212e-4081-a2b0-bfcaf3e61483&emailContacts=joe%40smith.com%2Cjack%40smith.com"
 
         inject[FakeUserActionsHelper].setUser(shanee)
 
@@ -149,7 +148,7 @@
         }
 
         val path = com.keepit.eliza.controllers.mobile.routes.MobileMessagingController.addParticipantsToThread(thread.pubKeepId, users = eishay.externalId.toString, emailContacts = "").toString
-        path === s"/m/1/eliza/thread/${thread.externalId}/addParticipantsToThread?users=2be9e0e7-212e-4081-a2b0-bfcaf3e61483&emailContacts="
+        path === s"/m/1/eliza/thread/${thread.pubKeepId.id}/addParticipantsToThread?users=2be9e0e7-212e-4081-a2b0-bfcaf3e61483&emailContacts="
 
         inject[FakeUserActionsHelper].setUser(shanee)
 
@@ -198,19 +197,11 @@
 
         val expected = Json.parse(s"""
           {
-<<<<<<< HEAD
             "id": "${message.pubId.id}",
             "parentId": "${thread.pubKeepId.id}",
             "createdAt": "${message.createdAt.toStandardTimeString}",
             "threadInfo":{
               "id": "${thread.pubKeepId.id}",
-=======
-            "id": "${toMessageIdStr(message)}",
-            "parentId": "${Keep.publicId(thread.keepId).id}",
-            "createdAt": "${message.createdAt.toStandardTimeString}",
-            "threadInfo":{
-              "id": "${Keep.publicId(thread.keepId).id}",
->>>>>>> 681e5d12
               "participants":
               [
                 {
@@ -379,7 +370,7 @@
 
         {
           val path = com.keepit.eliza.controllers.mobile.routes.MobileMessagingController.getPagedThread(thread.pubKeepId, 1000, None).toString
-          path === s"/m/2/eliza/thread/${thread.pubKeepId}"
+          path === s"/m/2/eliza/thread/${thread.pubKeepId.id}"
 
           val action = controller.getPagedThread(thread.pubKeepId, 1000, None)
           val result = action(FakeRequest("GET", path))
@@ -436,7 +427,7 @@
         }
         {
           val path2 = com.keepit.eliza.controllers.mobile.routes.MobileMessagingController.getPagedThread(thread.pubKeepId, 3, None).toString
-          path2 === s"/m/2/eliza/thread/${thread.pubKeepId}?pageSize=3"
+          path2 === s"/m/2/eliza/thread/${thread.pubKeepId.id}?pageSize=3"
 
           val action2 = controller.getPagedThread(thread.pubKeepId, 3, None)
           val res2 = Json.parse(contentAsString(action2(FakeRequest("GET", path2))))
@@ -476,9 +467,9 @@
         }
         {
           val path3 = com.keepit.eliza.controllers.mobile.routes.MobileMessagingController.getPagedThread(thread.pubKeepId, 3, Some(messages(2).pubId.id)).toString
-          path3 === s"/m/2/eliza/thread/${thread.pubKeepId}?pageSize=3&fromMessageId=${messages(2).externalId.toString}"
-
-          val action3 = controller.getPagedThread(thread.pubKeepId, 3, Some(messages(2).externalId.toString))
+          path3 === s"/m/2/eliza/thread/${thread.pubKeepId.id}?pageSize=3&fromMessageId=${messages(2).pubId.id}"
+
+          val action3 = controller.getPagedThread(thread.pubKeepId, 3, Some(messages(2).pubId.id))
           val res3 = Json.parse(contentAsString(action3(FakeRequest())))
 
           val expectedMessages3 = s"""[
@@ -510,7 +501,7 @@
           """)
 
           (res3 \ "messages").as[JsArray].value.size === 2
-          (messages.reverse.drop(3) map (_.pubKeepId)) === ((res3 \ "messages").as[JsArray].value map { m => (m \ "id").as[PublicId[Keep]] })
+          (messages.reverse.drop(3) map (_.pubId)) === ((res3 \ "messages").as[JsArray].value map { m => (m \ "id").as[PublicId[Message]] })
           res3 must equalTo(expected3)
         }
       }
@@ -565,7 +556,7 @@
         reply.messageText === "cool man!"
         val expected = Json.parse(s"""
           {
-            "id":"${reply.pubKeepId.id}",
+            "id":"${reply.pubId.id}",
             "parentId":"${reply.pubKeepId.id}",
             "createdAt":"${reply.createdAt.toStandardTimeString}"
           }
@@ -575,7 +566,7 @@
         //checking result with another call
 
         val pathThread = com.keepit.eliza.controllers.mobile.routes.MobileMessagingController.getCompactThread(thread.pubKeepId).toString
-        pathThread === s"/m/1/eliza/thread/${thread.pubKeepId}"
+        pathThread === s"/m/1/eliza/thread/${thread.pubKeepId.id}"
 
         val action2 = controller.getCompactThread(thread.pubKeepId)
         val request2 = FakeRequest("GET", pathThread)
