package com.keepit.eliza.controllers.ext

import com.google.inject.Injector
import com.keepit.abook.FakeABookServiceClientModule
import com.keepit.common.actor.{ FakeActorSystemModule, TestKitSupport }
import com.keepit.common.cache.ElizaCacheModule
import com.keepit.common.concurrent.{ WatchableExecutionContext, FakeExecutionContextModule }
import com.keepit.common.controller.{ FakeUserActionsHelper, FakeUserActionsModule }
import com.keepit.common.crypto.{ PublicIdConfiguration, FakeCryptoModule }
import com.keepit.common.net.FakeHttpClientModule
import com.keepit.common.store.FakeElizaStoreModule
import com.keepit.common.time._
import com.keepit.discussion.Message
import com.keepit.eliza.FakeElizaServiceClientModule
import com.keepit.eliza.model._
import com.keepit.heimdal.{ FakeHeimdalServiceClientModule, HeimdalContext }
import com.keepit.model.{ Keep, UserFactory, User }
import com.keepit.realtime.{ FakeAppBoyModule }
import com.keepit.rover.FakeRoverServiceClientModule
import com.keepit.search.FakeSearchServiceClientModule
import com.keepit.shoebox.{ FakeShoeboxServiceClientImpl, FakeShoeboxServiceModule, ShoeboxServiceClient }
import com.keepit.test.{ DbInjectionHelper, ElizaTestInjector }
import org.specs2.mutable._
import play.api.libs.json.Json
import play.api.test.FakeRequest
import play.api.test.Helpers._

class ExtMessagingControllerTest extends TestKitSupport with SpecificationLike with ElizaTestInjector with DbInjectionHelper {
  implicit def publicIdConfig(implicit injector: Injector): PublicIdConfiguration = inject[PublicIdConfiguration]
  implicit val context = HeimdalContext.empty

  def initUsers()(implicit injector: Injector): Seq[User] = {
    val shanee = UserFactory.user().withId(42).withId("a9f67559-30fa-4bcd-910f-4c2fc8bbde85").withName("Shanee", "Smith").withUsername("test").get
    val shachaf = UserFactory.user().withId(43).withId("2be9e0e7-212e-4081-a2b0-bfcaf3e61484").withName("Shachaf", "Smith").withUsername("test").get
    val eishay = UserFactory.user().withId(44).withId("2be9e0e7-212e-4081-a2b0-bfcaf3e61483").withName("Eishay", "Smith").withUsername("test").get
    inject[ShoeboxServiceClient].asInstanceOf[FakeShoeboxServiceClientImpl].saveUsers(shanee, shachaf, eishay)
  }

  def modules = Seq(
    FakeExecutionContextModule(),
    FakeSearchServiceClientModule(),
    ElizaCacheModule(),
    FakeShoeboxServiceModule(),
    FakeHeimdalServiceClientModule(),
    FakeElizaServiceClientModule(),
    FakeABookServiceClientModule(),
    FakeAppBoyModule(),
    FakeUserActionsModule(),
    FakeCryptoModule(),
    FakeElizaStoreModule(),
    FakeHttpClientModule(),
    FakeActorSystemModule(),
    FakeRoverServiceClientModule()
  )

  "ExtMessaging Controller" should {

    "send correctly" in {
      withDb(modules: _*) { implicit injector =>
        val extMessagingController = inject[ExtMessagingController]
        val Seq(shanee, shachaf, _) = initUsers()
        val path = com.keepit.eliza.controllers.ext.routes.ExtMessagingController.sendMessageAction().toString
        path === "/eliza/messages"

        inject[FakeUserActionsHelper].setUser(shanee)
        val input = Json.parse(s"""
          {
            "title": "Search Experiments",
            "text": "test me out",
            "recipients":["${shachaf.externalId.id}"],
            "url": "https://admin.kifi.com/admin/searchExperiments",
            "extVersion": "2.6.65"
          }
          """)
        val request = FakeRequest("POST", path).withBody(input)
        val result = extMessagingController.sendMessageAction()(request)
        status(result) must equalTo(OK)
        contentType(result) must beSome("application/json")
        val messages = db.readOnlyMaster { implicit s => inject[MessageRepo].all }
        messages.size === 1
        val message = messages.head
        val threads = db.readOnlyMaster { implicit s => inject[MessageThreadRepo].all }
        threads.size === 1
        val thread = threads.head

        val expected = Json.parse(s"""
          {
<<<<<<< HEAD
            "id": "${message.pubId.id}",
            "parentId": "${thread.pubKeepId.id}",
            "createdAt": "${message.createdAt.toStandardTimeString}",
            "threadInfo":{
              "id": "${thread.pubKeepId.id}",
=======
            "id": "${toMessageIdStr(message)}",
            "parentId": "${Keep.publicId(thread.keepId).id}",
            "createdAt": "${message.createdAt.toStandardTimeString}",
            "threadInfo":{
              "id": "${Keep.publicId(thread.keepId).id}",
>>>>>>> 681e5d12
              "participants":
              [
                {
                  "id":"a9f67559-30fa-4bcd-910f-4c2fc8bbde85",
                  "firstName":"Shanee",
                  "lastName":"Smith",
                  "pictureName":"0.jpg",
                  "username": "test"
                },
                {
                  "id":"2be9e0e7-212e-4081-a2b0-bfcaf3e61484",
                  "firstName":"Shachaf",
                  "lastName":"Smith",
                  "pictureName":"0.jpg",
                  "username": "test"
                }
              ],
              "digest": "test me out",
              "lastAuthor": "a9f67559-30fa-4bcd-910f-4c2fc8bbde85",
              "messageCount":1,
              "messageTimes": {
                "${message.pubId.id}": "${message.createdAt.toStandardTimeString}"
              },
              "createdAt": "${thread.createdAt.toStandardTimeString}",
              "lastCommentedAt": "${message.createdAt.toStandardTimeString}",
              "lastMessageRead": "${message.createdAt.toStandardTimeString}",
              "nUrl": "https://admin.kifi.com/admin/searchExperiments",
              "url": "https://admin.kifi.com/admin/searchExperiments",
              "muted":false
            },
            "messages":[
              {
                "id": "${message.pubId.id}",
                "createdAt": "${message.createdAt.toStandardTimeString}",
                "text": "test me out",
                "url": "https://admin.kifi.com/admin/searchExperiments",
                "nUrl": "https://admin.kifi.com/admin/searchExperiments",
                "user":{
                  "id":"a9f67559-30fa-4bcd-910f-4c2fc8bbde85","firstName":"Shanee","lastName":"Smith","pictureName":"0.jpg","username": "test"
                },
                "participants":
                [
                  {
                    "id":"a9f67559-30fa-4bcd-910f-4c2fc8bbde85",
                    "firstName":"Shanee",
                    "lastName":"Smith",
                    "pictureName":"0.jpg",
                    "username": "test"
                  },
                  {
                    "id":"2be9e0e7-212e-4081-a2b0-bfcaf3e61484",
                    "firstName":"Shachaf",
                    "lastName":"Smith",
                    "pictureName":"0.jpg",
                    "username": "test"
                  }
                ]
              }]
          }
          """)
        inject[WatchableExecutionContext].drain()
        contentAsJson(result) === expected
      }
    }

    "sendMessageReplyAction" in {
      withDb(modules: _*) { implicit injector =>
        val extMessagingController = inject[ExtMessagingController]
        val Seq(shanee, shachaf, _) = initUsers()

        val controller = inject[ExtMessagingController]
        inject[FakeUserActionsHelper].setUser(shanee)
        val createThreadJson = Json.parse(s"""
          {
            "title": "Search Experiments",
            "text": "test me out",
            "recipients":["${shachaf.externalId.id}"],
            "url": "https://admin.kifi.com/admin/searchExperiments",
            "extVersion": "2.6.65"
          }
          """)
        val path1 = com.keepit.eliza.controllers.ext.routes.ExtMessagingController.sendMessageAction().toString
        val request1 = FakeRequest("POST", path1).withBody(createThreadJson)
        val result1 = extMessagingController.sendMessageAction()(request1)
        status(result1) must equalTo(OK)

        val message = db.readOnlyMaster { implicit s => inject[MessageRepo].all } head
        val thread = db.readOnlyMaster { implicit s => inject[MessageThreadRepo].all } head

        val path2 = com.keepit.eliza.controllers.ext.routes.ExtMessagingController.sendMessageReplyAction(thread.pubKeepId).toString
        path2 === s"/eliza/messages/${thread.pubKeepId.id}"

        val input = Json.parse(s"""
          {
            "title": "Search Experiments",
            "text": "cool man!",
            "recipients":["${shachaf.externalId.id}"],
            "url": "https://admin.kifi.com/admin/searchExperiments",
            "extVersion": "2.6.65"
          }
          """)
        val request2 = FakeRequest("POST", path2).withBody(input)
        val result2 = extMessagingController.sendMessageReplyAction(thread.pubKeepId)(request2)
        status(result2) must equalTo(OK)
        contentType(result2) must beSome("application/json")

        val messages = db.readOnlyMaster { implicit s => inject[MessageRepo].all }
        messages.size === 2
        val replys = messages filter { m => m.id != message.id }
        replys.size === 1
        val reply = replys.head
        reply.messageText === "cool man!"
        val expected = Json.parse(s"""
          {
            "id":"${reply.pubId.id}",
            "parentId":"${reply.pubKeepId.id}",
            "createdAt":"${reply.createdAt.toStandardTimeString}"
          }
          """)
        inject[WatchableExecutionContext].drain()
        contentAsJson(result2) === expected
      }
    }

  }
}<|MERGE_RESOLUTION|>--- conflicted
+++ resolved
@@ -26,7 +26,6 @@
 import play.api.test.Helpers._
 
 class ExtMessagingControllerTest extends TestKitSupport with SpecificationLike with ElizaTestInjector with DbInjectionHelper {
-  implicit def publicIdConfig(implicit injector: Injector): PublicIdConfiguration = inject[PublicIdConfiguration]
   implicit val context = HeimdalContext.empty
 
   def initUsers()(implicit injector: Injector): Seq[User] = {
@@ -85,19 +84,11 @@
 
         val expected = Json.parse(s"""
           {
-<<<<<<< HEAD
             "id": "${message.pubId.id}",
             "parentId": "${thread.pubKeepId.id}",
             "createdAt": "${message.createdAt.toStandardTimeString}",
             "threadInfo":{
               "id": "${thread.pubKeepId.id}",
-=======
-            "id": "${toMessageIdStr(message)}",
-            "parentId": "${Keep.publicId(thread.keepId).id}",
-            "createdAt": "${message.createdAt.toStandardTimeString}",
-            "threadInfo":{
-              "id": "${Keep.publicId(thread.keepId).id}",
->>>>>>> 681e5d12
               "participants":
               [
                 {
