package com.keepit.eliza.controllers.ext

import akka.testkit.TestKit
import com.keepit.common.net.FakeHttpClientModule
import com.keepit.test.{ DbInjectionHelper, ElizaTestInjector }
import org.specs2.mutable._
import com.keepit.common.db.slick._
import com.keepit.search.FakeSearchServiceClientModule
import com.keepit.common.controller.{ FakeActionAuthenticator, FakeActionAuthenticatorModule }
import com.keepit.inject._
import com.keepit.shoebox.{ ShoeboxServiceClient, FakeShoeboxServiceModule, FakeShoeboxServiceClientImpl }
import com.keepit.common.cache.ElizaCacheModule
import com.keepit.common.time._
<<<<<<< HEAD
import com.keepit.common.actor.{ FakeActorSystemModule, StandaloneTestActorSystemModule }
=======
import com.keepit.common.actor.TestActorSystemModule
>>>>>>> 5004a6c0
import com.keepit.common.db.{ Id, ExternalId }
import com.keepit.model.User
import com.keepit.realtime.{ FakeUrbanAirshipModule }
import com.keepit.heimdal.{ HeimdalContext, TestHeimdalServiceClientModule }
import com.keepit.abook.{ TestABookServiceClientModule }
import com.keepit.eliza.FakeElizaServiceClientModule
import com.keepit.eliza.model._
import com.keepit.common.crypto.FakeCryptoModule
import play.api.test.FakeRequest
import play.api.test.Helpers._
import play.api.libs.json.Json
import akka.actor.ActorSystem
import com.keepit.scraper.TestScraperServiceClientModule
import com.keepit.common.store.ElizaFakeStoreModule

class ExtMessagingControllerTest extends TestKit(ActorSystem()) with SpecificationLike with ElizaTestInjector with DbInjectionHelper {

  implicit val context = HeimdalContext.empty

<<<<<<< HEAD
  def modules = {
    implicit val system = ActorSystem("test")
    Seq(
      FakeSearchServiceClientModule(),
      ElizaCacheModule(),
      FakeShoeboxServiceModule(),
      TestHeimdalServiceClientModule(),
      FakeElizaServiceClientModule(),
      TestABookServiceClientModule(),
      FakeUrbanAirshipModule(),
      FakeActionAuthenticatorModule(),
      FakeCryptoModule(),
      TestScraperServiceClientModule(),
      ElizaFakeStoreModule(),
      FakeActorSystemModule()
    )
  }
=======
  def modules = Seq(
    FakeSearchServiceClientModule(),
    ElizaCacheModule(),
    FakeShoeboxServiceModule(),
    TestHeimdalServiceClientModule(),
    FakeElizaServiceClientModule(),
    TestABookServiceClientModule(),
    FakeUrbanAirshipModule(),
    FakeActionAuthenticatorModule(),
    FakeCryptoModule(),
    TestScraperServiceClientModule(),
    ElizaFakeStoreModule(),
    FakeHttpClientModule(),
    TestActorSystemModule(Some(system))
  )
>>>>>>> 5004a6c0

  "ExtMessaging Controller" should {

    "send correctly" in {
      withDb(modules: _*) { implicit injector =>
        val extMessagingController = inject[ExtMessagingController]
        val shanee = User(id = Some(Id[User](42)), firstName = "Shanee", lastName = "Smith", externalId = ExternalId[User]("a9f67559-30fa-4bcd-910f-4c2fc8bbde85"))
        val shachaf = User(id = Some(Id[User](43)), firstName = "Shachaf", lastName = "Smith", externalId = ExternalId[User]("2be9e0e7-212e-4081-a2b0-bfcaf3e61484"))
        inject[ShoeboxServiceClient].asInstanceOf[FakeShoeboxServiceClientImpl].saveUsers(shanee)
        inject[ShoeboxServiceClient].asInstanceOf[FakeShoeboxServiceClientImpl].saveUsers(shachaf)
        val path = com.keepit.eliza.controllers.ext.routes.ExtMessagingController.sendMessageAction().toString
        path === "/eliza/messages"

        val controller = inject[ExtMessagingController]
        inject[FakeActionAuthenticator].setUser(shanee)
        val input = Json.parse(s"""
          {
            "title": "Search Experiments",
            "text": "test me out",
            "recipients":["${shachaf.externalId.id}"],
            "url": "https://admin.kifi.com/admin/searchExperiments",
            "extVersion": "2.6.65"
          }
          """)
        val request = FakeRequest("POST", path).withBody(input)
        val result = extMessagingController.sendMessageAction()(request)
        status(result) must equalTo(OK)
        contentType(result) must beSome("application/json")
        val messages = db.readOnlyMaster { implicit s => inject[MessageRepo].all }
        messages.size === 1
        val message = messages.head
        println(s"message = $message")
        val threads = db.readOnlyMaster { implicit s => inject[MessageThreadRepo].all }
        threads.size === 1
        val thread = threads.head
        println(s"thread = $thread")

        val expected = Json.parse(s"""
          {
            "id": "${message.externalId.id}",
            "parentId": "${thread.externalId.id}",
            "createdAt": "${message.createdAt.toStandardTimeString}",
            "threadInfo":{
              "id": "${thread.externalId.id}",
              "participants":
              [
                {
                  "id":"a9f67559-30fa-4bcd-910f-4c2fc8bbde85",
                  "firstName":"Shanee",
                  "lastName":"Smith",
                  "pictureName":"0.jpg"
                },
                {
                  "id":"2be9e0e7-212e-4081-a2b0-bfcaf3e61484",
                  "firstName":"Shachaf",
                  "lastName":"Smith",
                  "pictureName":"0.jpg"
                }
              ],
              "digest": "test me out",
              "lastAuthor": "a9f67559-30fa-4bcd-910f-4c2fc8bbde85",
              "messageCount":1,
              "messageTimes": {
                "${message.externalId.id}": "${message.createdAt.toStandardTimeString}"
              },
              "createdAt": "${thread.createdAt.toStandardTimeString}",
              "lastCommentedAt": "${message.createdAt.toStandardTimeString}",
              "lastMessageRead": "${message.createdAt.toStandardTimeString}",
              "nUrl": "https://admin.kifi.com/admin/searchExperiments",
              "url": "https://admin.kifi.com/admin/searchExperiments",
              "muted":false
            },
            "messages":[
              {
                "id": "${message.externalId.id}",
                "createdAt": "${message.createdAt.toStandardTimeString}",
                "text": "test me out",
                "url": "https://admin.kifi.com/admin/searchExperiments",
                "nUrl": "https://admin.kifi.com/admin/searchExperiments",
                "user":{
                  "id":"a9f67559-30fa-4bcd-910f-4c2fc8bbde85","firstName":"Shanee","lastName":"Smith","pictureName":"0.jpg"
                },
                "participants":
                [
                  {
                    "id":"a9f67559-30fa-4bcd-910f-4c2fc8bbde85",
                    "firstName":"Shanee",
                    "lastName":"Smith",
                    "pictureName":"0.jpg"
                  },
                  {
                    "id":"2be9e0e7-212e-4081-a2b0-bfcaf3e61484",
                    "firstName":"Shachaf",
                    "lastName":"Smith",
                    "pictureName":"0.jpg"
                  }
                ]
              }]
          }
          """)
        Json.parse(contentAsString(result)) must equalTo(expected)

      }
    }

    "sendMessageReplyAction" in {
      withDb(modules: _*) { implicit injector =>
        val extMessagingController = inject[ExtMessagingController]
        val shanee = User(id = Some(Id[User](42)), firstName = "Shanee", lastName = "Smith", externalId = ExternalId[User]("a9f67559-30fa-4bcd-910f-4c2fc8bbde85"))
        val shachaf = User(id = Some(Id[User](43)), firstName = "Shachaf", lastName = "Smith", externalId = ExternalId[User]("2be9e0e7-212e-4081-a2b0-bfcaf3e61484"))
        inject[ShoeboxServiceClient].asInstanceOf[FakeShoeboxServiceClientImpl].saveUsers(shanee)
        inject[ShoeboxServiceClient].asInstanceOf[FakeShoeboxServiceClientImpl].saveUsers(shachaf)

        val controller = inject[ExtMessagingController]
        inject[FakeActionAuthenticator].setUser(shanee)
        val createThreadJson = Json.parse(s"""
          {
            "title": "Search Experiments",
            "text": "test me out",
            "recipients":["${shachaf.externalId.id}"],
            "url": "https://admin.kifi.com/admin/searchExperiments",
            "extVersion": "2.6.65"
          }
          """)
        val path1 = com.keepit.eliza.controllers.ext.routes.ExtMessagingController.sendMessageAction().toString
        val request1 = FakeRequest("POST", path1).withBody(createThreadJson)
        val result1 = extMessagingController.sendMessageAction()(request1)
        status(result1) must equalTo(OK)

        val message = db.readOnlyMaster { implicit s => inject[MessageRepo].all } head
        val thread = db.readOnlyMaster { implicit s => inject[MessageThreadRepo].all } head

        val path2 = com.keepit.eliza.controllers.ext.routes.ExtMessagingController.sendMessageReplyAction(thread.externalId).toString
        path2 === s"/eliza/messages/${thread.externalId}"

        val input = Json.parse(s"""
          {
            "title": "Search Experiments",
            "text": "cool man!",
            "recipients":["${shachaf.externalId.id}"],
            "url": "https://admin.kifi.com/admin/searchExperiments",
            "extVersion": "2.6.65"
          }
          """)
        val request2 = FakeRequest("POST", path2).withBody(input)
        val result2 = extMessagingController.sendMessageReplyAction(thread.externalId)(request2)
        status(result2) must equalTo(OK)
        contentType(result2) must beSome("application/json")

        val messages = db.readOnlyMaster { implicit s => inject[MessageRepo].all }
        messages.size === 2
        val replys = messages filter { m => m.id != message.id }
        replys.size === 1
        val reply = replys.head
        reply.messageText === "cool man!"
        val expected = Json.parse(s"""
          {
            "id":"${reply.externalId.id}",
            "parentId":"${reply.threadExtId.id}",
            "createdAt":"${reply.createdAt.toStandardTimeString}"
          }
          """)
        Json.parse(contentAsString(result2)) must equalTo(expected)

      }
    }
  }
}<|MERGE_RESOLUTION|>--- conflicted
+++ resolved
@@ -11,11 +11,8 @@
 import com.keepit.shoebox.{ ShoeboxServiceClient, FakeShoeboxServiceModule, FakeShoeboxServiceClientImpl }
 import com.keepit.common.cache.ElizaCacheModule
 import com.keepit.common.time._
-<<<<<<< HEAD
 import com.keepit.common.actor.{ FakeActorSystemModule, StandaloneTestActorSystemModule }
-=======
-import com.keepit.common.actor.TestActorSystemModule
->>>>>>> 5004a6c0
+import com.keepit.common.actor.FakeActorSystemModule
 import com.keepit.common.db.{ Id, ExternalId }
 import com.keepit.model.User
 import com.keepit.realtime.{ FakeUrbanAirshipModule }
@@ -35,25 +32,6 @@
 
   implicit val context = HeimdalContext.empty
 
-<<<<<<< HEAD
-  def modules = {
-    implicit val system = ActorSystem("test")
-    Seq(
-      FakeSearchServiceClientModule(),
-      ElizaCacheModule(),
-      FakeShoeboxServiceModule(),
-      TestHeimdalServiceClientModule(),
-      FakeElizaServiceClientModule(),
-      TestABookServiceClientModule(),
-      FakeUrbanAirshipModule(),
-      FakeActionAuthenticatorModule(),
-      FakeCryptoModule(),
-      TestScraperServiceClientModule(),
-      ElizaFakeStoreModule(),
-      FakeActorSystemModule()
-    )
-  }
-=======
   def modules = Seq(
     FakeSearchServiceClientModule(),
     ElizaCacheModule(),
@@ -67,9 +45,8 @@
     TestScraperServiceClientModule(),
     ElizaFakeStoreModule(),
     FakeHttpClientModule(),
-    TestActorSystemModule(Some(system))
+    FakeActorSystemModule(Some(system))
   )
->>>>>>> 5004a6c0
 
   "ExtMessaging Controller" should {
 
