--- conflicted
+++ resolved
@@ -168,11 +168,7 @@
         Await.result(notificationCommander.getLatestSendableNotifications(user3, 1), Duration(4, "seconds")).jsons.length === 0
 
         val user3ExtId = Await.result(shoebox.getUser(user3), Duration(4, "seconds")).get.externalId
-<<<<<<< HEAD
-        messagingCommander.addParticipantsToThread(user1, thread.externalId, Seq(user3ExtId), Seq.empty)
-=======
         messagingCommander.addParticipantsToThread(user1, thread.externalId, Seq(user3ExtId), Seq.empty, None)
->>>>>>> b704315d
         Thread.sleep(200) //See comment for same above
         Await.result(notificationCommander.getLatestSendableNotifications(user3, 1), Duration(4, "seconds")).jsons.length === 1
       }
