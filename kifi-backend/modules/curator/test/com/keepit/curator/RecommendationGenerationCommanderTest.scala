package com.keepit.curator

import com.google.inject.Injector
import com.keepit.common.db.{ SequenceNumber, Id }
import com.keepit.common.net.FakeHttpClientModule
import com.keepit.cortex.FakeCortexServiceClientModule
import com.keepit.curator.commanders.{ SeedIngestionCommander, RecommendationGenerationCommander }
import com.keepit.common.healthcheck.FakeHealthcheckModule

import com.keepit.curator.model._
import com.keepit.graph.FakeGraphServiceModule
import com.keepit.heimdal.FakeHeimdalServiceClientModule
import com.keepit.model.{ Keep, Name, SystemValueRepo, UriRecommendationScores, User, NormalizedURI }
import com.keepit.search.FakeSearchServiceClientModule
import org.specs2.mutable.Specification

import scala.concurrent.{ Future, Await }
import scala.concurrent.duration.Duration

class RecommendationGenerationCommanderTest extends Specification with CuratorTestInjector with CuratorTestHelpers {

  def modules = Seq(
    FakeHttpClientModule(),
    FakeGraphServiceModule(),
    FakeCortexServiceClientModule(),
    FakeHeimdalServiceClientModule(),
    FakeSearchServiceClientModule(),
    FakeHealthcheckModule())

  private def setup()(implicit injector: Injector) = {
    val shoebox = shoeboxClientInstance()
    val (user1, user2) = (makeUser(42, shoebox).id.get, makeUser(43, shoebox).id.get)

    (user1, user2, shoebox)
  }

  def setupRecs(): Seq[UriRecommendation] = {
    val rec1 = UriRecommendation(uriId = Id[NormalizedURI](1), userId = Id[User](42), masterScore = 0.15f,
      allScores = UriScores(socialScore = 1.0f,
        popularityScore = 1.0f,
        overallInterestScore = 1.0f,
        recentInterestScore = 1.0f,
        recencyScore = 1.0f,
        priorScore = 1.0f,
        rekeepScore = 1.0f,
        discoveryScore = 1.0f,
        curationScore = None,
        multiplier = Some(0.01f)),
      delivered = 0, clicked = 0, kept = false, attribution = SeedAttribution.EMPTY)

    val rec2 = UriRecommendation(uriId = Id[NormalizedURI](2), userId = Id[User](42), masterScore = 0.99f,
      allScores = UriScores(socialScore = 1.0f,
        popularityScore = 1.0f,
        overallInterestScore = 1.0f,
        recentInterestScore = 1.0f,
        recencyScore = 1.0f,
        priorScore = 1.0f,
        rekeepScore = 1.0f,
        discoveryScore = 1.0f,
        curationScore = None,
        multiplier = Some(1.5f)),
      delivered = 0, clicked = 0, kept = false, attribution = SeedAttribution.EMPTY)

    val rec3 = UriRecommendation(uriId = Id[NormalizedURI](3), userId = Id[User](42), masterScore = 0.5f,
      allScores = UriScores(socialScore = 0.0f,
        popularityScore = 1.0f,
        overallInterestScore = 1.0f,
        recentInterestScore = 1.0f,
        recencyScore = 1.0f,
        priorScore = 1.0f,
        rekeepScore = 1.0f,
        discoveryScore = 1.0f,
        curationScore = None,
        multiplier = Some(1.0f)),
      delivered = 0, clicked = 0, kept = false, attribution = SeedAttribution(topic = Some(TopicAttribution("fun"))))

    Seq(rec1, rec2, rec3)
  }

  def setupFeeds(): Seq[PublicFeed] = {
    val rec1 = makePublicFeed(1, 3.0f)
    val rec2 = makePublicFeed(2, 0.99f)
    val rec3 = makePublicFeed(3, 0.5f)
    Seq(rec1, rec2, rec3)
  }

  "RecommendationGenerationCommanderTest" should {
    "get public feeds" in {
      withDb(modules: _*) {
        implicit injector =>
          val repo = inject[PublicFeedRepo]
          db.readWrite {
            implicit s =>
              val feeds = setupFeeds()
              repo.save(feeds(0))
              repo.save(feeds(1))
              repo.save(feeds(2))
          }

          val commander = inject[RecommendationGenerationCommander]

          val result = commander.getPublicFeeds(2)
          val feeds = Await.result(result, Duration(10, "seconds"))
          feeds.size === 2
          feeds(0).uriId === Id[NormalizedURI](1)
          feeds(0).publicMasterScore === 3.0f
      }
    }

    "get adhoc recommendations" in {
      withDb(modules: _*) { implicit injector =>
        val repo = inject[UriRecommendationRepo]
        db.readWrite { implicit s =>
          val recs = setupRecs()
          repo.save(recs(0))
          repo.save(recs(1))
          repo.save(recs(2))
        }

        val commander = inject[RecommendationGenerationCommander]
        val result1 = commander.getAdHocRecommendations(Id[User](42), 2, UriRecommendationScores(socialScore = Some(0.5f)))
        val recs1 = Await.result(result1, Duration(10, "seconds"))
<<<<<<< HEAD
        println(recs1(0).toString)
        recs1(0).userId === Some(Id[User](42))
=======
        recs1(0).userId === Id[User](42)
>>>>>>> 5a138137
        recs1(0).score === 0.75f
        recs1(1).score === 0.005f

        val result2 = commander.getAdHocRecommendations(Id[User](42), 1, UriRecommendationScores())
        val recs2 = Await.result(result2, Duration(10, "seconds"))
        recs2(0).score === 49.5f

      }
    }

    "pre-compute recommendations" in {
      withDb(modules: _*) { implicit injector =>
        val (user1, user2, shoebox) = setup()
        val user1Keeps = makeKeeps(user1, 5, shoebox)
        val user2Keeps = makeKeeps(user2, 5, shoebox)
        val seedCommander = inject[SeedIngestionCommander]
        val seedItemRepo = inject[RawSeedItemRepo]
        val commander = inject[RecommendationGenerationCommander]
        Await.result(seedCommander.ingestAllKeeps(), Duration(10, "seconds"))
        db.readWrite { implicit session => seedItemRepo.assignSequenceNumbers(1000) }
        commander.precomputeRecommendations()
        val futUnit = commander.precomputeRecommendations()
        Await.result(futUnit, Duration(10, "seconds"))
        val result = commander.getTopRecommendations(Id[User](42), 1)
        val recs = Await.result(result, Duration(10, "seconds"))
        recs.size === 0
      }
    }

    "pre-compute public feeds" in {
      withDb(modules: _*) { implicit injector =>
        val (user1, user2, shoebox) = setup()
        val user1Keeps = makeKeeps(user1, 5, shoebox)
        val user2Keeps = makeKeeps(user2, 5, shoebox)
        val seedCommander = inject[SeedIngestionCommander]
        val seedItemRepo = inject[RawSeedItemRepo]
        val commander = inject[RecommendationGenerationCommander]
        Await.result(seedCommander.ingestAllKeeps(), Duration(10, "seconds"))
        db.readWrite { implicit session => seedItemRepo.assignSequenceNumbers(1000) }
        val futUnit = commander.precomputePublicFeeds()
        Await.result(futUnit, Duration(10, "seconds"))
        val result = commander.getPublicFeeds(5)
        val feeds = Await.result(result, Duration(10, "seconds"))
        feeds.size === 5
      }
    }
  }
}<|MERGE_RESOLUTION|>--- conflicted
+++ resolved
@@ -120,12 +120,7 @@
         val commander = inject[RecommendationGenerationCommander]
         val result1 = commander.getAdHocRecommendations(Id[User](42), 2, UriRecommendationScores(socialScore = Some(0.5f)))
         val recs1 = Await.result(result1, Duration(10, "seconds"))
-<<<<<<< HEAD
-        println(recs1(0).toString)
         recs1(0).userId === Some(Id[User](42))
-=======
-        recs1(0).userId === Id[User](42)
->>>>>>> 5a138137
         recs1(0).score === 0.75f
         recs1(1).score === 0.005f
 
