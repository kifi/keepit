--- conflicted
+++ resolved
@@ -81,7 +81,6 @@
       attribution = makeSeedAttribution(userId))
   }
 
-<<<<<<< HEAD
   def makePublicFeed(uriId: Int, publicMasterScore: Float) = {
     PublicFeed(
       uriId = Id[NormalizedURI](uriId),
@@ -95,8 +94,6 @@
         discoveryScore = 1.0f))
   }
 
-=======
->>>>>>> 4491a8dc
   def makeSeedAttribution(userId: Id[User]) = {
     SeedAttribution(
       user = Some(makeUserAttribution(userId)),
@@ -116,11 +113,7 @@
 
   def makeKeepAttribution() = KeepAttribution(keeps = Seq.empty)
 
-<<<<<<< HEAD
-  def makeCompleteUriRecommendation(uriId: Int, userId: Int, masterScore: Float, url: String, wc: Int = 250) = {
-=======
   def makeCompleteUriRecommendation(uriId: Int, userId: Int, masterScore: Float, url: String, wc: Int = 250, summaryImageWidth: Option[Int] = Some(700)) = {
->>>>>>> 4491a8dc
     val normalizedUri = makeNormalizedUri(uriId, url)
     val uriRecommendation = makeUriRecommendation(uriId, userId, masterScore)
     val uriSummary = URISummary(
@@ -131,12 +124,8 @@
         "interdum neque eu vulputate. Nulla fermentum metus felis. In id velit dictum ligula iaculis pulvinar id sit " +
         "amet dolor. Proin eu augue id lectus viverra consectetur at sed orci. Suspendisse potenti."),
       wordCount = Some(wc),
-<<<<<<< HEAD
-      imageUrl = Some("https://djty7jcqog9qu.cloudfront.net/screenshot/f5d6aedb-fea9-485f-aead-f2a8d1f31ac5/1000x560.jpg")
-=======
       imageUrl = Some("https://djty7jcqog9qu.cloudfront.net/screenshot/f5d6aedb-fea9-485f-aead-f2a8d1f31ac5/1000x560.jpg"),
       imageWidth = summaryImageWidth
->>>>>>> 4491a8dc
     )
 
     (normalizedUri, uriRecommendation, uriSummary)
