--- conflicted
+++ resolved
@@ -77,7 +77,6 @@
         seedItems = db.readOnlyMaster { implicit session => seedItemRepo.all() }
 
         seedItems(4).discoverable === false
-<<<<<<< HEAD
 
         shoebox.saveBookmarks(user1Keeps(4).copy(
           isPrivate = false,
@@ -86,9 +85,6 @@
         seedItems = db.readOnlyMaster { implicit session => seedItemRepo.all() }
 
         seedItems(4).discoverable === false
-
-=======
->>>>>>> 128b1931
       }
     }
 
