--- conflicted
+++ resolved
@@ -50,7 +50,6 @@
         val seedItemRepo = inject[RawSeedItemRepo]
         val commander = inject[SeedIngestionCommander]
 
-        db.readOnlyMaster { implicit session => keepInfoRepo.all() }
         Await.result(commander.ingestAllKeeps(), Duration(10, "seconds"))
         var seedItems = db.readOnlyMaster { implicit session => seedItemRepo.all() }
         seedItems.foreach(_.discoverable === false)
@@ -268,13 +267,8 @@
         Await.result(result, Duration(10, "seconds"))
 
         db.readOnlyMaster { implicit session =>
-<<<<<<< HEAD
-          val seedItem1: Option[RawSeedItem] = seedItemRepo.getByUriIdAndUserId(user1Keeps.head.uriId, user1)
+          val seedItem1: Option[RawSeedItem] = seedItemRepo.getByUriIdAndUserId(user1Keeps.head.uriId, Some(user1))
           seedItem1.get.priorScore === Some(0.795f)
-=======
-          val seedItem1: Option[RawSeedItem] = seedItemRepo.getByUriIdAndUserId(user1Keeps.head.uriId, Some(user1))
-          seedItem1.get.priorScore === Some(0.795.toFloat)
->>>>>>> 0846208a
           seedItem1.get.userId === Some(Id[User](42))
           seedItem1.get.uriId === Id[NormalizedURI](1)
 
