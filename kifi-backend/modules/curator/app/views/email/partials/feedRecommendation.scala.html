@(reco: com.keepit.curator.commanders.email.DigestItem)
@import com.keepit.common.mail.template.helpers._

<table width="100%" border="0" cellspacing="0" cellpadding="0" align="center" data-reco-id="@reco.uri.externalId">
    <tr>
        <td valign="top">
            <table width="672" border="0" cellspacing="0" cellpadding="0" align="center" class="wrapper">
                @email.tags.trSpacer(17)
                @reco.reasonHeader.map { reasonHeader =>
                <tr>
                  <td>
                    <table width="100%" border="0" cellspacing="0" cellpadding="0" align="center">
                      <td width="82">&nbsp;</td>
                      <td align="center" style="font-family:Arial,sans-serif;font-size:18px;color:#92938d;text-align:center;line-height:24px;font-weight:bold;">
                        @reasonHeader
                      </td>
                      <td width="77">&nbsp;</td>
                    </table>
                  </td>
                </tr>
                @email.tags.trSpacer(17)
                }
                <tr>
                    <td align="center" valign="top" width="535">
                        <a href="@reco.viewPageUrl" target="_blank">
                            <img src="@reco.imageUrl" alt="@reco.title" style="display:block;" border="0" class="banner" width="535" />
                        </a>
                    </td>
                </tr>
<<<<<<< HEAD
                <tr>
                    <td height="17" style="font-size:1px; line-height:1px;">&nbsp;</td>
                </tr>

                <tr>
                    <td>
                        <table width="672" border="0" cellspacing="0" cellpadding="0" align="center" class="wrapper">
                            <tr>
                                <td width="72" class="side1">&nbsp;</td>
                                <td align="center" valign="top" width="535">
                                    <a href="@reco.viewPageUrl("recoImage")" target="_blank">
                                        <img src="@reco.imageUrl" alt="@reco.title" style="display:block;" border="0" class="banner" width="535" />
                                    </a>
                                </td>
                                <td width="65" class="side1">&nbsp;</td>
                            </tr>
                        </table>
                    </td>
                </tr>

                <tr>
                    <td height="14" style="font-size:1px;line-height:1px;">&nbsp;</td>
                </tr>
=======
                @email.tags.trSpacer(14)
>>>>>>> d7e6f1a4
                <tr>
                    <td valign="top">
                        <table width="672" border="0" cellspacing="0" cellpadding="0" class="wrapper">
                            <tr>
                                <td width="82" class="side1">&nbsp;</td>
                                <td valign="top" >
                                    <table width="513" border="0" cellspacing="0" cellpadding="0" class="wrapper">
                                        <tr>
                                            <td align="left">
                                                <a style="text-decoration: none; font-family:Georgia, 'Times New Roman', Times, serif;text-align:left; color:#000000; font-size:30px; line-height:35px;" href="@reco.viewPageUrl("recoTitle")">@reco.title</a>
                                            </td>
                                        </tr>
                                        @email.tags.trSpacer(4)
                                        <tr>
                                            <td align="left" class="num1">
<<<<<<< HEAD
                                                <span style="line-height:22px;font-size:14px;font-family:Arial,sans-serif;color:#888;text-decoration:none;">@reco.domain</span>
                                                <span style="line-height:22px;font-size:14px;font-family:Arial,sans-serif;color:#888;">·</span>
=======
                                                <a href="@reco.viewPageUrl" target="_blank" style="line-height:22px;font-size:16px;font-family:Arial,sans-serif;color:#888;text-decoration:none;">@reco.domain</a>
                                                <span style="line-height:22px;font-size:16px;font-family:Arial,sans-serif;color:#888;">·</span>
>>>>>>> d7e6f1a4
                                                @reco.readTime.map { readTime =>
                                                <span style="line-height:22px;font-size:16px;font-family:Arial,sans-serif;color:#888;">@readTime read</span>
                                                }
                                            </td>
                                        </tr>
                                        @email.tags.trSpacer(20)
                                        <tr>
                                            <td align="left" style="line-height:21px; font-size:16px; text-align:justify; font-family:Arial,sans-serif;color:#000000;">
                                                @reco.description
                                            </td>
                                        </tr>
                                        @email.tags.trSpacer(18)
                                        <tr>
<<<<<<< HEAD
                                            <td align="left" class="num2" valign="middle" style="line-height:16px; font-size:14px; color:#43a0f8; font-family:Arial, sans-serif;">
                                                <a href="@reco.viewPageUrl("viewPageLink")" style="line-height:16px; font-size:14px; color:#43a0f8; text-decoration:none;font-family:Arial, sans-serif;">View Page</a>
                                                <span style="line-height:18px; font-size:14px; color:#9a9b99;">·</span>
                                                <a href="@reco.sendPageUrl" style="line-height:16px; font-size:14px; color:#43a0f8; text-decoration:none;">Send</a>
                                                <span style="line-height:18px; font-size:14px; color:#9a9b99;">·</span>
                                                <a href="@reco.keepUrl" style="line-height:16px; font-size:14px; color:#43a0f8; text-decoration:none;font-family:Arial, sans-serif;">Keep</a>
=======
                                            <td align="center" class="num2" valign="middle" style="line-height:16px;font-size:14px;color:#43a0f8;font-family:Arial,sans-serif;">
                                                <a href="@reco.viewPageUrl" style="line-height:18px; font-size:16px; color:#43a0f8; text-decoration:none;font-family:Arial, sans-serif;">View Page</a>
>>>>>>> d7e6f1a4
                                            </td>
                                        </tr>
                                        @email.tags.trSpacer(15)
                                        @reco.keepers.messageOpt.map { message =>
                                        <tr>
                                            <td align="left">
                                                <table width="100%" border="0" cellspacing="0" cellpadding="0" align="left">
                                                    <tr>
                                                        <td align="left">
                                                            @reco.keepers.friendsToShow.map { userId =>
                                                            <table border="0" cellspacing="0" cellpadding="0" align="left">
                                                                <tr>
                                                                    <td width="28" style="padding-right:1px;"><img src="@avatarUrl(userId)" width="28" height="27" alt="@firstName(userId)" style="display:block;" border="0"/></td>
                                                                </tr>
                                                            </table>
                                                            }
                                                            <table border="0" cellspacing="0" cellpadding="0" align="left" class="wrapper" style="padding-left:6px;">
                                                                <tr>
                                                                    <td align="left" class="top_space">
                                                                        <table border="0" cellspacing="0" cellpadding="0" align="left">
                                                                            <tr>
                                                                                <td height="27" align="left" valign="middle" style="line-height:18px; font-size:14px; color:#a4a2af; text-align:left; font-family:Arial,  sans-serif;">
                                                                                    @message
                                                                                </td>
                                                                            </tr>
                                                                        </table>
                                                                    </td>
                                                                </tr>
                                                            </table>
                                                        </td>
                                                    </tr>
                                                </table>
                                            </td>
                                        </tr>
                                        @email.tags.trSpacer(18)
                                        }
                                    </table>
                                </td>
                                <td width="77" class="side1">&nbsp;</td>
                            </tr>
                        </table>
                    </td>
                </tr>
            </table>
        </td>
    </tr>
    <!-- divider -->
    <tr>
        <td bgcolor="#f3f3f3" style="font-size:1px;line-height:1px;">&nbsp;</td>
    </tr>
    <!-- /divider -->
</table><|MERGE_RESOLUTION|>--- conflicted
+++ resolved
@@ -22,38 +22,12 @@
                 }
                 <tr>
                     <td align="center" valign="top" width="535">
-                        <a href="@reco.viewPageUrl" target="_blank">
+                        <a href="@reco.viewPageUrl("recoImage")" target="_blank">
                             <img src="@reco.imageUrl" alt="@reco.title" style="display:block;" border="0" class="banner" width="535" />
                         </a>
                     </td>
                 </tr>
-<<<<<<< HEAD
-                <tr>
-                    <td height="17" style="font-size:1px; line-height:1px;">&nbsp;</td>
-                </tr>
-
-                <tr>
-                    <td>
-                        <table width="672" border="0" cellspacing="0" cellpadding="0" align="center" class="wrapper">
-                            <tr>
-                                <td width="72" class="side1">&nbsp;</td>
-                                <td align="center" valign="top" width="535">
-                                    <a href="@reco.viewPageUrl("recoImage")" target="_blank">
-                                        <img src="@reco.imageUrl" alt="@reco.title" style="display:block;" border="0" class="banner" width="535" />
-                                    </a>
-                                </td>
-                                <td width="65" class="side1">&nbsp;</td>
-                            </tr>
-                        </table>
-                    </td>
-                </tr>
-
-                <tr>
-                    <td height="14" style="font-size:1px;line-height:1px;">&nbsp;</td>
-                </tr>
-=======
                 @email.tags.trSpacer(14)
->>>>>>> d7e6f1a4
                 <tr>
                     <td valign="top">
                         <table width="672" border="0" cellspacing="0" cellpadding="0" class="wrapper">
@@ -69,13 +43,8 @@
                                         @email.tags.trSpacer(4)
                                         <tr>
                                             <td align="left" class="num1">
-<<<<<<< HEAD
-                                                <span style="line-height:22px;font-size:14px;font-family:Arial,sans-serif;color:#888;text-decoration:none;">@reco.domain</span>
-                                                <span style="line-height:22px;font-size:14px;font-family:Arial,sans-serif;color:#888;">·</span>
-=======
-                                                <a href="@reco.viewPageUrl" target="_blank" style="line-height:22px;font-size:16px;font-family:Arial,sans-serif;color:#888;text-decoration:none;">@reco.domain</a>
+                                                <span style="line-height:22px;font-size:16px;font-family:Arial,sans-serif;color:#888;text-decoration:none;">@reco.domain</span>
                                                 <span style="line-height:22px;font-size:16px;font-family:Arial,sans-serif;color:#888;">·</span>
->>>>>>> d7e6f1a4
                                                 @reco.readTime.map { readTime =>
                                                 <span style="line-height:22px;font-size:16px;font-family:Arial,sans-serif;color:#888;">@readTime read</span>
                                                 }
@@ -89,17 +58,8 @@
                                         </tr>
                                         @email.tags.trSpacer(18)
                                         <tr>
-<<<<<<< HEAD
-                                            <td align="left" class="num2" valign="middle" style="line-height:16px; font-size:14px; color:#43a0f8; font-family:Arial, sans-serif;">
-                                                <a href="@reco.viewPageUrl("viewPageLink")" style="line-height:16px; font-size:14px; color:#43a0f8; text-decoration:none;font-family:Arial, sans-serif;">View Page</a>
-                                                <span style="line-height:18px; font-size:14px; color:#9a9b99;">·</span>
-                                                <a href="@reco.sendPageUrl" style="line-height:16px; font-size:14px; color:#43a0f8; text-decoration:none;">Send</a>
-                                                <span style="line-height:18px; font-size:14px; color:#9a9b99;">·</span>
-                                                <a href="@reco.keepUrl" style="line-height:16px; font-size:14px; color:#43a0f8; text-decoration:none;font-family:Arial, sans-serif;">Keep</a>
-=======
                                             <td align="center" class="num2" valign="middle" style="line-height:16px;font-size:14px;color:#43a0f8;font-family:Arial,sans-serif;">
-                                                <a href="@reco.viewPageUrl" style="line-height:18px; font-size:16px; color:#43a0f8; text-decoration:none;font-family:Arial, sans-serif;">View Page</a>
->>>>>>> d7e6f1a4
+                                                <a href="@reco.viewPageUrl("viewPageLink")" style="line-height:18px; font-size:16px; color:#43a0f8; text-decoration:none;font-family:Arial, sans-serif;">View Page</a>
                                             </td>
                                         </tr>
                                         @email.tags.trSpacer(15)
