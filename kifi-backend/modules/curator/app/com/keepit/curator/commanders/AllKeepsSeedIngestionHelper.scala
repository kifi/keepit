--- conflicted
+++ resolved
@@ -89,23 +89,16 @@
     keepInfoRepo.getByKeepId(keep.id.get).map { keepInfo =>
       val rawSeedItemsByOldUriId = rawSeedsRepo.getByUriId(keepInfo.uriId)
       //deal correctly with the case where the item was renormalized by a previously ingested keep
-<<<<<<< HEAD
-      val rawSeedItems = if (seedItemsByOldUriId.isEmpty) rawSeedsRepo.getByUriId(keep.uriId) else seedItemsByOldUriId
-=======
       val rawSeedItems = if (rawSeedItemsByOldUriId.isEmpty) rawSeedsRepo.getByUriId(keep.uriId) else rawSeedItemsByOldUriId
->>>>>>> 128b1931
       log.info(s"Got seed items: ${rawSeedItems} for keepInfo ${keepInfo} and keep ${keep}")
       require(rawSeedItems.length > 0, s"Missing RSI: keepId ${keepInfo.keepId}, uriId ${keepInfo.uriId}")
       val countChange = if (keep.state.value != keepInfo.state.value) {
         if (keepInfo.state == CuratorKeepInfoStates.ACTIVE) -1 else if (keep.state == KeepStates.ACTIVE) 1 else 0
       } else 0
-<<<<<<< HEAD
       rawSeedItems.foreach { rawSeedItem =>
-        updateRawSeedItem(rawSeedItem, keep.uriId, keep.createdAt, countChange, discoverable)
+        updateRawSeedItem(rawSeedItem, keep.uriId, keep.createdAt, countChange, rawSeedItem.discoverable)
       }
-=======
 
->>>>>>> 128b1931
       keepInfoRepo.save(keepInfo.copy(
         uriId = keep.uriId,
         userId = keep.userId,
