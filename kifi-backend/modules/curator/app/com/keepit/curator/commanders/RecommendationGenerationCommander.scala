--- conflicted
+++ resolved
@@ -1,14 +1,6 @@
 package com.keepit.curator.commanders
 
-import com.keepit.curator.model.{
-  RecommendationInfo,
-  UserRecommendationGenerationStateRepo,
-  UserRecommendationGenerationState,
-  Keepers,
-  UriRecommendationRepo,
-  UriRecommendation,
-  UriScores
-}
+import com.keepit.curator.model.{ ScoredSeedItemWithAttribution, RecommendationInfo, UserRecommendationGenerationStateRepo, UserRecommendationGenerationState, Keepers, UriRecommendationRepo, UriRecommendation, UriScores }
 import com.keepit.common.db.Id
 import com.keepit.model._
 import com.keepit.shoebox.ShoeboxServiceClient
@@ -28,11 +20,8 @@
     seedCommander: SeedIngestionCommander,
     shoebox: ShoeboxServiceClient,
     scoringHelper: UriScoringHelper,
-<<<<<<< HEAD
     boostingHelper: UriBoostingHelper,
-=======
     attributionHelper: SeedAttributionHelper,
->>>>>>> 8823aac2
     db: Database,
     airbrake: AirbrakeNotifier,
     uriRecRepo: UriRecommendationRepo,
@@ -164,15 +153,8 @@
                 case _ => false
               }
             }
-<<<<<<< HEAD
             val boostedItems = boostingHelper(cleanedItems)
-            scoringHelper(boostedItems).map { scoredItems =>
-              val toBeSavedItems = scoredItems.filter(si => shouldInclude(si.uriScores))
-              db.readWrite { implicit session =>
-                toBeSavedItems.map { item =>
-=======
-
-            val toBeSaved = scoringHelper(cleanedItems).map { scoredItems =>
+            val toBeSaved: Future[Seq[ScoredSeedItemWithAttribution]] = scoringHelper(boostedItems).map { scoredItems =>
               scoredItems.filter(si => shouldInclude(si.uriScores))
             }.flatMap { scoredItems =>
               attributionHelper.getAttributions(scoredItems)
@@ -181,11 +163,10 @@
             toBeSaved.map { items =>
               db.readWrite { implicit s =>
                 items foreach { item =>
->>>>>>> 8823aac2
                   val recoOpt = uriRecRepo.getByUriAndUserId(item.uriId, userId, None)
                   recoOpt.map { reco =>
                     uriRecRepo.save(reco.copy(
-                      masterScore = computeMasterScore(item.uriScores),
+                      masterScore = computeMasterScore(item.uriScores) * item.multiplier,
                       allScores = item.uriScores,
                       attribution = item.attribution
                     ))
@@ -193,7 +174,7 @@
                     uriRecRepo.save(UriRecommendation(
                       uriId = item.uriId,
                       userId = userId,
-                      masterScore = computeMasterScore(item.uriScores),
+                      masterScore = computeMasterScore(item.uriScores) * item.multiplier,
                       allScores = item.uriScores,
                       seen = false,
                       clicked = false,
