package com.keepit.curator.commanders

import com.keepit.curator.model.{
  RecommendationInfo,
  UserRecommendationGenerationStateRepo,
  UserRecommendationGenerationState,
  Keepers,
  ScoredSeedItem,
  UriRecommendationRepo,
  UriRecommendation,
  UriScores
}
import com.keepit.common.db.Id
import com.keepit.model.ScoreType._
import com.keepit.model.UriRecommendationFeedback.UriRecommendationFeedback
import com.keepit.model.{ UriRecommendationFeedback, NormalizedURI, ScoreType, User }
import com.keepit.shoebox.ShoeboxServiceClient
import com.keepit.common.concurrent.ReactiveLock
import com.keepit.common.db.slick.Database
import com.keepit.common.healthcheck.AirbrakeNotifier

import play.api.libs.concurrent.Execution.Implicits.defaultContext
import play.api.libs.json.Json

import scala.concurrent.Future
import scala.collection.mutable

import com.google.inject.{ Inject, Singleton }

@Singleton
class RecommendationGenerationCommander @Inject() (
    seedCommander: SeedIngestionCommander,
    shoebox: ShoeboxServiceClient,
    scoringHelper: UriScoringHelper,
    db: Database,
    airbrake: AirbrakeNotifier,
    uriRecRepo: UriRecommendationRepo,
    genStateRepo: UserRecommendationGenerationStateRepo) {

  val defaultScore = 0.0f

  val recommendationGenerationLock = new ReactiveLock(6)
  val perUserRecommendationGenerationLocks = mutable.Map[Id[User], ReactiveLock]()

  val FEED_PRECOMPUTATION_WHITELIST: Seq[Id[User]] = Seq(
    1, //Eishay
    3, //Andrew
    7, //Yasu
    9, //Danny
    48, //Jared
    61, //Jen
    100, //Tamila
    115, //Yingjie
    134, //Léo
    243, //Stephen
    460, //Ray
    1114, //Martin
    2538, //Mark
    3466, //JP
    6498, //Tan
    6622, //David
    7100, //Aaron
    7456, //Josh
    7589, //Lydia
    8465, //Yiping
    8476 //Tommy
  ).map(Id[User](_)) //will go away once we release, just saving some computation/time for now

  private def computeMasterScore(scores: UriScores): Float = {
    0.3f * scores.socialScore + 2 * scores.overallInterestScore + 0.5f * scores.priorScore
  }

  def updateUriRecommendationFeedback(userId: Id[User], uriId: Id[NormalizedURI], feedbacks: Map[UriRecommendationFeedback.Value, Boolean]): Future[Boolean] = {

    db.readWriteAsync { implicit session =>
      uriRecRepo.updateUriRecommendationFeedback(userId, uriId, feedbacks)
    }
  }

  def getAdHocRecommendations(userId: Id[User], howManyMax: Int, scoreCoefficients: Map[ScoreType.Value, Float]): Future[Seq[RecommendationInfo]] = {
    val recosFuture = db.readOnlyReplicaAsync { implicit session =>
<<<<<<< HEAD
      uriRecRepo.getByTopMasterScore(userId, Math.max(howManyMax, 750))
=======
      recoRepo.getByTopMasterScore(userId, Math.max(howManyMax, 1000))
>>>>>>> 3747b332
    }

    recosFuture.map { recos =>
      recos.map { reco =>
        RecommendationInfo(
          userId = reco.userId,
          uriId = reco.uriId,
          score = if (scoreCoefficients.isEmpty)
            0.35f * reco.allScores.socialScore + 2.0f * reco.allScores.overallInterestScore + 1.0f * reco.allScores.recentInterestScore
          else
            scoreCoefficients.getOrElse(ScoreType.recencyScore, defaultScore) * reco.allScores.recencyScore
              + scoreCoefficients.getOrElse(ScoreType.overallInterestScore, defaultScore) * reco.allScores.overallInterestScore
              + scoreCoefficients.getOrElse(ScoreType.priorScore, defaultScore) * reco.allScores.priorScore
              + scoreCoefficients.getOrElse(ScoreType.socialScore, defaultScore) * reco.allScores.socialScore
              + scoreCoefficients.getOrElse(ScoreType.popularityScore, defaultScore) * reco.allScores.popularityScore
              + scoreCoefficients.getOrElse(ScoreType.recentInterestScore, defaultScore) * reco.allScores.recentInterestScore,
          explain = Some(reco.allScores.toString)
        )
      }.sortBy(-1 * _.score).take(howManyMax)
    }

  }

  private def getPerUserGenerationLock(userId: Id[User]): ReactiveLock = perUserRecommendationGenerationLocks.synchronized {
    val lockOption = perUserRecommendationGenerationLocks.get(userId)
    lockOption.getOrElse {
      val lock = new ReactiveLock()
      perUserRecommendationGenerationLocks += (userId -> lock)
      lock
    }
  }

  private def precomputeRecommendationsForUser(userId: Id[User]): Unit = recommendationGenerationLock.withLockFuture {
    getPerUserGenerationLock(userId).withLockFuture {
      val state = db.readOnlyMaster { implicit session =>
        genStateRepo.getByUserId(userId)
      } getOrElse {
        UserRecommendationGenerationState(userId = userId)
      }
      val seedsFuture = for {
        seeds <- seedCommander.getBySeqNumAndUser(state.seq, userId, 300)
        restrictions <- shoebox.getAdultRestrictionOfURIs(seeds.map { _.uriId })
      } yield {
        (seeds zip restrictions) filterNot (_._2) map (_._1)
      }

      val res: Future[Boolean] = seedsFuture.flatMap { seedItems =>
        if (seedItems.isEmpty) {
          Future.successful(false)
        } else {
          val newState = state.copy(seq = seedItems.map(_.seq).max)
          val cleanedItems = seedItems.filter { seedItem => //discard super popular items and the users own keeps
            seedItem.keepers match {
              case Keepers.ReasonableNumber(users) => !users.contains(userId)
              case _ => false
            }
          }
<<<<<<< HEAD
        }
        scoringHelper(cleanedItems).map { scoredItems =>
          val toBeSavedItems = scoredItems.filter(si => computeMasterScore(si.uriScores) > 0.3)
          db.readWrite { implicit session =>
            toBeSavedItems.map { item =>
              val recoOpt = uriRecRepo.getByUriAndUserId(item.uriId, userId, None)
              recoOpt.map { reco =>
                uriRecRepo.save(reco.copy(
                  masterScore = computeMasterScore(item.uriScores),
                  allScores = item.uriScores
                ))
              } getOrElse {
                uriRecRepo.save(UriRecommendation(
                  uriId = item.uriId,
                  userId = userId,
                  masterScore = computeMasterScore(item.uriScores),
                  allScores = item.uriScores,
                  seen = false,
                  clicked = false,
                  kept = false
                ))
=======
          scoringHelper(cleanedItems).map { scoredItems =>
            val toBeSavedItems = scoredItems.filter(si => computeMasterScore(si.uriScores) > 0.3)
            db.readWrite { implicit session =>
              toBeSavedItems.map { item =>
                val recoOpt = recoRepo.getByUriAndUserId(item.uriId, userId, None)
                recoOpt.map { reco =>
                  recoRepo.save(reco.copy(
                    masterScore = computeMasterScore(item.uriScores),
                    allScores = item.uriScores
                  ))
                } getOrElse {
                  recoRepo.save(UriRecommendation(
                    uriId = item.uriId,
                    userId = userId,
                    masterScore = computeMasterScore(item.uriScores),
                    allScores = item.uriScores,
                    seen = false,
                    clicked = false,
                    kept = false
                  ))
                }
>>>>>>> 3747b332
              }
              genStateRepo.save(newState)
            }
            if (!cleanedItems.isEmpty) {
              precomputeRecommendationsForUser(userId)
              true
            } else false
          }
        }
      }
      res.onFailure {
        case t: Throwable => airbrake.notify("Failure during recommendation precomputation", t)
      }
      res
    }
  }

  def precomputeRecommendations(): Unit = {
    if (recommendationGenerationLock.waiting < FEED_PRECOMPUTATION_WHITELIST.length) {
      FEED_PRECOMPUTATION_WHITELIST.map(precomputeRecommendationsForUser)
    }
  }

}<|MERGE_RESOLUTION|>--- conflicted
+++ resolved
@@ -79,11 +79,7 @@
 
   def getAdHocRecommendations(userId: Id[User], howManyMax: Int, scoreCoefficients: Map[ScoreType.Value, Float]): Future[Seq[RecommendationInfo]] = {
     val recosFuture = db.readOnlyReplicaAsync { implicit session =>
-<<<<<<< HEAD
-      uriRecRepo.getByTopMasterScore(userId, Math.max(howManyMax, 750))
-=======
-      recoRepo.getByTopMasterScore(userId, Math.max(howManyMax, 1000))
->>>>>>> 3747b332
+      uriRecRepo.getByTopMasterScore(userId, Math.max(howManyMax, 1000))
     }
 
     recosFuture.map { recos =>
@@ -141,41 +137,18 @@
               case _ => false
             }
           }
-<<<<<<< HEAD
-        }
-        scoringHelper(cleanedItems).map { scoredItems =>
-          val toBeSavedItems = scoredItems.filter(si => computeMasterScore(si.uriScores) > 0.3)
-          db.readWrite { implicit session =>
-            toBeSavedItems.map { item =>
-              val recoOpt = uriRecRepo.getByUriAndUserId(item.uriId, userId, None)
-              recoOpt.map { reco =>
-                uriRecRepo.save(reco.copy(
-                  masterScore = computeMasterScore(item.uriScores),
-                  allScores = item.uriScores
-                ))
-              } getOrElse {
-                uriRecRepo.save(UriRecommendation(
-                  uriId = item.uriId,
-                  userId = userId,
-                  masterScore = computeMasterScore(item.uriScores),
-                  allScores = item.uriScores,
-                  seen = false,
-                  clicked = false,
-                  kept = false
-                ))
-=======
           scoringHelper(cleanedItems).map { scoredItems =>
             val toBeSavedItems = scoredItems.filter(si => computeMasterScore(si.uriScores) > 0.3)
             db.readWrite { implicit session =>
               toBeSavedItems.map { item =>
-                val recoOpt = recoRepo.getByUriAndUserId(item.uriId, userId, None)
+                val recoOpt = uriRecRepo.getByUriAndUserId(item.uriId, userId, None)
                 recoOpt.map { reco =>
-                  recoRepo.save(reco.copy(
+                  uriRecRepo.save(reco.copy(
                     masterScore = computeMasterScore(item.uriScores),
                     allScores = item.uriScores
                   ))
                 } getOrElse {
-                  recoRepo.save(UriRecommendation(
+                  uriRecRepo.save(UriRecommendation(
                     uriId = item.uriId,
                     userId = userId,
                     masterScore = computeMasterScore(item.uriScores),
@@ -185,7 +158,6 @@
                     kept = false
                   ))
                 }
->>>>>>> 3747b332
               }
               genStateRepo.save(newState)
             }
