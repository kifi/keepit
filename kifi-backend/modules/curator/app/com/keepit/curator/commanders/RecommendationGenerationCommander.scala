package com.keepit.curator.commanders

import com.keepit.curator.model.{
  PublicFeed,
  PublicUriScores,
  PublicSeedItem,
  PublicFeedRepo,
  ScoredSeedItemWithAttribution,
  RecommendationInfo,
  UserRecommendationGenerationStateRepo,
  UserRecommendationGenerationState,
  Keepers,
  UriRecommendationRepo,
  UriRecommendation,
  UriScores
}
import com.keepit.common.db.{ SequenceNumber, Id }
import com.keepit.model._
import com.keepit.shoebox.ShoeboxServiceClient
import com.keepit.common.concurrent.ReactiveLock
import com.keepit.common.db.slick.Database
import com.keepit.common.healthcheck.AirbrakeNotifier
import com.keepit.commanders.RemoteUserExperimentCommander

import play.api.libs.concurrent.Execution.Implicits.defaultContext

import scala.concurrent.Future
import scala.collection.concurrent.TrieMap

import com.google.inject.{ Inject, Singleton }

@Singleton
class RecommendationGenerationCommander @Inject() (
    seedCommander: SeedIngestionCommander,
    shoebox: ShoeboxServiceClient,
    scoringHelper: UriScoringHelper,
    publicScoringHelper: PublicUriScoringHelper,
    uriWeightingHelper: UriWeightingHelper,
    publicUriWeightingHelper: PublicUriWeightingHelper,
    attributionHelper: SeedAttributionHelper,
    db: Database,
    airbrake: AirbrakeNotifier,
    uriRecRepo: UriRecommendationRepo,
    publicFeedRepo: PublicFeedRepo,
    genStateRepo: UserRecommendationGenerationStateRepo,
    systemValueRepo: SystemValueRepo,
    experimentCommander: RemoteUserExperimentCommander) {

  val defaultScore = 0.0f

  val recommendationGenerationLock = new ReactiveLock(15)
  val pubicFeedsGenerationLock = new ReactiveLock(10)
  val perUserRecommendationGenerationLocks = TrieMap[Id[User], ReactiveLock]()
  private val SEQ_NUM_NAME: Name[SequenceNumber[PublicSeedItem]] = Name("public_feeds_seq_num")

  private def usersToPrecomputeRecommendationsFor(): Future[Seq[Id[User]]] = experimentCommander.getUsersByExperiment(ExperimentType.RECOS_BETA).map(users => users.map(_.id.get).toSeq)

  private def specialCurators(): Future[Seq[Id[User]]] = experimentCommander.getUsersByExperiment(ExperimentType.SPECIAL_CURATOR).map(users => users.map(_.id.get).toSeq)

  private def computeMasterScore(scores: UriScores): Float = {
    (5 * scores.socialScore +
      6 * scores.overallInterestScore +
      2 * scores.priorScore +
      1 * scores.recencyScore +
      1 * scores.popularityScore +
      9 * scores.recentInterestScore +
      6 * scores.rekeepScore +
      3 * scores.discoveryScore +
      4 * scores.curationScore.getOrElse(0.0f)) *
      scores.multiplier.getOrElse(1.0f)
  }

  private def computePublicMasterScore(scores: PublicUriScores): Float = {
    (1 * scores.recencyScore +
      1 * scores.popularityScore +
      6 * scores.rekeepScore +
      3 * scores.discoveryScore) *
      scores.multiplier.getOrElse(1.0f)
  }

  private def computeAdjustedScoreByTester(scoreCoefficients: UriRecommendationScores, scores: UriScores): Float = {
    (scoreCoefficients.recencyScore.getOrElse(defaultScore) * scores.recencyScore +
      scoreCoefficients.overallInterestScore.getOrElse(defaultScore) * scores.overallInterestScore +
      scoreCoefficients.priorScore.getOrElse(defaultScore) * scores.priorScore +
      scoreCoefficients.socialScore.getOrElse(defaultScore) * scores.socialScore +
      scoreCoefficients.popularityScore.getOrElse(defaultScore) * scores.popularityScore +
      scoreCoefficients.recentInterestScore.getOrElse(defaultScore) * scores.recentInterestScore +
      scoreCoefficients.rekeepScore.getOrElse(defaultScore) * scores.rekeepScore +
      scoreCoefficients.discoveryScore.getOrElse(defaultScore) * scores.discoveryScore +
      scoreCoefficients.curationScore.getOrElse(defaultScore) * scores.curationScore.getOrElse(0.0f)) *
      scores.multiplier.getOrElse(1.0f)
  }

  def getTopRecommendations(userId: Id[User], howManyMax: Int): Future[Seq[UriRecommendation]] = {
    db.readOnlyReplicaAsync { implicit session =>
      uriRecRepo.getByTopMasterScore(userId, howManyMax)
    }
  }

  def getTopRecommendationsNotPushed(userId: Id[User], howManyMax: Int): Future[Seq[UriRecommendation]] = {
    db.readOnlyReplicaAsync { implicit session =>
      uriRecRepo.getNotPushedByTopMasterScore(userId, howManyMax)
    }
  }

  def getAdHocRecommendations(userId: Id[User], howManyMax: Int, scoreCoefficients: UriRecommendationScores): Future[Seq[RecommendationInfo]] = {
    getTopRecommendations(userId, Math.max(howManyMax, 1000)).map { recos =>
      recos.map { reco =>
        RecommendationInfo(
          userId = reco.userId,
          uriId = reco.uriId,
          score =
            if (scoreCoefficients.isEmpty) computeMasterScore(reco.allScores)
            else computeAdjustedScoreByTester(scoreCoefficients, reco.allScores),
          explain = Some(reco.allScores.toString),
          attribution = reco.attribution
        )
      }.sortBy(-1 * _.score).take(howManyMax)
    }
  }

  def getPublicFeeds(howManyMax: Int): Future[Seq[PublicFeed]] = {
    db.readOnlyReplicaAsync { implicit session =>
      publicFeedRepo.getByTopMasterScore(howManyMax)
    }
  }

  private def getPerUserGenerationLock(userId: Id[User]): ReactiveLock = {
    perUserRecommendationGenerationLocks.getOrElseUpdate(userId, new ReactiveLock())
  }

  private def shouldInclude(scores: UriScores): Boolean = { //ZZZ curations score here
    if ((scores.overallInterestScore > 0.4 || scores.recentInterestScore > 0) && computeMasterScore(scores) > 4.5) {
      scores.socialScore > 0.8 ||
        scores.overallInterestScore > 0.65 ||
        scores.priorScore > 0 ||
        (scores.popularityScore > 0.2 && scores.socialScore > 0.65) ||
        scores.recentInterestScore > 0.15 ||
        scores.rekeepScore > 0.3 ||
        scores.discoveryScore > 0.3 ||
        (scores.curationScore.isDefined && (scores.overallInterestScore > 0.5 || scores.recentInterestScore > 0.2))
    } else { //Yes, this could be expressed purly with a logic expression, but I think this is clearer -Stephen
      false
    }
  }

<<<<<<< HEAD
  private def getStateOfUser(userId: Id[User]) =
    db.readOnlyMaster { implicit session =>
      genStateRepo.getByUserId(userId)
    } getOrElse {
      UserRecommendationGenerationState(userId = userId)
    }

  private def getCandidateSeedsForUser(userId: Id[User], state: UserRecommendationGenerationState) =
    for {
      seeds <- seedCommander.getDiscoverableBySeqNumAndUser(state.seq, userId, 200)
      candidateURIs <- shoebox.getCandidateURIs(seeds.map { _.uriId })
    } yield {
      ((seeds zip candidateURIs) filter (_._2) map (_._1), if (seeds.isEmpty) state.seq else seeds.map(_.seq).max)
    }

  private def getPublicFeedCandidateSeeds(seq: SequenceNumber[PublicSeedItem]) =
    for {
      seeds <- seedCommander.getBySeqNum(seq, 200)
      candidateURIs <- shoebox.getCandidateURIs(seeds.map { _.uriId })
    } yield {
      ((seeds zip candidateURIs) filter (_._2) map (_._1), if (seeds.isEmpty) seq else seeds.map(_.seq).max)
    }

  private def precomputeRecommendationsForUser(userId: Id[User], boostedKeepers: Set[Id[User]]): Unit = recommendationGenerationLock.withLockFuture {
=======
  private def precomputeRecommendationsForUser(userId: Id[User], boostedKeepers: Set[Id[User]]): Future[Unit] = recommendationGenerationLock.withLockFuture {
>>>>>>> 117f5613
    getPerUserGenerationLock(userId).withLockFuture {
      val state = getStateOfUser(userId)
      val seedsAndSeqFuture = getCandidateSeedsForUser(userId, state)
      val res: Future[Boolean] = seedsAndSeqFuture.flatMap {
        case (seedItems, newSeqNum) =>
          val newState = state.copy(seq = newSeqNum)
          if (seedItems.isEmpty) {
            db.readWrite { implicit session =>
              genStateRepo.save(newState)
            }
            if (state.seq < newSeqNum) { precomputeRecommendationsForUser(userId, boostedKeepers) }
            Future.successful(false)
          } else {
            val cleanedItems = seedItems.filter { seedItem => //discard super popular items and the users own keeps
              seedItem.keepers match {
                case Keepers.ReasonableNumber(users) => !users.contains(userId)
                case _ => false
              }
            }

            val weightedItems = uriWeightingHelper(cleanedItems)
            val toBeSaved: Future[Seq[ScoredSeedItemWithAttribution]] = scoringHelper(weightedItems, boostedKeepers).map { scoredItems =>
              scoredItems.filter(si => shouldInclude(si.uriScores))
            }.flatMap { scoredItems =>
              attributionHelper.getAttributions(scoredItems)
            }

            toBeSaved.map { items =>
              db.readWrite { implicit s =>
                items foreach { item =>
                  val recoOpt = uriRecRepo.getByUriAndUserId(item.uriId, userId, None)
                  recoOpt.map { reco =>
                    uriRecRepo.save(reco.copy(
                      masterScore = computeMasterScore(item.uriScores),
                      allScores = item.uriScores,
                      attribution = item.attribution))
                  } getOrElse {
                    uriRecRepo.save(UriRecommendation(
                      uriId = item.uriId,
                      userId = userId,
                      masterScore = computeMasterScore(item.uriScores),
                      allScores = item.uriScores,
                      delivered = 0,
                      clicked = 0,
                      kept = false,
                      trashed = false,
                      markedBad = None,
                      attribution = item.attribution))
                  }
                }

                genStateRepo.save(newState)
              }

              precomputeRecommendationsForUser(userId, boostedKeepers)

              !seedItems.isEmpty
            }
          }
      }
      res.onFailure {
        case t: Throwable => airbrake.notify("Failure during recommendation precomputation", t)
      }
      res.map(_ => ())
    }
  }

<<<<<<< HEAD
  def precomputePublicFeeds(): Unit = pubicFeedsGenerationLock.withLockFuture {
    val lastSeqNumFut: Future[SequenceNumber[PublicSeedItem]] = db.readOnlyMasterAsync { implicit session =>
      systemValueRepo.getSequenceNumber(SEQ_NUM_NAME) getOrElse { SequenceNumber[PublicSeedItem](0) }
    }

    lastSeqNumFut.flatMap { lastSeqNum =>
      val publicSeedsAndSeqFuture = getPublicFeedCandidateSeeds(lastSeqNum)

      val res: Future[Boolean] = publicSeedsAndSeqFuture.flatMap {
        case (publicSeedItems, newSeqNum) =>
          if (publicSeedItems.isEmpty) {
            db.readWriteAsync { implicit session =>
              systemValueRepo.setSequenceNumber(SEQ_NUM_NAME, newSeqNum)
            }
            if (lastSeqNum < newSeqNum) precomputePublicFeeds()
            Future.successful(false)
          } else {
            val cleanedItems = publicSeedItems.filter { publicSeedItem => //discard super popular items and the users own keeps
              publicSeedItem.keepers match {
                case Keepers.ReasonableNumber(users) => true
                case _ => false
              }
            }
            val weightedItems = publicUriWeightingHelper(cleanedItems)

            publicScoringHelper(weightedItems).map { items =>
              db.readWrite { implicit s =>
                items foreach { item =>
                  val feedOpt = publicFeedRepo.getByUri(item.uriId, None)
                  feedOpt.map { feed =>
                    publicFeedRepo.save(feed.copy(
                      publicMasterScore = computePublicMasterScore(item.publicUriScores),
                      publicAllScores = item.publicUriScores))
                  } getOrElse {
                    publicFeedRepo.save(PublicFeed(
                      uriId = item.uriId,
                      publicMasterScore = computePublicMasterScore(item.publicUriScores),
                      publicAllScores = item.publicUriScores))
                  }
                }

                systemValueRepo.setSequenceNumber(SEQ_NUM_NAME, newSeqNum)
              }

              precomputePublicFeeds()

              !publicSeedItems.isEmpty

            }
          }
      }
      res
    }

  }

  def precomputeRecommendations(): Unit = {
    usersToPrecomputeRecommendationsFor().map { userIds =>
      specialCurators().map { boostedKeepersSeq =>
=======
  def precomputeRecommendations(): Future[Unit] = {
    usersToPrecomputeRecommendationsFor().flatMap { userIds =>
      specialCurators().flatMap { boostedKeepersSeq =>
>>>>>>> 117f5613
        if (recommendationGenerationLock.waiting < userIds.length + 1) {
          val boostedKeepers = boostedKeepersSeq.toSet
          Future.sequence(userIds.map(userId => precomputeRecommendationsForUser(userId, boostedKeepers))).map(_ => ())
        } else {
          Future.successful()
        }
      }
    }
  }

}<|MERGE_RESOLUTION|>--- conflicted
+++ resolved
@@ -1,19 +1,6 @@
 package com.keepit.curator.commanders
 
-import com.keepit.curator.model.{
-  PublicFeed,
-  PublicUriScores,
-  PublicSeedItem,
-  PublicFeedRepo,
-  ScoredSeedItemWithAttribution,
-  RecommendationInfo,
-  UserRecommendationGenerationStateRepo,
-  UserRecommendationGenerationState,
-  Keepers,
-  UriRecommendationRepo,
-  UriRecommendation,
-  UriScores
-}
+import com.keepit.curator.model.{ SeedItem, ScoredSeedItem, PublicScoredSeedItem, PublicSeedItemWithMultiplier, PublicFeed, PublicUriScores, PublicSeedItem, PublicFeedRepo, ScoredSeedItemWithAttribution, RecommendationInfo, UserRecommendationGenerationStateRepo, UserRecommendationGenerationState, Keepers, UriRecommendationRepo, UriRecommendation, UriScores }
 import com.keepit.common.db.{ SequenceNumber, Id }
 import com.keepit.model._
 import com.keepit.shoebox.ShoeboxServiceClient
@@ -144,7 +131,6 @@
     }
   }
 
-<<<<<<< HEAD
   private def getStateOfUser(userId: Id[User]) =
     db.readOnlyMaster { implicit session =>
       genStateRepo.getByUserId(userId)
@@ -168,70 +154,73 @@
       ((seeds zip candidateURIs) filter (_._2) map (_._1), if (seeds.isEmpty) seq else seeds.map(_.seq).max)
     }
 
-  private def precomputeRecommendationsForUser(userId: Id[User], boostedKeepers: Set[Id[User]]): Unit = recommendationGenerationLock.withLockFuture {
-=======
+  private def saveScoredSeedItems(items: Seq[ScoredSeedItemWithAttribution], userId: Id[User], newState: UserRecommendationGenerationState) =
+    db.readWrite { implicit s =>
+      items foreach { item =>
+        val recoOpt = uriRecRepo.getByUriAndUserId(item.uriId, userId, None)
+        recoOpt.map { reco =>
+          uriRecRepo.save(reco.copy(
+            masterScore = computeMasterScore(item.uriScores),
+            allScores = item.uriScores,
+            attribution = item.attribution))
+        } getOrElse {
+          uriRecRepo.save(UriRecommendation(
+            uriId = item.uriId,
+            userId = userId,
+            masterScore = computeMasterScore(item.uriScores),
+            allScores = item.uriScores,
+            delivered = 0,
+            clicked = 0,
+            kept = false,
+            trashed = false,
+            markedBad = None,
+            attribution = item.attribution))
+        }
+      }
+
+      genStateRepo.save(newState)
+    }
+
+  private def getPrecomputationRecosResult(
+    seedsAndSeqFuture: Future[(Seq[SeedItem], SequenceNumber[SeedItem])],
+    state: UserRecommendationGenerationState, userId: Id[User], boostedKeepers: Set[Id[User]]) =
+    seedsAndSeqFuture.flatMap {
+      case (seedItems, newSeqNum) =>
+        val newState = state.copy(seq = newSeqNum)
+        if (seedItems.isEmpty) {
+          db.readWrite { implicit session =>
+            genStateRepo.save(newState)
+          }
+          if (state.seq < newSeqNum) { precomputeRecommendationsForUser(userId, boostedKeepers) }
+          Future.successful(false)
+        } else {
+          val cleanedItems = seedItems.filter { seedItem => //discard super popular items and the users own keeps
+            seedItem.keepers match {
+              case Keepers.ReasonableNumber(users) => !users.contains(userId)
+              case _ => false
+            }
+          }
+
+          val weightedItems = uriWeightingHelper(cleanedItems)
+          val toBeSaved: Future[Seq[ScoredSeedItemWithAttribution]] = scoringHelper(weightedItems, boostedKeepers).map { scoredItems =>
+            scoredItems.filter(si => shouldInclude(si.uriScores))
+          }.flatMap { scoredItems =>
+            attributionHelper.getAttributions(scoredItems)
+          }
+
+          toBeSaved.map { items =>
+            saveScoredSeedItems(items, userId, newState)
+            precomputeRecommendationsForUser(userId, boostedKeepers)
+            !seedItems.isEmpty
+          }
+        }
+    }
+
   private def precomputeRecommendationsForUser(userId: Id[User], boostedKeepers: Set[Id[User]]): Future[Unit] = recommendationGenerationLock.withLockFuture {
->>>>>>> 117f5613
     getPerUserGenerationLock(userId).withLockFuture {
       val state = getStateOfUser(userId)
       val seedsAndSeqFuture = getCandidateSeedsForUser(userId, state)
-      val res: Future[Boolean] = seedsAndSeqFuture.flatMap {
-        case (seedItems, newSeqNum) =>
-          val newState = state.copy(seq = newSeqNum)
-          if (seedItems.isEmpty) {
-            db.readWrite { implicit session =>
-              genStateRepo.save(newState)
-            }
-            if (state.seq < newSeqNum) { precomputeRecommendationsForUser(userId, boostedKeepers) }
-            Future.successful(false)
-          } else {
-            val cleanedItems = seedItems.filter { seedItem => //discard super popular items and the users own keeps
-              seedItem.keepers match {
-                case Keepers.ReasonableNumber(users) => !users.contains(userId)
-                case _ => false
-              }
-            }
-
-            val weightedItems = uriWeightingHelper(cleanedItems)
-            val toBeSaved: Future[Seq[ScoredSeedItemWithAttribution]] = scoringHelper(weightedItems, boostedKeepers).map { scoredItems =>
-              scoredItems.filter(si => shouldInclude(si.uriScores))
-            }.flatMap { scoredItems =>
-              attributionHelper.getAttributions(scoredItems)
-            }
-
-            toBeSaved.map { items =>
-              db.readWrite { implicit s =>
-                items foreach { item =>
-                  val recoOpt = uriRecRepo.getByUriAndUserId(item.uriId, userId, None)
-                  recoOpt.map { reco =>
-                    uriRecRepo.save(reco.copy(
-                      masterScore = computeMasterScore(item.uriScores),
-                      allScores = item.uriScores,
-                      attribution = item.attribution))
-                  } getOrElse {
-                    uriRecRepo.save(UriRecommendation(
-                      uriId = item.uriId,
-                      userId = userId,
-                      masterScore = computeMasterScore(item.uriScores),
-                      allScores = item.uriScores,
-                      delivered = 0,
-                      clicked = 0,
-                      kept = false,
-                      trashed = false,
-                      markedBad = None,
-                      attribution = item.attribution))
-                  }
-                }
-
-                genStateRepo.save(newState)
-              }
-
-              precomputeRecommendationsForUser(userId, boostedKeepers)
-
-              !seedItems.isEmpty
-            }
-          }
-      }
+      val res: Future[Boolean] = getPrecomputationRecosResult(seedsAndSeqFuture, state, userId, boostedKeepers)
       res.onFailure {
         case t: Throwable => airbrake.notify("Failure during recommendation precomputation", t)
       }
@@ -239,71 +228,65 @@
     }
   }
 
-<<<<<<< HEAD
-  def precomputePublicFeeds(): Unit = pubicFeedsGenerationLock.withLockFuture {
+  private def savePublicScoredSeedItems(items: Seq[PublicScoredSeedItem], newSeqNum: SequenceNumber[PublicSeedItem]) =
+    db.readWrite { implicit s =>
+      items foreach { item =>
+        val feedOpt = publicFeedRepo.getByUri(item.uriId, None)
+        feedOpt.map { feed =>
+          publicFeedRepo.save(feed.copy(
+            publicMasterScore = computePublicMasterScore(item.publicUriScores),
+            publicAllScores = item.publicUriScores))
+        } getOrElse {
+          publicFeedRepo.save(PublicFeed(
+            uriId = item.uriId,
+            publicMasterScore = computePublicMasterScore(item.publicUriScores),
+            publicAllScores = item.publicUriScores))
+        }
+      }
+      systemValueRepo.setSequenceNumber(SEQ_NUM_NAME, newSeqNum)
+    }
+
+  private def getPrecomputationFeedsResult(publicSeedsAndSeqFuture: Future[(Seq[PublicSeedItem], SequenceNumber[PublicSeedItem])], lastSeqNum: SequenceNumber[PublicSeedItem]) =
+    publicSeedsAndSeqFuture.flatMap {
+      case (publicSeedItems, newSeqNum) =>
+        if (publicSeedItems.isEmpty) {
+          db.readWriteAsync { implicit session =>
+            systemValueRepo.setSequenceNumber(SEQ_NUM_NAME, newSeqNum)
+          }
+          if (lastSeqNum < newSeqNum) precomputePublicFeeds()
+          Future.successful(false)
+        } else {
+          val cleanedItems = publicSeedItems.filter { publicSeedItem => //discard super popular items and the users own keeps
+            publicSeedItem.keepers match {
+              case Keepers.ReasonableNumber(users) => true
+              case _ => false
+            }
+          }
+          val weightedItems = publicUriWeightingHelper(cleanedItems)
+
+          publicScoringHelper(weightedItems).map { items =>
+            savePublicScoredSeedItems(items, newSeqNum)
+            precomputePublicFeeds()
+            !publicSeedItems.isEmpty
+          }
+        }
+    }
+
+  def precomputePublicFeeds(): Future[Unit] = pubicFeedsGenerationLock.withLockFuture {
     val lastSeqNumFut: Future[SequenceNumber[PublicSeedItem]] = db.readOnlyMasterAsync { implicit session =>
       systemValueRepo.getSequenceNumber(SEQ_NUM_NAME) getOrElse { SequenceNumber[PublicSeedItem](0) }
     }
 
     lastSeqNumFut.flatMap { lastSeqNum =>
-      val publicSeedsAndSeqFuture = getPublicFeedCandidateSeeds(lastSeqNum)
-
-      val res: Future[Boolean] = publicSeedsAndSeqFuture.flatMap {
-        case (publicSeedItems, newSeqNum) =>
-          if (publicSeedItems.isEmpty) {
-            db.readWriteAsync { implicit session =>
-              systemValueRepo.setSequenceNumber(SEQ_NUM_NAME, newSeqNum)
-            }
-            if (lastSeqNum < newSeqNum) precomputePublicFeeds()
-            Future.successful(false)
-          } else {
-            val cleanedItems = publicSeedItems.filter { publicSeedItem => //discard super popular items and the users own keeps
-              publicSeedItem.keepers match {
-                case Keepers.ReasonableNumber(users) => true
-                case _ => false
-              }
-            }
-            val weightedItems = publicUriWeightingHelper(cleanedItems)
-
-            publicScoringHelper(weightedItems).map { items =>
-              db.readWrite { implicit s =>
-                items foreach { item =>
-                  val feedOpt = publicFeedRepo.getByUri(item.uriId, None)
-                  feedOpt.map { feed =>
-                    publicFeedRepo.save(feed.copy(
-                      publicMasterScore = computePublicMasterScore(item.publicUriScores),
-                      publicAllScores = item.publicUriScores))
-                  } getOrElse {
-                    publicFeedRepo.save(PublicFeed(
-                      uriId = item.uriId,
-                      publicMasterScore = computePublicMasterScore(item.publicUriScores),
-                      publicAllScores = item.publicUriScores))
-                  }
-                }
-
-                systemValueRepo.setSequenceNumber(SEQ_NUM_NAME, newSeqNum)
-              }
-
-              precomputePublicFeeds()
-
-              !publicSeedItems.isEmpty
-
-            }
-          }
-      }
-      res
-    }
-
-  }
-
-  def precomputeRecommendations(): Unit = {
-    usersToPrecomputeRecommendationsFor().map { userIds =>
-      specialCurators().map { boostedKeepersSeq =>
-=======
+      val publicSeedsAndSeqFuture: Future[(Seq[PublicSeedItem], SequenceNumber[PublicSeedItem])] = getPublicFeedCandidateSeeds(lastSeqNum)
+      val res: Future[Boolean] = getPrecomputationFeedsResult(publicSeedsAndSeqFuture, lastSeqNum)
+      res.map(_ => ())
+    }
+  }
+
   def precomputeRecommendations(): Future[Unit] = {
     usersToPrecomputeRecommendationsFor().flatMap { userIds =>
       specialCurators().flatMap { boostedKeepersSeq =>
->>>>>>> 117f5613
         if (recommendationGenerationLock.waiting < userIds.length + 1) {
           val boostedKeepers = boostedKeepersSeq.toSet
           Future.sequence(userIds.map(userId => precomputeRecommendationsForUser(userId, boostedKeepers))).map(_ => ())
