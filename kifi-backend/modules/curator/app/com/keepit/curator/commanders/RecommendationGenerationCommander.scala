--- conflicted
+++ resolved
@@ -76,11 +76,7 @@
 
   def getAdHocRecommendations(userId: Id[User], howManyMax: Int, scoreCoefficients: UriRecommendationScores): Future[Seq[RecommendationInfo]] = {
     val recosFuture = db.readOnlyReplicaAsync { implicit session =>
-<<<<<<< HEAD
       uriRecRepo.getByTopMasterScore(userId, Math.max(howManyMax, 1000))
-=======
-      recoRepo.getByTopMasterScore(userId, Math.max(howManyMax, 1500))
->>>>>>> 1f4eb477
     }
 
     recosFuture.map { recos =>
