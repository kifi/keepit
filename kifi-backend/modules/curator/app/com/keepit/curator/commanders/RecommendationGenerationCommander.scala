--- conflicted
+++ resolved
@@ -82,11 +82,7 @@
 
   def getAdHocRecommendations(userId: Id[User], howManyMax: Int, scoreCoefficients: UriRecommendationScores): Future[Seq[RecommendationInfo]] = {
     val recosFuture = db.readOnlyReplicaAsync { implicit session =>
-<<<<<<< HEAD
       uriRecRepo.getByTopMasterScore(userId, Math.max(howManyMax, 1000))
-=======
-      recoRepo.getByTopMasterScore(userId, Math.max(howManyMax, 1500))
->>>>>>> c9b48758
     }
 
     recosFuture.map { recos =>
