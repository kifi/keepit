package com.keepit.curator.commanders

import com.keepit.curator.model.{
  UriRecommendationStates,
  ScoredSeedItemWithAttribution,
  RecoInfo,
  UserRecommendationGenerationStateRepo,
  UserRecommendationGenerationState,
  Keepers,
  UriRecommendationRepo,
  UriRecommendation,
  UriScores,
  PublicFeedRepo,
  SeedItem
}
import com.keepit.common.db.{ SequenceNumber, Id }
<<<<<<< HEAD
import com.keepit.eliza.ElizaServiceClient
import com.keepit.model.{ User, ExperimentType, UriRecommendationScores, SystemValueRepo, Name }
=======
import com.keepit.model.{ User, ExperimentType, UriRecommendationScores, SystemValueRepo }
>>>>>>> ec2a1ee7
import com.keepit.shoebox.ShoeboxServiceClient
import com.keepit.common.concurrent.{ FutureHelpers, ReactiveLock }
import com.keepit.common.db.slick.Database
import com.keepit.common.healthcheck.AirbrakeNotifier
import com.keepit.commanders.RemoteUserExperimentCommander

import play.api.libs.concurrent.Execution.Implicits.defaultContext

import scala.concurrent.Future
import scala.collection.concurrent.TrieMap

import com.google.inject.{ Inject, Singleton }

@Singleton
class RecommendationGenerationCommander @Inject() (
    seedCommander: SeedIngestionCommander,
    shoebox: ShoeboxServiceClient,
    eliza: ElizaServiceClient,
    scoringHelper: UriScoringHelper,
    publicScoringHelper: PublicUriScoringHelper,
    uriWeightingHelper: UriWeightingHelper,
    publicUriWeightingHelper: PublicUriWeightingHelper,
    attributionHelper: SeedAttributionHelper,
    db: Database,
    airbrake: AirbrakeNotifier,
    uriRecRepo: UriRecommendationRepo,
    publicFeedRepo: PublicFeedRepo,
    genStateRepo: UserRecommendationGenerationStateRepo,
    systemValueRepo: SystemValueRepo,
    experimentCommander: RemoteUserExperimentCommander) {

  val defaultScore = 0.0f
  val recommendationGenerationLock = new ReactiveLock(15)
  val perUserRecommendationGenerationLocks = TrieMap[Id[User], ReactiveLock]()

  private def usersToPrecomputeRecommendationsFor(): Future[Seq[Id[User]]] = experimentCommander.getUsersByExperiment(ExperimentType.RECOS_BETA).map(users => users.map(_.id.get).toSeq)

  private def specialCurators(): Future[Seq[Id[User]]] = experimentCommander.getUsersByExperiment(ExperimentType.SPECIAL_CURATOR).map(users => users.map(_.id.get).toSeq)

  private def computeMasterScore(scores: UriScores): Float = {
    (4 * scores.socialScore +
      6 * scores.overallInterestScore +
      2 * scores.priorScore +
      1 * scores.recencyScore +
      1 * scores.popularityScore +
      9 * scores.recentInterestScore +
      6 * scores.rekeepScore +
      3 * scores.discoveryScore +
      4 * scores.curationScore.getOrElse(0.0f)) *
      scores.multiplier.getOrElse(1.0f)
  }

  private def computeAdjustedScoreByTester(scoreCoefficients: UriRecommendationScores, scores: UriScores): Float = {
    (scoreCoefficients.recencyScore.getOrElse(defaultScore) * scores.recencyScore +
      scoreCoefficients.overallInterestScore.getOrElse(defaultScore) * scores.overallInterestScore +
      scoreCoefficients.priorScore.getOrElse(defaultScore) * scores.priorScore +
      scoreCoefficients.socialScore.getOrElse(defaultScore) * scores.socialScore +
      scoreCoefficients.popularityScore.getOrElse(defaultScore) * scores.popularityScore +
      scoreCoefficients.recentInterestScore.getOrElse(defaultScore) * scores.recentInterestScore +
      scoreCoefficients.rekeepScore.getOrElse(defaultScore) * scores.rekeepScore +
      scoreCoefficients.discoveryScore.getOrElse(defaultScore) * scores.discoveryScore +
      scoreCoefficients.curationScore.getOrElse(defaultScore) * scores.curationScore.getOrElse(0.0f)) *
      scores.multiplier.getOrElse(1.0f)
  }

  def getTopRecommendations(userId: Id[User], howManyMax: Int): Future[Seq[UriRecommendation]] = {
    db.readOnlyReplicaAsync { implicit session =>
      uriRecRepo.getByTopMasterScore(userId, howManyMax)
    }
  }

  def getTopRecommendationsNotPushed(userId: Id[User], howManyMax: Int, masterScoreThreshold: Float = 0f): Future[Seq[UriRecommendation]] = {
    db.readOnlyReplicaAsync { implicit session =>
      uriRecRepo.getDigestRecommendableByTopMasterScore(userId, howManyMax, masterScoreThreshold)
    }
  }

  def getAdHocRecommendations(userId: Id[User], howManyMax: Int, scoreCoefficients: UriRecommendationScores): Future[Seq[RecoInfo]] = {
    getTopRecommendations(userId, Math.max(howManyMax, 1000)).map { recos =>
      recos.map { reco =>
        RecoInfo(
          userId = Some(reco.userId),
          uriId = reco.uriId,
          score =
            if (scoreCoefficients.isEmpty) computeMasterScore(reco.allScores)
            else computeAdjustedScoreByTester(scoreCoefficients, reco.allScores),
          explain = Some(reco.allScores.toString),
          attribution = Some(reco.attribution))
      }.sortBy(-1 * _.score).take(howManyMax)
    }
  }

  private def getPerUserGenerationLock(userId: Id[User]): ReactiveLock = {
    perUserRecommendationGenerationLocks.getOrElseUpdate(userId, new ReactiveLock())
  }

  private def shouldInclude(scores: UriScores): Boolean = { //ZZZ curations score here
    if ((scores.overallInterestScore > 0.4 || scores.recentInterestScore > 0) && computeMasterScore(scores) > 4.5) {
      scores.socialScore > 0.8 ||
        scores.overallInterestScore > 0.65 ||
        scores.priorScore > 0 ||
        (scores.popularityScore > 0.2 && scores.socialScore > 0.65) ||
        scores.recentInterestScore > 0.15 ||
        scores.rekeepScore > 0.3 ||
        scores.discoveryScore > 0.3 ||
        (scores.curationScore.isDefined && (scores.overallInterestScore > 0.5 || scores.recentInterestScore > 0.2))
    } else { //Yes, this could be expressed purly with a logic expression, but I think this is clearer -Stephen
      false
    }
  }

  private def getStateOfUser(userId: Id[User]) =
    db.readOnlyMaster { implicit session =>
      genStateRepo.getByUserId(userId)
    } getOrElse {
      UserRecommendationGenerationState(userId = userId)
    }

  private def getCandidateSeedsForUser(userId: Id[User], state: UserRecommendationGenerationState): Future[(Seq[SeedItem], SequenceNumber[SeedItem])] = {
    val result = for {
      seeds <- seedCommander.getDiscoverableBySeqNumAndUser(state.seq, userId, 200)
      candidateURIs <- shoebox.getCandidateURIs(seeds.map(_.uriId))
    } yield {
      val candidateSeeds = (seeds zip candidateURIs) filter (_._2) map (_._1)
      eliza.checkUrisDiscussed(userId, candidateSeeds.map(_.uriId)).map { checkThreads =>
        val candidates = (candidateSeeds zip checkThreads).collect{case (cand, hasChat) if hasChat => cand}
        (candidates, if (seeds.isEmpty) state.seq else seeds.map(_.seq).max)
      }
    }
    result.flatMap(x => x)
  }

  private def getRescoreSeedsForUser(userId: Id[User]): Future[Seq[SeedItem]] = {
    for {
      recos <- db.readOnlyReplicaAsync(implicit s => uriRecRepo.getByUserId(userId))
      seeds <- seedCommander.getPreviousSeeds(userId, recos.map(_.uriId))
    } yield {
      seeds
    }
  }

  private def saveScoredSeedItems(items: Seq[ScoredSeedItemWithAttribution], userId: Id[User], newState: UserRecommendationGenerationState) =
    db.readWrite { implicit s =>
      items foreach { item =>
        val recoOpt = uriRecRepo.getByUriAndUserId(item.uriId, userId, None)
        recoOpt.map { reco =>
          uriRecRepo.save(reco.copy(
            state = UriRecommendationStates.ACTIVE,
            masterScore = computeMasterScore(item.uriScores),
            allScores = item.uriScores,
            attribution = item.attribution))
        } getOrElse {
          uriRecRepo.save(UriRecommendation(
            uriId = item.uriId,
            userId = userId,
            masterScore = computeMasterScore(item.uriScores),
            allScores = item.uriScores,
            delivered = 0,
            clicked = 0,
            kept = false,
            trashed = false,
            attribution = item.attribution))
        }
      }

      genStateRepo.save(newState)
    }

  private def processSeeds(seedItems: Seq[SeedItem], newState: UserRecommendationGenerationState,
    userId: Id[User], boostedKeepers: Set[Id[User]]): Future[Boolean] = {
    val cleanedItems = seedItems.filter { seedItem => //discard super popular items and the users own keeps
      seedItem.keepers match {
        case Keepers.ReasonableNumber(users) => !users.contains(userId)
        case _ => false
      }
    }

    val weightedItems = uriWeightingHelper(cleanedItems).filter(_.multiplier != 0.0f)
    val toBeSaved: Future[Seq[ScoredSeedItemWithAttribution]] = scoringHelper(weightedItems, boostedKeepers).map { scoredItems =>
      scoredItems.filter(si => shouldInclude(si.uriScores))
    }.flatMap { scoredItems =>
      attributionHelper.getAttributions(scoredItems)
    }

    toBeSaved.map { items =>
      saveScoredSeedItems(items, userId, newState)
      precomputeRecommendationsForUser(userId, boostedKeepers)
      seedItems.nonEmpty
    }
  }

  private def getPrecomputationRecosResult(seeds: Seq[SeedItem], newSeqNum: SequenceNumber[SeedItem],
    state: UserRecommendationGenerationState, userId: Id[User],
    boostedKeepers: Set[Id[User]]): Future[Boolean] = {
    val newState = state.copy(seq = newSeqNum)
    if (seeds.isEmpty) {
      db.readWrite { implicit session =>
        genStateRepo.save(newState)
      }
      if (state.seq < newSeqNum) { precomputeRecommendationsForUser(userId, boostedKeepers) }
      Future.successful(false)
    } else {
      processSeeds(seeds, newState, userId, boostedKeepers)
    }
  }

  private def precomputeRecommendationsForUser(userId: Id[User], boostedKeepers: Set[Id[User]]): Future[Unit] = recommendationGenerationLock.withLockFuture {
    getPerUserGenerationLock(userId).withLockFuture {
      val state = getStateOfUser(userId)
      val seedsAndSeqFuture = getCandidateSeedsForUser(userId, state)
      val res: Future[Boolean] = seedsAndSeqFuture.flatMap { case (seeds, seq) => getPrecomputationRecosResult(seeds, seq, state, userId, boostedKeepers) }

      res.onFailure {
        case t: Throwable => airbrake.notify("Failure during recommendation precomputation", t)
      }
      res.map(_ => ())
    }
  }

  def precomputeRecommendations(): Future[Unit] = {
    usersToPrecomputeRecommendationsFor().flatMap { userIds =>
      specialCurators().flatMap { boostedKeepersSeq =>
        if (recommendationGenerationLock.waiting < userIds.length + 1) {
          val boostedKeepers = boostedKeepersSeq.toSet
          Future.sequence(userIds.map(userId => precomputeRecommendationsForUser(userId, boostedKeepers))).map(_ => ())
        } else {
          Future.successful()
        }
      }
    }
  }

  def resetUser(userId: Id[User]): Future[Unit] = {
    getPerUserGenerationLock(userId).withLock {
      db.readWriteAsync { implicit s =>
        val stateOpt = genStateRepo.getByUserId(userId)
        stateOpt.foreach { state =>
          genStateRepo.save(state.copy(seq = SequenceNumber.ZERO))
        }
      }

      val state = getStateOfUser(userId)

      val seedsFuture = getRescoreSeedsForUser(userId)
      specialCurators().flatMap { boostedKeepersSeq =>
        val res: Future[Unit] = seedsFuture.flatMap { seeds =>
          val batches = seeds.grouped(200)
          FutureHelpers.sequentialExec(batches.toIterable)(batch => processSeeds(batch, state, userId, boostedKeepersSeq.toSet))
        }

        res.onFailure {
          case t: Throwable => airbrake.notify("Failure during recommendation precomputation", t)
        }

        res
      }
    }
  }

}<|MERGE_RESOLUTION|>--- conflicted
+++ resolved
@@ -14,12 +14,8 @@
   SeedItem
 }
 import com.keepit.common.db.{ SequenceNumber, Id }
-<<<<<<< HEAD
 import com.keepit.eliza.ElizaServiceClient
-import com.keepit.model.{ User, ExperimentType, UriRecommendationScores, SystemValueRepo, Name }
-=======
 import com.keepit.model.{ User, ExperimentType, UriRecommendationScores, SystemValueRepo }
->>>>>>> ec2a1ee7
 import com.keepit.shoebox.ShoeboxServiceClient
 import com.keepit.common.concurrent.{ FutureHelpers, ReactiveLock }
 import com.keepit.common.db.slick.Database
@@ -145,7 +141,7 @@
     } yield {
       val candidateSeeds = (seeds zip candidateURIs) filter (_._2) map (_._1)
       eliza.checkUrisDiscussed(userId, candidateSeeds.map(_.uriId)).map { checkThreads =>
-        val candidates = (candidateSeeds zip checkThreads).collect{case (cand, hasChat) if hasChat => cand}
+        val candidates = (candidateSeeds zip checkThreads).collect { case (cand, hasChat) if hasChat => cand }
         (candidates, if (seeds.isEmpty) state.seq else seeds.map(_.seq).max)
       }
     }
