package com.keepit.curator.commanders

import com.keepit.curator.model._
import com.keepit.common.db.Id
import com.keepit.model._
import com.keepit.shoebox.ShoeboxServiceClient
import com.keepit.common.concurrent.ReactiveLock
import com.keepit.common.db.slick.Database
import com.keepit.common.healthcheck.AirbrakeNotifier

import play.api.libs.concurrent.Execution.Implicits.defaultContext

import scala.concurrent.Future
import scala.collection.concurrent.TrieMap

import com.google.inject.{ Inject, Singleton }

@Singleton
class RecommendationGenerationCommander @Inject() (
    seedCommander: SeedIngestionCommander,
    shoebox: ShoeboxServiceClient,
    scoringHelper: UriScoringHelper,
    attributionHelper: SeedAttributionHelper,
    db: Database,
    airbrake: AirbrakeNotifier,
    uriRecRepo: UriRecommendationRepo,
    genStateRepo: UserRecommendationGenerationStateRepo) {

  val defaultScore = 0.0f

  val recommendationGenerationLock = new ReactiveLock(6)
  val perUserRecommendationGenerationLocks = TrieMap[Id[User], ReactiveLock]()

  val FEED_PRECOMPUTATION_WHITELIST: Seq[Id[User]] = Seq(
    1, //Eishay
    3, //Andrew
    7, //Yasu
    9, //Danny
    48, //Jared
    61, //Jen
    100, //Tamila
    115, //Yingjie
    134, //Léo
    243, //Stephen
    460, //Ray
    1114, //Martin
    2538, //Mark
    3466, //JP
    6498, //Tan
    6622, //David
    7100, //Aaron
    7456, //Josh
    7589, //Lydia
    8465, //Yiping
    8476 //Tommy
  ).map(Id[User](_)) //will go away once we release, just saving some computation/time for now

  private def computeMasterScore(scores: UriScores): Float = {
    5 * scores.socialScore +
      6 * scores.overallInterestScore +
      2 * scores.priorScore +
      1 * scores.recencyScore +
      1 * scores.popularityScore +
      9 * scores.recentInterestScore +
      6 * scores.rekeepScore +
      3 * scores.discoveryScore
  }

  def getAdHocRecommendations(userId: Id[User], howManyMax: Int, scoreCoefficients: UriRecommendationScores): Future[Seq[RecommendationInfo]] = {
    val recosFuture = db.readOnlyReplicaAsync { implicit session =>
      uriRecRepo.getByTopMasterScore(userId, Math.max(howManyMax, 1000))
    }

    recosFuture.map { recos =>
      recos.map { reco =>
        RecommendationInfo(
          userId = reco.userId,
          uriId = reco.uriId,
          {
            val score = scoreCoefficients.recencyScore.getOrElse(defaultScore) * reco.allScores.recencyScore +
              scoreCoefficients.overallInterestScore.getOrElse(defaultScore) * reco.allScores.overallInterestScore +
              scoreCoefficients.priorScore.getOrElse(defaultScore) * reco.allScores.priorScore +
              scoreCoefficients.socialScore.getOrElse(defaultScore) * reco.allScores.socialScore +
              scoreCoefficients.popularityScore.getOrElse(defaultScore) * reco.allScores.popularityScore +
              scoreCoefficients.recentInterestScore.getOrElse(defaultScore) * reco.allScores.recentInterestScore +
              scoreCoefficients.rekeepScore.getOrElse(defaultScore) * reco.allScores.rekeepScore +
              scoreCoefficients.discoveryScore.getOrElse(defaultScore) * reco.allScores.discoveryScore
            if (score != 0.0f) score else computeMasterScore(reco.allScores)
          },
          explain = Some(reco.allScores.toString)
        )
      }.sortBy(-1 * _.score).take(howManyMax)
    }

  }

  private def getPerUserGenerationLock(userId: Id[User]): ReactiveLock = {
    perUserRecommendationGenerationLocks.getOrElseUpdate(userId, new ReactiveLock())
  }

  private def shouldInclude(scores: UriScores): Boolean = {
    if (scores.overallInterestScore > 0.4 || scores.recentInterestScore > 0) {
      scores.socialScore > 0.8 ||
        scores.overallInterestScore > 0.65 ||
        scores.priorScore > 0 ||
        (scores.popularityScore > 0.2 && scores.socialScore > 0.4) ||
        scores.recentInterestScore > 0.15 ||
        scores.rekeepScore > 0.3 ||
        scores.discoveryScore > 0.3
    } else { //Yes, this could be expressed purly with a logic expression, but I think this is clearer -Stephen
      false
    }
  }

  private def precomputeRecommendationsForUser(userId: Id[User]): Unit = recommendationGenerationLock.withLockFuture {
    getPerUserGenerationLock(userId).withLockFuture {
      val state = db.readOnlyMaster { implicit session =>
        genStateRepo.getByUserId(userId)
      } getOrElse {
        UserRecommendationGenerationState(userId = userId)
      }
      val seedsAndSeqFuture = for {
        seeds <- seedCommander.getBySeqNumAndUser(state.seq, userId, 200)
        discoverableSeeds = seeds.filter(_.discoverable)
        candidateURIs <- shoebox.getCandidateURIs(discoverableSeeds.map { _.uriId })
      } yield {
        ((discoverableSeeds zip candidateURIs) filter (_._2) map (_._1), if (seeds.isEmpty) state.seq else seeds.map(_.seq).max)
      }

<<<<<<< HEAD
      val res: Future[Boolean] = seedsFuture.flatMap { seedItems =>
        if (seedItems.isEmpty) {
          Future.successful(false)
        } else {
          val newState = state.copy(seq = seedItems.map(_.seq).max)
          val cleanedItems = seedItems.filter { seedItem => //discard super popular items and the users own keeps
            seedItem.keepers match {
              case Keepers.ReasonableNumber(users) => !users.contains(userId)
              case _ => false
            }
          }

          val scoredItemsFut = scoringHelper(cleanedItems)
          val toBeSavedItemsFut = scoredItemsFut.map { scoredItems => scoredItems.filter(si => shouldInclude(si.uriScores)) }
          val attributionFut = toBeSavedItemsFut.flatMap { items => attributionHelper.getKeepAttribution(items) }

          for {
            toBeSavedItems <- toBeSavedItemsFut
            attribution <- attributionFut
          } yield {
            db.readWrite { implicit s =>
              (toBeSavedItems zip attribution).map {
                case (item, attr) =>
                  val recoOpt = uriRecRepo.getByUriAndUserId(item.uriId, userId, None)
                  // will save attr soon -- Yingjie
=======
      val res: Future[Boolean] = seedsAndSeqFuture.flatMap {
        case (seedItems, newSeqNum) =>
          val newState = state.copy(seq = newSeqNum)
          if (seedItems.isEmpty) {
            db.readWrite { implicit session =>
              genStateRepo.save(newState)
            }
            Future.successful(false)
          } else {
            val cleanedItems = seedItems.filter { seedItem => //discard super popular items and the users own keeps
              seedItem.keepers match {
                case Keepers.ReasonableNumber(users) => !users.contains(userId)
                case _ => false
              }
            }
            scoringHelper(cleanedItems).map { scoredItems =>
              val toBeSavedItems = scoredItems.filter(si => shouldInclude(si.uriScores))
              db.readWrite { implicit session =>
                toBeSavedItems.map { item =>
                  val recoOpt = uriRecRepo.getByUriAndUserId(item.uriId, userId, None)
>>>>>>> c54ff6d0
                  recoOpt.map { reco =>
                    uriRecRepo.save(reco.copy(
                      masterScore = computeMasterScore(item.uriScores),
                      allScores = item.uriScores
                    ))
                  } getOrElse {
                    uriRecRepo.save(UriRecommendation(
                      uriId = item.uriId,
                      userId = userId,
                      masterScore = computeMasterScore(item.uriScores),
                      allScores = item.uriScores,
                      seen = false,
                      clicked = false,
                      kept = false
                    ))
                  }
<<<<<<< HEAD
                  genStateRepo.save(newState)
              }
            }

            if (!cleanedItems.isEmpty) {
              precomputeRecommendationsForUser(userId)
              true
            } else false
=======
                }
                genStateRepo.save(newState)
              }
              if (!cleanedItems.isEmpty) {
                precomputeRecommendationsForUser(userId)
                true
              } else false
            }
>>>>>>> c54ff6d0
          }
      }
      res.onFailure {
        case t: Throwable => airbrake.notify("Failure during recommendation precomputation", t)
      }
      res
    }
  }

  def precomputeRecommendations(): Unit = {
    if (recommendationGenerationLock.waiting < FEED_PRECOMPUTATION_WHITELIST.length) {
      FEED_PRECOMPUTATION_WHITELIST.map(precomputeRecommendationsForUser)
    }
  }

}<|MERGE_RESOLUTION|>--- conflicted
+++ resolved
@@ -1,6 +1,14 @@
 package com.keepit.curator.commanders
 
-import com.keepit.curator.model._
+import com.keepit.curator.model.{
+  RecommendationInfo,
+  UserRecommendationGenerationStateRepo,
+  UserRecommendationGenerationState,
+  Keepers,
+  UriRecommendationRepo,
+  UriRecommendation,
+  UriScores
+}
 import com.keepit.common.db.Id
 import com.keepit.model._
 import com.keepit.shoebox.ShoeboxServiceClient
@@ -20,7 +28,6 @@
     seedCommander: SeedIngestionCommander,
     shoebox: ShoeboxServiceClient,
     scoringHelper: UriScoringHelper,
-    attributionHelper: SeedAttributionHelper,
     db: Database,
     airbrake: AirbrakeNotifier,
     uriRecRepo: UriRecommendationRepo,
@@ -127,33 +134,6 @@
         ((discoverableSeeds zip candidateURIs) filter (_._2) map (_._1), if (seeds.isEmpty) state.seq else seeds.map(_.seq).max)
       }
 
-<<<<<<< HEAD
-      val res: Future[Boolean] = seedsFuture.flatMap { seedItems =>
-        if (seedItems.isEmpty) {
-          Future.successful(false)
-        } else {
-          val newState = state.copy(seq = seedItems.map(_.seq).max)
-          val cleanedItems = seedItems.filter { seedItem => //discard super popular items and the users own keeps
-            seedItem.keepers match {
-              case Keepers.ReasonableNumber(users) => !users.contains(userId)
-              case _ => false
-            }
-          }
-
-          val scoredItemsFut = scoringHelper(cleanedItems)
-          val toBeSavedItemsFut = scoredItemsFut.map { scoredItems => scoredItems.filter(si => shouldInclude(si.uriScores)) }
-          val attributionFut = toBeSavedItemsFut.flatMap { items => attributionHelper.getKeepAttribution(items) }
-
-          for {
-            toBeSavedItems <- toBeSavedItemsFut
-            attribution <- attributionFut
-          } yield {
-            db.readWrite { implicit s =>
-              (toBeSavedItems zip attribution).map {
-                case (item, attr) =>
-                  val recoOpt = uriRecRepo.getByUriAndUserId(item.uriId, userId, None)
-                  // will save attr soon -- Yingjie
-=======
       val res: Future[Boolean] = seedsAndSeqFuture.flatMap {
         case (seedItems, newSeqNum) =>
           val newState = state.copy(seq = newSeqNum)
@@ -174,7 +154,6 @@
               db.readWrite { implicit session =>
                 toBeSavedItems.map { item =>
                   val recoOpt = uriRecRepo.getByUriAndUserId(item.uriId, userId, None)
->>>>>>> c54ff6d0
                   recoOpt.map { reco =>
                     uriRecRepo.save(reco.copy(
                       masterScore = computeMasterScore(item.uriScores),
@@ -191,16 +170,6 @@
                       kept = false
                     ))
                   }
-<<<<<<< HEAD
-                  genStateRepo.save(newState)
-              }
-            }
-
-            if (!cleanedItems.isEmpty) {
-              precomputeRecommendationsForUser(userId)
-              true
-            } else false
-=======
                 }
                 genStateRepo.save(newState)
               }
@@ -209,7 +178,6 @@
                 true
               } else false
             }
->>>>>>> c54ff6d0
           }
       }
       res.onFailure {
