--- conflicted
+++ resolved
@@ -1,10 +1,6 @@
 package com.keepit.curator.commanders
 
-<<<<<<< HEAD
-import com.keepit.curator.model.{ Recommendation, UserRecommendationGenerationStateRepo, UserRecommendationGenerationState, Keepers, ScoredSeedItem }
-=======
-import com.keepit.curator.model.{ RecommendationInfo }
->>>>>>> a6dca9e2
+import com.keepit.curator.model.{ RecommendationInfo, UserRecommendationGenerationStateRepo, UserRecommendationGenerationState, Keepers, ScoredSeedItem }
 import com.keepit.common.db.Id
 import com.keepit.model.ScoreType._
 import com.keepit.model.{ ScoreType, User }
@@ -29,7 +25,6 @@
 
   val defaultScore = 0.0f
 
-<<<<<<< HEAD
   val recommendationGenerationLock = new ReactiveLock(3)
 
   val FEED_PRECOMPUTATION_WHITELIST: Seq[Id[User]] = Seq(
@@ -60,10 +55,7 @@
     0.3f * scoredItem.uriScores.socialScore + 2 * scoredItem.uriScores.overallInterestScore + 0.5f * scoredItem.uriScores.priorScore
   }
 
-  def getAdHocRecommendations(userId: Id[User], howManyMax: Int, scoreCoefficients: Map[ScoreType.Value, Float]): Future[Seq[Recommendation]] = {
-=======
   def getAdHocRecommendations(userId: Id[User], howManyMax: Int, scoreCoefficients: Map[ScoreType.Value, Float]): Future[Seq[RecommendationInfo]] = {
->>>>>>> a6dca9e2
     val seedsFuture = for {
       seeds <- seedCommander.getTopItems(userId, Math.max(howManyMax, 200))
       restrictions <- shoebox.getAdultRestrictionOfURIs(seeds.map { _.uriId })
