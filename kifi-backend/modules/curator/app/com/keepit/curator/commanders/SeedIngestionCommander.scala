--- conflicted
+++ resolved
@@ -73,7 +73,6 @@
     discoverable = rawItem.discoverable
   )
 
-<<<<<<< HEAD
   private def cookPublicSeedItem(rawItem: RawSeedItem, keepers: Keepers): PublicSeedItem = PublicSeedItem(
     uriId = rawItem.uriId,
     url = rawItem.url,
@@ -84,10 +83,7 @@
     discoverable = rawItem.discoverable
   )
 
-  def getBySeqNumAndUser(start: SequenceNumber[SeedItem], userId: Id[User], maxBatchSize: Int): Future[Seq[SeedItem]] = {
-=======
   def getDiscoverableBySeqNumAndUser(start: SequenceNumber[SeedItem], userId: Id[User], maxBatchSize: Int): Future[Seq[SeedItem]] = {
->>>>>>> 78cbcc96
     db.readOnlyReplicaAsync { implicit session =>
       rawSeedsRepo.getDiscoverableBySeqNumAndUser(SequenceNumber[RawSeedItem](start.value), userId, maxBatchSize).map { rawItem =>
         val keepers = if (rawItem.timesKept > MAX_INDIVIDUAL_KEEPERS_TO_CONSIDER) {
