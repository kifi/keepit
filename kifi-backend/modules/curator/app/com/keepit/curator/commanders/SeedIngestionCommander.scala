package com.keepit.curator.commanders

import com.keepit.common.concurrent.FutureHelpers
import com.keepit.common.db.Id
import com.keepit.common.logging.Logging
import com.keepit.common.healthcheck.AirbrakeNotifier
import com.keepit.common.db.{ SequenceNumber, Id }
import com.keepit.curator.model.{ SeedItem, RawSeedItem, Keepers, RawSeedItemRepo, CuratorKeepInfoRepo }
import com.keepit.model.User
import com.keepit.common.db.slick.Database

import com.google.inject.{ Inject, Singleton }
import com.keepit.model.User

import play.api.libs.concurrent.Execution.Implicits.defaultContext

import scala.util.{ Failure, Success }
import scala.concurrent.{ Future, Promise }

import java.util.concurrent.atomic.AtomicBoolean

@Singleton
class SeedIngestionCommander @Inject() (
    allKeepIngestor: AllKeepSeedIngestionHelper,
<<<<<<< HEAD
    topUrisIngestor: TopUriSeedIngestionHelper,
    airbrake: AirbrakeNotifier) extends Logging {
=======
    airbrake: AirbrakeNotifier,
    rawSeedsRepo: RawSeedItemRepo,
    keepInfoRepo: CuratorKeepInfoRepo,
    db: Database) extends Logging {
>>>>>>> 6730d2b0

  val INGESTION_BATCH_SIZE = 50

  val ingestionInProgress: AtomicBoolean = new AtomicBoolean(false)

  def ingestAll(): Future[Boolean] = if (ingestionInProgress.compareAndSet(false, true)) {
    val fut = FutureHelpers.whilef(allKeepIngestor(INGESTION_BATCH_SIZE)) {
      log.info("Ingested one batch of keeps.")
    }
    fut.onComplete {
      case Success(_) => ingestionInProgress.set(false)
      case Failure(ex) => {
        log.error("Failure occured during all keeps ingestion.")
        airbrake.notify("Failure occured during all keeps ingestion.", ex)
        ingestionInProgress.set(false)
      }
    }
    fut.map(_ => true)
  } else {
    Future.successful(false)
  }

<<<<<<< HEAD
  def ingestTopUris(userId: Id[User]): Future[Boolean] = topUrisIngestor(userId, INGESTION_BATCH_SIZE)
=======
  private def cook(userId: Id[User], rawItem: RawSeedItem, keepers: Keepers): SeedItem = SeedItem(
    userId = userId,
    uriId = rawItem.uriId,
    seq = SequenceNumber[SeedItem](rawItem.seq.value),
    timesKept = rawItem.timesKept,
    lastSeen = rawItem.lastSeen,
    keepers = keepers
  )

  def getBySeqNumAndUser(start: SequenceNumber[SeedItem], userId: Id[User], maxBatchSize: Int): Future[Seq[SeedItem]] = {
    db.readOnlyReplicaAsync { implicit session =>
      rawSeedsRepo.getBySeqNumAndUser(SequenceNumber[RawSeedItem](start.value), userId, maxBatchSize).map { rawItem =>
        val keepers = if (rawItem.timesKept > 100) {
          Keepers.TooMany
        } else {
          Keepers.ReasonableNumber(keepInfoRepo.getKeepersByUriId(rawItem.uriId))
        }
        cook(userId, rawItem, keepers)
      }
    }
  }

  //this is a methods for (manual, not unit) testing of data flow and scoring, not meant for user facing content or scale
  def getRecentItems(userId: Id[User], howManyMax: Int): Future[Seq[SeedItem]] = {
    db.readOnlyReplicaAsync { implicit session =>
      rawSeedsRepo.getRecent(userId, howManyMax).map { rawItem =>
        val keepers = if (rawItem.timesKept > 100) {
          Keepers.TooMany
        } else {
          Keepers.ReasonableNumber(keepInfoRepo.getKeepersByUriId(rawItem.uriId))
        }
        cook(userId, rawItem, keepers)
      }
    }
  }

>>>>>>> 6730d2b0
}<|MERGE_RESOLUTION|>--- conflicted
+++ resolved
@@ -22,15 +22,11 @@
 @Singleton
 class SeedIngestionCommander @Inject() (
     allKeepIngestor: AllKeepSeedIngestionHelper,
-<<<<<<< HEAD
     topUrisIngestor: TopUriSeedIngestionHelper,
-    airbrake: AirbrakeNotifier) extends Logging {
-=======
     airbrake: AirbrakeNotifier,
     rawSeedsRepo: RawSeedItemRepo,
     keepInfoRepo: CuratorKeepInfoRepo,
     db: Database) extends Logging {
->>>>>>> 6730d2b0
 
   val INGESTION_BATCH_SIZE = 50
 
@@ -53,9 +49,8 @@
     Future.successful(false)
   }
 
-<<<<<<< HEAD
   def ingestTopUris(userId: Id[User]): Future[Boolean] = topUrisIngestor(userId, INGESTION_BATCH_SIZE)
-=======
+
   private def cook(userId: Id[User], rawItem: RawSeedItem, keepers: Keepers): SeedItem = SeedItem(
     userId = userId,
     uriId = rawItem.uriId,
@@ -92,5 +87,4 @@
     }
   }
 
->>>>>>> 6730d2b0
 }