package com.keepit.curator.commanders

import com.keepit.common.db.Id
import com.keepit.common.db.slick.Database
import com.keepit.curator.model.{ CuratorKeepInfoRepo, Keepers, SeedItem, ScoredSeedItem, UriScores }

import com.keepit.common.time._
import com.keepit.cortex.CortexServiceClient

import com.google.inject.{ Inject, Singleton }
import com.keepit.graph.GraphServiceClient
import com.keepit.model.User

import scala.concurrent.Future

import play.api.libs.concurrent.Execution.Implicits.defaultContext

import scala.concurrent.Future

import org.joda.time.Days

@Singleton
class UriScoringHelper @Inject() (
    graph: GraphServiceClient,
    keepInfoRepo: CuratorKeepInfoRepo,
    cortex: CortexServiceClient) {

  private def getRawRecencyScores(items: Seq[SeedItem]): Seq[Float] = items.map { item =>
    val daysOld = Days.daysBetween(item.lastSeen, currentDateTime).getDays()
    (1.0 / (Math.log(daysOld + 1.0) + 1)).toFloat
  }

  private def getRawPopularityScores(items: Seq[SeedItem]): Seq[Float] = items.map { item =>
    val cappedPopularity = Math.min(item.timesKept, 100)
    (cappedPopularity / 100.0).toFloat
  }

  private def getRawPriorScores(items: Seq[SeedItem]): Seq[Float] = items.map { item =>
    item.priorScore.getOrElse(0.0f)
  }

  private def getRawInterestScores(items: Seq[SeedItem]): Future[(Seq[Float], Seq[Float])] = {
    val scoreTuples: Seq[Future[(Float, Float)]] = items.map { item =>
<<<<<<< HEAD
      cortex.userUriInterest(item.userId, item.uriId).map { //to be replaced with batch call when available
        case (overallOpt, recentOpt) =>
          (
            overallOpt.map(uis => (0.5 * uis.score + 0.5) * uis.confidence).getOrElse(0.0).toFloat,
            recentOpt.map(uis => (0.5 * uis.score + 0.5) * uis.confidence).getOrElse(0.0).toFloat
          )
=======
      cortex.userUriInterest(item.userId, item.uriId).map { score => //to be replaced with batch call when available
        val (overallOpt, recentOpt) = (score.global, score.recency)
        (overallOpt.map(uis => (0.5 * uis.score + 0.5) * uis.confidence).getOrElse(0.0).toFloat,
          recentOpt.map(uis => (0.5 * uis.score + 0.5) * uis.confidence).getOrElse(0.0).toFloat)
>>>>>>> b33eb383
      }
    }
    Future.sequence(scoreTuples).map(_.unzip)
  }

  // assume all items have same userId
  def getRawSocialScores(items: Seq[SeedItem]): Future[Seq[Float]] = {
    if (items.isEmpty) {
      Future.successful(Seq.empty)
    } else {

      //convert user scores seq to map, assume there is no duplicate userId from graph service
      graph.getConnectedUserScores(items.head.userId, avoidFirstDegreeConnections = false).map { socialScores =>
        val socialScoreMap = socialScores.map { socialScore =>
          (socialScore.userId, socialScore.score.toFloat)
        }.toMap

        items.map(item =>
          item.keepers match {
            case Keepers.TooMany => 0.0f
            case Keepers.ReasonableNumber(users) => {
              var itemScore = 0.0f
              users.map(userId => itemScore += socialScoreMap.getOrElse(userId, 0.0f))
              itemScore
            }
          })
      }
    }
  }

  def apply(items: Seq[SeedItem]): Future[Seq[ScoredSeedItem]] = {
    require(items.map(_.userId).toSet.size == 1, "Batch of seed items to score must be non empty and all for the same user")

    val recencyScores = getRawRecencyScores(items)
    val popularityScores = getRawPopularityScores(items)
    val priorScores = getRawPriorScores(items)

    val socialScoresFuture = getRawSocialScores(items)
    val interestScoresFuture = getRawInterestScores(items)

    for (
      socialScores <- socialScoresFuture;
      (overallInterestScores, recentInterestScores) <- interestScoresFuture
    ) yield {
      for (i <- 0 until items.length) yield {
        val scores = UriScores(
          socialScore = socialScores(i),
          popularityScore = popularityScores(i),
          overallInterestScore = overallInterestScores(i),
          recentInterestScore = recentInterestScores(i),
          recencyScore = recencyScores(i),
          priorScore = priorScores(i)
        )
        ScoredSeedItem(items(i).userId, items(i).uriId, scores)
      }
    }

  }

}<|MERGE_RESOLUTION|>--- conflicted
+++ resolved
@@ -41,19 +41,10 @@
 
   private def getRawInterestScores(items: Seq[SeedItem]): Future[(Seq[Float], Seq[Float])] = {
     val scoreTuples: Seq[Future[(Float, Float)]] = items.map { item =>
-<<<<<<< HEAD
-      cortex.userUriInterest(item.userId, item.uriId).map { //to be replaced with batch call when available
-        case (overallOpt, recentOpt) =>
-          (
-            overallOpt.map(uis => (0.5 * uis.score + 0.5) * uis.confidence).getOrElse(0.0).toFloat,
-            recentOpt.map(uis => (0.5 * uis.score + 0.5) * uis.confidence).getOrElse(0.0).toFloat
-          )
-=======
       cortex.userUriInterest(item.userId, item.uriId).map { score => //to be replaced with batch call when available
         val (overallOpt, recentOpt) = (score.global, score.recency)
         (overallOpt.map(uis => (0.5 * uis.score + 0.5) * uis.confidence).getOrElse(0.0).toFloat,
           recentOpt.map(uis => (0.5 * uis.score + 0.5) * uis.confidence).getOrElse(0.0).toFloat)
->>>>>>> b33eb383
       }
     }
     Future.sequence(scoreTuples).map(_.unzip)
