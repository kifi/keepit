package com.keepit.curator.commanders

<<<<<<< HEAD
import com.keepit.common.db.Id
import com.keepit.curator.model.{ CuratorKeepInfoRepo, Keepers, SeedItem, ScoredSeedItem }
=======
import com.keepit.curator.model.{ SeedItem, ScoredSeedItem, UriScores }
import com.keepit.common.time._
import com.keepit.cortex.CortexServiceClient
>>>>>>> 6eb430ef

import com.google.inject.{ Inject, Singleton }
import com.keepit.graph.GraphServiceClient
import com.keepit.model.User

import scala.concurrent.Future

import play.api.libs.concurrent.Execution.Implicits.defaultContext

import scala.concurrent.Future

import org.joda.time.Days

@Singleton
<<<<<<< HEAD
class UriScoringHelper @Inject() (
  graph: GraphServiceClient,
  keepInfoRepo: CuratorKeepInfoRepo) {

  //var socialScoresCache = Map[Id[User],Future[Seq[Float]]]()

  //      socialScoresCache.getOrElse(userId, graph.getConnectedUserScores(userId, avoidFirstDegreeConnections = false).map { connectedUserScores =>
  //        val socialScores = connectedUserScores.map { connectedUserScore =>
  //          connectedUserScore.score.toFloat
  //        }
  //        socialScoresCache += userId -> socialScores
  //        socialScores
  //      })

  // assume all items have same userId
  def getSocialScores(items: Seq[SeedItem]): Future[Seq[Float]] = {
    if (items.isEmpty) {
      Future.successful(Seq.empty)
    } else {

      //convert user scores seq to map, assume there is no dupicate userId from graph service
      graph.getConnectedUserScores(items.head.userId, avoidFirstDegreeConnections = false).map { socialScores =>
        val socialScoreMap = socialScores.map { socialScore =>
          (socialScore.userId, socialScore.score.toFloat)
        }.toMap

        items.map(item =>
          item.keepers match {
            case Keepers.TooMany => 0.0f
            case Keepers.ReasonableNumber => {
              var itemScore = 0.0f
              keepInfoRepo.getKeepersByUriId(item.uriId).map(userId => itemScore += socialScoreMap.getOrElse(userId, 0.0f))
              itemScore
            }
          })
      }
    }
  }

  def apply(items: Seq[SeedItem]): Seq[ScoredSeedItem] = ???
=======
class UriScoringHelper @Inject() (cortex: CortexServiceClient) {

  private def getRawRecencyScores(items: Seq[SeedItem]): Seq[Float] = items.map { item =>
    val daysOld = Days.daysBetween(item.lastSeen, currentDateTime).getDays()
    (1.0 / (Math.log(daysOld + 1.0) + 1)).toFloat
  }

  private def getRawPopularityScores(items: Seq[SeedItem]): Seq[Float] = items.map { item =>
    val cappedPopularity = Math.min(item.timesKept, 100)
    (cappedPopularity / 100.0).toFloat
  }

  private def getRawPriorScores(items: Seq[SeedItem]): Seq[Float] = items.map { item =>
    item.priorScore.getOrElse(0.0f)
  }

  private def getRawInterestScores(items: Seq[SeedItem]): Future[(Seq[Float], Seq[Float])] = {
    val scoreTuples: Seq[Future[(Float, Float)]] = items.map { item =>
      cortex.userUriInterest(item.userId, item.uriId).map { //to be replaced with batch call when available
        case (overallOpt, recentOpt) =>
          (
            overallOpt.map(uis => (0.5 * uis.score + 0.5) * uis.confidence).getOrElse(0.0).toFloat,
            recentOpt.map(uis => (0.5 * uis.score + 0.5) * uis.confidence).getOrElse(0.0).toFloat
          )
      }
    }
    Future.sequence(scoreTuples).map(_.unzip)
  }

  private def getRawSocialScores(items: Seq[SeedItem]): Future[Seq[Float]] = {
    Future.successful(items.map(_ => 0.0f)) //to be filled in by Tan
  }

  def apply(items: Seq[SeedItem]): Future[Seq[ScoredSeedItem]] = {
    require(items.map(_.userId).toSet.size == 1, "Batch of seed items to score must be non empty and all for the same user")

    val recencyScores = getRawRecencyScores(items)
    val popularityScores = getRawPopularityScores(items)
    val priorScores = getRawPriorScores(items)

    val socialScoresFuture = getRawSocialScores(items)
    val interestScoresFuture = getRawInterestScores(items)

    for (
      socialScores <- socialScoresFuture;
      (overallInterestScores, recentInterestScores) <- interestScoresFuture
    ) yield {
      for (i <- 0 until items.length) yield {
        val scores = UriScores(
          socialScore = socialScores(i),
          popularityScore = popularityScores(i),
          overallInterestScore = overallInterestScores(i),
          recentInterestScore = recentInterestScores(i),
          recencyScore = recencyScores(i),
          priorScore = priorScores(i)
        )
        ScoredSeedItem(items(i).userId, items(i).uriId, scores)
      }
    }

  }
>>>>>>> 6eb430ef

}<|MERGE_RESOLUTION|>--- conflicted
+++ resolved
@@ -1,13 +1,10 @@
 package com.keepit.curator.commanders
 
-<<<<<<< HEAD
 import com.keepit.common.db.Id
-import com.keepit.curator.model.{ CuratorKeepInfoRepo, Keepers, SeedItem, ScoredSeedItem }
-=======
-import com.keepit.curator.model.{ SeedItem, ScoredSeedItem, UriScores }
+import com.keepit.curator.model.{ CuratorKeepInfoRepo, Keepers, SeedItem, ScoredSeedItem, UriScores }
+
 import com.keepit.common.time._
 import com.keepit.cortex.CortexServiceClient
->>>>>>> 6eb430ef
 
 import com.google.inject.{ Inject, Singleton }
 import com.keepit.graph.GraphServiceClient
@@ -22,48 +19,10 @@
 import org.joda.time.Days
 
 @Singleton
-<<<<<<< HEAD
 class UriScoringHelper @Inject() (
   graph: GraphServiceClient,
   keepInfoRepo: CuratorKeepInfoRepo) {
 
-  //var socialScoresCache = Map[Id[User],Future[Seq[Float]]]()
-
-  //      socialScoresCache.getOrElse(userId, graph.getConnectedUserScores(userId, avoidFirstDegreeConnections = false).map { connectedUserScores =>
-  //        val socialScores = connectedUserScores.map { connectedUserScore =>
-  //          connectedUserScore.score.toFloat
-  //        }
-  //        socialScoresCache += userId -> socialScores
-  //        socialScores
-  //      })
-
-  // assume all items have same userId
-  def getSocialScores(items: Seq[SeedItem]): Future[Seq[Float]] = {
-    if (items.isEmpty) {
-      Future.successful(Seq.empty)
-    } else {
-
-      //convert user scores seq to map, assume there is no dupicate userId from graph service
-      graph.getConnectedUserScores(items.head.userId, avoidFirstDegreeConnections = false).map { socialScores =>
-        val socialScoreMap = socialScores.map { socialScore =>
-          (socialScore.userId, socialScore.score.toFloat)
-        }.toMap
-
-        items.map(item =>
-          item.keepers match {
-            case Keepers.TooMany => 0.0f
-            case Keepers.ReasonableNumber => {
-              var itemScore = 0.0f
-              keepInfoRepo.getKeepersByUriId(item.uriId).map(userId => itemScore += socialScoreMap.getOrElse(userId, 0.0f))
-              itemScore
-            }
-          })
-      }
-    }
-  }
-
-  def apply(items: Seq[SeedItem]): Seq[ScoredSeedItem] = ???
-=======
 class UriScoringHelper @Inject() (cortex: CortexServiceClient) {
 
   private def getRawRecencyScores(items: Seq[SeedItem]): Seq[Float] = items.map { item =>
@@ -93,8 +52,29 @@
     Future.sequence(scoreTuples).map(_.unzip)
   }
 
+  // assume all items have same userId
   private def getRawSocialScores(items: Seq[SeedItem]): Future[Seq[Float]] = {
-    Future.successful(items.map(_ => 0.0f)) //to be filled in by Tan
+    if (items.isEmpty) {
+      Future.successful(Seq.empty)
+    } else {
+
+      //convert user scores seq to map, assume there is no duplicate userId from graph service
+      graph.getConnectedUserScores(items.head.userId, avoidFirstDegreeConnections = false).map { socialScores =>
+        val socialScoreMap = socialScores.map { socialScore =>
+          (socialScore.userId, socialScore.score.toFloat)
+        }.toMap
+
+        items.map(item =>
+          item.keepers match {
+            case Keepers.TooMany => 0.0f
+            case Keepers.ReasonableNumber => {
+              var itemScore = 0.0f
+              keepInfoRepo.getKeepersByUriId(item.uriId).map(userId => itemScore += socialScoreMap.getOrElse(userId, itemScore))
+              itemScore
+            }
+          })
+      }
+    }
   }
 
   def apply(items: Seq[SeedItem]): Future[Seq[ScoredSeedItem]] = {
@@ -125,6 +105,5 @@
     }
 
   }
->>>>>>> 6eb430ef
 
 }