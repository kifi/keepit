package com.keepit.curator.commanders

import com.keepit.common.db.Id
import com.keepit.common.logging.Logging
import com.keepit.curator.model.{ SeedItemWithMultiplier, CuratorKeepInfoRepo, Keepers, SeedItem, ScoredSeedItem, UriScores }
import com.keepit.common.time._
import com.keepit.cortex.CortexServiceClient
import com.keepit.heimdal.HeimdalServiceClient

import com.google.inject.{ Inject, Singleton }
import com.keepit.graph.GraphServiceClient
import com.keepit.model.User

import play.api.libs.concurrent.Execution.Implicits.defaultContext

import scala.concurrent.Future

@Singleton
class UriScoringHelper @Inject() (
    graph: GraphServiceClient,
    keepInfoRepo: CuratorKeepInfoRepo,
    cortex: CortexServiceClient,
    heimdal: HeimdalServiceClient,
    publicScoring: PublicUriScoringHelper) extends Logging {

  private def getRawPriorScores(items: Seq[SeedItemWithMultiplier]): Seq[Float] = items.map { item =>
    item.priorScore.getOrElse(0.0f)
  }

  private def getRawInterestScores(items: Seq[SeedItemWithMultiplier]): Future[(Seq[Float], Seq[Float])] = {
    val interestScores = cortex.batchUserURIsInterests(items.head.userId, items.map(_.uriId))
    interestScores.map { scores =>
      scores.map { score =>
        val (overallOpt, recentOpt) = (score.global, score.recency)
        (overallOpt.map(uis => if (uis.confidence > 0.5 && uis.score > 0) uis.score else 0.0).getOrElse(0.0).toFloat,
          recentOpt.map(uis => if (uis.confidence > 0.3 && uis.score > 0) uis.score else 0.0).getOrElse(0.0).toFloat)
      }.unzip
    }
  }

  private def getRawCurationScore(items: Seq[SeedItemWithMultiplier], boostedKeepers: Set[Id[User]]): Seq[Option[Float]] = {
    items.map(item =>
      item.keepers match {
        case Keepers.ReasonableNumber(users) if (!(boostedKeepers & users.toSet).isEmpty) => Some(0.75f)
        case _ => None
      })
  }

  // assume all items have same userId
  private def getRawSocialScores(items: Seq[SeedItemWithMultiplier]): Future[Seq[Float]] = {
    //convert user scores seq to map, assume there is no duplicate userId from graph service
    graph.getConnectedUserScores(items.head.userId, avoidFirstDegreeConnections = false).map { socialScores =>
      val socialScoreMap = socialScores.map { socialScore =>
        (socialScore.userId, socialScore.score.toFloat)
      }.toMap

      items.map(item =>
        item.keepers match {
          case Keepers.TooMany => 0.0f
          case Keepers.ReasonableNumber(users) => {
            var itemScore = 0.0f
            users.map(userId => itemScore += socialScoreMap.getOrElse(userId, 0.0f))
            Math.tanh(0.5 * itemScore).toFloat
          }
        })
    }.recover { //This needs to go once the graph is fixed
      case t: Throwable =>
        log.warn("Can't get social scores from graph.")
        Seq.fill[Float](items.size)(0.0f)
    }
  }

<<<<<<< HEAD
=======
  private val uriHelpRankScores = TrieMap[Id[NormalizedURI], HelpRankInfo]() //This needs to go when we have proper caching on the help rank scores
  private def getRawHelpRankScores(items: Seq[SeedItemWithMultiplier]): Future[(Seq[Float], Seq[Float])] = {
    val helpRankInfos = heimdal.getHelpRankInfos(items.map(_.uriId).filterNot(uriHelpRankScores.contains))
    helpRankInfos.map { infos =>
      infos.foreach { info => uriHelpRankScores += (info.uriId -> info) }
      items.map { item =>
        val info = uriHelpRankScores(item.uriId)
        (Math.tanh(info.rekeepCount / 10).toFloat, Math.tanh(info.keepDiscoveryCount / 20).toFloat)
      }.unzip
    }

  }

>>>>>>> 117f5613
  def apply(items: Seq[SeedItemWithMultiplier], boostedKeepers: Set[Id[User]]): Future[Seq[ScoredSeedItem]] = {
    require(items.map(_.userId).toSet.size <= 1, "Batch of seed items to score must be all for the same user")
    if (items.isEmpty) {
      Future.successful(Seq.empty)
    } else {
      val publicScoresFut = publicScoring(items.map(item => item.makePublicSeedItemWithMultiplier))
      val priorScores = getRawPriorScores(items)
<<<<<<< HEAD
      val socialScoresFuture = getRawSocialScores(items, boostedKeepers)
=======
      val curationScores = getRawCurationScore(items, boostedKeepers)

      val socialScoresFuture = getRawSocialScores(items)
>>>>>>> 117f5613
      val interestScoresFuture = getRawInterestScores(items)
      for {
        socialScores <- socialScoresFuture
        (overallInterestScores, recentInterestScores) <- interestScoresFuture
        publicScores <- publicScoresFut
      } yield {
        for (i <- 0 until items.length) yield {
          val scores = UriScores(
            socialScore = socialScores(i),
            popularityScore = publicScores(i).publicUriScores.popularityScore,
            overallInterestScore = overallInterestScores(i),
            recentInterestScore = recentInterestScores(i),
            recencyScore = publicScores(i).publicUriScores.recencyScore,
            priorScore = priorScores(i),
<<<<<<< HEAD
            rekeepScore = publicScores(i).publicUriScores.rekeepScore,
            discoveryScore = publicScores(i).publicUriScores.discoveryScore,
=======
            rekeepScore = rekeepScores(i),
            discoveryScore = discoveryScores(i),
            curationScore = curationScores(i),
>>>>>>> 117f5613
            multiplier = Some(items(i).multiplier)
          )
          ScoredSeedItem(items(i).userId, items(i).uriId, scores)
        }
      }
    }
  }

}<|MERGE_RESOLUTION|>--- conflicted
+++ resolved
@@ -47,7 +47,7 @@
   }
 
   // assume all items have same userId
-  private def getRawSocialScores(items: Seq[SeedItemWithMultiplier]): Future[Seq[Float]] = {
+  private def getRawSocialScores(items: Seq[SeedItemWithMultiplier], boostedKeepers: Set[Id[User]]): Future[Seq[Float]] = {
     //convert user scores seq to map, assume there is no duplicate userId from graph service
     graph.getConnectedUserScores(items.head.userId, avoidFirstDegreeConnections = false).map { socialScores =>
       val socialScoreMap = socialScores.map { socialScore =>
@@ -70,22 +70,6 @@
     }
   }
 
-<<<<<<< HEAD
-=======
-  private val uriHelpRankScores = TrieMap[Id[NormalizedURI], HelpRankInfo]() //This needs to go when we have proper caching on the help rank scores
-  private def getRawHelpRankScores(items: Seq[SeedItemWithMultiplier]): Future[(Seq[Float], Seq[Float])] = {
-    val helpRankInfos = heimdal.getHelpRankInfos(items.map(_.uriId).filterNot(uriHelpRankScores.contains))
-    helpRankInfos.map { infos =>
-      infos.foreach { info => uriHelpRankScores += (info.uriId -> info) }
-      items.map { item =>
-        val info = uriHelpRankScores(item.uriId)
-        (Math.tanh(info.rekeepCount / 10).toFloat, Math.tanh(info.keepDiscoveryCount / 20).toFloat)
-      }.unzip
-    }
-
-  }
-
->>>>>>> 117f5613
   def apply(items: Seq[SeedItemWithMultiplier], boostedKeepers: Set[Id[User]]): Future[Seq[ScoredSeedItem]] = {
     require(items.map(_.userId).toSet.size <= 1, "Batch of seed items to score must be all for the same user")
     if (items.isEmpty) {
@@ -93,13 +77,8 @@
     } else {
       val publicScoresFut = publicScoring(items.map(item => item.makePublicSeedItemWithMultiplier))
       val priorScores = getRawPriorScores(items)
-<<<<<<< HEAD
       val socialScoresFuture = getRawSocialScores(items, boostedKeepers)
-=======
       val curationScores = getRawCurationScore(items, boostedKeepers)
-
-      val socialScoresFuture = getRawSocialScores(items)
->>>>>>> 117f5613
       val interestScoresFuture = getRawInterestScores(items)
       for {
         socialScores <- socialScoresFuture
@@ -114,14 +93,9 @@
             recentInterestScore = recentInterestScores(i),
             recencyScore = publicScores(i).publicUriScores.recencyScore,
             priorScore = priorScores(i),
-<<<<<<< HEAD
             rekeepScore = publicScores(i).publicUriScores.rekeepScore,
             discoveryScore = publicScores(i).publicUriScores.discoveryScore,
-=======
-            rekeepScore = rekeepScores(i),
-            discoveryScore = discoveryScores(i),
             curationScore = curationScores(i),
->>>>>>> 117f5613
             multiplier = Some(items(i).multiplier)
           )
           ScoredSeedItem(items(i).userId, items(i).uriId, scores)
