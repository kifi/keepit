--- conflicted
+++ resolved
@@ -37,12 +37,7 @@
   timesKept: Int, //number of times this uri has been kept in total (note that with libraries allowing multiple keep per uri this can exceed the number of users who have kept the uri)
   // attributionInfo: AttributionInfo,
   // libraryInfo: Seq[LibraryInfo]
-<<<<<<< HEAD
-  discoverable: Boolean
-  )
-=======
   discoverable: Boolean)
->>>>>>> 128b1931
     extends Model[RawSeedItem] with ModelWithSeqNumber[RawSeedItem] {
 
   def withId(id: Id[RawSeedItem]): RawSeedItem = this.copy(id = Some(id))
