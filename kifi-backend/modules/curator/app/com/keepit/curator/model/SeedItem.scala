package com.keepit.curator.model

import com.keepit.common.db.{ SequenceNumber, Id }
import com.keepit.model.{ Library, NormalizedURI, User }
import com.kifi.macros.json

import org.joda.time.DateTime

sealed trait Keepers
object Keepers {
  case object TooMany extends Keepers
  case class ReasonableNumber(who: Seq[Id[User]]) extends Keepers
}

<<<<<<< HEAD
trait SeedItemType

=======
>>>>>>> 035b7c8d
case class SeedItem(
  userId: Id[User],
  uriId: Id[NormalizedURI],
  url: String,
  seq: SequenceNumber[SeedItem],
  priorScore: Option[Float],
  timesKept: Int,
  lastSeen: DateTime,
  keepers: Keepers,
<<<<<<< HEAD

  discoverable: Boolean) extends SeedItemType
=======
  discoverable: Boolean)
>>>>>>> 035b7c8d

case class PublicSeedItem(
  uriId: Id[NormalizedURI],
  url: String,
  seq: SequenceNumber[PublicSeedItem],
  timesKept: Int,
  lastSeen: DateTime,
  keepers: Keepers,
  discoverable: Boolean)

@json case class PublicUriScores(
  popularityScore: Float,
  recencyScore: Float,
  rekeepScore: Float,
  discoveryScore: Float,
  curationScore: Option[Float],
  multiplier: Option[Float])

@json case class UriScores(
    socialScore: Float,
    popularityScore: Float,
    overallInterestScore: Float,
    recentInterestScore: Float,
    recencyScore: Float,
    priorScore: Float,
    rekeepScore: Float,
    discoveryScore: Float,
    curationScore: Option[Float],
    multiplier: Option[Float]) {

  override def toString = f"""
    s:$socialScore%1.2f-
    p:$popularityScore%1.2f-
    oI:$overallInterestScore%1.2f-
    rI:$recentInterestScore%1.2f-
    r:$recencyScore%1.2f-
    g:$priorScore%1.2f-
    rk:$rekeepScore%1.2f-
    d:$discoveryScore%1.2f-
    c:${curationScore.getOrElse(0.0f)}%1.2f-
    m:${multiplier.getOrElse(1.0f)}%1.2f
  """.replace("\n", "").trim
}

case class SeedItemWithMultiplier(
    multiplier: Float = 1.0f,
    userId: Id[User],
    uriId: Id[NormalizedURI],
    priorScore: Option[Float] = None,
<<<<<<< HEAD
    override val timesKept: Int,
    override val lastSeen: DateTime,
    keepers: Keepers,
    libraries: Seq[Id[Library]]) extends SeedItemWithMultiplierType {
=======
    timesKept: Int,
    lastSeen: DateTime,
    keepers: Keepers) {
>>>>>>> 035b7c8d
  def makePublicSeedItemWithMultiplier = PublicSeedItemWithMultiplier(multiplier, uriId, timesKept, lastSeen, keepers)
}

case class PublicSeedItemWithMultiplier(
  multiplier: Float = 1.0f,
  uriId: Id[NormalizedURI],
  timesKept: Int,
  lastSeen: DateTime,
  keepers: Keepers)

case class PublicScoredSeedItem(uriId: Id[NormalizedURI], publicUriScores: PublicUriScores)

case class ScoredSeedItem(userId: Id[User], uriId: Id[NormalizedURI], uriScores: UriScores)

case class ScoredSeedItemWithAttribution(userId: Id[User], uriId: Id[NormalizedURI], uriScores: UriScores, attribution: SeedAttribution)<|MERGE_RESOLUTION|>--- conflicted
+++ resolved
@@ -1,7 +1,7 @@
 package com.keepit.curator.model
 
 import com.keepit.common.db.{ SequenceNumber, Id }
-import com.keepit.model.{ Library, NormalizedURI, User }
+import com.keepit.model.{ NormalizedURI, User }
 import com.kifi.macros.json
 
 import org.joda.time.DateTime
@@ -12,11 +12,6 @@
   case class ReasonableNumber(who: Seq[Id[User]]) extends Keepers
 }
 
-<<<<<<< HEAD
-trait SeedItemType
-
-=======
->>>>>>> 035b7c8d
 case class SeedItem(
   userId: Id[User],
   uriId: Id[NormalizedURI],
@@ -26,12 +21,7 @@
   timesKept: Int,
   lastSeen: DateTime,
   keepers: Keepers,
-<<<<<<< HEAD
-
-  discoverable: Boolean) extends SeedItemType
-=======
   discoverable: Boolean)
->>>>>>> 035b7c8d
 
 case class PublicSeedItem(
   uriId: Id[NormalizedURI],
@@ -81,16 +71,9 @@
     userId: Id[User],
     uriId: Id[NormalizedURI],
     priorScore: Option[Float] = None,
-<<<<<<< HEAD
-    override val timesKept: Int,
-    override val lastSeen: DateTime,
-    keepers: Keepers,
-    libraries: Seq[Id[Library]]) extends SeedItemWithMultiplierType {
-=======
     timesKept: Int,
     lastSeen: DateTime,
     keepers: Keepers) {
->>>>>>> 035b7c8d
   def makePublicSeedItemWithMultiplier = PublicSeedItemWithMultiplier(multiplier, uriId, timesKept, lastSeen, keepers)
 }
 
