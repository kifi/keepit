--- conflicted
+++ resolved
@@ -3,11 +3,7 @@
 import com.keepit.common.crypto.ModelWithPublicId
 import com.keepit.common.db._
 import com.keepit.common.time._
-<<<<<<< HEAD
-import com.keepit.model.{ UriRecommendationFeedback, User, NormalizedURI }
-=======
 import com.keepit.model.{ UriRecommendationUserInteraction, UriRecommendationFeedback, User, NormalizedURI }
->>>>>>> 219e2ae2
 import org.joda.time.DateTime
 
 case class UriRecommendation(
@@ -32,14 +28,11 @@
     clicked = feedback.clicked.getOrElse(clicked),
     kept = feedback.kept.getOrElse(kept)
   )
-<<<<<<< HEAD
-=======
 
   def withUpdateUserInteraction(interaction: UriRecommendationUserInteraction): UriRecommendation = this.copy(
     good = interaction.good,
     bad = interaction.bad
   )
->>>>>>> 219e2ae2
 }
 
 object UriRecommendationStates extends States[UriRecommendation]
