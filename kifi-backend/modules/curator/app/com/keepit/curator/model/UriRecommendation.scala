package com.keepit.curator.model

import com.keepit.common.crypto.ModelWithPublicId
import com.keepit.common.db._
import com.keepit.common.time._
import com.keepit.model.{ User, NormalizedURI }
import org.joda.time.DateTime

case class UriRecommendation(
    id: Option[Id[UriRecommendation]] = None,
    createdAt: DateTime = currentDateTime,
    updateAt: DateTime = currentDateTime,
    state: State[UriRecommendation] = UriRecommendationStates.ACTIVE,
    vote: Option[Boolean] = None,
    uriId: Id[NormalizedURI],
    userId: Id[User],
    masterScore: Float,
    allScores: UriScores,
    seen: Boolean,
    clicked: Boolean,
    kept: Boolean,
<<<<<<< HEAD
    attribution: SeedAttribution) extends Model[UriRecommendation] with ModelWithPublicId[UriRecommendation] with ModelWithState[UriRecommendation] {
=======
    lastPushedAt: Option[DateTime] = None) extends Model[UriRecommendation] with ModelWithPublicId[UriRecommendation] with ModelWithState[UriRecommendation] {
>>>>>>> 58a014ca

  def withId(id: Id[UriRecommendation]): UriRecommendation = this.copy(id = Some(id))
  def withUpdateTime(updateTime: DateTime): UriRecommendation = this.copy(updateAt = updateTime)
  def withLastPushedAt(pushedAt: DateTime): UriRecommendation = this.copy(lastPushedAt = Some(pushedAt))
  def withNoLastPushedAt(): UriRecommendation = this.copy(lastPushedAt = None)
}

object UriRecommendationStates extends States[UriRecommendation]
<|MERGE_RESOLUTION|>--- conflicted
+++ resolved
@@ -19,11 +19,8 @@
     seen: Boolean,
     clicked: Boolean,
     kept: Boolean,
-<<<<<<< HEAD
+    lastPushedAt: Option[DateTime] = None,
     attribution: SeedAttribution) extends Model[UriRecommendation] with ModelWithPublicId[UriRecommendation] with ModelWithState[UriRecommendation] {
-=======
-    lastPushedAt: Option[DateTime] = None) extends Model[UriRecommendation] with ModelWithPublicId[UriRecommendation] with ModelWithState[UriRecommendation] {
->>>>>>> 58a014ca
 
   def withId(id: Id[UriRecommendation]): UriRecommendation = this.copy(id = Some(id))
   def withUpdateTime(updateTime: DateTime): UriRecommendation = this.copy(updateAt = updateTime)
