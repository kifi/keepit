package com.keepit.rover.document.tika

import com.keepit.common.logging.Logging
import com.keepit.rover.document.FetchedDocument
import com.keepit.rover.fetcher.HttpInputStream
import org.apache.tika.detect.DefaultDetector
import org.apache.tika.io.{ TemporaryResources, TikaInputStream }
import org.apache.tika.metadata.{ HttpHeaders, Metadata }
import org.apache.tika.parser.html.{ HtmlMapper, HtmlParser }
import org.apache.tika.parser.{ AutoDetectParser, ParseContext, Parser }
import org.apache.tika.sax.{ Link, LinkContentHandler, TeeContentHandler }
import org.xml.sax.ContentHandler
import play.api.http.MimeTypes
import com.keepit.common.core._
import scala.collection.JavaConversions._

class TikaDocument(
    metadata: Metadata,
    content: String,
    val keywords: Seq[String],
    val links: Seq[Link]) extends FetchedDocument {

  def getMetadata(name: String): Option[String] = {
    def initCap(str: String) = {
      if (str.length > 0) {
        str.substring(0, 1).toUpperCase + str.substring(1).toLowerCase
      } else {
        str
      }
    }

    // take longer one if there are multiple values
    metadata.getValues(name).sortBy(_.size).lastOption
      .orElse(metadata.getValues(name.toLowerCase).sortBy(_.size).lastOption)
      .orElse(metadata.getValues(name.toUpperCase).sortBy(_.size).lastOption)
      .orElse(metadata.getValues(initCap(name)).sortBy(_.size).lastOption)
  }

  def getContent: Option[String] = Some(content).filter(_.nonEmpty)

  def getLinks(rel: String): Set[String] = links.collect { case link if link.getRel == rel => link.getUri }.toSet

  def getTitle: Option[String] = getMetadata("title").filter(_.nonEmpty)

  def getMetaRefresh: Option[(Int, String)] = getMetadata("refresh").collect {
    case TikaDocument.metaRefreshPattern(delay, url) => (delay.toInt, url.trim)
  }
}

object TikaDocument extends Logging {

  def parse(input: HttpInputStream, destinationUrl: String, contentType: Option[String], maxContentChars: Int): TikaDocument = {
    val metadata = new Metadata()
    contentType.foreach { metadata.set(HttpHeaders.CONTENT_TYPE, _) }
    val mainHandler = MainContentHandler(maxContentChars, metadata, destinationUrl)
    val linkHandler = new RoverLinkContentHandler()
    parseTo(input)(mainHandler, linkHandler)
    new TikaDocument(metadata, mainHandler.getContent(), mainHandler.getKeywords getOrElse Seq(), linkHandler.links)
  }

  private def parseTo(input: HttpInputStream)(mainHandler: MainContentHandler, moreHandlers: ContentHandler*): Unit = {
    val handler = {
      val allHandlers = Seq(mainHandler) ++ moreHandlers
      new TeeContentHandler(allHandlers: _*)
    }
    val contentType = Option(mainHandler.metadata.get(HttpHeaders.CONTENT_TYPE))
    val parser = getParser(contentType)
    val context = getParserContext(parser)
    val tmp = new TemporaryResources()
    // see http://tika.apache.org/1.3/api/org/apache/tika/io/TikaInputStream.html#get(java.io.InputStream, org.apache.tika.io.TemporaryResources)
    // and http://stackoverflow.com/questions/14280128/tika-could-not-delete-temporary-files
    val stream = TikaInputStream.get(input, tmp)
    try {
      parser.parse(stream, handler, mainHandler.metadata, context)
    } catch {
      case e: Throwable =>
        // check if we hit our content size limit (maxContentChars)
        if (mainHandler.isWriteLimitReached(e)) {
          log.warn("max number of characters reached: " + mainHandler.url)
<<<<<<< HEAD
        else
          log.error(s"extraction failed: {e.getMessage()}")
=======
        } else {
          e.setStackTrace(new Array[StackTraceElement](0))
          log.error("extraction failed: ", e)
        }
>>>>>>> a091df8f
    } finally {
      try {
        stream.close()
      } catch {
        case e: Exception => log.error(s"error closing Tika stream of content type: ${contentType}: {e.getMessage()}")
      }
    }
  }

  private def getParser(contentType: Option[String]): Parser = {
    contentType.flatMap { contentType =>
      if (contentType startsWith MimeTypes.HTML) Some(new HtmlParser())
      else None
    }.getOrElse {
      new AutoDetectParser(new DefaultDetector())
    }
  }

  private def getParserContext(parser: Parser, htmlMapper: Option[HtmlMapper] = HtmlMappers.default): ParseContext = {
    new ParseContext() tap { context =>
      context.set(classOf[Parser], parser)
      htmlMapper.foreach(mapper => context.set(classOf[HtmlMapper], mapper))
    }
  }

  val metaRefreshPattern = """([0-9])+;\s*(?i:url)=(.+)""".r
}<|MERGE_RESOLUTION|>--- conflicted
+++ resolved
@@ -77,15 +77,10 @@
         // check if we hit our content size limit (maxContentChars)
         if (mainHandler.isWriteLimitReached(e)) {
           log.warn("max number of characters reached: " + mainHandler.url)
-<<<<<<< HEAD
-        else
-          log.error(s"extraction failed: {e.getMessage()}")
-=======
         } else {
           e.setStackTrace(new Array[StackTraceElement](0))
           log.error("extraction failed: ", e)
         }
->>>>>>> a091df8f
     } finally {
       try {
         stream.close()
