package com.keepit.common.db.slick

import java.sql._
import scala.collection.mutable
import scala.concurrent._
import scala.util.{Success, Failure, Try}
import play.api.Logger
import com.keepit.common.time._
import com.keepit.common.cache.TransactionalCaching
import com.keepit.common.logging.Logging
import scala.slick.jdbc.{ResultSetConcurrency, ResultSetType, ResultSetHoldability}
import scala.slick.jdbc.JdbcBackend.Session
import scala.slick.driver.JdbcProfile
import com.keepit.common.util.TrackingId
import com.keepit.macros.Location

object DBSession {
  abstract class SessionWrapper(val name: String, val masterSlave: Database.DBMasterSlave, _session: => Session, location: Location) extends Session with Logging with TransactionalCaching {
    def database = _session.database
    private var open = false
    private var doRollback = false
    private var transaction: Option[Promise[Unit]] = None
    private var transactionFuture: Option[Future[Unit]] = None
    private var startTime: Long = -1
    lazy val session = {
      val s = _session
      if (inTransaction) s.conn.setAutoCommit(false)
      open = true
      startTime = System.currentTimeMillis
      s
    }
    lazy val clock = new SystemClock
    val sessionId = TrackingId.get
    def runningTime():Long = System.currentTimeMillis - startTime
    def timeCheck():Unit = {
      val t = runningTime()
      if (t > 5000) { // tweak
        val msg = s"DBSession($sessionId,$name,$masterSlave) takes too long: $t ms"
        log.error(msg, new IllegalStateException(msg))
      }
    }

    private val dbLog = Logger("com.keepit.db")
    def conn: Connection = new DBConnectionWrapper(session.conn, dbLog, clock, masterSlave, sessionId)
    def metaData = session.metaData
    def capabilities = session.capabilities
    override def resultSetType = session.resultSetType
    override def resultSetConcurrency = session.resultSetConcurrency
    override def resultSetHoldability = session.resultSetHoldability

<<<<<<< HEAD
    def close(): Unit = synchronized {
      if (open) {
        session.close()
        val time = System.currentTimeMillis - startTime
        dbLog.info(s"t:${clock.now}\tsessionId:$sessionId\tdb:$masterSlave\ttype:SESSION\tduration:${time}\tname:$name")
        timeCheck()
        open = false
      } else {
        log.warn("Tried to close connection multiple times") // todo(andrew): Remove, swap out with exception
      }
=======
    def close(): Unit = if (open) {
      session.close()
      val time = System.currentTimeMillis - startTime
      dbLog.info(s"t:${clock.now}\tsessionId:$sessionId\tdb:$masterSlave\ttype:SESSION\tduration:${time}\tname:$name\tlocation:${location.location}")
      timeCheck()
>>>>>>> 7c288727
    }

    def rollback() { doRollback = true }
    def inTransaction = transaction.isDefined

    private def requireTransaction = require(inTransaction, "Not in a transaction.")
    def onTransactionSuccess[U](f: => U)(implicit executor: ExecutionContext): Unit = {
      requireTransaction
      transactionFuture = transactionFuture.map(_.andThen { case Success(_) => f })
    }
    def onTransactionFailure [U](f: PartialFunction[Throwable, U])(implicit executor: ExecutionContext): Unit = {
      requireTransaction
      transactionFuture = transactionFuture.map(_.andThen { case Failure(throwable) => f(throwable) })
    }
    def onTransactionComplete[U](f: Function[Try[Unit], U])(implicit executor: ExecutionContext): Unit = {
      requireTransaction
      transactionFuture = transactionFuture.map(_.andThen { case tryU => f(tryU) })
    }

    def withTransaction[T](f: => T): T = if (inTransaction) f else {
      if (open) conn.setAutoCommit(false)
      transaction = Some(Promise())
      transactionFuture = transaction.map(_.future)
      beginCacheTransaction()
      try {
        var done = false
        try {
          val res = f
          done = true
          res
        } finally {
          if (open && !done || doRollback) {
            conn.rollback()
            rollbackCacheTransaction()
            transaction.get.failure(new Exception("Transaction was rolled back."))
          } else if (open) {
            conn.commit()
            commitCacheTransaction()
            transaction.get.success()
          }
        }
      } finally {
        if (open) conn.setAutoCommit(true)
        transaction = None
        transactionFuture = None
      }
    }

    private val statementCache = new mutable.HashMap[String, PreparedStatement]
    def getPreparedStatement(statement: String): PreparedStatement = {
      val preparedStatement = statementCache.getOrElseUpdate(statement, {
        val newPreparedStatement = this.conn.prepareStatement(statement)
        newPreparedStatement
      })
      dbLog.info(s"t:${clock.now}\tsessionId:$sessionId\tdb:$masterSlave\ttype:USE_PRP_STMT\tstatement:$statement")
      preparedStatement
    }

    override def forParameters(rsType: ResultSetType = resultSetType, rsConcurrency: ResultSetConcurrency = resultSetConcurrency,
      rsHoldability: ResultSetHoldability = resultSetHoldability) =
        _session.forParameters(rsType, rsConcurrency, rsHoldability)
  }

  abstract class RSession(name: String, masterSlave: Database.DBMasterSlave, roSession: => Session, location: Location) extends SessionWrapper(name, masterSlave, roSession, location)
  class ROSession(masterSlave: Database.DBMasterSlave, roSession: => Session, location: Location) extends RSession("RO", masterSlave, roSession, location)
  class RWSession(rwSession: => Session, location: Location) extends RSession("RW", Database.Master, rwSession, location) //RWSession is always reading from master
//
//  implicit def roToSession(roSession: ROSession): Session = roSession.session
//  implicit def rwToSession(rwSession: RWSession): Session = rwSession.session
}<|MERGE_RESOLUTION|>--- conflicted
+++ resolved
@@ -48,24 +48,11 @@
     override def resultSetConcurrency = session.resultSetConcurrency
     override def resultSetHoldability = session.resultSetHoldability
 
-<<<<<<< HEAD
-    def close(): Unit = synchronized {
-      if (open) {
-        session.close()
-        val time = System.currentTimeMillis - startTime
-        dbLog.info(s"t:${clock.now}\tsessionId:$sessionId\tdb:$masterSlave\ttype:SESSION\tduration:${time}\tname:$name")
-        timeCheck()
-        open = false
-      } else {
-        log.warn("Tried to close connection multiple times") // todo(andrew): Remove, swap out with exception
-      }
-=======
     def close(): Unit = if (open) {
       session.close()
       val time = System.currentTimeMillis - startTime
       dbLog.info(s"t:${clock.now}\tsessionId:$sessionId\tdb:$masterSlave\ttype:SESSION\tduration:${time}\tname:$name\tlocation:${location.location}")
       timeCheck()
->>>>>>> 7c288727
     }
 
     def rollback() { doRollback = true }
