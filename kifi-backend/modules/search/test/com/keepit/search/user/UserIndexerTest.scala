--- conflicted
+++ resolved
@@ -2,12 +2,11 @@
 
 import com.keepit.common.healthcheck.AirbrakeNotifier
 import com.keepit.model._
-import com.keepit.search.index.{IndexDirectory, VolatileIndexDirectoryImpl, DefaultAnalyzer}
+import com.keepit.search.index.{VolatileIndexDirectoryImpl, IndexDirectory, DefaultAnalyzer}
 import com.keepit.shoebox.ShoeboxServiceClient
 import com.keepit.inject._
 import com.keepit.test._
 import org.specs2.mutable._
-import play.api.Play.current
 import play.api.test.Helpers._
 import org.apache.lucene.index.IndexWriterConfig
 import org.apache.lucene.util.Version
@@ -30,17 +29,10 @@
      EmailAddress(userId = usersWithId(4).id.get, address = "Woody.Allen@GMAIL.com"))
 
     client.saveEmails(emails: _*)
-<<<<<<< HEAD
-
+    usersWithId
   }
 
   def mkUserIndexer(dir: IndexDirectory = new VolatileIndexDirectoryImpl): UserIndexer = {
-=======
-    usersWithId
-  }
-
-  def mkUserIndexer(dir: RAMDirectory = new RAMDirectory): UserIndexer = {
->>>>>>> 745ffbf0
     new UserIndexer(dir, new IndexWriterConfig(Version.LUCENE_41, DefaultAnalyzer.forIndexing), inject[AirbrakeNotifier], inject[ShoeboxServiceClient])
   }
 
@@ -112,19 +104,8 @@
         val parser = new UserQueryParser(analyzer)
         val query = parser.parse("woody.allen@gmail.com")
 
-<<<<<<< HEAD
-        val hits = searcher.search(query.get, maxHit = 5)
-=======
         val hits = searcher.search(query.get, maxHit = 5).hits
->>>>>>> 745ffbf0
         hits.size === 1
-        hits(0).firstName === "Woody"
-
-        val query2 = parser.parse("firstNa")
-        val hits2 = searcher.search(query2.get, 5)
-        hits2.size === 4
-        hits2.map{_.firstName} === (0 to 3).map{ i => s"firstName${i}"}.toArray
-
         hits(0).basicUser.firstName === "Woody"
 
         val query2 = parser.parse("firstNa")
