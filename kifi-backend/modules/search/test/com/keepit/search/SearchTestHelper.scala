--- conflicted
+++ resolved
@@ -26,8 +26,6 @@
 import com.keepit.test._
 
 import scala.concurrent.duration._
-<<<<<<< HEAD
-=======
 import com.keepit.search.tracker.ClickHistoryTracker
 import com.keepit.search.tracker.ResultClickTracker
 import com.keepit.search.tracker.ProbablisticLRU
@@ -36,9 +34,6 @@
 import com.keepit.common.aws.AwsModule
 import com.keepit.search.graph.user._
 import com.google.inject.Injector
-import com.keepit.common.net.FakeHttpClientModule
-import com.keepit.common.util.PlayAppConfigurationModule
->>>>>>> 046b1168
 
 trait SearchTestHelper { self: SearchTestInjector =>
 
@@ -187,7 +182,6 @@
     "dampingByRank" -> "false")
   val allHitsConfig = defaultConfig.overrideWith("tailCutting" -> "0")
 
-<<<<<<< HEAD
   def application = {
     implicit val system = ActorSystem("test")
     new SearchApplication(
@@ -196,9 +190,4 @@
       new AwsModule()
     )
   }
-=======
-  // implicit val system = ActorSystem("test")
-  val helperModules = Seq(StandaloneTestActorSystemModule(), FakeShoeboxServiceModule(), new AwsModule(), FakeHttpClientModule(), PlayAppConfigurationModule())
-
->>>>>>> 046b1168
 }