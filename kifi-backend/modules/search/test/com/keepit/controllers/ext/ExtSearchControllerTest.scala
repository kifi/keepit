package com.keepit.controllers.ext

<<<<<<< HEAD
=======
import com.keepit.test.{ SearchApplication, SearchTestInjector }
import org.specs2.mutable._
import com.keepit.model._
import com.keepit.common.db.{ Id, ExternalId }
import com.keepit.inject._
import com.keepit.common.actor.StandaloneTestActorSystemModule
import com.keepit.common.controller.{ FakeActionAuthenticator, FakeActionAuthenticatorModule }
import play.api.test.FakeRequest
import play.api.test.Helpers._
import play.api.libs.json._
>>>>>>> 046b1168
import akka.actor.ActorSystem
import com.keepit.common.actor.FakeActorSystemModule
import com.keepit.common.controller.{ FakeActionAuthenticator, FakeActionAuthenticatorModule }
import com.keepit.common.db.{ ExternalId, Id }
import com.keepit.inject._
import com.keepit.model._
import com.keepit.search._
import com.keepit.search.index.{ IndexDirectory, IndexModule, IndexStore, VolatileIndexDirectory }
import com.keepit.search.result.{ DecoratedResult, _ }
import com.keepit.search.sharding.Shard
import com.keepit.social.BasicUser
import com.keepit.test.{ SearchApplication, SearchApplicationInjector }
import org.apache.lucene.search.{ Explanation, Query }
<<<<<<< HEAD
import org.specs2.mutable._
import play.api.libs.json._
import play.api.test.FakeRequest
import play.api.test.Helpers._
=======
import com.keepit.common.util.Configuration
import com.keepit.common.util.PlayAppConfigurationModule
>>>>>>> 046b1168

class ExtSearchControllerTest extends Specification with SearchTestInjector {

  def modules = {
    implicit val system = ActorSystem("test")
    Seq(
      FakeActorSystemModule(),
      FakeActionAuthenticatorModule(),
      FixedResultIndexModule(),
      PlayAppConfigurationModule()
    )
  }

  "ExtSearchController" should {
    "search keeps" in {
      withInjector(modules: _*) { implicit injector =>
        val path = com.keepit.controllers.ext.routes.ExtSearchController.search("test", None, 7, None, None, None, None, None, None, None, None).toString
        path === "/search?q=test&maxHits=7"

        val user = User(Some(Id[User](1)), firstName = "prénom", lastName = "nom")
        inject[FakeActionAuthenticator].setUser(user)
        val request = FakeRequest("GET", path)
        val result = inject[ExtSearchController].search("test", None, 7, None, None, None, None, None, None, None, None)(request)
        status(result) must equalTo(OK)
        contentType(result) must beSome("application/json")

        val expected = Json.parse(s"""
          {
            "uuid":"21eb7aa7-97ba-466f-a357-c3511e4c8b29",
            "query":"test",
            "hits":
              [
                {
                  "count":2,
                  "bookmark":
                    {
                      "title":"this is a test",
                      "url":"http://kifi.com",
                      "id":"604754fb-182d-4c39-a314-2d1994b24159",
                      "matches":
                        {
                          "title":[[9,4]]
                        },
                      "tags":
                        [
                          "c17da7ce-64bb-4c91-8832-1f1a6a88b7be",
                          "19ccb3db-4e18-4ade-91bd-1a98ef33aa63"
                        ]
                      },
                    "users":
                      [
                        {
                          "id":"4e5f7b8c-951b-4497-8661-a1001885b2ec",
                          "firstName":"Vorname",
                          "lastName":"Nachname",
                          "pictureName":"1.jpg",
                          "username":"vorname"
                        }
                      ],
                    "score":0.9990000128746033,
                    "isMyBookmark":true,
                    "isPrivate":false
                }
              ],
            "myTotal":1,
            "friendsTotal":12,
            "othersTotal":123,
            "mayHaveMore":false,
            "show":true,
            "experimentId":10,
            "context":"AgFJAN8CZHg=",
            "experts":[]
          }
        """)
        println(Json.parse(contentAsString(result)).toString)
        Json.parse(contentAsString(result)) === expected
      }
    }
  }
}

case class FixedResultIndexModule() extends IndexModule {
  var volatileDirMap = Map.empty[(String, Shard[_]), IndexDirectory] // just in case we need to reference a volatileDir. e.g. in spellIndexer

  protected def getIndexDirectory(configName: String, shard: Shard[_], indexStore: IndexStore, conf: Configuration): IndexDirectory = {
    volatileDirMap.getOrElse((configName, shard), {
      val newdir = new VolatileIndexDirectory()
      volatileDirMap += (configName, shard) -> newdir
      newdir
    })
  }
  override def configure() {
    super.configure()
    bind[SearchCommander].to[FixedResultSearchCommander].in[AppScoped]
  }
}

class FixedResultSearchCommander extends SearchCommander {
  private val results: Map[String, DecoratedResult] = Map(
    ("test" -> DecoratedResult(
      ExternalId[ArticleSearchResult]("21eb7aa7-97ba-466f-a357-c3511e4c8b29"), // uuid
      Seq[DetailedSearchHit]( // hits
        DetailedSearchHit(
          1000, // uriId
          2, // bookmarkCount
          BasicSearchHit(
            Some("this is a test"), // title
            "http://kifi.com", // url
            Some(Seq( // collections
              ExternalId[Collection]("c17da7ce-64bb-4c91-8832-1f1a6a88b7be"),
              ExternalId[Collection]("19ccb3db-4e18-4ade-91bd-1a98ef33aa63")
            )),
            Some(ExternalId[Keep]("604754fb-182d-4c39-a314-2d1994b24159")), // bookmarkId
            Some(Seq((9, 13))), // title matches
            None // url matches
          ),
          true, // isMyBookmark
          true, // isFriendsBookmark
          false, // isPrivate
          Seq(Id[User](999)), // users
          0.999f, // score
          new Scoring( // scoring
            1.3f, // textScore
            1.0f, // normalizedTextScore,
            1.0f, // bookmarkScore
            0.5f, // recencyScore
            false // usefulPage
          )
        ).set("basicUsers", JsArray(Seq(Json.toJson(BasicUser(ExternalId[User]("4e5f7b8c-951b-4497-8661-a1001885b2ec"), "Vorname", "Nachname", "1.jpg", Some(Username("vorname")))))))
      ),
      1, // myTotal
      12, // friendsTotal
      123, // othersTotal
      "test", // query
      Id[User](99), // userId
      Set(100, 220), // idFilter
      false, // mayHaveMoreHits
      true, //show
      Some(Id[SearchConfigExperiment](10)), //searchExperimentId
      Seq.empty[JsObject] // experts
    ))
  )

  def search(
    userId: Id[User],
    acceptLangs: Seq[String],
    experiments: Set[ExperimentType],
    query: String,
    filter: Option[String],
    maxHits: Int,
    lastUUIDStr: Option[String],
    context: Option[String],
    predefinedConfig: Option[SearchConfig] = None,
    start: Option[String] = None,
    end: Option[String] = None,
    tz: Option[String] = None,
    coll: Option[String] = None,
    debug: Option[String] = None,
    withUriSummary: Boolean = false): DecoratedResult = {
    results(query)
  }

  def distSearch(
    shards: Set[Shard[NormalizedURI]],
    userId: Id[User],
    firstLang: Lang,
    secondLang: Option[Lang],
    experiments: Set[ExperimentType],
    query: String,
    filter: Option[String],
    maxHits: Int,
    context: Option[String],
    predefinedConfig: Option[SearchConfig],
    start: Option[String],
    end: Option[String],
    tz: Option[String],
    coll: Option[String],
    debug: Option[String]): PartialSearchResult = ???

  def distLangFreqs(shards: Set[Shard[NormalizedURI]], userId: Id[User]) = ???

  def explain(userId: Id[User], uriId: Id[NormalizedURI], lang: Option[String], experiments: Set[ExperimentType], query: String): Option[(Query, Explanation)] = ???
  def sharingUserInfo(userId: Id[User], uriIds: Seq[Id[NormalizedURI]]): Seq[SharingUserInfo] = ???
  def warmUp(userId: Id[User]): Unit = {}
}<|MERGE_RESOLUTION|>--- conflicted
+++ resolved
@@ -1,18 +1,14 @@
 package com.keepit.controllers.ext
 
-<<<<<<< HEAD
-=======
 import com.keepit.test.{ SearchApplication, SearchTestInjector }
 import org.specs2.mutable._
 import com.keepit.model._
 import com.keepit.common.db.{ Id, ExternalId }
 import com.keepit.inject._
-import com.keepit.common.actor.StandaloneTestActorSystemModule
 import com.keepit.common.controller.{ FakeActionAuthenticator, FakeActionAuthenticatorModule }
 import play.api.test.FakeRequest
 import play.api.test.Helpers._
 import play.api.libs.json._
->>>>>>> 046b1168
 import akka.actor.ActorSystem
 import com.keepit.common.actor.FakeActorSystemModule
 import com.keepit.common.controller.{ FakeActionAuthenticator, FakeActionAuthenticatorModule }
@@ -26,15 +22,10 @@
 import com.keepit.social.BasicUser
 import com.keepit.test.{ SearchApplication, SearchApplicationInjector }
 import org.apache.lucene.search.{ Explanation, Query }
-<<<<<<< HEAD
 import org.specs2.mutable._
 import play.api.libs.json._
 import play.api.test.FakeRequest
 import play.api.test.Helpers._
-=======
-import com.keepit.common.util.Configuration
-import com.keepit.common.util.PlayAppConfigurationModule
->>>>>>> 046b1168
 
 class ExtSearchControllerTest extends Specification with SearchTestInjector {
 
@@ -43,8 +34,7 @@
     Seq(
       FakeActorSystemModule(),
       FakeActionAuthenticatorModule(),
-      FixedResultIndexModule(),
-      PlayAppConfigurationModule()
+      FixedResultIndexModule()
     )
   }
 
@@ -119,7 +109,7 @@
 case class FixedResultIndexModule() extends IndexModule {
   var volatileDirMap = Map.empty[(String, Shard[_]), IndexDirectory] // just in case we need to reference a volatileDir. e.g. in spellIndexer
 
-  protected def getIndexDirectory(configName: String, shard: Shard[_], indexStore: IndexStore, conf: Configuration): IndexDirectory = {
+  protected def getIndexDirectory(configName: String, shard: Shard[_], indexStore: IndexStore): IndexDirectory = {
     volatileDirMap.getOrElse((configName, shard), {
       val newdir = new VolatileIndexDirectory()
       volatileDirMap += (configName, shard) -> newdir
