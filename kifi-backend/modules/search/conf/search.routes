--- conflicted
+++ resolved
@@ -8,13 +8,9 @@
 ##########################################
 # Note:     /search will be deprecated when libraries launch
 GET         /search        @com.keepit.controllers.ext.ExtSearchController.search(q: String, f: Option[String], maxHits: Int, lastUUID: Option[String], context: Option[String], kifiVersion: Option[KifiExtVersion] ?= None, start: Option[String], end: Option[String], tz: Option[String], coll: Option[String], debug: Option[String])
-<<<<<<< HEAD
 GET         /ext/search                    @com.keepit.controllers.ext.ExtSearchController.search2(v: KifiExtVersion, q: String, n: Int, f: Option[String], u: Option[String], c: Option[String], debug: Option[String])
-=======
-GET         /ext/search           @com.keepit.controllers.ext.ExtSearchController.search2(q: String, f: Option[String], maxHits: Int, lastUUID: Option[String], context: Option[String], kifiVersion: Option[KifiExtVersion] ?= None, debug: Option[String])
 
 # Note:     /search/warmUp is deprecated, was last used in extension 3.2.16
->>>>>>> 4c790c68
 GET         /search/warmUp        @com.keepit.controllers.ext.ExtSearchController.warmUp()
 POST        /ext/search/prime              @com.keepit.controllers.ext.ExtSearchController.warmUp()
 
@@ -23,15 +19,8 @@
 # Note:     /search/events routes are deprecated, were last used in extension 3.2.16
 POST        /search/events/resultClicked        @com.keepit.controllers.ext.ExtSearchEventController.clickedSearchResult()
 POST        /search/events/searched        @com.keepit.controllers.ext.ExtSearchEventController.searched()
-<<<<<<< HEAD
-POST        /search/events/browsed        @com.keepit.controllers.ext.ExtSearchEventController.updateBrowsingHistory()
-=======
 POST        /ext/search/events/searched    @com.keepit.controllers.ext.ExtSearchEventController.searched()
 POST        /ext/search/events/clicked     @com.keepit.controllers.ext.ExtSearchEventController.clickedSearchResult()
-
-GET         /search/users/page        @com.keepit.controllers.ext.ExtUserSearchController.page(query: String, filter: Option[String], pageNum: Int, pageSize: Int)
-GET         /search/users/search        @com.keepit.controllers.ext.ExtUserSearchController.search(query: String, filter: Option[String], context: Option[String], maxHits: Int)
->>>>>>> 4c790c68
 
 ##########################################
 # Mobile V1
