--- conflicted
+++ resolved
@@ -80,11 +80,7 @@
 
 
 POST        /internal/search/search/users        @com.keepit.search.controllers.search.SearchController.searchUsers()
-<<<<<<< HEAD
-POST        /internal/search/search/usersByName         @com.keepit.search.controllers.search.SearchController.searchUsersByName()
-=======
 POST        /internal/search/search/users/name         @com.keepit.search.controllers.search.SearchController.searchUsersByName()
->>>>>>> f63a5389
 POST        /internal/search/search/userTypeahead        @com.keepit.search.controllers.search.SearchController.userTypeahead()
 
 GET         /internal/search/searchConfig/:id        @com.keepit.search.controllers.search.SearchConfigController.showUserConfig(id: Id[User])
