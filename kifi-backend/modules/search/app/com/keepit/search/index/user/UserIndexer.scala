package com.keepit.search.index.user

import com.google.inject.Inject
import com.keepit.common.actor.ActorInstance
import com.keepit.common.db.SequenceNumber
import com.keepit.common.logging.Logging
import com.keepit.common.plugin.SchedulingProperties
import com.keepit.common.zookeeper.ServiceDiscovery
import com.keepit.model.User
import com.keepit.search.index._
import com.keepit.common.healthcheck.AirbrakeNotifier
import com.keepit.shoebox.ShoeboxServiceClient
import scala.concurrent.Future

class UserIndexer(indexDirectory: IndexDirectory, shoebox: ShoeboxServiceClient, val airbrake: AirbrakeNotifier) extends Indexer[User, User, UserIndexer](indexDirectory, UserFields.decoders) {
  val name = "UserIndexer"
  def update(): Int = throw new UnsupportedOperationException()

<<<<<<< HEAD
  val PREFIX_MAX_LEN = 8 // do not change this number unless you do reindexing immediately
  val nameField = "t"
  val namePrefixField = "tp"
  val emailsField = "e"
  val recordField = "rec"
  val experimentsField = "exp"

  val toBeDeletedStates = Set[State[User]](INACTIVE, PENDING, BLOCKED, INCOMPLETE_SIGNUP)
  val nameSearchFields = Set(nameField)
}

object BasicUserSerializer {
  def toByteArray(basicUser: BasicUser): Array[Byte] = {
    val bos = new ByteArrayOutputStream()
    val oos = new OutputStreamDataOutput(bos)
    oos.writeByte(2) // version
    oos.writeString(basicUser.externalId.toString)
    oos.writeString(basicUser.firstName)
    oos.writeString(basicUser.lastName)
    oos.writeString(basicUser.pictureName)
    oos.writeString(basicUser.username.value)
    oos.close()
    bos.close()
    bos.toByteArray()
  }

  def fromByteArray(bytes: Array[Byte], offset: Int, length: Int): BasicUser = {
    val in = new InputStreamDataInput(new ByteArrayInputStream(bytes, offset, length))

    val version = in.readByte().toInt

    version match {
      case 1 => // pre-username
        BasicUser(
          externalId = ExternalId[User](in.readString),
          firstName = in.readString,
          lastName = in.readString,
          pictureName = in.readString,
          username = Username("")
        )
      case 2 => // with username
        BasicUser(
          externalId = ExternalId[User](in.readString),
          firstName = in.readString,
          lastName = in.readString,
          pictureName = in.readString,
          username = {
            val u = in.readString
            Username(u)
          }
        )
      case _ =>
        throw new Exception(s"invalid data [version=${version}]")
    }
  }
}

class UserIndexer(
    indexDirectory: IndexDirectory,
    override val airbrake: AirbrakeNotifier,
    shoeboxClient: ShoeboxServiceClient) extends Indexer[User, User, UserIndexer](indexDirectory) {

  import UserIndexer._

  override val commitBatchSize = 50
  private val fetchSize = 250

  def update(): Int = updateLock.synchronized {
=======
  import play.api.libs.concurrent.Execution.Implicits.defaultContext

  def asyncUpdate(): Future[Boolean] = updateLock.synchronized {
>>>>>>> 01ffc092
    resetSequenceNumberIfReindex()
    val fetchSize = commitBatchSize
    fetchIndexables(sequenceNumber, fetchSize).map {
      case (indexables, exhausted) =>
        processIndexables(indexables)
        exhausted
    }
  }

  private def fetchIndexables(seq: SequenceNumber[User], fetchSize: Int): Future[(Seq[UserIndexable], Boolean)] = {
    shoebox.getUserIndexable(sequenceNumber, fetchSize).flatMap {
      case Seq() => Future.successful((Seq.empty[UserIndexable], true))
      case users =>
        val userIds = users.map(_.id.get)
        val futureEmails = shoebox.getEmailAddressesForUsers(userIds)
        val futureExperiments = shoebox.getExperimentsByUserIds(userIds)
        for {
          emailsByUserId <- futureEmails
          experimentsByUserId <- futureExperiments
        } yield {
          val indexables = users.map { user =>
            val emails = emailsByUserId.getOrElse(user.id.get, Seq.empty).toSet
            val experiments = experimentsByUserId.getOrElse(user.id.get, Set.empty)
            new UserIndexable(user, emails, experiments)
          }

          val exhausted = users.length < fetchSize
          (indexables, exhausted)
        }
    }
  }

  private def processIndexables(indexables: Seq[UserIndexable]): Int = updateLock.synchronized {
    doUpdate(name)(indexables.iterator)
  }

<<<<<<< HEAD
  val analyzer = DefaultAnalyzer.defaultAnalyzer

  class UserIndexable(
      override val id: Id[User],
      override val sequenceNumber: SequenceNumber[User],
      override val isDeleted: Boolean,
      val user: User,
      val basicUser: BasicUser,
      val emails: Seq[EmailAddress],
      val experiments: Seq[ExperimentType]) extends Indexable[User, User] {

    private def genPrefix(user: User): Set[String] = {
      val tokens = PrefixFilter.tokenize(user.firstName + " " + user.lastName).map { _.take(PREFIX_MAX_LEN) }
      val prefixes = tokens.flatMap { token => (0 until token.length).map { i => token.slice(0, i + 1) } }
      prefixes.toSet
    }

    override def buildDocument = {
      val doc = super.buildDocument

      val userNameField = buildTextField(nameField, user.firstName + " " + user.lastName, analyzer)
      doc.add(userNameField)

      val emailField = buildIteratorField[String](emailsField, emails.map { _.address.toLowerCase }.toIterator)(x => x)
      doc.add(emailField)

      val expField = buildIteratorField[String](experimentsField, experiments.map { _.value }.toIterator)(x => x)
      doc.add(expField)

      val basicUserField = buildBinaryDocValuesField(recordField, BasicUserSerializer.toByteArray(basicUser))
      doc.add(basicUserField)

      val prefixField = buildIteratorField[String](namePrefixField, genPrefix(user).toIterator)(x => x)
      doc.add(prefixField)
=======
  override def indexInfos(name: String): Seq[IndexInfo] = {
    super.indexInfos(this.name)
  }
}

class UserIndexerActor @Inject() (
    airbrake: AirbrakeNotifier,
    indexer: UserIndexer) extends CoordinatingIndexerActor(airbrake, indexer) with Logging {

  protected def update(): Future[Boolean] = indexer.asyncUpdate()
}

trait UserIndexerPlugin extends IndexerPlugin[User, UserIndexer]
>>>>>>> 01ffc092

class UserIndexerPluginImpl @Inject() (
  actor: ActorInstance[UserIndexerActor],
  indexer: UserIndexer,
  airbrake: AirbrakeNotifier,
  serviceDiscovery: ServiceDiscovery,
  val scheduling: SchedulingProperties) extends IndexerPluginImpl(indexer, actor, serviceDiscovery) with UserIndexerPlugin
<|MERGE_RESOLUTION|>--- conflicted
+++ resolved
@@ -16,80 +16,9 @@
   val name = "UserIndexer"
   def update(): Int = throw new UnsupportedOperationException()
 
-<<<<<<< HEAD
-  val PREFIX_MAX_LEN = 8 // do not change this number unless you do reindexing immediately
-  val nameField = "t"
-  val namePrefixField = "tp"
-  val emailsField = "e"
-  val recordField = "rec"
-  val experimentsField = "exp"
-
-  val toBeDeletedStates = Set[State[User]](INACTIVE, PENDING, BLOCKED, INCOMPLETE_SIGNUP)
-  val nameSearchFields = Set(nameField)
-}
-
-object BasicUserSerializer {
-  def toByteArray(basicUser: BasicUser): Array[Byte] = {
-    val bos = new ByteArrayOutputStream()
-    val oos = new OutputStreamDataOutput(bos)
-    oos.writeByte(2) // version
-    oos.writeString(basicUser.externalId.toString)
-    oos.writeString(basicUser.firstName)
-    oos.writeString(basicUser.lastName)
-    oos.writeString(basicUser.pictureName)
-    oos.writeString(basicUser.username.value)
-    oos.close()
-    bos.close()
-    bos.toByteArray()
-  }
-
-  def fromByteArray(bytes: Array[Byte], offset: Int, length: Int): BasicUser = {
-    val in = new InputStreamDataInput(new ByteArrayInputStream(bytes, offset, length))
-
-    val version = in.readByte().toInt
-
-    version match {
-      case 1 => // pre-username
-        BasicUser(
-          externalId = ExternalId[User](in.readString),
-          firstName = in.readString,
-          lastName = in.readString,
-          pictureName = in.readString,
-          username = Username("")
-        )
-      case 2 => // with username
-        BasicUser(
-          externalId = ExternalId[User](in.readString),
-          firstName = in.readString,
-          lastName = in.readString,
-          pictureName = in.readString,
-          username = {
-            val u = in.readString
-            Username(u)
-          }
-        )
-      case _ =>
-        throw new Exception(s"invalid data [version=${version}]")
-    }
-  }
-}
-
-class UserIndexer(
-    indexDirectory: IndexDirectory,
-    override val airbrake: AirbrakeNotifier,
-    shoeboxClient: ShoeboxServiceClient) extends Indexer[User, User, UserIndexer](indexDirectory) {
-
-  import UserIndexer._
-
-  override val commitBatchSize = 50
-  private val fetchSize = 250
-
-  def update(): Int = updateLock.synchronized {
-=======
   import play.api.libs.concurrent.Execution.Implicits.defaultContext
 
   def asyncUpdate(): Future[Boolean] = updateLock.synchronized {
->>>>>>> 01ffc092
     resetSequenceNumberIfReindex()
     val fetchSize = commitBatchSize
     fetchIndexables(sequenceNumber, fetchSize).map {
@@ -126,42 +55,6 @@
     doUpdate(name)(indexables.iterator)
   }
 
-<<<<<<< HEAD
-  val analyzer = DefaultAnalyzer.defaultAnalyzer
-
-  class UserIndexable(
-      override val id: Id[User],
-      override val sequenceNumber: SequenceNumber[User],
-      override val isDeleted: Boolean,
-      val user: User,
-      val basicUser: BasicUser,
-      val emails: Seq[EmailAddress],
-      val experiments: Seq[ExperimentType]) extends Indexable[User, User] {
-
-    private def genPrefix(user: User): Set[String] = {
-      val tokens = PrefixFilter.tokenize(user.firstName + " " + user.lastName).map { _.take(PREFIX_MAX_LEN) }
-      val prefixes = tokens.flatMap { token => (0 until token.length).map { i => token.slice(0, i + 1) } }
-      prefixes.toSet
-    }
-
-    override def buildDocument = {
-      val doc = super.buildDocument
-
-      val userNameField = buildTextField(nameField, user.firstName + " " + user.lastName, analyzer)
-      doc.add(userNameField)
-
-      val emailField = buildIteratorField[String](emailsField, emails.map { _.address.toLowerCase }.toIterator)(x => x)
-      doc.add(emailField)
-
-      val expField = buildIteratorField[String](experimentsField, experiments.map { _.value }.toIterator)(x => x)
-      doc.add(expField)
-
-      val basicUserField = buildBinaryDocValuesField(recordField, BasicUserSerializer.toByteArray(basicUser))
-      doc.add(basicUserField)
-
-      val prefixField = buildIteratorField[String](namePrefixField, genPrefix(user).toIterator)(x => x)
-      doc.add(prefixField)
-=======
   override def indexInfos(name: String): Seq[IndexInfo] = {
     super.indexInfos(this.name)
   }
@@ -175,7 +68,6 @@
 }
 
 trait UserIndexerPlugin extends IndexerPlugin[User, UserIndexer]
->>>>>>> 01ffc092
 
 class UserIndexerPluginImpl @Inject() (
   actor: ActorInstance[UserIndexerActor],
