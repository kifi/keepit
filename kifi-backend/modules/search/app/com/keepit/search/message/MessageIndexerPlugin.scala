package com.keepit.search.message

<<<<<<< HEAD
import com.google.inject.Inject
=======
import com.keepit.common.plugin.{SchedulingProperties, SchedulerPlugin}
import com.keepit.common.healthcheck.AirbrakeNotifier
import com.keepit.common.akka.{FortyTwoActor, UnsupportedActorMessage}
import com.keepit.common.logging.Logging
>>>>>>> 2390d526
import com.keepit.common.actor.ActorInstance
import com.keepit.common.healthcheck.AirbrakeNotifier
import com.keepit.common.zookeeper.ServiceDiscovery
import com.keepit.search.IndexerActor
import com.keepit.search.IndexerPlugin
import com.keepit.search.IndexerPluginImpl
import com.keepit.search.IndexManager

<<<<<<< HEAD
trait MessageIndexerPlugin extends IndexerPlugin[MessageIndexer]

class MessageIndexerPluginImpl @Inject() (
  actor: ActorInstance[MessageIndexerActor],
  indexer: MessageIndexer,
  serviceDiscovery: ServiceDiscovery
) extends IndexerPluginImpl[MessageIndexer, MessageIndexerActor](indexer.asInstanceOf[IndexManager[MessageIndexer]], actor, serviceDiscovery) with MessageIndexerPlugin

class MessageIndexerActor @Inject() (
  airbrake: AirbrakeNotifier,
  indexer: MessageIndexer
) extends IndexerActor[MessageIndexer](airbrake, indexer.asInstanceOf[IndexManager[MessageIndexer]])
=======
class MessageIndexerActor @Inject() (
    airbrake: AirbrakeNotifier,
    messageIndexer: MessageIndexer)
  extends FortyTwoActor(airbrake) {

  def receive() = {
    case UpdateIndex => try {
        sender ! messageIndexer.update()
      } catch {
        case e: Exception =>
          airbrake.notify("Error updating message index", e)
          sender ! -1
      }
    case BackUp => messageIndexer.backup()
    case m => throw new UnsupportedActorMessage(m)
  }
}


trait MessageIndexerPlugin {
  def update(): Future[Int]
  def reindex(): Unit
}

class MessageIndexerPluginImpl @Inject() (
    actor: ActorInstance[MessageIndexerActor],
    messageIndexer: MessageIndexer,
    serviceDiscovery: ServiceDiscovery,
    val scheduling: SchedulingProperties)
  extends MessageIndexerPlugin with SchedulerPlugin with Logging {

  implicit val actorTimeout = Timeout(5 seconds)

  override def enabled: Boolean = true
  override def onStart() {
    scheduleTaskOnAllMachines(actor.system, 30 seconds, 1 minute, actor.ref, UpdateIndex)
    serviceDiscovery.thisInstance.filter(_.remoteService.healthyStatus == ServiceStatus.BACKING_UP).foreach { _ =>
      scheduleTaskOnAllMachines(actor.system, 15 minutes, 2 hours, actor.ref, BackUp)
    }
    log.info("starting MessageIndexerPluginImpl")
  }
  override def onStop() {
    log.info("stopping MessageIndexerPluginImpl")
    cancelTasks()
    messageIndexer.close()
  }

  override def update(): Future[Int] = actor.ref.ask(UpdateIndex)(1 minutes).mapTo[Int]

  override def reindex(): Unit = {
    messageIndexer.reindex()
    actor.ref ! UpdateIndex
  }
}
>>>>>>> 2390d526
<|MERGE_RESOLUTION|>--- conflicted
+++ resolved
@@ -1,87 +1,25 @@
 package com.keepit.search.message
 
-<<<<<<< HEAD
 import com.google.inject.Inject
-=======
-import com.keepit.common.plugin.{SchedulingProperties, SchedulerPlugin}
-import com.keepit.common.healthcheck.AirbrakeNotifier
-import com.keepit.common.akka.{FortyTwoActor, UnsupportedActorMessage}
-import com.keepit.common.logging.Logging
->>>>>>> 2390d526
 import com.keepit.common.actor.ActorInstance
 import com.keepit.common.healthcheck.AirbrakeNotifier
+import com.keepit.common.plugin.SchedulingProperties
 import com.keepit.common.zookeeper.ServiceDiscovery
 import com.keepit.search.IndexerActor
 import com.keepit.search.IndexerPlugin
 import com.keepit.search.IndexerPluginImpl
 import com.keepit.search.IndexManager
 
-<<<<<<< HEAD
 trait MessageIndexerPlugin extends IndexerPlugin[MessageIndexer]
 
 class MessageIndexerPluginImpl @Inject() (
   actor: ActorInstance[MessageIndexerActor],
   indexer: MessageIndexer,
-  serviceDiscovery: ServiceDiscovery
+  serviceDiscovery: ServiceDiscovery,
+  val scheduling: SchedulingProperties
 ) extends IndexerPluginImpl[MessageIndexer, MessageIndexerActor](indexer.asInstanceOf[IndexManager[MessageIndexer]], actor, serviceDiscovery) with MessageIndexerPlugin
 
 class MessageIndexerActor @Inject() (
   airbrake: AirbrakeNotifier,
   indexer: MessageIndexer
-) extends IndexerActor[MessageIndexer](airbrake, indexer.asInstanceOf[IndexManager[MessageIndexer]])
-=======
-class MessageIndexerActor @Inject() (
-    airbrake: AirbrakeNotifier,
-    messageIndexer: MessageIndexer)
-  extends FortyTwoActor(airbrake) {
-
-  def receive() = {
-    case UpdateIndex => try {
-        sender ! messageIndexer.update()
-      } catch {
-        case e: Exception =>
-          airbrake.notify("Error updating message index", e)
-          sender ! -1
-      }
-    case BackUp => messageIndexer.backup()
-    case m => throw new UnsupportedActorMessage(m)
-  }
-}
-
-
-trait MessageIndexerPlugin {
-  def update(): Future[Int]
-  def reindex(): Unit
-}
-
-class MessageIndexerPluginImpl @Inject() (
-    actor: ActorInstance[MessageIndexerActor],
-    messageIndexer: MessageIndexer,
-    serviceDiscovery: ServiceDiscovery,
-    val scheduling: SchedulingProperties)
-  extends MessageIndexerPlugin with SchedulerPlugin with Logging {
-
-  implicit val actorTimeout = Timeout(5 seconds)
-
-  override def enabled: Boolean = true
-  override def onStart() {
-    scheduleTaskOnAllMachines(actor.system, 30 seconds, 1 minute, actor.ref, UpdateIndex)
-    serviceDiscovery.thisInstance.filter(_.remoteService.healthyStatus == ServiceStatus.BACKING_UP).foreach { _ =>
-      scheduleTaskOnAllMachines(actor.system, 15 minutes, 2 hours, actor.ref, BackUp)
-    }
-    log.info("starting MessageIndexerPluginImpl")
-  }
-  override def onStop() {
-    log.info("stopping MessageIndexerPluginImpl")
-    cancelTasks()
-    messageIndexer.close()
-  }
-
-  override def update(): Future[Int] = actor.ref.ask(UpdateIndex)(1 minutes).mapTo[Int]
-
-  override def reindex(): Unit = {
-    messageIndexer.reindex()
-    actor.ref ! UpdateIndex
-  }
-}
->>>>>>> 2390d526
+) extends IndexerActor[MessageIndexer](airbrake, indexer.asInstanceOf[IndexManager[MessageIndexer]])