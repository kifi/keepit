--- conflicted
+++ resolved
@@ -91,11 +91,9 @@
   private[this] val minMyBookmarks = config.asInt("minMyBookmarks")
   private[this] val myBookmarkBoost = config.asFloat("myBookmarkBoost")
   private[this] val usefulPageBoost = config.asFloat("usefulPageBoost")
-<<<<<<< HEAD
   private[this] val homePageBoost = config.asFloat("homePageBoost")
   private[this] val forbidEmptyFriendlyHits = config.asBoolean("forbidEmptyFriendlyHits")
-=======
->>>>>>> 141ef83b
+
 
   // tailCutting is set to low when a non-default filter is in use
   private[this] val tailCutting = if (filter.isDefault && isInitialSearch) config.asFloat("tailCutting") else 0.001f
