package com.keepit.search.article

import com.google.inject.Inject
import com.keepit.common.actor.ActorInstance
<<<<<<< HEAD
import com.keepit.common.healthcheck.AirbrakeNotifier
=======
import com.keepit.common.db.SequenceNumber
import com.keepit.common.healthcheck.AirbrakeNotifier
import com.keepit.common.logging.Logging
import com.keepit.common.plugin.{SchedulingProperties, SchedulerPlugin}
import scala.concurrent.Await
import scala.concurrent.duration._
import com.keepit.common.service.ServiceStatus
>>>>>>> 2390d526
import com.keepit.common.zookeeper.ServiceDiscovery
import com.keepit.search.IndexerActor
import com.keepit.search.IndexerPlugin
import com.keepit.search.IndexerPluginImpl
import com.keepit.search.IndexManager
import com.keepit.search.sharding.ShardedArticleIndexer

<<<<<<< HEAD
trait ArticleIndexerPlugin extends IndexerPlugin[ArticleIndexer]

class ArticleIndexerPluginImpl @Inject() (
  actor: ActorInstance[ArticleIndexerActor],
  indexer: ShardedArticleIndexer,
  serviceDiscovery: ServiceDiscovery
) extends IndexerPluginImpl[ArticleIndexer, ArticleIndexerActor](indexer, actor, serviceDiscovery) with ArticleIndexerPlugin

class ArticleIndexerActor @Inject() (
  airbrake: AirbrakeNotifier,
  shardedIndexer: ShardedArticleIndexer
) extends IndexerActor[ArticleIndexer](airbrake, shardedIndexer)
=======
case object Update
case object BackUp

private[article] class ArticleIndexerActor @Inject() (
    airbrake: AirbrakeNotifier,
    shardedArticleIndexer: ShardedArticleIndexer)
  extends FortyTwoActor(airbrake) with Logging {

  def receive() = {
    case Update => try {
        sender ! shardedArticleIndexer.update()
      } catch {
        case e: Exception =>
          airbrake.notify("Error indexing articles", e)
          sender ! -1
      }
    case BackUp => shardedArticleIndexer.backup()
    case m => throw new UnsupportedActorMessage(m)
  }
}

trait ArticleIndexerPlugin {
  def update(): Int
  def reindex()
  def refreshSearcher()
  def numDocs(): Int
  def sequenceNumber: SequenceNumber
  def commitSequenceNumber: SequenceNumber
  def committedAt: Option[String]
  def getIndexerFor(id: Long): ArticleIndexer
}

class ArticleIndexerPluginImpl @Inject() (
    actor: ActorInstance[ArticleIndexerActor],
    shardedArticleIndexer: ShardedArticleIndexer,
    serviceDiscovery: ServiceDiscovery,
    val scheduling: SchedulingProperties)
  extends ArticleIndexerPlugin with SchedulerPlugin with Logging {

  implicit val actorTimeout = Timeout(5 seconds)

  // plugin lifecycle methods
  override def enabled: Boolean = true
  override def onStart() {
    log.info("starting ArticleIndexerPluginImpl")
    scheduleTaskOnAllMachines(actor.system, 30 seconds, 1 minutes, actor.ref, Update)
    serviceDiscovery.thisInstance.filter(_.remoteService.healthyStatus == ServiceStatus.BACKING_UP).foreach { _ =>
      scheduleTaskOnAllMachines(actor.system, 30 minutes, 2 hours, actor.ref, BackUp)
    }
  }
  override def onStop() {
    log.info("stopping ArticleIndexerPluginImpl")
    shardedArticleIndexer.close()
  }

  override def update(): Int = {
    val future = actor.ref.ask(Update)(1 minutes).mapTo[Int]
    Await.result(future, 1 minutes)
  }

  override def reindex(): Unit = {
    shardedArticleIndexer.reindex()
    actor.ref ! Update
  }

  override def refreshSearcher(): Unit = {
    shardedArticleIndexer.refreshSearcher()
  }

  override def numDocs: Int = shardedArticleIndexer.numDocs

  override def sequenceNumber: SequenceNumber = shardedArticleIndexer.sequenceNumber

  override def commitSequenceNumber: SequenceNumber = shardedArticleIndexer.commitSequenceNumber

  override def committedAt: Option[String] = shardedArticleIndexer.committedAt

  def getIndexerFor(id: Long): ArticleIndexer = shardedArticleIndexer.getIndexerFor(id).asInstanceOf[ArticleIndexer]
}
>>>>>>> 2390d526
<|MERGE_RESOLUTION|>--- conflicted
+++ resolved
@@ -2,17 +2,8 @@
 
 import com.google.inject.Inject
 import com.keepit.common.actor.ActorInstance
-<<<<<<< HEAD
 import com.keepit.common.healthcheck.AirbrakeNotifier
-=======
-import com.keepit.common.db.SequenceNumber
-import com.keepit.common.healthcheck.AirbrakeNotifier
-import com.keepit.common.logging.Logging
-import com.keepit.common.plugin.{SchedulingProperties, SchedulerPlugin}
-import scala.concurrent.Await
-import scala.concurrent.duration._
-import com.keepit.common.service.ServiceStatus
->>>>>>> 2390d526
+import com.keepit.common.plugin.SchedulingProperties
 import com.keepit.common.zookeeper.ServiceDiscovery
 import com.keepit.search.IndexerActor
 import com.keepit.search.IndexerPlugin
@@ -20,97 +11,16 @@
 import com.keepit.search.IndexManager
 import com.keepit.search.sharding.ShardedArticleIndexer
 
-<<<<<<< HEAD
 trait ArticleIndexerPlugin extends IndexerPlugin[ArticleIndexer]
 
 class ArticleIndexerPluginImpl @Inject() (
   actor: ActorInstance[ArticleIndexerActor],
   indexer: ShardedArticleIndexer,
-  serviceDiscovery: ServiceDiscovery
+  serviceDiscovery: ServiceDiscovery,
+  val scheduling: SchedulingProperties
 ) extends IndexerPluginImpl[ArticleIndexer, ArticleIndexerActor](indexer, actor, serviceDiscovery) with ArticleIndexerPlugin
 
 class ArticleIndexerActor @Inject() (
   airbrake: AirbrakeNotifier,
   shardedIndexer: ShardedArticleIndexer
-) extends IndexerActor[ArticleIndexer](airbrake, shardedIndexer)
-=======
-case object Update
-case object BackUp
-
-private[article] class ArticleIndexerActor @Inject() (
-    airbrake: AirbrakeNotifier,
-    shardedArticleIndexer: ShardedArticleIndexer)
-  extends FortyTwoActor(airbrake) with Logging {
-
-  def receive() = {
-    case Update => try {
-        sender ! shardedArticleIndexer.update()
-      } catch {
-        case e: Exception =>
-          airbrake.notify("Error indexing articles", e)
-          sender ! -1
-      }
-    case BackUp => shardedArticleIndexer.backup()
-    case m => throw new UnsupportedActorMessage(m)
-  }
-}
-
-trait ArticleIndexerPlugin {
-  def update(): Int
-  def reindex()
-  def refreshSearcher()
-  def numDocs(): Int
-  def sequenceNumber: SequenceNumber
-  def commitSequenceNumber: SequenceNumber
-  def committedAt: Option[String]
-  def getIndexerFor(id: Long): ArticleIndexer
-}
-
-class ArticleIndexerPluginImpl @Inject() (
-    actor: ActorInstance[ArticleIndexerActor],
-    shardedArticleIndexer: ShardedArticleIndexer,
-    serviceDiscovery: ServiceDiscovery,
-    val scheduling: SchedulingProperties)
-  extends ArticleIndexerPlugin with SchedulerPlugin with Logging {
-
-  implicit val actorTimeout = Timeout(5 seconds)
-
-  // plugin lifecycle methods
-  override def enabled: Boolean = true
-  override def onStart() {
-    log.info("starting ArticleIndexerPluginImpl")
-    scheduleTaskOnAllMachines(actor.system, 30 seconds, 1 minutes, actor.ref, Update)
-    serviceDiscovery.thisInstance.filter(_.remoteService.healthyStatus == ServiceStatus.BACKING_UP).foreach { _ =>
-      scheduleTaskOnAllMachines(actor.system, 30 minutes, 2 hours, actor.ref, BackUp)
-    }
-  }
-  override def onStop() {
-    log.info("stopping ArticleIndexerPluginImpl")
-    shardedArticleIndexer.close()
-  }
-
-  override def update(): Int = {
-    val future = actor.ref.ask(Update)(1 minutes).mapTo[Int]
-    Await.result(future, 1 minutes)
-  }
-
-  override def reindex(): Unit = {
-    shardedArticleIndexer.reindex()
-    actor.ref ! Update
-  }
-
-  override def refreshSearcher(): Unit = {
-    shardedArticleIndexer.refreshSearcher()
-  }
-
-  override def numDocs: Int = shardedArticleIndexer.numDocs
-
-  override def sequenceNumber: SequenceNumber = shardedArticleIndexer.sequenceNumber
-
-  override def commitSequenceNumber: SequenceNumber = shardedArticleIndexer.commitSequenceNumber
-
-  override def committedAt: Option[String] = shardedArticleIndexer.committedAt
-
-  def getIndexerFor(id: Long): ArticleIndexer = shardedArticleIndexer.getIndexerFor(id).asInstanceOf[ArticleIndexer]
-}
->>>>>>> 2390d526
+) extends IndexerActor[ArticleIndexer](airbrake, shardedIndexer)