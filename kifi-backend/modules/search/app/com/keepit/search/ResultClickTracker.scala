--- conflicted
+++ resolved
@@ -76,29 +76,13 @@
   @Singleton
   def resultClickTracker(s3buffer: S3BackedResultClickTrackerBuffer): ResultClickTracker = {
     val conf = current.configuration.getConfig("result-click-tracker").get
-<<<<<<< HEAD
-    conf.getString("dir").map(_ =>
-      ProdResultFeedbackModule().resultClickTracker
-    ).getOrElse(ResultClickTracker(conf.getInt("numHashFuncs").get))
-=======
     val numHashFuncs = conf.getInt("numHashFuncs").get
-    val syncEvery = conf.getInt("syncEvery").get
     conf.getString("dir") match {
       case None =>
         val buffer = new InMemoryResultClickTrackerBuffer(1000)
         new ResultClickTracker(new ProbablisticLRU(buffer, numHashFuncs, Int.MaxValue)(Some(s3buffer)))
-      case Some(dirPath) =>
-        val dir = new File(dirPath).getCanonicalFile()
-        if (!dir.exists()) {
-          if (!dir.mkdirs()) {
-            throw new Exception("could not create dir %s".format(dir))
-          }
-        }
-        val file = new File(dir, "resultclicks.plru")
-        val buffer = new FileResultClickTrackerBuffer(file, 0x1000000)
-        new ResultClickTracker(new ProbablisticLRU(buffer, numHashFuncs, syncEvery)(Some(s3buffer)))
+      case Some(_) => ProdResultFeedbackModule().resultClickTracker(s3buffer)
     }
->>>>>>> 2b7cf807
   }
 }
 
