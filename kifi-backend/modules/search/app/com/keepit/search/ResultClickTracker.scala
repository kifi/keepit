--- conflicted
+++ resolved
@@ -65,10 +65,7 @@
     val buffer = new FileResultClickTrackerBuffer(file, 0x1000000)
     new ResultClickTracker(new ProbablisticLRU(buffer, numHashFuncs, syncEvery)(Some(s3buffer)))
   }
-<<<<<<< HEAD
 
-}
-=======
 }
 
 case class DevResultFeedbackModule() extends ResultFeedbackModule {
@@ -94,4 +91,3 @@
     }
   }
 }
->>>>>>> cb552606
