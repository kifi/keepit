package com.keepit.search.controllers.search

import com.google.inject.Inject
import com.keepit.common.controller.SearchServiceController
import com.keepit.common.db.Id
import com.keepit.model._
import com.keepit.search._
<<<<<<< HEAD
import com.keepit.typeahead.{ UserSearchHit, TypeaheadHit, UserPrefixSearchRequest }
=======
import com.keepit.typeahead.{ UserPrefixSearchHit, TypeaheadHit, UserPrefixSearchRequest }
>>>>>>> f63a5389
import play.api.mvc.Action
import views.html
import com.keepit.model.User
import scala.concurrent.{ Future, Await }
import scala.concurrent.duration._
import play.api.libs.json._
import com.keepit.search.index.sharding.ShardSpecParser
import com.keepit.search.user.DeprecatedUserSearchRequest
import com.keepit.commanders.RemoteUserExperimentCommander
import play.api.libs.concurrent.Execution.Implicits.defaultContext
import com.keepit.common.routes.Search
import com.keepit.search.augmentation.{ AugmentableItem, ItemAugmentationRequest, AugmentationCommander }
import com.keepit.search.controllers.util.SearchControllerUtil

class SearchController @Inject() (
    uriSearchCommander: UriSearchCommander,
    augmentationCommander: AugmentationCommander,
    languageCommander: LanguageCommander,
    librarySearchCommander: LibrarySearchCommander,
    userSearchCommander: UserSearchCommander,
    distributedSearchClient: DistributedSearchServiceClient,
    userExperimentCommander: RemoteUserExperimentCommander) extends SearchServiceController {

  def distSearchUris() = Action.async(parse.tolerantJson) { request =>
    val json = request.body
    val shardSpec = (json \ "shards").as[String]
    val shards = (new ShardSpecParser).parse[NormalizedURI](shardSpec)
    val uriSearchRequest = (json \ "request").as[UriSearchRequest]

    uriSearchCommander.distSearchUris(shards, uriSearchRequest).map { result =>
      Ok(result.json)
    }
  }

  def distLangFreqs() = Action.async(parse.tolerantJson) { request =>
    val json = request.body
    val shardSpec = (json \ "shards").as[String]
    val shards = (new ShardSpecParser).parse[NormalizedURI](shardSpec)
    val searchRequest = (json \ "request")

    val userId = (searchRequest \ "userId").as[Id[User]]
    val libraryContext = (searchRequest \ "library").asOpt[LibraryScope]
    languageCommander.distLangFreqs(shards, userId, libraryContext).map { freqs =>
      Ok(Json.toJson(freqs.map { case (lang, freq) => lang.lang -> freq }))
    }
  }

  def distAugmentation() = Action.async(parse.tolerantJson) { request =>
    val json = request.body
    val shardSpec = (json \ "shards").as[String]
    val shards = (new ShardSpecParser).parse[NormalizedURI](shardSpec)
    val augmentationRequest = (json \ "request").as[ItemAugmentationRequest]
    augmentationCommander.distAugmentation(shards, augmentationRequest).map { augmentationResponse =>
      Ok(Json.toJson(augmentationResponse))
    }
  }

  def distSearchLibraries() = Action.async(parse.tolerantJson) { request =>
    val json = request.body
    val shardSpec = (json \ "shards").as[String]
    val shards = (new ShardSpecParser).parse[NormalizedURI](shardSpec)
    val librarySearchRequest = (json \ "request").as[LibrarySearchRequest]
    librarySearchCommander.distSearchLibraries(shards, librarySearchRequest).map { libraryShardResults =>
      Ok(Json.toJson(libraryShardResults))
    }
  }

  def distSearchUsers() = Action.async(parse.tolerantJson) { request =>
    val json = request.body
    val shardSpec = (json \ "shards").as[String]
    val shards = (new ShardSpecParser).parse[NormalizedURI](shardSpec)
    val userSearchRequest = (json \ "request").as[UserSearchRequest]
    userSearchCommander.distSearchUsers(shards, userSearchRequest).map { userShardResults =>
      Ok(Json.toJson(userShardResults))
    }
  }

  //internal (from eliza/shoebox)
  def warmUpUser(userId: Id[User]) = Action { request =>
    uriSearchCommander.warmUp(userId)
    Ok
  }

  def searchUsers() = Action(parse.tolerantJson) { request =>
    val userSearchRequest = Json.fromJson[DeprecatedUserSearchRequest](request.body).get
    val res = userSearchCommander.searchUsers(userSearchRequest)
    Ok(Json.toJson(res))
  }

  def searchUsersByName() = Action.async(parse.tolerantJson) { request =>
    val searchRequest = request.body.as[UserPrefixSearchRequest]
<<<<<<< HEAD
    val filter = SearchFilter(proximity = Some(ProximityScope.all), user = None, library = None, organization = None)
    val contextFut = Future.successful(SearchContext(None, orderBy = SearchRanking.relevancy, filter = filter, disablePrefixSearch = false, disableFullTextSearch = true))
    userSearchCommander.searchUsers(userId = searchRequest.userId, acceptLangs = Seq.empty, experiments = Set.empty, query = searchRequest.query, contextFuture = contextFut, maxHits = searchRequest.maxHits, explain = None).map { userSearchResult =>
      val userIdsAndScores = userSearchResult.hits.map(hit => UserSearchHit(hit.id, hit.score))
=======
    val contextFut = Future.successful(SearchContext(None, orderBy = SearchRanking.relevancy, filter = SearchFilter.empty, disablePrefixSearch = false, disableFullTextSearch = true))
    userSearchCommander.searchUsers(userId = searchRequest.userId, acceptLangs = searchRequest.acceptLangs, experiments = searchRequest.userExperiments, query = searchRequest.query, contextFuture = contextFut, maxHits = searchRequest.maxHits, explain = None).map { userSearchResult =>
      val userIdsAndScores = userSearchResult.hits.map(hit => UserPrefixSearchHit(hit.id, hit.score))
>>>>>>> f63a5389
      Ok(Json.toJson(userIdsAndScores))
    }
  }

  def userTypeahead() = Action(parse.json) { request =>
    val userSearchRequest = Json.fromJson[DeprecatedUserSearchRequest](request.body).get
    val res = userSearchCommander.userTypeahead(userSearchRequest, excludedExperiments = Seq("fake")) // TODO(yingjie): Address admins differently
    Ok(Json.toJson(res))
  }

  def explainUriResult(query: String, userId: Id[User], uriId: Id[NormalizedURI], libraryId: Option[Long], lang: Option[String], debug: Option[String], disablePrefixSearch: Boolean, disableFullTextSearch: Boolean) = Action.async { request =>
    val libId = libraryId.map(Id[Library](_))
    if (uriSearchCommander.findShard(uriId).isDefined) {
      val userExperiments = Await.result(userExperimentCommander.getExperimentsByUser(userId), 5 seconds)
      uriSearchCommander.explain(userId, uriId, libId, lang, userExperiments, query, debug, disablePrefixSearch, disableFullTextSearch) map { explanationOpt =>
        Ok(html.admin.explainUriResult(userId, uriId, explanationOpt))
      }
    } else {
      distributedSearchClient.call(userId, uriId, Search.internal.explainUriResult(query, userId, uriId, libId, lang, debug, disablePrefixSearch, disableFullTextSearch), JsNull).map(r => Ok(r.body))
    }
  }

  def explainLibraryResult(query: String, userId: Id[User], libraryId: Id[Library], acceptLangs: String, debug: Option[String], disablePrefixSearch: Boolean, disableFullTextSearch: Boolean) = Action.async { request =>
    val userExperiments = Await.result(userExperimentCommander.getExperimentsByUser(userId), 5 seconds)
    val langs = acceptLangs.split(",").filter(_.nonEmpty)
    val context = SearchContext(None, SearchRanking.default, SearchFilter.empty, disablePrefixSearch, disableFullTextSearch)
    librarySearchCommander.searchLibraries(userId, langs, userExperiments, query, Future.successful(context), 1, None, debug, Some(libraryId)).map { result =>
      Ok(html.admin.explainLibraryResult(userId, libraryId, result.explanation))
    }
  }

  def explainUserResult(query: String, userId: Id[User], resultUserId: Id[User], acceptLangs: String, debug: Option[String], disablePrefixSearch: Boolean, disableFullTextSearch: Boolean) = Action.async { request =>
    val userExperiments = Await.result(userExperimentCommander.getExperimentsByUser(userId), 5 seconds)
    val langs = acceptLangs.split(",").filter(_.nonEmpty)
    val context = SearchContext(None, SearchRanking.default, SearchFilter.empty, disablePrefixSearch, disableFullTextSearch)
    userSearchCommander.searchUsers(userId, langs, userExperiments, query, Future.successful(context), 1, None, debug, Some(resultUserId)).map { result =>
      Ok(html.admin.explainUserResult(userId, resultUserId, result.explanation))
    }
  }

  def augmentation() = Action.async(parse.json) { implicit request =>
    augmentationCommander.augmentation(request.body.as[ItemAugmentationRequest]).map { augmentationResponse =>
      val json = Json.toJson(augmentationResponse)
      Ok(json)
    }
  }

  def augment() = Action.async(parse.json) { implicit request =>
    // This should stay in sync with SearchServiceClient.augment
    val userId = (request.body \ "userId").asOpt[Id[User]]
    val maxKeepersShown = (request.body \ "maxKeepersShown").as[Int]
    val maxLibrariesShown = (request.body \ "maxLibrariesShown").as[Int]
    val maxTagsShown = (request.body \ "maxTagsShown").as[Int]
    val items = (request.body \ "items").as[Seq[AugmentableItem]]
    val showPublishedLibrariesOpt = (request.body \ "showPublishedLibraries").asOpt[Boolean]

    val itemAugmentationRequest = ItemAugmentationRequest.uniform(userId getOrElse SearchControllerUtil.nonUser, items: _*).copy(showPublishedLibraries = showPublishedLibrariesOpt)
    augmentationCommander.getAugmentedItems(itemAugmentationRequest).map { augmentedItems =>
      val infos = items.map(augmentedItems(_).toLimitedAugmentationInfo(maxKeepersShown, maxLibrariesShown, maxTagsShown))
      val result = Json.toJson(infos)
      Ok(result)
    }
  }
}
<|MERGE_RESOLUTION|>--- conflicted
+++ resolved
@@ -5,11 +5,7 @@
 import com.keepit.common.db.Id
 import com.keepit.model._
 import com.keepit.search._
-<<<<<<< HEAD
-import com.keepit.typeahead.{ UserSearchHit, TypeaheadHit, UserPrefixSearchRequest }
-=======
 import com.keepit.typeahead.{ UserPrefixSearchHit, TypeaheadHit, UserPrefixSearchRequest }
->>>>>>> f63a5389
 import play.api.mvc.Action
 import views.html
 import com.keepit.model.User
@@ -101,16 +97,9 @@
 
   def searchUsersByName() = Action.async(parse.tolerantJson) { request =>
     val searchRequest = request.body.as[UserPrefixSearchRequest]
-<<<<<<< HEAD
-    val filter = SearchFilter(proximity = Some(ProximityScope.all), user = None, library = None, organization = None)
-    val contextFut = Future.successful(SearchContext(None, orderBy = SearchRanking.relevancy, filter = filter, disablePrefixSearch = false, disableFullTextSearch = true))
-    userSearchCommander.searchUsers(userId = searchRequest.userId, acceptLangs = Seq.empty, experiments = Set.empty, query = searchRequest.query, contextFuture = contextFut, maxHits = searchRequest.maxHits, explain = None).map { userSearchResult =>
-      val userIdsAndScores = userSearchResult.hits.map(hit => UserSearchHit(hit.id, hit.score))
-=======
     val contextFut = Future.successful(SearchContext(None, orderBy = SearchRanking.relevancy, filter = SearchFilter.empty, disablePrefixSearch = false, disableFullTextSearch = true))
     userSearchCommander.searchUsers(userId = searchRequest.userId, acceptLangs = searchRequest.acceptLangs, experiments = searchRequest.userExperiments, query = searchRequest.query, contextFuture = contextFut, maxHits = searchRequest.maxHits, explain = None).map { userSearchResult =>
       val userIdsAndScores = userSearchResult.hits.map(hit => UserPrefixSearchHit(hit.id, hit.score))
->>>>>>> f63a5389
       Ok(Json.toJson(userIdsAndScores))
     }
   }
