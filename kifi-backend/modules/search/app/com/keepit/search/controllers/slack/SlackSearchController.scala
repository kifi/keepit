package com.keepit.search.controllers.slack

import com.google.inject.Inject
import com.keepit.commanders.ProcessedImageSize
import com.keepit.common.akka.SafeFuture
import com.keepit.common.controller.{ MaybeUserRequest, SearchServiceController, UserActions, UserActionsHelper }
import com.keepit.common.crypto.PublicIdConfiguration
import com.keepit.common.db.Id
import com.keepit.common.domain.DomainToNameMapper
import com.keepit.common.healthcheck.AirbrakeNotifier
import com.keepit.common.logging.Logging
import com.keepit.common.net.HttpClient
import com.keepit.common.store.S3ImageConfig
import com.keepit.common.time.Clock
import com.keepit.common.util.LinkElement
import com.keepit.heimdal.{ NonUserEventTypes, UserEventTypes, NonUserEvent, UserEvent, HeimdalServiceClient, HeimdalContextBuilderFactory }
import com.keepit.model.LibrarySpace.{ OrganizationSpace, UserSpace }
import com.keepit.model._
import com.keepit.rover.RoverServiceClient
import com.keepit.rover.model.{ BasicImages, RoverUriSummary }
import com.keepit.search.controllers.util.SearchControllerUtil
import com.keepit.search._
import com.keepit.search.tracking.{ BasicSearchContext, SearchEventCommander, SearchAnalytics }
import com.keepit.shoebox.ShoeboxServiceClient
import com.keepit.slack.models.SlackCommandResponse.ResponseType
import com.keepit.slack.models._
import com.keepit.common.core._
import com.keepit.common.time._
import com.keepit.social.{ IdentityHelpers, NonUserKinds }
import play.api.libs.json.Json

import scala.concurrent.{ ExecutionContext, Future }
import scala.util.Success

object SlackSearchController {
  val maxUris = 5
  val idealImageSize = ProcessedImageSize.Small.idealSize

  object CommandText {
    val help = """^(?:|-h|(?:--|—)?help)$""".r
    val search = """^(.+)$""".r
  }

  val supportLink = LinkElement("http://support.kifi.com/hc/en-us/articles/205409125-Integrating-Kifi-with-Slack")
}

class SlackSearchController @Inject() (
    val userActionsHelper: UserActionsHelper,
    val shoeboxClient: ShoeboxServiceClient,
    rover: RoverServiceClient,
    uriSearchCommander: UriSearchCommander,
    httpClient: HttpClient,
    airbrake: AirbrakeNotifier,
    searchAnalytics: SearchAnalytics,
    heimdal: HeimdalServiceClient,
    heimdalContextBuilder: HeimdalContextBuilderFactory,
    clock: Clock,
    implicit val imageConfig: S3ImageConfig,
    implicit val publicIdConfig: PublicIdConfiguration,
    implicit val ec: ExecutionContext) extends UserActions with SearchServiceController with SearchControllerUtil with Logging {

  import SlackSearchController._
  import com.keepit.common.util.{ DescriptionElements => Elements }
  import com.keepit.common.util.DescriptionElements._

  def search() = MaybeUserAction.async(parse.tolerantFormUrlEncoded) { request =>
    SlackCommandRequest.fromSlack(request.body) match {
      case Success(command) if command.command == SlackCommand.Kifi && command.token == KifiSlackApp.SLACK_COMMAND_TOKEN =>
        val futureResponse = shoeboxClient.getIntegrationsBySlackChannel(command.teamId, command.channelId).flatMap {
          case integrations if integrations.allLibraries.isEmpty => doHelp(command.channelName, integrations)
          case integrations =>
            command.text match {
              case CommandText.help() => doHelp(command.channelName, integrations)
              case CommandText.search(query) => doSearch(request, integrations, command)
            }
        }
        futureResponse.imap(response => Ok(Json.toJson(response)))
    }
  }

  private def doHelp(channelName: SlackChannelName, integrations: SlackChannelIntegrations): Future[SlackCommandResponse] = {
    val futureElements: Future[Elements] = {
      if (integrations.allLibraries.isEmpty) Future.successful {
        Elements.unlines(Seq(s"You don't have any Kifi library connected with #${channelName.value} yet.", "Add one maybe?" --> supportLink))
      }
      else {
        val futureLibraries = shoeboxClient.getBasicLibraryDetails(integrations.allLibraries, idealImageSize, None)
        val futureUsers = shoeboxClient.getBasicUsers(integrations.spaces.values.flatten.collect { case UserSpace(userId) => userId }.toSeq)
        val futureOrgs = shoeboxClient.getBasicOrganizationsByIds(integrations.spaces.values.flatten.collect { case OrganizationSpace(orgId) => orgId }.toSet)
        for {
          libraries <- futureLibraries
          users <- futureUsers
          orgs <- futureOrgs
        } yield {
          def listLibraries(ids: Set[Id[Library]]): Elements = Elements.unlines(ids.flatMap(id => libraries.get(id).map(id -> _)).toSeq.sortBy(_._2.name).map {
            case (libId, lib) =>
              val spaces = integrations.spaces.get(libId).map { spaces =>
                val spaceElements = Elements(spaces.map {
                  case UserSpace(userId) => users.get(userId): Elements
                  case OrganizationSpace(orgId) => orgs.get(orgId): Elements
                }.toSeq: _*)
                Elements("(", Elements.mkElements(spaceElements.flatten.sortBy(_.text), ","), ")")
              }
              Elements(lib.name --> LinkElement(lib.url), spaces)
          })
          val allLibraries: Elements = Elements(
            s"The following Kifi libraries are connected with #${channelName.value}, use */kifi* to search them:", "\n",
            "```", listLibraries(integrations.allLibraries), "```"
          )

          val fromLibraries: Elements = if (integrations.fromLibraries.isEmpty) s"No library is pushing keeps to #${channelName.value}." else Elements(
            s"Keeps from the following libraries are pushed to #${channelName.value}:", "\n",
            "```", listLibraries(integrations.fromLibraries), "```"
          )

          val toLibraries: Elements = if (integrations.toLibraries.isEmpty) s"Links posted in #${channelName.value} are not being kept in any library." else Elements(
            s"Links posted in #${channelName.value} are kept in the following libraries:", "\n",
            "```", listLibraries(integrations.toLibraries), "```"
          )

          val moreHelp = Elements(s"Learn more about Kifi and Slack", "here" --> supportLink, ".")
          Elements.mkElements(Seq(allLibraries, fromLibraries, toLibraries, moreHelp), "\n\n")
        }
      }
    }
    futureElements.imap { elements =>
      SlackCommandResponse(ResponseType.Ephemeral, Elements.formatForSlack(elements), Seq.empty)
    }
  }

  private def doSearch(request: MaybeUserRequest[_], integrations: SlackChannelIntegrations, command: SlackCommandRequest): Future[SlackCommandResponse] = {
    val startTime = clock.now()
    val query = command.text
    val futureLibraries = shoeboxClient.getBasicLibraryDetails(integrations.allLibraries, idealImageSize, None)
    val acceptLangs = getAcceptLangs(request)
    val (userId, experiments) = getUserAndExperiments(request)
    val libraryScope = LibraryScope(integrations.allLibraries, authorized = true)
    val searchFilter = SearchFilter(None, None, Some(libraryScope), None, None)
    val searchContext = SearchContext(None, SearchRanking.relevancy, searchFilter, disablePrefixSearch = true, disableFullTextSearch = false)
    uriSearchCommander.searchUris(userId, acceptLangs, experiments, query, Future.successful(searchContext), maxUris, None, None, None).flatMap { uriSearchResult =>
      val relevantHits = uriSearchResult.hits.take(uriSearchResult.cutPoint)

      val uriIds = relevantHits.map(hit => Id[NormalizedURI](hit.id))
      val keepIds = relevantHits.flatMap(hit => hit.keepId.map(Id[Keep](_)))
      val futureUriSummaries: Future[Map[Id[NormalizedURI], RoverUriSummary]] = rover.getUriSummaryByUris(uriIds.toSet)
      val futureKeepImages: Future[Map[Id[Keep], BasicImages]] = shoeboxClient.getKeepImages(keepIds.toSet)
      val futureSourceAttributions: Future[Map[Id[Keep], SourceAttribution]] = shoeboxClient.getSourceAttributionForKeeps(keepIds.toSet)

      for {
        summaries <- futureUriSummaries
        keepImages <- futureKeepImages
        sourceAttributions <- futureSourceAttributions
        libraries <- futureLibraries
      } yield {
        val attachments = relevantHits.map { hit =>
          val url = hit.url
          val uriId = Id[NormalizedURI](hit.id)
          val summary = summaries.get(uriId)
          val title = Some(hit.title).filter(_.nonEmpty) orElse summary.flatMap(_.article.title.filter(_.nonEmpty)) getOrElse url
          val keepId = hit.keepId.map(Id[Keep](_))
          val imageOpt = (keepId.flatMap(keepImages.get) orElse summary.map(_.images)).flatMap(_.get(idealImageSize))
          val pretext = {
            val attribution = keepId.flatMap(sourceAttributions.get).map {
              case TwitterAttribution(tweet) => Elements("via", "@" + tweet.user.screenName.value --> LinkElement(tweet.getUrl), "on Twitter")
              case SlackAttribution(message) => Elements("via", "@" + message.username.value, "in", "#" + message.channel.name.value, "·", message.timestamp.toDateTime --> LinkElement(message.permalink))
            }
            val library = hit.libraryId.flatMap(id => libraries.get(Id(id)))
            val domain = DomainToNameMapper.getNameFromUrl(url)
            Elements.formatForSlack(Elements(domain, library.map(lib => Elements("kept in", lib.name --> LinkElement(lib.url))), attribution))
          }
          SlackAttachment(
            pretext = Some(pretext),
            title = Some(SlackAttachment.Title(title, Some(url))),
            text = summary.flatMap(_.article.description),
            thumbUrl = imageOpt.map("https:" + _.path.getUrl),
            color = Some("good")
          )
        }

        val processingTime = clock.now().getMillis - startTime.getMillis
        SafeFuture {
          val contextBuilder = heimdalContextBuilder.withRequestInfo(request)
          val searchContext = BasicSearchContext(
            origin = "slack",
            guided = false,
            sessionId = "", // shall we generate a sessionId here?
            refinement = None,
            uuid = uriSearchResult.uuid,
            searchExperiment = uriSearchResult.searchExperimentId,
            query = command.text,
            filterByPeople = None,
            filterByTime = None,
            maxResults = Some(maxUris),
            kifiResults = relevantHits.size,
            kifiResultsWithLibraries = Some(relevantHits.count(_.libraryId.isDefined)),
            kifiExpanded = None,
            kifiTime = Some(processingTime.toInt),
            kifiShownTime = None,
            thirdPartyShownTime = None,
            kifiResultsClicked = None,
            thirdPartyResultsClicked = None,
            chunkDelta = None,
            chunksSplit = None
          )
          contextBuilder += ("slackTeamId", command.teamId.value)
          contextBuilder += ("slackUsername", command.username.value)
          contextBuilder += ("slackChannelId", command.channelId.value)
          val heimdalContext = contextBuilder.build
          val endedWith = "unload"
<<<<<<< HEAD
          searchAnalytics.searched(request.userIdOpt.toLeft(right = command.userId), startTime, searchContext, endedWith, heimdalContext)
=======

          request.userIdOpt
            .map(userId => Future.successful(Some(userId)))
            .getOrElse(shoeboxClient.getUserIdByIdentityId(IdentityHelpers.toIdentityId(command.teamId, command.userId)))
            .recover { case _ => None }
            .foreach { userIdOpt =>
              searchAnalytics.searched(userIdOpt.toLeft(right = command.userId), startTime, searchContext, endedWith, heimdalContext)
            }
>>>>>>> 878b9aca
        }

        val text = {
          if (relevantHits.isEmpty) s"We couldn't find any relevant link for '$query' :("
          else s"Top links for '$query':"
        }
        SlackCommandResponse(ResponseType.Ephemeral, text, attachments)
      }
    }
  }
}<|MERGE_RESOLUTION|>--- conflicted
+++ resolved
@@ -207,9 +207,6 @@
           contextBuilder += ("slackChannelId", command.channelId.value)
           val heimdalContext = contextBuilder.build
           val endedWith = "unload"
-<<<<<<< HEAD
-          searchAnalytics.searched(request.userIdOpt.toLeft(right = command.userId), startTime, searchContext, endedWith, heimdalContext)
-=======
 
           request.userIdOpt
             .map(userId => Future.successful(Some(userId)))
@@ -218,7 +215,6 @@
             .foreach { userIdOpt =>
               searchAnalytics.searched(userIdOpt.toLeft(right = command.userId), startTime, searchContext, endedWith, heimdalContext)
             }
->>>>>>> 878b9aca
         }
 
         val text = {
