package com.keepit.search

import com.keepit.search.semantic._
import com.keepit.search.semantic.SemanticVector.Sketch
import com.keepit.search.query.QueryUtil._
import org.apache.lucene.index.AtomicReaderContext
import org.apache.lucene.index.DirectoryReader
import org.apache.lucene.index.Term
import org.apache.lucene.search.DocIdSetIterator.NO_MORE_DOCS
import org.apache.lucene.search.Explanation
import org.apache.lucene.search.IndexSearcher
import org.apache.lucene.search.Query
import org.apache.lucene.search.Scorer
import org.apache.lucene.util.Bits
import org.apache.lucene.util.BytesRef
import org.apache.lucene.util.PriorityQueue
import com.keepit.search.index._
import scala.collection.mutable.ArrayBuffer
import scala.collection.JavaConversions._
import org.apache.lucene.search.Filter
import org.apache.lucene.search.DocIdSetIterator
import org.apache.lucene.search.Weight

object Searcher {
  def apply(indexReader: DirectoryReader) = new Searcher(WrappedIndexReader(indexReader))
  def reopen(oldSearcher: Searcher) = {
    new Searcher(WrappedIndexReader.reopen(oldSearcher.indexReader))
  }
}

class Searcher(val indexReader: WrappedIndexReader) extends IndexSearcher(indexReader) {

  private[this] var sketchMap = Map.empty[Term, Sketch]
  protected[this] var numPayloadsMap: Map[Term, Int] = Map()

  def numPayloadsUsed(term: Term): Int = numPayloadsMap.getOrElse(term, 0)

  // search: hits are ordered by score
  def searchAll(query: Query): Seq[SearcherHit] = {
    val hitBuf = new ArrayBuffer[SearcherHit]()
    search(query) { (scorer, reader) =>
      val idMapper = reader.getIdMapper
      var doc = scorer.nextDoc()
      while (doc != NO_MORE_DOCS) {
        var score = scorer.score()
        hitBuf += SearcherHit(idMapper.getId(doc), score)
        doc = scorer.nextDoc()
      }
    }
    hitBuf.sortWith((a, b) => a.score >= b.score).toSeq
  }

  def findAllIds(term: Term, buf: ArrayBuffer[Long] = new ArrayBuffer[Long]): Seq[Long] = {
    foreachReader { reader =>
      val idMapper = reader.getIdMapper
      val td = reader.termDocsEnum(term)
      var doc = td.nextDoc()
      while (doc != NO_MORE_DOCS) {
        buf += idMapper.getId(doc)
        doc = td.nextDoc()
      }
    }
    buf
  }

  def count(term: Term): Int = {
    var count = 0
    foreachReader { reader =>
      var cnt = 0
<<<<<<< HEAD
      val idMapper = reader.getIdMapper
=======
>>>>>>> 4491a8dc
      val td = reader.termDocsEnum(term)
      var doc = td.nextDoc()
      while (doc != NO_MORE_DOCS) {
        cnt += 1
        doc = td.nextDoc()
      }
      count += cnt
    }
    count
  }

<<<<<<< HEAD
=======
  def has(term: Term): Boolean = {
    foreachReader { reader =>
      val td = reader.termDocsEnum(term)
      var doc = td.nextDoc()
      if (doc != NO_MORE_DOCS) return true
    }
    false
  }

>>>>>>> 4491a8dc
  def createWeight(query: Query): Weight = {
    val rewrittenQuery = rewrite(query)
    if (rewrittenQuery != null) createNormalizedWeight(rewrittenQuery) else null
  }

  def search(query: Query)(f: (Scorer, WrappedSubReader) => Unit) {
    search(createWeight(query: Query))(f)
  }

  def search(weight: Weight)(f: (Scorer, WrappedSubReader) => Unit) {
    if (weight != null) {
      indexReader.getContext.leaves.foreach { subReaderContext =>
        val subReader = subReaderContext.reader.asInstanceOf[WrappedSubReader]
        if (!subReader.skip) {
          val scorer = weight.scorer(subReaderContext, true, false, subReader.getLiveDocs)
          if (scorer != null) {
            f(scorer, subReader)
          }
        }
      }
    }
  }

  def foreachReader(f: WrappedSubReader => Unit) {
    indexReader.getContext.leaves.foreach { subReaderContext =>
      val subReader = subReaderContext.reader.asInstanceOf[WrappedSubReader]
      f(subReader)
    }
  }

  def findDocIdAndAtomicReaderContext(id: Long): Option[(Int, AtomicReaderContext)] = {
    indexReader.getContext.leaves.foreach { subReaderContext =>
      val subReader = subReaderContext.reader.asInstanceOf[WrappedSubReader]
      val liveDocs = subReader.getLiveDocs
      val docid = subReader.getIdMapper.getDocId(id)
      if (docid >= 0 && (liveDocs == null || liveDocs.get(docid))) return Some((docid, subReaderContext))
    }
    None
  }

  def getDecodedDocValue[T](field: String, id: Long)(implicit decode: (Array[Byte], Int, Int) => T): Option[T] = {
    findDocIdAndAtomicReaderContext(id).flatMap {
      case (docid, context) =>
        val reader = context.reader
        var docValues = reader.getBinaryDocValues(field)
        if (docValues != null) {
          var ref = new BytesRef()
          docValues.get(docid, ref)
          Some(decode(ref.bytes, ref.offset, ref.length))
        } else {
          None
        }
    }
  }

  def getLongDocValue(field: String, id: Long): Option[Long] = {
    findDocIdAndAtomicReaderContext(id).flatMap {
      case (docid, context) =>
        val reader = context.reader
        var docValues = reader.getNumericDocValues(field)
        if (docValues != null) {
          Some(docValues.get(docid))
        } else {
          None
        }
    }
  }

  def explain(query: Query, id: Long): Explanation = {
    findDocIdAndAtomicReaderContext(id) match {
      case Some((docid, context)) =>
        val rewrittenQuery = rewrite(query)
        if (rewrittenQuery != null) {
          val weight = createNormalizedWeight(rewrittenQuery)
          weight.explain(context, docid)
        } else {
          new Explanation(0.0f, "rewrittten query is null")
        }
      case None =>
        new Explanation(0.0f, "failed to find docid")
    }
  }

  protected def getSemanticVectorComposer(term: Term) = {
    val composer = new SemanticVectorComposer
    indexReader.getContext.leaves.foreach { subReaderContext =>
      val subReader = subReaderContext.reader.asInstanceOf[WrappedSubReader]
      val tp = subReader.termPositionsEnum(term)
      if (tp != null) {
        while (tp.nextDoc < NO_MORE_DOCS) {
          var freq = tp.freq()
          numPayloadsMap += term -> freq
          while (freq > 0) {
            freq -= 1
            tp.nextPosition()
            val payload = tp.getPayload()
            composer.add(payload.bytes, payload.offset, payload.length, 1)
          }
        }
      }
    }
    composer
  }

  def getSemanticVectorSketch(term: Term): Sketch = {
    sketchMap.getOrElse(term, {
      val composer = getSemanticVectorComposer(term)
      val sketch = if (composer.numInputs > 0) composer.getQuasiSketch else SemanticVector.getSeed(term.text)
      sketchMap += (term -> sketch)
      sketch
    })
  }

  def getSemanticVectorSketch(terms: Set[Term]): Sketch = {
    terms.foldLeft(SemanticVector.emptySketch) { (sketch, term) =>
      SemanticVector.updateSketch(sketch, getSemanticVectorSketch(term))
      sketch
    }
  }

  def getSemanticVector(term: Term): SemanticVector = SemanticVector.vectorize(getSemanticVectorSketch(term))

  def getSemanticVector(term: Term, contextSketch: Sketch, norm: Float): SemanticVector = {
    val termSketch = getSemanticVectorSketch(term).clone()
    SemanticVector.updateSketch(termSketch, contextSketch, norm)
    SemanticVector.vectorize(termSketch)
  }

  def getSemanticVector(terms: Set[Term]): SemanticVector = SemanticVector.vectorize(getSemanticVectorSketch(terms))

  def getSemanticVectorEnum(context: AtomicReaderContext, term: Term, acceptDocs: Bits): SemanticVectorEnum = {
    val tp = termPositionsEnum(context, term, acceptDocs)
    if (tp != null) new SemanticVectorEnum(tp) else null
  }

  def hasSemanticContext: Boolean = false
  def numOfContextTerms: Int = 0
  def addContextTerm(term: Term): Unit = throw new UnsupportedOperationException("not available. create a new searcher instance usiung withSemanticContext")
  def getContextSketch: Sketch = throw new UnsupportedOperationException("not available. create a new searcher instance with SearchSemanticContext")
  def getContextVector: SemanticVector = throw new UnsupportedOperationException("not available. create a new searcher instance using withSemanticContext")

  def withSemanticContext: Searcher = new Searcher(indexReader) with SearchSemanticContext
}

trait SearchSemanticContext extends Searcher {

  private[this] var contextTerms = Set.empty[Term]
  private[this] var contextSketch: Option[Sketch] = None
  private[this] var contextVector: Option[SemanticVector] = None

  override def hasSemanticContext: Boolean = true

  override def numOfContextTerms: Int = contextTerms.size

  override def addContextTerm(term: Term): Unit = { // SemanticVectorWeight constructor should call this
    contextSketch = None
    contextVector = None
    contextTerms += term
  }

  override def getContextSketch: Sketch = {
    contextSketch match {
      case Some(sketch) => sketch
      case None =>
        val sketch = getSemanticVectorSketch(contextTerms)
        contextSketch = Some(sketch)
        sketch
    }
  }

  override def getContextVector: SemanticVector = {
    contextVector match {
      case Some(vector) => vector
      case None =>
        val vector = SemanticVector.vectorize(getContextSketch)
        contextVector = Some(vector)
        vector
    }
  }
}

case class SearcherHit(id: Long, score: Float)
<|MERGE_RESOLUTION|>--- conflicted
+++ resolved
@@ -67,10 +67,6 @@
     var count = 0
     foreachReader { reader =>
       var cnt = 0
-<<<<<<< HEAD
-      val idMapper = reader.getIdMapper
-=======
->>>>>>> 4491a8dc
       val td = reader.termDocsEnum(term)
       var doc = td.nextDoc()
       while (doc != NO_MORE_DOCS) {
@@ -82,8 +78,6 @@
     count
   }
 
-<<<<<<< HEAD
-=======
   def has(term: Term): Boolean = {
     foreachReader { reader =>
       val td = reader.termDocsEnum(term)
@@ -93,7 +87,6 @@
     false
   }
 
->>>>>>> 4491a8dc
   def createWeight(query: Query): Weight = {
     val rewrittenQuery = rewrite(query)
     if (rewrittenQuery != null) createNormalizedWeight(rewrittenQuery) else null
