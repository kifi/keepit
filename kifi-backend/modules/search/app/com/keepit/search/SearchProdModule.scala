package com.keepit.search

import com.keepit.common.cache.{ EhCacheCacheModule, MemcachedCacheModule, SearchCacheModule }
import com.keepit.common.controller.ProdRemoteUserActionsHelperModule
import com.keepit.common.store.SearchProdStoreModule
import com.keepit.eliza.ProdElizaServiceClientModule
import com.keepit.heimdal.ProdHeimdalServiceClientModule
import com.keepit.inject.CommonProdModule
import com.keepit.search.spellcheck.SpellCorrectorModule
import com.keepit.search.tracker.ProdTrackingModule
import com.keepit.search.index.ProdIndexModule
import com.keepit.shoebox.ProdShoeboxServiceClientModule
import com.keepit.common.util.PlayAppConfigurationModule

case class SearchProdModule() extends SearchModule with CommonProdModule {

  // Common Functional Modules
<<<<<<< HEAD
  val cacheModule = SearchCacheModule(MemcachedCacheModule(), EhCacheCacheModule())
  val storeModule = SearchProdStoreModule()
=======
  userActionsModule = ProdRemoteUserActionsHelperModule(),
  cacheModule = SearchCacheModule(MemcachedCacheModule(), EhCacheCacheModule()),
  storeModule = SearchProdStoreModule(),
>>>>>>> ac9ff75b

  // Search Functional Modules
  val indexModule = ProdIndexModule()
  val trackingModule = ProdTrackingModule()
  val spellModule = SpellCorrectorModule()

  // Service clients
  val searchServiceClientModule = ProdSearchServiceClientModule()
  val distributedSearchServiceClientModule = ProdDistributedSearchServiceClientModule()
  val shoeboxServiceClientModule = ProdShoeboxServiceClientModule()
  val elizaServiceClientModule = ProdElizaServiceClientModule()
  val heimdalServiceClientModule = ProdHeimdalServiceClientModule()
  val configurationModule = PlayAppConfigurationModule()
}
<|MERGE_RESOLUTION|>--- conflicted
+++ resolved
@@ -15,14 +15,9 @@
 case class SearchProdModule() extends SearchModule with CommonProdModule {
 
   // Common Functional Modules
-<<<<<<< HEAD
   val cacheModule = SearchCacheModule(MemcachedCacheModule(), EhCacheCacheModule())
   val storeModule = SearchProdStoreModule()
-=======
-  userActionsModule = ProdRemoteUserActionsHelperModule(),
-  cacheModule = SearchCacheModule(MemcachedCacheModule(), EhCacheCacheModule()),
-  storeModule = SearchProdStoreModule(),
->>>>>>> ac9ff75b
+  val userActionsModule = ProdRemoteUserActionsHelperModule()
 
   // Search Functional Modules
   val indexModule = ProdIndexModule()
