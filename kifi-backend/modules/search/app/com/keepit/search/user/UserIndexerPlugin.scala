package com.keepit.search.user

import scala.concurrent.Future
import scala.concurrent.duration.DurationInt

import com.google.inject.Inject
import com.keepit.common.actor.ActorInstance
import com.keepit.common.akka.{FortyTwoActor, UnsupportedActorMessage}
import com.keepit.common.healthcheck.AirbrakeNotifier
import com.keepit.common.logging.Logging
import com.keepit.common.plugin.{SchedulingProperties, SchedulerPlugin}

import akka.actor.actorRef2Scala
import akka.pattern.ask
import akka.util.Timeout.durationToTimeout
import com.keepit.common.service.ServiceStatus
import com.keepit.common.zookeeper.ServiceDiscovery
import com.keepit.search.IndexerPluginMessages._

private[user] class UserIndexerActor @Inject()(
  airbrake: AirbrakeNotifier,
  indexer: UserIndexer
) extends FortyTwoActor(airbrake) with Logging {

  def receive = {
    case UpdateIndex => try {
      sender ! indexer.update()
    } catch {
      case e: Exception =>
        airbrake.notify("Error updating user index", e)
        sender ! -1
    }
    case BackUpIndex => indexer.backup()
    case m => throw new UnsupportedActorMessage(m)
  }

}

trait UserIndexerPlugin extends SchedulerPlugin {
  def update(): Future[Int]
  def reindex(): Unit
}

class UserIndexerPluginImpl @Inject()(
   actor: ActorInstance[UserIndexerActor],
   indexer: UserIndexer,
  serviceDiscovery: ServiceDiscovery,
  val scheduling: SchedulingProperties
) extends UserIndexerPlugin {

  override def enabled: Boolean = true
  override def onStart() {
<<<<<<< HEAD
    scheduleTask(actor.system, 30 seconds, 2 minute, actor.ref, UpdateIndex)
    log.info("starting UserIndexerPluginImpl")
    serviceDiscovery.thisInstance.filter(_.remoteService.healthyStatus == ServiceStatus.BACKING_UP).foreach { _ =>
      scheduleTask(actor.system, 1 minute, 4 hours, actor.ref, BackUpIndex)
=======
    scheduleTaskOnAllMachines(actor.system, 30 seconds, 2 minute, actor.ref, Update)
    log.info("starting UserIndexerPluginImpl")
    serviceDiscovery.thisInstance.filter(_.remoteService.healthyStatus == ServiceStatus.BACKING_UP).foreach { _ =>
      scheduleTaskOnAllMachines(actor.system, 1 minute, 4 hours, actor.ref, BackUp)
>>>>>>> 2390d526
    }
  }
  override def onStop() {
    log.info("stopping UserIndexerPluginImpl")
    cancelTasks()
    indexer.close()
  }

  override def update(): Future[Int] = actor.ref.ask(UpdateIndex)(2 minutes).mapTo[Int]

  override def reindex() {
    indexer.reindex()
    actor.ref ! UpdateIndex
  }
}<|MERGE_RESOLUTION|>--- conflicted
+++ resolved
@@ -50,17 +50,10 @@
 
   override def enabled: Boolean = true
   override def onStart() {
-<<<<<<< HEAD
-    scheduleTask(actor.system, 30 seconds, 2 minute, actor.ref, UpdateIndex)
+    scheduleTaskOnAllMachines(actor.system, 30 seconds, 2 minute, actor.ref, UpdateIndex)
     log.info("starting UserIndexerPluginImpl")
     serviceDiscovery.thisInstance.filter(_.remoteService.healthyStatus == ServiceStatus.BACKING_UP).foreach { _ =>
-      scheduleTask(actor.system, 1 minute, 4 hours, actor.ref, BackUpIndex)
-=======
-    scheduleTaskOnAllMachines(actor.system, 30 seconds, 2 minute, actor.ref, Update)
-    log.info("starting UserIndexerPluginImpl")
-    serviceDiscovery.thisInstance.filter(_.remoteService.healthyStatus == ServiceStatus.BACKING_UP).foreach { _ =>
-      scheduleTaskOnAllMachines(actor.system, 1 minute, 4 hours, actor.ref, BackUp)
->>>>>>> 2390d526
+      scheduleTaskOnAllMachines(actor.system, 1 minute, 4 hours, actor.ref, BackUpIndex)
     }
   }
   override def onStop() {
