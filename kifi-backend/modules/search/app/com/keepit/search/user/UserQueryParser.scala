--- conflicted
+++ resolved
@@ -57,17 +57,12 @@
   private def genNameQuery(queryText: CharSequence): Option[BooleanQuery] = {
 
     val bq = new BooleanQuery
-<<<<<<< HEAD
-
-    try {
-=======
     val ts = analyzer.tokenStream(UserIndexer.FULLNAME_FIELD, new StringReader(queryText.toString))
     try {
       ts.reset()
 
       val termAttr = ts.getAttribute(classOf[CharTermAttribute])
 
->>>>>>> 07589cc3
       while (ts.incrementToken) {
         val tq = new PrefixQuery(new Term(UserIndexer.FULLNAME_FIELD, new String(termAttr.buffer(), 0, termAttr.length())))
         bq.add(tq, Occur.MUST)
