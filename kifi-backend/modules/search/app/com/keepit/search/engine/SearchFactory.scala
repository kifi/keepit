--- conflicted
+++ resolved
@@ -101,13 +101,8 @@
     }
   }
 
-<<<<<<< HEAD
-  def getLibraryIdsFuture(userId: Id[User]): Future[(Seq[Long], Seq[Long], Seq[Long])] = {
-    SafeFuture {
-=======
   def getLibraryIdsFuture(userId: Id[User]): Future[(Seq[Long], Seq[Long], Seq[Long])] = libraryIdsReqConsolidator(userId) { userId =>
     userGraphsSearcherFactory(userId).getSearchFriendsFuture().map { friendIds =>
->>>>>>> 4491a8dc
       val searcher = libraryIndexer.getSearcher
       val myLibIds = searcher.findAllIds(new Term(LibraryFields.discoverableOwnerField, userId.id.toString))
       val mySecretLibIds = searcher.findAllIds(new Term(LibraryFields.secretOwnerField, userId.id.toString))
