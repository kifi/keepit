--- conflicted
+++ resolved
@@ -3,11 +3,7 @@
 import com.keepit.search.engine.ScoreContext
 import com.keepit.search.engine.Visibility
 import com.keepit.search.tracker.ResultClickBoosts
-<<<<<<< HEAD
-import com.keepit.search.util.{ Hit, HitQueue }
-=======
 import org.apache.lucene.util.PriorityQueue
->>>>>>> 4491a8dc
 
 object KifiResultCollector {
   val MIN_PERCENT_MATCH = 0.5f
@@ -116,57 +112,6 @@
 
         if (score > 0.0f) {
           if ((visibility & Visibility.MEMBER) != 0) {
-<<<<<<< HEAD
-            myHits.insert(id, score, clickBoost, Visibility.MEMBER, ctx.visibleCount)
-          } else if ((visibility & Visibility.NETWORK) != 0) {
-            friendsHits.insert(id, score, clickBoost, Visibility.NETWORK, ctx.visibleCount)
-          } else {
-            othersHits.insert(id, score, clickBoost, Visibility.OTHERS, 0)
-          }
-        }
-      }
-    }
-  }
-
-  def getResults(): (KifiHitQueue, KifiHitQueue, KifiHitQueue) = (myHits, friendsHits, othersHits)
-
-  @inline private[this] def createQueue(sz: Int) = new KifiHitQueue(sz)
-}
-
-class KifiHitQueue(sz: Int) extends HitQueue[MutableKifiHit](sz) {
-
-  override def lessThan(a: Hit[MutableKifiHit], b: Hit[MutableKifiHit]) = (a.score < b.score || (a.score == b.score && a.hit.id < b.hit.id))
-
-  def insert(id: Long, textScore: Float, clickBoost: Float, visibility: Int, visibleCount: Int) {
-    if (overflow == null) {
-      insert(textScore * clickBoost, null, new MutableKifiHit(id, textScore, clickBoost, visibility, visibleCount))
-    } else {
-      insert(textScore * clickBoost, null, overflow.hit(id, textScore, clickBoost, visibility, visibleCount))
-    }
-  }
-}
-
-// mutable hit object for efficiency
-class MutableKifiHit(
-    var id: Long,
-    var luceneScore: Float,
-    var clickBoost: Float,
-    var visibility: Int,
-    var visibleCount: Int) {
-  def apply(
-    newId: Long,
-    newLuceneScore: Float,
-    newClickBoost: Float,
-    newVisibility: Int,
-    newVisibleCount: Int): MutableKifiHit = {
-    id = newId
-    luceneScore = newLuceneScore
-    clickBoost = newClickBoost
-    visibility = newVisibility
-    visibleCount = newVisibleCount
-    this
-  }
-=======
             myHits.insert(id, score, score, visibility)
           } else if ((visibility & Visibility.NETWORK) != 0) {
             friendsHits.insert(id, score, score, visibility)
@@ -181,5 +126,4 @@
   def getResults(): (HitQueue, HitQueue, HitQueue) = (myHits, friendsHits, othersHits)
 
   @inline private[this] def createQueue(sz: Int) = new HitQueue(sz)
->>>>>>> 4491a8dc
 }
