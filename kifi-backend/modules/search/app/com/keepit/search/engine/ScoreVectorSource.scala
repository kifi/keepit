package com.keepit.search.engine

import com.keepit.common.akka.MonitoredAwait
import com.keepit.model.LibraryVisibility
import com.keepit.search.graph.library.LibraryFields
import com.keepit.search.{ SearchFilter, SearchConfig, Searcher }
import com.keepit.search.article.ArticleVisibility
import com.keepit.search.engine.query.KWeight
import com.keepit.search.graph.keep.KeepFields
import com.keepit.search.index.WrappedSubReader
import com.keepit.search.query.{ RecencyScorer, RecencyQuery }
import com.keepit.search.util.LongArraySet
import com.keepit.search.util.join.{ DataBuffer, DataBufferWriter }
import org.apache.lucene.index.{ NumericDocValues, Term, AtomicReaderContext }
import org.apache.lucene.search.DocIdSetIterator.NO_MORE_DOCS
import org.apache.lucene.search.{ MatchAllDocsQuery, Query, Weight, Scorer }
import org.apache.lucene.util.Bits.MatchAllBits
import org.apache.lucene.util.PriorityQueue
import scala.collection.JavaConversions._
import scala.collection.mutable.ArrayBuffer
import scala.concurrent.Future
import scala.concurrent.duration._

trait ScoreVectorSource {
  def createWeights(query: Query): IndexedSeq[(Weight, Float)]
  def execute(weights: IndexedSeq[(Weight, Float)], dataBuffer: DataBuffer): Unit
}

trait ScoreVectorSourceLike extends ScoreVectorSource {
  def createWeights(query: Query): IndexedSeq[(Weight, Float)] = {
    val weights = new ArrayBuffer[(Weight, Float)]
    val weight = searcher.createWeight(query)
    if (weight != null) {
      weight.asInstanceOf[KWeight].getWeights(weights)
    }
    weights
  }

  def execute(weights: IndexedSeq[(Weight, Float)], dataBuffer: DataBuffer): Unit = {
    val scorers = new Array[Scorer](weights.size)
    indexReaderContexts.foreach { readerContext =>
      var i = 0
      while (i < scorers.length) {
        scorers(i) = weights(i)._1.scorer(readerContext, true, false, readerContext.reader.getLiveDocs)
        i += 1
      }
      writeScoreVectors(readerContext, scorers, dataBuffer)
    }
  }

  protected val searcher: Searcher

  protected def indexReaderContexts: Seq[AtomicReaderContext] = { searcher.indexReader.getContext.leaves }

  protected def writeScoreVectors(readerContext: AtomicReaderContext, scorers: Array[Scorer], output: DataBuffer)

  protected def createScorerQueue(scorers: Array[Scorer]): TaggedScoreQueue = {
    val pq = new TaggedScoreQueue(scorers.length)
    var i = 0
    while (i < scorers.length) {
      val sc = scorers(i)
      if (sc != null && sc.nextDoc() < NO_MORE_DOCS) {
        pq.insertWithOverflow(new TaggedScorer(i.toByte, sc))
      }
      i += 1
    }
    pq
  }
}

trait KeepRecencyEvaluator { self: ScoreVectorSourceLike =>

  protected val config: SearchConfig

  private[this] lazy val recencyQuery = {
    val recencyBoostStrength = config.asFloat("recencyBoost")
    val halfDecayMillis = config.asFloat("halfDecayHours") * (60.0f * 60.0f * 1000.0f) // hours to millis
    new RecencyQuery(new MatchAllDocsQuery(), KeepFields.createdAtField, recencyBoostStrength, halfDecayMillis)
  }

  private[this] lazy val recencyWeight: Weight = searcher.createWeight(recencyQuery)

  protected def getRecencyScorer(readerContext: AtomicReaderContext): RecencyScorer = {
    // use MatchAllBits to avoid delete check. this is safe because RecencyScorer is used passively.
    recencyWeight.scorer(readerContext, true, false, new MatchAllBits(readerContext.reader.maxDoc())).asInstanceOf[RecencyScorer]
  }

  @inline
  protected def getRecencyBoost(recencyScorer: RecencyScorer, docId: Int) = {
    if (recencyScorer.docID() < docId) {
      if (recencyScorer.advance(docId) == docId) recencyScorer.score() else 1.0f
    } else {
      if (recencyScorer.docID() == docId) recencyScorer.score() else 1.0f
    }
  }
}

trait VisibilityEvaluator { self: ScoreVectorSourceLike =>
  protected val userId: Long
  protected val friendIdsFuture: Future[Set[Long]]
  protected val libraryIdsFuture: Future[(Set[Long], Set[Long], Set[Long])]
  protected val monitoredAwait: MonitoredAwait

  private[this] val published = ScoreVectorSource.PUBLISHED

  private[this] lazy val myFriendIds = LongArraySet.fromSet(monitoredAwait.result(friendIdsFuture, 5 seconds, s"getting friend ids"))

  private[this] lazy val (myOwnLibraryIds, memberLibraryIds, trustedLibraryIds) = {
    val (myLibIds, memberLibIds, trustedLibIds) = monitoredAwait.result(libraryIdsFuture, 5 seconds, s"getting library ids")
    (LongArraySet.fromSet(myLibIds), LongArraySet.fromSet(memberLibIds), LongArraySet.fromSet(trustedLibIds))
  }

  @inline
  protected def getKeepVisibility(docId: Int, libId: Long, userIdDocValues: NumericDocValues, visibilityDocValues: NumericDocValues): Int = {
    if (memberLibraryIds.findIndex(libId) >= 0) {
      if (myOwnLibraryIds.findIndex(libId) >= 0) {
        Visibility.OWNER // the keep is in my library (I may or may not have kept it)
      } else {
        if (userIdDocValues.get(docId) == userId) {
          Visibility.OWNER // the keep in a library I am a member of, and I kept it
        } else {
          Visibility.MEMBER // the keep is in a library I am a member of
        }
      }
    } else {
      if (visibilityDocValues.get(docId) == published) {
        if (myFriendIds.findIndex(userIdDocValues.get(docId)) >= 0) {
          Visibility.NETWORK // the keep is in a published library, and my friend kept it
        } else if (trustedLibraryIds.findIndex(libId) >= 0) {
          Visibility.OTHERS // the keep is in a published library, and it is in a trusted library
        } else {
          Visibility.RESTRICTED
        }
      } else {
        Visibility.RESTRICTED
      }
    }
  }

  @inline
  protected def getLibraryVisibility(docId: Int, libId: Long, visibilityDocValues: NumericDocValues): Int = {
    if (memberLibraryIds.findIndex(libId) >= 0) {
      if (myOwnLibraryIds.findIndex(libId) >= 0) {
        Visibility.OWNER // my own library
      } else {
        Visibility.MEMBER // a library I am a member of
      }
    } else {
      if (visibilityDocValues.get(docId) == published) {
        Visibility.OTHERS // a published library
      } else {
        Visibility.RESTRICTED
      }
    }
  }
}

final class TaggedScorer(tag: Byte, scorer: Scorer) {
  def doc = scorer.docID()
  def next = scorer.nextDoc()
  def advance(docId: Int) = scorer.advance(docId)
  def taggedScore(boost: Float) = DataBuffer.taggedFloatBits(tag, scorer.score * boost)
}

final class TaggedScoreQueue(size: Int) extends PriorityQueue[TaggedScorer](size) {
  override def lessThan(a: TaggedScorer, b: TaggedScorer): Boolean = (a.doc < b.doc)

  def getTaggedScores(taggedScores: Array[Int], boost: Float = 1.0f): Int = {
    var scorer = top()
    val docId = scorer.doc
    var size: Int = 0
    while (scorer.doc == docId) {
      taggedScores(size) = scorer.taggedScore(boost)
      size += 1
      scorer.next
      scorer = updateTop()
    }
    size
  }

  def skipCurrentDoc(): Int = {
    var scorer = top()
    val docId = scorer.doc
    while (scorer.doc <= docId) {
      scorer.next
      scorer = updateTop()
    }
    scorer.doc
  }
}

//
// Kifi Search (finding URIs through Keeps)
//  query Article index and Keep index, and aggregate the hits by Uri Id
//

class UriFromArticlesScoreVectorSource(protected val searcher: Searcher, filter: SearchFilter) extends ScoreVectorSourceLike {

  protected def writeScoreVectors(readerContext: AtomicReaderContext, scorers: Array[Scorer], output: DataBuffer): Unit = {
    val reader = readerContext.reader.asInstanceOf[WrappedSubReader]
    val idFilter = filter.idFilter

    val pq = createScorerQueue(scorers)
    if (pq.size <= 0) return // no scorer

    val articleVisibility = ArticleVisibility(reader)

    val idMapper = reader.getIdMapper
    val writer: DataBufferWriter = new DataBufferWriter

    val taggedScores: Array[Int] = new Array[Int](pq.size) // tagged floats

    var docId = pq.top.doc
    while (docId < NO_MORE_DOCS) {
      val uriId = idMapper.getId(docId)

      if (idFilter.findIndex(uriId) < 0) { // use findIndex to avoid boxing
        // An article hit may or may not be visible according to the restriction
        // OTHERS may be promoted to NETWORK, MEMBER, or OWNER at the join stage according to the result from KeepIndex
        val visibility = if (articleVisibility.isVisible(docId)) Visibility.OTHERS else Visibility.RESTRICTED

        // get all scores
        val size = pq.getTaggedScores(taggedScores)

        // write to the buffer
        output.alloc(writer, visibility, 8 + size * 4) // id (8 bytes) and taggedFloats (size * 4 bytes)
        writer.putLong(uriId).putTaggedFloatBits(taggedScores, size)
        docId = pq.top.doc // next doc
      } else {
        docId = pq.skipCurrentDoc() // skip this doc
      }
    }
  }
}

class UriFromKeepsScoreVectorSource(
    protected val searcher: Searcher,
    protected val userId: Long,
    protected val friendIdsFuture: Future[Set[Long]],
    protected val libraryIdsFuture: Future[(Set[Long], Set[Long], Set[Long])],
    filter: SearchFilter,
    protected val config: SearchConfig,
    protected val monitoredAwait: MonitoredAwait) extends ScoreVectorSourceLike with KeepRecencyEvaluator with VisibilityEvaluator {

  private[this] lazy val myFriendIds = LongArraySet.fromSet(monitoredAwait.result(friendIdsFuture, 5 seconds, s"getting friend ids"))

  private[this] lazy val (myOwnLibraryIds, memberLibraryIds, trustedLibraryIds) = {
    val (myLibIds, memberLibIds, trustedLibIds) = monitoredAwait.result(libraryIdsFuture, 5 seconds, s"getting library ids")
    (LongArraySet.fromSet(myLibIds), LongArraySet.fromSet(memberLibIds), LongArraySet.fromSet(trustedLibIds))
  }

  protected def writeScoreVectors(readerContext: AtomicReaderContext, scorers: Array[Scorer], output: DataBuffer): Unit = {
    val reader = readerContext.reader.asInstanceOf[WrappedSubReader]
    val idFilter = filter.idFilter

    val pq = createScorerQueue(scorers)
    if (pq.size <= 0) return // no scorer

<<<<<<< HEAD
=======
    val published = LibraryFields.Visibility.PUBLISHED
>>>>>>> 71021edb
    val uriIdDocValues = reader.getNumericDocValues(KeepFields.uriIdField)
    val libraryIdDocValues = reader.getNumericDocValues(KeepFields.libraryIdField)
    val userIdDocValues = reader.getNumericDocValues(KeepFields.userIdField)
    val visibilityDocValues = reader.getNumericDocValues(KeepFields.visibilityField)

    val recencyScorer = getRecencyScorer(readerContext)

    val writer: DataBufferWriter = new DataBufferWriter

    // load all URIs in the network with no score (this supersedes the old URIGraphSearcher things)
    // this is necessary to categorize URIs correctly for boosting even when a query matches only in scraped data but not in personal meta data.
    loadURIsInNetwork(idFilter, reader, uriIdDocValues, writer, output)

    val taggedScores: Array[Int] = new Array[Int](pq.size) // tagged floats

    var docId = pq.top.doc
    while (docId < NO_MORE_DOCS) {
      val uriId = uriIdDocValues.get(docId)
      val libId = libraryIdDocValues.get(docId)

      if (idFilter.findIndex(uriId) < 0) {
        val visibility = getKeepVisibility(docId, libId, userIdDocValues, visibilityDocValues)

        if (visibility != Visibility.RESTRICTED) {
          val boost = getRecencyBoost(recencyScorer, docId)

          // get all scores
          val size = pq.getTaggedScores(taggedScores, boost)
          docId = pq.top.doc // next doc

          // write to the buffer
          // write the libId. libId is expected for searchable keeps.
          output.alloc(writer, visibility | Visibility.HAS_SECONDARY_ID, 8 + 8 + size * 4) // id (8 bytes), libId (8 bytes) and taggedFloats (size * 4 bytes)
          writer.putLong(uriId).putLong(libId).putTaggedFloatBits(taggedScores, size)
        } else {
          docId = pq.skipCurrentDoc() // this keep is not searchable, skipping...
        }
      } else {
        docId = pq.skipCurrentDoc() // this keep is not searchable, skipping...
      }
    }
  }

  private def loadURIsInNetwork(idFilter: LongArraySet, reader: WrappedSubReader, uriIdDocValues: NumericDocValues, writer: DataBufferWriter, output: DataBuffer): Unit = {
    def load(libId: Long, visibility: Int): Unit = {
      val td = reader.termDocsEnum(new Term(KeepFields.libraryField, libId.toString))
      var docId = td.nextDoc()
      while (docId < NO_MORE_DOCS) {
        val uriId = uriIdDocValues.get(docId)

        if (idFilter.findIndex(uriId) < 0) { // use findIndex to avoid boxing
          // write to the buffer
          output.alloc(writer, visibility, 8) // id (8 bytes)
          writer.putLong(uriId)
        }
      }
    }

    myOwnLibraryIds.foreach { libId => load(libId, Visibility.OWNER) }

    // memberLibraryIds includes myOwnLibraryIds
    memberLibraryIds.foreach { libId => if (myOwnLibraryIds.findIndex(libId) < 0) load(libId, Visibility.MEMBER) }

    myFriendIds.foreach { friendId =>
      val td = reader.termDocsEnum(new Term(KeepFields.userDiscoverableField, friendId.toString))
      var docId = td.nextDoc()
      while (docId < NO_MORE_DOCS) {
        val uriId = uriIdDocValues.get(docId)

        if (idFilter.findIndex(uriId) < 0) { // use findIndex to avoid boxing
          // write to the buffer
          output.alloc(writer, Visibility.NETWORK, 8) // id (8 bytes)
          writer.putLong(uriId)
        }
      }
    }
  }
}

//
// Library Search (finding Libraries)
//  query Library index and Keep index and aggregate the hits by Library Id
//

class LibraryScoreVectorSource(
    protected val searcher: Searcher,
    protected val userId: Long,
    protected val friendIdsFuture: Future[Set[Long]],
    protected val libraryIdsFuture: Future[(Set[Long], Set[Long], Set[Long])],
    filter: SearchFilter,
    protected val config: SearchConfig,
    protected val monitoredAwait: MonitoredAwait) extends ScoreVectorSourceLike with VisibilityEvaluator {

  private[this] lazy val myFriendIds = LongArraySet.fromSet(monitoredAwait.result(friendIdsFuture, 5 seconds, s"getting friend ids"))

  private[this] lazy val (myOwnLibraryIds, memberLibraryIds, trustedLibraryIds) = {
    val (myLibIds, memberLibIds, trustedLibIds) = monitoredAwait.result(libraryIdsFuture, 5 seconds, s"getting library ids")
    (LongArraySet.fromSet(myLibIds), LongArraySet.fromSet(memberLibIds), LongArraySet.fromSet(trustedLibIds))
  }

  protected def writeScoreVectors(readerContext: AtomicReaderContext, scorers: Array[Scorer], output: DataBuffer): Unit = {
    val reader = readerContext.reader.asInstanceOf[WrappedSubReader]
    val idFilter = filter.idFilter

    val pq = createScorerQueue(scorers)
    if (pq.size <= 0) return // no scorer

<<<<<<< HEAD
=======
    val published = LibraryFields.Visibility.PUBLISHED
>>>>>>> 71021edb
    val visibilityDocValues = reader.getNumericDocValues(LibraryFields.visibilityField)

    val idMapper = reader.getIdMapper
    val writer: DataBufferWriter = new DataBufferWriter

    val taggedScores: Array[Int] = new Array[Int](pq.size) // tagged floats

    var docId = pq.top.doc
    while (docId < NO_MORE_DOCS) {
      val libId = idMapper.getId(docId)

      if (idFilter.findIndex(libId) < 0) { // use findIndex to avoid boxing
        val visibility = getLibraryVisibility(docId, libId, visibilityDocValues)

        if (visibility != Visibility.RESTRICTED) {
          // get all scores
          val size = pq.getTaggedScores(taggedScores)

          // write to the buffer
          output.alloc(writer, visibility, 8 + size * 4) // id (8 bytes) and taggedFloats (size * 4 bytes)
          writer.putLong(libId).putTaggedFloatBits(taggedScores, size)
          docId = pq.top.doc // next doc
        } else {
          docId = pq.skipCurrentDoc() // skip this doc
        }
      } else {
        docId = pq.skipCurrentDoc() // skip this doc
      }
    }
  }
}

class LibraryFromKeepsScoreVectorSource(
    protected val searcher: Searcher,
    protected val userId: Long,
    protected val friendIdsFuture: Future[Set[Long]],
    protected val libraryIdsFuture: Future[(Set[Long], Set[Long], Set[Long])],
    filter: SearchFilter,
    protected val config: SearchConfig,
    protected val monitoredAwait: MonitoredAwait) extends ScoreVectorSourceLike with KeepRecencyEvaluator with VisibilityEvaluator {

  private[this] lazy val myFriendIds = LongArraySet.fromSet(monitoredAwait.result(friendIdsFuture, 5 seconds, s"getting friend ids"))

  private[this] lazy val (myOwnLibraryIds, memberLibraryIds, trustedLibraryIds) = {
    val (myLibIds, memberLibIds, trustedLibIds) = monitoredAwait.result(libraryIdsFuture, 5 seconds, s"getting library ids")
    (LongArraySet.fromSet(myLibIds), LongArraySet.fromSet(memberLibIds), LongArraySet.fromSet(trustedLibIds))
  }

  protected def writeScoreVectors(readerContext: AtomicReaderContext, scorers: Array[Scorer], output: DataBuffer): Unit = {
    val reader = readerContext.reader.asInstanceOf[WrappedSubReader]
    val idFilter = filter.idFilter

    val pq = createScorerQueue(scorers)
    if (pq.size <= 0) return // no scorer

    val libraryIdDocValues = reader.getNumericDocValues(KeepFields.libraryIdField)
    val visibilityDocValues = reader.getNumericDocValues(KeepFields.visibilityField)

    val recencyScorer = getRecencyScorer(readerContext)

    val writer: DataBufferWriter = new DataBufferWriter

    val taggedScores: Array[Int] = new Array[Int](pq.size) // tagged floats

    var docId = pq.top.doc
    while (docId < NO_MORE_DOCS) {
      val libId = libraryIdDocValues.get(docId)

      if (idFilter.findIndex(libId) < 0) { // use findIndex to avoid boxing
        val visibility = getLibraryVisibility(docId, libId, visibilityDocValues)

        if (visibility != Visibility.RESTRICTED) {
          val boost = getRecencyBoost(recencyScorer, docId)

          // get all scores
          val size = pq.getTaggedScores(taggedScores, boost)
          docId = pq.top.doc // next doc

          // write to the buffer
          output.alloc(writer, visibility, 8 + size * 4) // id (8 bytes) and taggedFloats (size * 4 bytes)
          writer.putLong(libId).putTaggedFloatBits(taggedScores, size)
        } else {
          docId = pq.skipCurrentDoc() // skip this doc
        }
      } else {
        docId = pq.skipCurrentDoc() // skip this doc
      }
    }
  }
}<|MERGE_RESOLUTION|>--- conflicted
+++ resolved
@@ -101,7 +101,7 @@
   protected val libraryIdsFuture: Future[(Set[Long], Set[Long], Set[Long])]
   protected val monitoredAwait: MonitoredAwait
 
-  private[this] val published = ScoreVectorSource.PUBLISHED
+  private[this] val published = LibraryFields.Visibility.PUBLISHED
 
   private[this] lazy val myFriendIds = LongArraySet.fromSet(monitoredAwait.result(friendIdsFuture, 5 seconds, s"getting friend ids"))
 
@@ -256,10 +256,6 @@
     val pq = createScorerQueue(scorers)
     if (pq.size <= 0) return // no scorer
 
-<<<<<<< HEAD
-=======
-    val published = LibraryFields.Visibility.PUBLISHED
->>>>>>> 71021edb
     val uriIdDocValues = reader.getNumericDocValues(KeepFields.uriIdField)
     val libraryIdDocValues = reader.getNumericDocValues(KeepFields.libraryIdField)
     val userIdDocValues = reader.getNumericDocValues(KeepFields.userIdField)
@@ -367,10 +363,6 @@
     val pq = createScorerQueue(scorers)
     if (pq.size <= 0) return // no scorer
 
-<<<<<<< HEAD
-=======
-    val published = LibraryFields.Visibility.PUBLISHED
->>>>>>> 71021edb
     val visibilityDocValues = reader.getNumericDocValues(LibraryFields.visibilityField)
 
     val idMapper = reader.getIdMapper
