package com.keepit.search.engine

import com.keepit.common.akka.MonitoredAwait
import com.keepit.search.{ SearchConfig, Searcher }
import com.keepit.search.article.ArticleVisibility
import com.keepit.search.engine.query.KWeight
import com.keepit.search.graph.keep.KeepFields
import com.keepit.search.index.WrappedSubReader
import com.keepit.search.query.RecencyQuery
import com.keepit.search.util.LongArraySet
import com.keepit.search.util.join.{ DataBuffer, DataBufferWriter }
import org.apache.lucene.index.{ NumericDocValues, Term, AtomicReaderContext }
import org.apache.lucene.search.DocIdSetIterator.NO_MORE_DOCS
import org.apache.lucene.search.{ MatchAllDocsQuery, Query, Weight, Scorer }
import org.apache.lucene.util.PriorityQueue
import scala.collection.JavaConversions._
import scala.collection.mutable.ArrayBuffer
import scala.concurrent.Future
import scala.concurrent.duration._

trait ScoreVectorSource {
  def createWeights(query: Query): IndexedSeq[(Weight, Float)]
  def execute(weights: IndexedSeq[(Weight, Float)], dataBuffer: DataBuffer): Unit
}

trait ScoreVectorSourceLike extends ScoreVectorSource {
  def createWeights(query: Query): IndexedSeq[(Weight, Float)] = {
    val weights = new ArrayBuffer[(Weight, Float)]
    val weight = searcher.createWeight(query)
    if (weight != null) {
      weight.asInstanceOf[KWeight].getWeights(weights)
    }
    weights
  }

  def execute(weights: IndexedSeq[(Weight, Float)], dataBuffer: DataBuffer): Unit = {
    val scorers = new Array[Scorer](weights.size)
    indexReaderContexts.foreach { readerContext =>
      var i = 0
      while (i < scorers.length) {
        scorers(i) = weights(i)._1.scorer(readerContext, true, false, readerContext.reader.getLiveDocs)
        i += 1
      }
      writeScoreVectors(readerContext, scorers, dataBuffer)
    }
  }

  protected val searcher: Searcher

  protected def indexReaderContexts: Seq[AtomicReaderContext] = { searcher.indexReader.getContext.leaves }

  protected def writeScoreVectors(readerContext: AtomicReaderContext, scorers: Array[Scorer], output: DataBuffer)

  protected def createScorerQueue(scorers: Array[Scorer]): TaggedScoreQueue = {
    val pq = new TaggedScoreQueue(scorers.length)
    var i = 0
    while (i < scorers.length) {
      val sc = scorers(i)
      if (sc != null && sc.nextDoc() < NO_MORE_DOCS) {
        pq.insertWithOverflow(new TaggedScorer(i.toByte, sc))
      }
      i += 1
    }
    pq
  }
}

final class TaggedScorer(tag: Byte, scorer: Scorer) {
  def doc = scorer.docID()
  def next = scorer.nextDoc()
  def advance(docId: Int) = scorer.advance(docId)
  def taggedScore(boost: Float) = DataBuffer.taggedFloatBits(tag, scorer.score * boost)
}

final class TaggedScoreQueue(size: Int) extends PriorityQueue[TaggedScorer](size) {
  override def lessThan(a: TaggedScorer, b: TaggedScorer): Boolean = (a.doc < b.doc)

  def getTaggedScores(taggedScores: Array[Int], boost: Float = 1.0f): Int = {
    var scorer = top()
    val docId = scorer.doc
    var size: Int = 0
    while (scorer.doc == docId) {
      taggedScores(size) = scorer.taggedScore(boost)
      size += 1
      scorer.next
      scorer = updateTop()
    }
    size
  }

  def skipCurrentDoc(): Int = {
    var scorer = top()
    val docId = scorer.doc
    while (scorer.doc <= docId) {
      scorer.next
      scorer = updateTop()
    }
    scorer.doc
  }
}

//
// Main Search (finding Keeps)
//  query Article index, Keep index, and Collection index and aggregate the hits by Uri Id
//

class UriFromArticlesScoreVectorSource(protected val searcher: Searcher, idFilter: LongArraySet) extends ScoreVectorSourceLike {
<<<<<<< HEAD
=======

  protected def writeScoreVectors(readerContext: AtomicReaderContext, scorers: Array[Scorer], output: DataBuffer): Unit = {
    val reader = readerContext.reader.asInstanceOf[WrappedSubReader]
>>>>>>> 4491a8dc

    val pq = createScorerQueue(scorers)
    if (pq.size <= 0) return // no scorer

    val articleVisibility = ArticleVisibility(reader)

    val idMapper = reader.getIdMapper
    val writer: DataBufferWriter = new DataBufferWriter

    val taggedScores: Array[Int] = new Array[Int](pq.size) // tagged floats

    var docId = pq.top.doc
    while (docId < NO_MORE_DOCS) {
      val uriId = idMapper.getId(docId)

      if (idFilter.findIndex(uriId) < 0) { // use findIndex to avoid boxing
        // An article hit may or may not be visible according to the restriction
        // The visibility (0: restricted, 1: unknown, 2: network, 3: member) is encoded as a record type
        val visibility = if (articleVisibility.isVisible(docId)) Visibility.OTHERS else Visibility.RESTRICTED

        // get all scores
        val size = pq.getTaggedScores(taggedScores)

        // write to the buffer
        output.alloc(writer, visibility, 8 + size * 4) // id (8 bytes) and taggedFloats (size * 4 bytes)
        writer.putLong(uriId).putTaggedFloatBits(taggedScores, size)
        docId = pq.top.doc // next doc
      } else {
        docId = pq.skipCurrentDoc() // skip this doc
      }
    }
  }
}

<<<<<<< HEAD
class UriFromKeepsScoreVectorSource(protected val searcher: Searcher, libraryIdsFuture: Future[(Seq[Long], Seq[Long], Seq[Long])], idFilter: LongArraySet, monitoredAwait: MonitoredAwait) extends ScoreVectorSourceLike {

  private[this] lazy val (mySecretLibIds, myLibIds, friendsLibIds) = monitoredAwait.result(libraryIdsFuture, 5 seconds, s"getting libraryIds")
=======
class UriFromKeepsScoreVectorSource(
    protected val searcher: Searcher,
    libraryIdsFuture: Future[(Seq[Long], Seq[Long], Seq[Long])],
    idFilter: LongArraySet,
    config: SearchConfig,
    monitoredAwait: MonitoredAwait) extends ScoreVectorSourceLike {

  private[this] val recencyQuery = {
    val recencyBoostStrength = config.asFloat("recencyBoost")
    val halfDecayMillis = config.asFloat("halfDecayHours") * (60.0f * 60.0f * 1000.0f) // hours to millis
    new RecencyQuery(new MatchAllDocsQuery(), KeepFields.createdAtField, recencyBoostStrength, halfDecayMillis)
  }

  private[this] var recencyWeight: Weight = null

  private[this] lazy val (mySecretLibIds, myLibIds, friendsLibIds) = monitoredAwait.result(libraryIdsFuture, 5 seconds, s"getting libraryIds")

  private def getDiscoverableLibraries() = {
    val arr = new Array[Long](mySecretLibIds.size + myLibIds.size + friendsLibIds.size)
    var i = 0
    mySecretLibIds.foreach { id => arr(i) = id; i += 1 }
    myLibIds.foreach { id => arr(i) = id; i += 1 }
    friendsLibIds.foreach { id => arr(i) = id; i += 1 }
    LongArraySet.from(arr)
  }

  private def getRecencyScorer(readerContext: AtomicReaderContext): Scorer = {
    if (recencyWeight == null) null else recencyWeight.scorer(readerContext, true, false, readerContext.reader.getLiveDocs)
  }

  override def execute(weights: IndexedSeq[(Weight, Float)], dataBuffer: DataBuffer): Unit = {
    recencyWeight = searcher.createWeight(recencyQuery)
    super.execute(weights, dataBuffer)
  }

  protected def writeScoreVectors(readerContext: AtomicReaderContext, scorers: Array[Scorer], output: DataBuffer): Unit = {
    val reader = readerContext.reader.asInstanceOf[WrappedSubReader]
>>>>>>> 4491a8dc

    val pq = createScorerQueue(scorers)
    if (pq.size <= 0) return // no scorer

    val uriIdDocValues = reader.getNumericDocValues(KeepFields.uriIdField)
    val libraryIdDocValues = reader.getNumericDocValues(KeepFields.libraryIdField)

    val writer: DataBufferWriter = new DataBufferWriter

<<<<<<< HEAD
=======
    // load all discoverable URIs with no score (this supersedes the old URIGraphSearcher things)
>>>>>>> 4491a8dc
    getUrisWithVisibilities(Visibility.SECRET, mySecretLibIds, idFilter, reader, uriIdDocValues, writer, output)
    getUrisWithVisibilities(Visibility.MEMBER, myLibIds, idFilter, reader, uriIdDocValues, writer, output)
    getUrisWithVisibilities(Visibility.NETWORK, friendsLibIds, idFilter, reader, uriIdDocValues, writer, output)

    val discoverableLibraries = getDiscoverableLibraries()

    val recencyScorer = getRecencyScorer(readerContext)

    val taggedScores: Array[Int] = new Array[Int](pq.size) // tagged floats

    var docId = pq.top.doc
    while (docId < NO_MORE_DOCS) {
      val uriId = uriIdDocValues.get(docId)
      val libId = libraryIdDocValues.get(docId)

      if (idFilter.findIndex(uriId) < 0 && discoverableLibraries.findIndex(libId) >= 0) { // use findIndex to avoid boxing
        // recency boost
        val boost = if (recencyScorer != null) {
          if (recencyScorer.docID() < docId) {
            if (recencyScorer.advance(docId) == docId) recencyScorer.score() else 1.0f
          } else {
            if (recencyScorer.docID() == docId) recencyScorer.score() else 1.0f
          }
        } else 1.0f

        // get all scores
        val size = pq.getTaggedScores(taggedScores, boost)

        // write to the buffer
        output.alloc(writer, Visibility.NETWORK, 8 + size * 4) // id (8 bytes) and taggedFloats (size * 4 bytes)
        writer.putLong(uriId).putTaggedFloatBits(taggedScores, size)
        docId = pq.top.doc // next doc
      } else {
        docId = pq.skipCurrentDoc() // skip this doc
      }
    }
  }

  private def getUrisWithVisibilities(visibility: Int, libIds: Seq[Long], idFilter: LongArraySet, reader: WrappedSubReader, uriIdDocValues: NumericDocValues, writer: DataBufferWriter, output: DataBuffer): Unit = {
    var i = 0
    libIds.foreach { libId =>
      val td = reader.termDocsEnum(new Term(KeepFields.libraryField, libId.toString))
      var docId = td.nextDoc()
      while (docId < NO_MORE_DOCS) {
        val uriId = uriIdDocValues.get(docId)

        if (idFilter.findIndex(uriId) < 0) { // use findIndex to avoid boxing
          // write to the buffer
          output.alloc(writer, visibility, 8) // id only (8 bytes)
          writer.putLong(uriId)
        }
      }
    }
  }
}

//
// Library Search (finding Libraries)
//  query Library index and Keep index and aggregate the hits by Library Id
//

class LibraryScoreVectorSource(protected val searcher: Searcher, libraryIds: LongArraySet, idFilter: LongArraySet) extends ScoreVectorSourceLike {
<<<<<<< HEAD
=======

  protected def writeScoreVectors(readerContext: AtomicReaderContext, scorers: Array[Scorer], output: DataBuffer): Unit = {
    val reader = readerContext.reader.asInstanceOf[WrappedSubReader]
>>>>>>> 4491a8dc

    val pq = createScorerQueue(scorers)
    if (pq.size <= 0) return // no scorer

    // TODO: val libraryVisibility = LibraryVisibility(reader)

    val idMapper = reader.getIdMapper
    val writer: DataBufferWriter = new DataBufferWriter

    val taggedScores: Array[Int] = new Array[Int](pq.size) // tagged floats

    var docId = pq.top.doc
    while (docId < NO_MORE_DOCS) {
      val libId = idMapper.getId(docId)

      if (idFilter.findIndex(libId) < 0) { // use findIndex to avoid boxing
        val visibility =
          if (libraryIds.findIndex(libId) >= 0) Visibility.MEMBER else Visibility.OTHERS // TODO: if (libraryVisibility.isVisible(docId)) Visibility.PUBLIC else Visibility.RESTRICTED

        if (visibility != Visibility.RESTRICTED) {
          // get all scores
          val size = pq.getTaggedScores(taggedScores)

          // write to the buffer
          output.alloc(writer, visibility, 8 + size * 4) // id (8 bytes) and taggedFloats (size * 4 bytes)
          writer.putLong(libId).putTaggedFloatBits(taggedScores, size)
          docId = pq.top.doc // next doc
        } else {
          docId = pq.skipCurrentDoc() // skip this doc
        }
      } else {
        docId = pq.skipCurrentDoc() // skip this doc
      }
    }
  }
}

class LibraryFromKeepsScoreVectorSource(protected val searcher: Searcher, idFilter: LongArraySet) extends ScoreVectorSourceLike {
<<<<<<< HEAD
=======

  protected def writeScoreVectors(readerContext: AtomicReaderContext, scorers: Array[Scorer], output: DataBuffer): Unit = {
    val reader = readerContext.reader.asInstanceOf[WrappedSubReader]
>>>>>>> 4491a8dc

    val pq = createScorerQueue(scorers)
    if (pq.size <= 0) return // no scorer

    val libraryIdDocValues = reader.getNumericDocValues(KeepFields.libraryIdField)

    val writer: DataBufferWriter = new DataBufferWriter

    val taggedScores: Array[Int] = new Array[Int](pq.size) // tagged floats

    var docId = pq.top.doc
    while (docId < NO_MORE_DOCS) {
      val libId = libraryIdDocValues.get(docId)

      if (idFilter.findIndex(libId) < 0) { // use findIndex to avoid boxing
        // get all scores
        val size = pq.getTaggedScores(taggedScores)

        // write to the buffer
        // the visibility is restricted since we don't know it for sure
        output.alloc(writer, Visibility.RESTRICTED, 8 + size * 4) // id (8 bytes) and taggedFloats (size * 4 bytes)
        writer.putLong(libId).putTaggedFloatBits(taggedScores, size)
        docId = pq.top.doc // next doc
      } else {
        docId = pq.skipCurrentDoc() // skip this doc
      }
    }
  }
}<|MERGE_RESOLUTION|>--- conflicted
+++ resolved
@@ -105,12 +105,9 @@
 //
 
 class UriFromArticlesScoreVectorSource(protected val searcher: Searcher, idFilter: LongArraySet) extends ScoreVectorSourceLike {
-<<<<<<< HEAD
-=======
 
   protected def writeScoreVectors(readerContext: AtomicReaderContext, scorers: Array[Scorer], output: DataBuffer): Unit = {
     val reader = readerContext.reader.asInstanceOf[WrappedSubReader]
->>>>>>> 4491a8dc
 
     val pq = createScorerQueue(scorers)
     if (pq.size <= 0) return // no scorer
@@ -145,11 +142,6 @@
   }
 }
 
-<<<<<<< HEAD
-class UriFromKeepsScoreVectorSource(protected val searcher: Searcher, libraryIdsFuture: Future[(Seq[Long], Seq[Long], Seq[Long])], idFilter: LongArraySet, monitoredAwait: MonitoredAwait) extends ScoreVectorSourceLike {
-
-  private[this] lazy val (mySecretLibIds, myLibIds, friendsLibIds) = monitoredAwait.result(libraryIdsFuture, 5 seconds, s"getting libraryIds")
-=======
 class UriFromKeepsScoreVectorSource(
     protected val searcher: Searcher,
     libraryIdsFuture: Future[(Seq[Long], Seq[Long], Seq[Long])],
@@ -187,7 +179,6 @@
 
   protected def writeScoreVectors(readerContext: AtomicReaderContext, scorers: Array[Scorer], output: DataBuffer): Unit = {
     val reader = readerContext.reader.asInstanceOf[WrappedSubReader]
->>>>>>> 4491a8dc
 
     val pq = createScorerQueue(scorers)
     if (pq.size <= 0) return // no scorer
@@ -197,10 +188,7 @@
 
     val writer: DataBufferWriter = new DataBufferWriter
 
-<<<<<<< HEAD
-=======
     // load all discoverable URIs with no score (this supersedes the old URIGraphSearcher things)
->>>>>>> 4491a8dc
     getUrisWithVisibilities(Visibility.SECRET, mySecretLibIds, idFilter, reader, uriIdDocValues, writer, output)
     getUrisWithVisibilities(Visibility.MEMBER, myLibIds, idFilter, reader, uriIdDocValues, writer, output)
     getUrisWithVisibilities(Visibility.NETWORK, friendsLibIds, idFilter, reader, uriIdDocValues, writer, output)
@@ -263,12 +251,9 @@
 //
 
 class LibraryScoreVectorSource(protected val searcher: Searcher, libraryIds: LongArraySet, idFilter: LongArraySet) extends ScoreVectorSourceLike {
-<<<<<<< HEAD
-=======
 
   protected def writeScoreVectors(readerContext: AtomicReaderContext, scorers: Array[Scorer], output: DataBuffer): Unit = {
     val reader = readerContext.reader.asInstanceOf[WrappedSubReader]
->>>>>>> 4491a8dc
 
     val pq = createScorerQueue(scorers)
     if (pq.size <= 0) return // no scorer
@@ -307,12 +292,9 @@
 }
 
 class LibraryFromKeepsScoreVectorSource(protected val searcher: Searcher, idFilter: LongArraySet) extends ScoreVectorSourceLike {
-<<<<<<< HEAD
-=======
 
   protected def writeScoreVectors(readerContext: AtomicReaderContext, scorers: Array[Scorer], output: DataBuffer): Unit = {
     val reader = readerContext.reader.asInstanceOf[WrappedSubReader]
->>>>>>> 4491a8dc
 
     val pq = createScorerQueue(scorers)
     if (pq.size <= 0) return // no scorer
