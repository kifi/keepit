--- conflicted
+++ resolved
@@ -178,10 +178,6 @@
     val future = decorator.decorate(res)
     val filter = IdFilterCompressor.fromSetToBase64(res.filter)
     val experts = monitoredAwait.result(expertsFuture, 100 milliseconds, s"suggesting experts", List.empty[Id[User]]).filter(_.id != userId.id).take(3)
-<<<<<<< HEAD
-    log.info("experts recommended: " + experts.mkString(" ; "))
-=======
->>>>>>> 16b117b3
     val expertNames = {
       if (experts.size == 0) List.empty[String]
       else {
@@ -189,10 +185,7 @@
         experts.flatMap{idMap.get(_)}.map{x => x.firstName + " " + x.lastName}
       }
     }
-<<<<<<< HEAD
-=======
     log.info("experts recommended: " + expertNames.mkString(" ; "))
->>>>>>> 16b117b3
 
     PersonalSearchResultPacket(res.uuid, res.query,
       monitoredAwait.result(future, 5 seconds, s"getting search decorations for $userId", Nil),
