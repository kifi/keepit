--- conflicted
+++ resolved
@@ -60,29 +60,16 @@
       checkForMissingDeliveryTimes(basicSearchContext.kifiTime, basicSearchContext.kifiShownTime, basicSearchContext.thirdPartyShownTime, request, "ExtSearchEventController.clickedSearchResult")
       SearchEngine.get(resultSource) match {
 
-<<<<<<< HEAD
-      case SearchEngine.Kifi => {
-        val hit = KifiSearchHit(json \ "hit")
-        shoeboxClient.getNormalizedURIByURL(hit.url).onSuccess { case Some(uri) =>
-          val uriId = uri.id.get
-          clickHistoryTracker.add(userId, ClickedURI(uriId))
-          resultClickedTracker.add(userId, query, uriId, resultPosition, hit.isMyBookmark, isDemo)
-          if (hit.isMyBookmark) shoeboxClient.clickAttribution(userId, uriId) else shoeboxClient.clickAttribution(userId, uriId, hit.users.map(_.externalId): _*)
-        }
-        searchAnalytics.clickedSearchResult(request, userId, time, origin, uuid, searchExperiment, query, queryRefinements, kifiResults, kifiCollapsed, kifiTime, kifiShownTime, thirdPartyShownTime, SearchEngine.Kifi, resultPosition, Some(hit))
-      }
-=======
         case SearchEngine.Kifi => {
-          val personalSearchResult = (json \ "hit").as[PersonalSearchResult]
-          shoeboxClient.getNormalizedURIByURL(personalSearchResult.hit.url).onSuccess { case Some(uri) =>
+          val hit = KifiSearchHit(json \ "hit")
+          shoeboxClient.getNormalizedURIByURL(hit.url).onSuccess { case Some(uri) =>
             val uriId = uri.id.get
             clickHistoryTracker.add(userId, ClickedURI(uriId))
-            resultClickedTracker.add(userId, query, uriId, resultPosition, personalSearchResult.isMyBookmark, isDemo)
-            if (personalSearchResult.isMyBookmark) shoeboxClient.clickAttribution(userId, uriId) else shoeboxClient.clickAttribution(userId, uriId, personalSearchResult.users.map(_.externalId): _*)
+            resultClickedTracker.add(userId, query, uriId, resultPosition, hit.isMyBookmark, isDemo)
+            if (hit.isMyBookmark) shoeboxClient.clickAttribution(userId, uriId) else shoeboxClient.clickAttribution(userId, uriId, hit.users.map(_.externalId): _*)
           }
-          searchAnalytics.clickedSearchResult(userId, time, basicSearchContext, SearchEngine.Kifi, resultPosition, Some(personalSearchResult), contextBuilder)
+          searchAnalytics.clickedSearchResult(userId, time, basicSearchContext, SearchEngine.Kifi, resultPosition, Some(hit), contextBuilder)
         }
->>>>>>> 8a71af29
 
         case theOtherGuys => {
           val searchResultUrl = (json \ "resultUrl").as[String]
