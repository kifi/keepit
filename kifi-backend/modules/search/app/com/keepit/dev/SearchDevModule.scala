--- conflicted
+++ resolved
@@ -17,14 +17,9 @@
 case class SearchDevModule() extends SearchModule with CommonDevModule {
 
   // Common Functional Modules
-<<<<<<< HEAD
   val cacheModule = SearchCacheModule(HashMapMemoryCacheModule())
   val storeModule = SearchDevStoreModule()
-=======
-  userActionsModule = ProdRemoteUserActionsHelperModule(),
-  cacheModule = SearchCacheModule(HashMapMemoryCacheModule()),
-  storeModule = SearchDevStoreModule(),
->>>>>>> ac9ff75b
+  val userActionsModule = ProdRemoteUserActionsHelperModule()
 
   // Search Functional Modules
   val indexModule = DevIndexModule()
