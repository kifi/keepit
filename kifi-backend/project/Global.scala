--- conflicted
+++ resolved
@@ -51,19 +51,11 @@
     jdbc, // todo(andrew): move to sqldb when we discover a way to get Play to support multiple play.plugins files.
     cache,
     ws,
-<<<<<<< HEAD
-    "com.typesafe.play.plugins" %% "play-statsd" % "2.2.0" exclude("play", "*"),
-    "com.typesafe" %% "play-plugins-mailer" % "2.2.0" exclude("play", "*"),
-    "securesocial" %% "securesocial" % "master-20130808" exclude("play", "*"),
-    "org.clapper" %% "grizzled-slf4j" % "1.0.1",
-    "com.typesafe.akka" %% "akka-testkit" % "2.2.3"  exclude("play", "*"),
-=======
     "com.typesafe.akka" %% "akka-testkit" % "2.3.4" exclude("play", "*"),
     "com.typesafe.play.plugins" %% "play-statsd" % "2.3.0" exclude("play", "*"),
     "com.typesafe.play.plugins" %% "play-plugins-mailer" % "2.3.0" exclude("play", "*"),
     "kifi-securesocial" %% "kifi-securesocial" % "master-20140903" exclude("play", "*"),
     "org.clapper" %% "grizzled-slf4j" % "1.0.1",
->>>>>>> ab705369
     "org.apache.commons" % "commons-compress" % "1.4.1",
     "org.apache.commons" % "commons-math3" % "3.1.1",
     "commons-io" % "commons-io" % "2.4",
@@ -78,11 +70,7 @@
     "com.google.inject.extensions" % "guice-multibindings" % "3.0",
     "net.codingwell" %% "scala-guice" % "3.0.2",
     "org.imgscalr" % "imgscalr-lib" % "4.2",
-<<<<<<< HEAD
-    "us.theatr" %% "akka-quartz" % "0.2.0_42.1" exclude("c3p0", "c3p0"),
-=======
     "us.theatr" %% "akka-quartz" % "0.3.0" exclude("c3p0", "c3p0"),
->>>>>>> ab705369
     "org.jsoup" % "jsoup" % "1.7.1",
     "org.bouncycastle" % "bcprov-jdk15on" % "1.50",
     "org.msgpack" %% "msgpack-scala" % "0.6.8",
