--- conflicted
+++ resolved
@@ -84,11 +84,6 @@
       "org.jsoup" % "jsoup" % "1.7.1"
     )
 
-    val graphDependencies = Seq(
-      ("org.neo4j" % "neo4j" % "1.9.M01").exclude("org.neo4j", "neo4j-lucene-index"),
-      "org.neo4j" % "neo4j-kernel-tests" % "1.9.M01" % "test" from "https://oss.sonatype.org/content/groups/scala-tools/org/neo4j/neo4j-kernel/1.9.M01/neo4j-kernel-1.9.M01.jar"
-    )
-
     val _scalacOptions = Seq("-unchecked", "-deprecation", "-feature", "-language:reflectiveCalls",
       "-language:implicitConversions", "-language:postfixOps", "-language:dynamics","-language:higherKinds",
       "-language:existentials", "-language:experimental.macros", "-Xmax-classfile-name", "140")
@@ -162,48 +157,6 @@
       commonSettings: _*
     ).dependsOn(common % "test->test;compile->compile").aggregate(common)
 
-<<<<<<< HEAD
-<<<<<<< HEAD
-    val graph = play.Project("graph", appVersion, commonDependencies ++ graphDependencies, path = file("modules/graph")).settings(
-      scalacOptions ++= _scalacOptions,
-      routesImport ++= _routesImport,
-      resolvers ++= commonResolvers,
-      templatesImport ++= _templatesImport,
-      javaOptions in test ++= javaTestOptions,
-
-      javaOptions in test ++= javaTestOptions,
-      parallelExecution in Test := true,
-      testOptions in Test ++= _testOptions,
-      EclipseKeys.skipParents in ThisBuild := false,
-
-      //https://groups.google.com/forum/?fromgroups=#!topic/play-framework/aa90AAp5bpo
-      sources in doc in Compile := List()
-    ).dependsOn(common % "test->test;compile->compile").aggregate(common)
-
-
-    val main = play.Project(appName, appVersion).settings(
-      scalacOptions ++= _scalacOptions,
-      // Due to the way resolvers work in sbt, we need to specify the resolvers for *all* subprojects here.
-      resolvers ++= commonResolvers,
-
-      javaOptions in test ++= javaTestOptions,
-      parallelExecution in Test := true,
-      testOptions in Test ++= _testOptions,
-      EclipseKeys.skipParents in ThisBuild := false,
-
-      //https://groups.google.com/forum/?fromgroups=#!topic/play-framework/aa90AAp5bpo
-      sources in doc in Compile := List()
-    ).dependsOn(common % "test->test;compile->compile", search % "test->test;compile->compile", shoebox % "test->test;compile->compile", graph % "test->test;compile->compile").aggregate(common, search, shoebox, graph)
-=======
-    val bender = play.Project("bender", appVersion, Nil, path = file("modules/bender")).settings(
-      commonSettings: _*
-    ).dependsOn(common % "test->test;compile->compile").aggregate(common)
-
-    val aaaMain = play.Project(appName, appVersion).settings(
-      commonSettings: _*
-    ).dependsOn(common % "test->test;compile->compile", search % "test->test;compile->compile", shoebox % "test->test;compile->compile", bender % "compile->compile").aggregate(common, search, shoebox, bender)
->>>>>>> b9e829ea8efc1724397cf3dd7880e65f3c7013e6
-=======
     val eliza = play.Project("eliza", appVersion, Nil, path = file("modules/eliza")).settings(
       (commonSettings ++ (routesImport += "com.keepit.eliza._")) : _*
     ).dependsOn(common % "test->test;compile->compile", sqldb % "test->test;compile->compile").aggregate(common, sqldb)
@@ -211,5 +164,4 @@
     val aaaMain = play.Project(appName, appVersion).settings(
       commonSettings: _*
     ).dependsOn(common % "test->test;compile->compile", search % "test->test;compile->compile", shoebox % "test->test;compile->compile", eliza % "compile->compile").aggregate(common, search, shoebox, eliza)
->>>>>>> 5c90e9d1
 }