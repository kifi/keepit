import com.typesafe.sbt.packager.archetypes.JavaAppPackaging
import sbt._
import Keys._
import play.Project._
import java.io.PrintWriter
import java.io.File
import java.util.Locale
import org.joda.time.{DateTime, DateTimeZone}
import org.joda.time.format.DateTimeFormat
import com.typesafe.sbteclipse.core.EclipsePlugin.EclipseKeys

object ApplicationBuild extends Build {

  override def settings = super.settings ++ Seq(EclipseKeys.skipParents in ThisBuild := false)
  val appName         = "kifi-backend"

  val UTC = DateTimeZone.UTC
  val BUILD_DATETIME_FORMAT = DateTimeFormat.forPattern("yyyyMMdd-HHmm").withLocale(Locale.ENGLISH).withZone(UTC)
  val buildTime  = BUILD_DATETIME_FORMAT.print(new DateTime(UTC))
  val appVersion = "%s-%s-%s".format(buildTime,"git rev-parse --abbrev-ref HEAD".!!.trim, "git rev-parse --short HEAD".!!.trim)
  val now = DateTimeFormat.forPattern("E, dd MMM yyyy HH:mm:ss Z").withLocale(Locale.ENGLISH).withZone(UTC).print(new DateTime(UTC))

  def writeToFile(fileName: String, value: String) = {
    val file = new PrintWriter(new File(fileName))
    try { file.print(value) } finally { file.close() }
  }

  writeToFile("conf/app_version.txt", appVersion)
  writeToFile("modules/common/conf/app_version.txt", appVersion)
  writeToFile("conf/app_compilation_date.txt", now)
  writeToFile("modules/common/conf/app_compilation_date.txt", now)

  lazy val emojiLogs = logManager ~= { lm =>
      new LogManager {
        def apply(data: sbt.Settings[Scope], state: State, task: Def.ScopedKey[_], writer: java.io.PrintWriter) = {
          val l = lm.apply(data, state, task, writer)
          val FailuresErrors = "(?s).*(\\d+) failures?, (\\d+) errors?.*".r
          new Logger {
            def filter(s: String) = {
              val filtered = s.replace("\033[32m+\033[0m", "\u2705 ")
                .replace("\033[33mx\033[0m", "\u274C ")
                .replace("\033[31m!\033[0m", "\uD83D\uDCA5 ")
              filtered match {
                case FailuresErrors("0", "0") => filtered + " \uD83D\uDE04"
                case FailuresErrors(_, _) => filtered + " \uD83D\uDE22"
                case _ => filtered
              }
            }
            def log(level: Level.Value, message: => String) = l.log(level, filter(message))
            def success(message: => String) = l.success(message)
            def trace(t: => Throwable) = l.trace(t)

            override def ansiCodesSupported = l.ansiCodesSupported
          }
        }
      }
    }

  val angularDirectory = SettingKey[File]("angular-directory")

  private def cmd(name: String, command: String, base: File, namedArgs: List[String] = Nil): Command = {
    Command.args(name, "<" + name + "-command>") { (state, args) =>
      Process(command :: (namedArgs ++ args.toList), base).!;
      state
    }
  }


  val commonDependencies = Seq(
    jdbc, // todo(andrew): move to sqldb when we discover a way to get Play to support multiple play.plugins files.
    cache,
    "com.typesafe.play.plugins" %% "play-statsd" % "2.2.0" exclude("play", "*"),
    "com.typesafe" %% "play-plugins-mailer" % "2.2.0" exclude("play", "*"),
    "securesocial" %% "securesocial" % "master-20130808" exclude("play", "*"),
    "org.clapper" %% "grizzled-slf4j" % "1.0.1",
    "com.typesafe.akka" %% "akka-testkit" % "2.2.3"  exclude("play", "*"),
    "org.apache.commons" % "commons-compress" % "1.4.1",
    "org.apache.commons" % "commons-math3" % "3.1.1",
    "commons-io" % "commons-io" % "2.4",
    "org.apache.zookeeper" % "zookeeper" % "3.4.5",
    "commons-codec" % "commons-codec" % "1.6",
    "com.cybozu.labs" % "langdetect" % "1.1-20120112", // todo(andrew): remove from common. make shared module between search and scraper.
    "org.mindrot" % "jbcrypt" % "0.3m",
    "com.amazonaws" % "aws-java-sdk" % "1.6.12",
    "fortytwo.franz" % "franz_2.10" % "0.3.1",
    "net.sf.uadetector" % "uadetector-resources" % "2013.11",
    "com.google.inject" % "guice" % "3.0",
    "com.google.inject.extensions" % "guice-multibindings" % "3.0",
    "net.codingwell" %% "scala-guice" % "3.0.2",
    "org.imgscalr" % "imgscalr-lib" % "4.2",
    "us.theatr" %% "akka-quartz" % "0.2.0_42.1",
    "org.apache.lucene" % "lucene-core" % "4.7.0", // todo(andrew/yasuhiro): remove from common
    "org.apache.lucene" % "lucene-analyzers-common" % "4.7.0" // todo(andrew/yasuhiro): remove from common
  ) map (_.excludeAll(
    ExclusionRule(organization = "com.cedarsoft"),
    ExclusionRule(organization = "javax.jms"),
    ExclusionRule(organization = "com.sun.jdmk"),
    ExclusionRule(organization = "com.sun.jmx"),
    ExclusionRule(organization = "org.jboss.netty"),
    ExclusionRule("org.scala-stm", "scala-stm_2.10.0")
  ))

  lazy val searchDependencies = Seq(
    "edu.stanford.nlp.models" % "stanford-corenlp-models" % "1.3.5"
      from "http://scalasbt.artifactoryonline.com/scalasbt/repo/edu/stanford/nlp/stanford-corenlp/1.3.5/stanford-corenlp-1.3.5-models.jar",
    "edu.stanford.nlp" % "stanford-corenlp" % "1.3.5",
    "org.apache.lucene" % "lucene-analyzers-kuromoji" % "4.7.0",
    "org.apache.lucene" % "lucene-suggest" % "4.7.0"
  )

  lazy val sqldbDependencies = Seq(
    "mysql" % "mysql-connector-java" % "5.1.25",
    "com.typesafe.slick" %% "slick" % "2.0.0" exclude("play", "*")
  )

  lazy val shoeboxDependencies = Seq(
    "javax.mail" % "mail" % "1.4.5",
    "com.typesafe.slick" %% "slick-testkit" % "2.0.0" exclude("play", "*"),
    "org.jsoup" % "jsoup" % "1.7.1",
    "org.apache.poi" % "poi" % "3.8",
    "com.googlecode.mp4parser" % "isoparser" % "1.0-RC-1",
    "org.feijoas" %% "mango" % "0.10"
  )

  lazy val heimdalDependencies = Seq(
    "org.reactivemongo" %% "reactivemongo" % "0.10.0",
    "org.reactivemongo" %% "play2-reactivemongo" % "0.10.2",
    "com.maxmind.geoip2" % "geoip2" % "0.5.0",
    "com.mixpanel" % "mixpanel-java" % "1.2.1"
  ) map (_.excludeAll(
    ExclusionRule(organization = "org.slf4j"),
    ExclusionRule(organization = "ch.qos.logback")
  ))

  lazy val abookDependencies = Seq()

  lazy val scraperDependencies = Seq(
    "org.apache.httpcomponents" % "httpclient" % "4.3.2",
    "org.jsoup" % "jsoup" % "1.7.1",
    "org.apache.tika" % "tika-parsers" % "1.3"
  )

  lazy val cortexDependencies = Seq()

  lazy val graphDependencies = Seq()

  lazy val _scalacOptions = Seq("-unchecked", "-deprecation", "-feature", "-language:reflectiveCalls",
    "-language:implicitConversions", "-language:postfixOps", "-language:dynamics","-language:higherKinds",
    "-language:existentials", "-language:experimental.macros", "-Xmax-classfile-name", "140")

  lazy val _routesImport = Seq(
    "com.keepit.common.db.{ExternalId, Id, State, SequenceNumber}",
    "com.keepit.model._",
    "com.keepit.social._",
    "com.keepit.search._"
  )

  lazy val commonResolvers = Seq(
    Resolver.url("sbt-plugin-snapshots",
      new URL("http://repo.42go.com:4242/fortytwo/content/groups/public/"))(Resolver.ivyStylePatterns),
      // new URL("http://repo.scala-sbt.org/scalasbt/sbt-plugin-snapshots/"))(Resolver.ivyStylePatterns),
    // "Typesafe Repository" at "http://repo.typesafe.com/typesafe/releases/",
    // "kevoree Repository" at "http://maven2.kevoree.org/release/",
    "FortyTwo Public Repository" at "http://repo.42go.com:4242/fortytwo/content/groups/public/",
    "FortyTwo Towel Repository" at "http://repo.42go.com:4242/fortytwo/content/repositories/towel"
    //for org.mongodb#casb
    // "snapshots" at "https://oss.sonatype.org/content/repositories/snapshots",
    // "releases"  at "https://oss.sonatype.org/content/groups/scala-tools",
    // "terracotta" at "http://www.terracotta.org/download/reflector/releases/",
    // "The Buzz Media Maven Repository" at "http://maven.thebuzzmedia.com"
  )

  lazy val _templatesImport = Seq(
    "com.keepit.common.db.{ExternalId, Id, State}",
    "com.keepit.model._",
    "com.keepit.social._",
    "com.keepit.search._"
  )

  lazy val javaTestOptions = Seq("-Xms512m", "-Xmx2g", "-XX:PermSize=256m", "-XX:MaxPermSize=512m")

  lazy val _testOptions = Seq(
    Tests.Argument("sequential", "true"),
    Tests.Argument("threadsNb", "16"),
    Tests.Argument("showtimes", "true"),
    Tests.Argument("stopOnFail", "true"),
    Tests.Argument("failtrace", "true")
  )

  lazy val commonSettings = Seq(
    scalacOptions ++= _scalacOptions,
    routesImport ++= _routesImport,
    resolvers ++= commonResolvers,
    templatesImport ++= _templatesImport,

    javaOptions in Test ++= javaTestOptions,
    parallelExecution in Test := false,
    testOptions in Test ++= _testOptions,
    EclipseKeys.skipParents in ThisBuild := false,
    sources in doc in Compile := List(),
    Keys.fork := false,
    /*skip in update := true,
     *skip in update in (Compile, test) := true*/
    aggregate in update := false,
    emojiLogs
<<<<<<< HEAD
=======
    // incOptions := incOptions.value.withNameHashing(true) // see https://groups.google.com/forum/#!msg/play-framework/S_-wYW5Tcvw/OjJuB4iUwD8J
>>>>>>> cc1edbe9
  )

  lazy val macros = Project(id = s"macros", base = file("modules/macros")).settings(
    libraryDependencies += "org.scala-lang" % "scala-reflect" % "2.10.0"
  )

  lazy val common = play.Project("common", appVersion, commonDependencies, path = file("modules/common")).settings(
    commonSettings ++ Seq(
      javaOptions in Test += "-Dconfig.resource=application-dev.conf"
    ): _*
  ).dependsOn(macros)

  lazy val sqldb = play.Project("sqldb", appVersion, sqldbDependencies, path = file("modules/sqldb")).settings(
    commonSettings: _*
  ).dependsOn(common % "test->test;compile->compile")

  lazy val shoebox = play.Project("shoebox", appVersion, shoeboxDependencies, path = file("modules/shoebox")).settings(
    commonSettings ++ Seq(javaOptions in Test += "-Dconfig.resource=application-shoebox.conf"): _*
  ).settings(
    playAssetsDirectories <+= (baseDirectory in Compile)(_ / "angular"),
    angularDirectory <<= (baseDirectory in Compile) { _ / "angular" },
    commands <++= angularDirectory { base =>
      Seq("grunt", "bower", "npm").map(c => cmd("ng-" + c, c, base))
    },
    commands <+= angularDirectory { base => cmd("ng", "grunt", base, List("dev")) }
  ).dependsOn(common % "test->test;compile->compile", sqldb % "test->test;compile->compile")

  lazy val search = play.Project("search", appVersion, searchDependencies, path = file("modules/search")).settings(
    commonSettings ++ Seq(javaOptions in Test += "-Dconfig.resource=application-search.conf"): _*
  ).dependsOn(common % "test->test;compile->compile")

  lazy val eliza = play.Project("eliza", appVersion, Nil, path = file("modules/eliza")).settings(
    (commonSettings ++ Seq(javaOptions in Test += "-Dconfig.resource=application-eliza.conf") ++ (routesImport ++= Seq("com.keepit.eliza._", "com.keepit.eliza.model._"))) : _*
  ).dependsOn(common % "test->test;compile->compile", sqldb % "test->test;compile->compile")

  lazy val heimdal = play.Project("heimdal", appVersion, heimdalDependencies, path=file("modules/heimdal")).settings(
    commonSettings ++ Seq(javaOptions in Test += "-Dconfig.resource=application-heimdal.conf"): _*
  ).dependsOn(common % "test->test;compile->compile")

  lazy val abook = play.Project("abook", appVersion, abookDependencies, path=file("modules/abook")).settings(
    commonSettings ++ Seq(javaOptions in Test += "-Dconfig.resource=application-abook.conf"): _*
  ).dependsOn(common % "test->test;compile->compile", sqldb % "test->test;compile->compile")

  lazy val scraper = play.Project("scraper", appVersion, scraperDependencies, path=file("modules/scraper")).settings(
    commonSettings ++ Seq(javaOptions in Test += "-Dconfig.resource=application-scraper.conf"): _*
  ).dependsOn(common % "test->test;compile->compile")

  lazy val cortex = play.Project("cortex", appVersion, cortexDependencies, path=file("modules/cortex")).settings(
    commonSettings ++ Seq(javaOptions in Test += "-Dconfig.resource=application-cortex.conf"): _*
  ).dependsOn(common % "test->test;compile->compile")

  lazy val graph = play.Project("graph", appVersion, graphDependencies, path=file("modules/graph")).settings(
    commonSettings ++ Seq(javaOptions in Test += "-Dconfig.resource=application-graph.conf"): _*
  ).dependsOn(common % "test->test;compile->compile")

  lazy val kifiBackend = play.Project(appName, "0.42").settings(commonSettings: _*)
    .settings(
      aggregate in update := false,
      angularDirectory <<= (baseDirectory in Compile) { _ / "modules/shoebox/angular" },
      commands <++= angularDirectory { base =>
        Seq("grunt", "bower", "npm").map(c => cmd("ng-" + c, c, base))
      },
      commands <+= angularDirectory { base => cmd("ng", "grunt", base, List("dev")) }
    )
    .dependsOn(
      common % "test->test;compile->compile",
      shoebox % "test->test;compile->compile",
      search % "test->test;compile->compile",
      eliza % "test->test;compile->compile",
      heimdal % "test->test;compile->compile",
      abook % "test->test;compile->compile",
      scraper % "test->test;compile->compile",
      cortex % "test->test;compile->compile",
      graph % "test->test;compile->compile")
    .aggregate(common, shoebox, search, eliza, heimdal, abook, scraper, sqldb, cortex, graph)

  lazy val distProject = Project(id = "dist", base = file("./.dist"))
    .settings(aggregate in update := false)
    .aggregate(search, shoebox, eliza, heimdal, abook, scraper, cortex, graph)

  override def rootProject = Some(kifiBackend)
}<|MERGE_RESOLUTION|>--- conflicted
+++ resolved
@@ -203,10 +203,7 @@
      *skip in update in (Compile, test) := true*/
     aggregate in update := false,
     emojiLogs
-<<<<<<< HEAD
-=======
     // incOptions := incOptions.value.withNameHashing(true) // see https://groups.google.com/forum/#!msg/play-framework/S_-wYW5Tcvw/OjJuB4iUwD8J
->>>>>>> cc1edbe9
   )
 
   lazy val macros = Project(id = s"macros", base = file("modules/macros")).settings(
