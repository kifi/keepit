--- conflicted
+++ resolved
@@ -8,16 +8,10 @@
     console.log("background page kicking in!");
 
 		function getServer(){
-<<<<<<< HEAD
       var server = "keepitfindit.com";
 			var env = getOptions().env
 			if (env === "development") {
         server = "localhost:9000";
-=======
-			var server = "localhost:9000"
-			var env = localStorage["env"];
-			if (env === "production") {
->>>>>>> 9fbe68e7
 				//assuming the default of developemnt if env is not set.
 				server = "keepitfindit.com"
 			}
@@ -36,13 +30,8 @@
       var xhr = new XMLHttpRequest();
       xhr.onreadystatechange = function() {
         if (xhr.readyState == 4) {
-<<<<<<< HEAD
           log("[postBookmarks] xhr response:");
           log(xhr.responseText);
-=======
-          console.log("xhr response:");
-          console.log(xhr.responseText);
->>>>>>> 9fbe68e7
         }
       }
       bookmarksSupplier(function(bookmarks){bookmarksPoster(bookmarks, xhr)});
@@ -99,7 +88,6 @@
       var xhr = new XMLHttpRequest();
       xhr.onreadystatechange = function() {
         if (xhr.readyState == 4) {
-<<<<<<< HEAD
           log("[searchOnServer] xhr response:");
           log(xhr.response);
           var searchResults = $.parseJSON(xhr.response);
@@ -108,11 +96,6 @@
             searchResults = searchResults.slice(0, maxRes);
           }
           sendResponse(searchResults);
-=======
-          console.log("xhr response:");
-          console.log(xhr.response);
-          sendResponse({message: xhr.response});
->>>>>>> 9fbe68e7
         }
       }
       term = request.query;
@@ -127,7 +110,6 @@
         injectGoogleDiv(tab);
         // chrome.tabs.executeScript(null, {code:"console.log('done injecting!!')"});
         sendResponse({message: "created"});
-<<<<<<< HEAD
       } else if (request.isGoogle === false) {
         log("injecting hover: " + request, tab);
         var hoverTimeout = getOptions().hoverTimeout;
@@ -136,8 +118,6 @@
             chrome.tabs.executeScript(tab.id, {file:"hover.js"});
           }, hoverTimeout);
         }
-=======
->>>>>>> 9fbe68e7
       } else {
         getBookMarks(function(bookmarks) {
           chrome.bookmarks.getSubTree(bookmarks.keepIt.id, function(bm) {
@@ -169,20 +149,12 @@
 
     function injectGoogleDiv(tab) {
       //chrome.bookmarks.getTree(function(tree){console.log(tree);})
-<<<<<<< HEAD
       chrome.tabs.executeScript(tab.id, {code:"console.log('[keepit] tab: " + tab.id + "')"});      
       chrome.tabs.executeScript(tab.id, {file:"google_inject.js"});
-=======
-      chrome.tabs.executeScript(null, {code:"console.log('tab:"+tab.id+"')"});      
-      chrome.tabs.insertCSS(null, {file:"google_inject.css"}, function(){
-        chrome.tabs.executeScript(null, {file:"google_inject.js"});
-      });
->>>>>>> 9fbe68e7
     }
   	// Listen for the content script to send a message to the background page.
   	chrome.extension.onRequest.addListener(onRequest);
 
-<<<<<<< HEAD
     function getOptions() {
       var env = localStorage["env"];
       console.log("env is "+env);
@@ -215,11 +187,10 @@
       return !isNaN(parseFloat(n)) && isFinite(n);
     }    
 
-=======
     function addNewKeep() {
       chrome.tabs.executeScript(null, {code:"console.log('clicked!!')"});
     }
->>>>>>> 9fbe68e7
+
   </script>
   <body>
     <p>
