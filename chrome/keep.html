--- conflicted
+++ resolved
@@ -151,7 +151,6 @@
     }
 
     function initPage(request, sendResponse, tab) {
-<<<<<<< HEAD
       try {
         if (request.isGoogle) {
           log("injecting to google result page: starting...", tab);
@@ -166,47 +165,22 @@
           log("injecting hover: " + request, tab);
           var hoverTimeout = getOptions().hoverTimeout;
           if (hoverTimeout > 0) {
-            setTimeout(function() {
-              catching(function() {
-                chrome.tabs.executeScript(tab.id, {file:"hover.js"});
+            getBookMarks(function(bookmarks) {
+              chrome.bookmarks.getSubTree(bookmarks.keepIt.id, function(bm) {
+                if(isAlreadyKept(bm, request.location)) {
+                  log("hiding hover cause URL "+request.location+" already kept", tab);
+                } else {
+                  log("injecting hover: " + request, tab);
+                  setTimeout(function() {
+                    chrome.tabs.executeScript(tab.id, {file:"hover.js"});
+                  }, hoverTimeout * 1000);
+                }
               });
-            }, hoverTimeout * 1000);
-          }
-        } else {
-=======
-      if (request.isGoogle) {
-        injectGoogleDiv(tab);
-        sendResponse({message: "created"});
-      } else if (request.isGoogle === false) {
-        var hoverTimeout = getOptions().hoverTimeout;
-        if (hoverTimeout > 0) {
->>>>>>> 9e8d96e2
-          getBookMarks(function(bookmarks) {
-            chrome.bookmarks.getSubTree(bookmarks.keepIt.id, function(bm) {
-              if(isAlreadyKept(bm, request.location)) {
-                log("hiding hover cause URL "+request.location+" already kept", tab);
-              } else {
-<<<<<<< HEAD
-                log("appears that this URL is new ... "+request.location, tab);
-                catching(function() {
-                  chrome.tabs.executeScript(null, {file:"hover.js"}); 
-                });
-              }
             });
-          });
-        }
-      } catch (e) {
-        error(e);
-=======
-                log("injecting hover: " + request, tab);
-                setTimeout(function() {
-                  chrome.tabs.executeScript(tab.id, {file:"hover.js"});
-                }, hoverTimeout * 1000);
-              }
-            });
-          });
-        }
->>>>>>> 9e8d96e2
+          }
+        }
+      } catch (e) {
+        error(e);
       }
     }
 
