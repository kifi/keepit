<html>
	<script type="text/javascript" src="jquery-1.7.2.min.js"></script>
	<script src="bookmarks.js"></script>
	<script src="URI.js"></script>
  <script>
    // Called when a message is passed.  We assume that the content script
  	// wants to show the page action.

    function log(message, tab) {
      if(tab) {
        message = "[" + tab.id + "] " + message
      }
      console.log(message);
    }

    function error(exception, message) {
      debugger;
      var errMessage = exception.message;
      if(message) {
        errMessage = "[" + message + "] " + exception.message;
      }
      console.error(exception);
      console.error(errMessage);
      console.error(exception.stack);
      alert("exception: " + exception.message);
    }

    log("background page kicking in!");

    function extractFacbookInfo(userInfo, callback) {
      chrome.cookies.get({"url":"http://facebook.com", "name": "c_user"}, function(cookie){
        try {
          userInfo.facebook_id = cookie.value;
          userInfo.avatarUrl = "https://graph.facebook.com/" + cookie.value + "/picture";
          localStorage["user_info"]=JSON.stringify(userInfo);
          callback(userInfo)
        } catch (e) {
          error(e);
        }
      });
    }

    function postBookmarks(bookmarksSupplier) {
      try {
        var xhr = new XMLHttpRequest();
        xhr.onreadystatechange = function() {
          if (xhr.readyState == 4) {
            log("[postBookmarks] xhr response:");
            log(xhr.responseText);
          }
        }
        bookmarksSupplier(function(bookmarks){
          try {
            bookmarksPoster(bookmarks, xhr);
          } catch (e) {
            error(e);
          }
        });
      } catch (e) {
        error(e);
      }
    }

		function bookmarksPoster(bookmarks, xhr) {
			log("bookmarks:");
      log(bookmarks);
      var json = {
       "bookmarks": bookmarks,
        "user_info": userInfo
      }
      var tosend = JSON.stringify(json);
      xhr.open("POST", 'http://' + getOptions().server + '/bookmarks/add', true);
      xhr.send(tosend);
      log("posted bookmarks");
    }

  	function onRequest(request, sender, sendResponse) {
      log("new request...");
      try {
        var tab = sender.tab;
        log("on request with " + JSON.stringify(request), tab);
    	  // Show the page action for the tab that the sender (content script) was on.
        log("executing request " + request.type, tab);
        if (request.type === "init_page") {
          initPage(request, sendResponse, tab);
        } else if(request.type === "get_keeps") {
          searchOnServer(request, sendResponse, tab);
        } else if(request.type === "get_user_info") {
          sendResponse(userInfo);
        } else if(request.type === "add_bookmarks") {
          getBookMarks(function(bookmarks) {
            addKeep(bookmarks, request, sendResponse, tab);
          });
        } else if (request.type == "get_opt") {
          var opt = getOptions();
  				sendResponse(opt);
        } else if (request.type == "upload_all_bookmarks") {
          upload_all_bookmarks();
        }
    	  // Return nothing to let the connection be cleaned up.
      } catch (e) {
        error(e);
      }
      log("done request...");
  	}

    function upload_all_bookmarks() {
      log("going to upload all my bookamrks to server");
      getPicture(userInfo);
      getKeepitId(userInfo)
    }

    function addKeep(bookmarks, request, sendResponse, tab) {
			log("creating bookmark. private: " + request.private + " tile " + request.title, tab);
      var parent = (request.private) ? bookmarks.private : bookmarks.public;
      var bookmark = {'parentId': parent.id, 'title': request.title, 'url': request.url};
      chrome.bookmarks.create(bookmark, function(created) {
        try {
          sendResponse(created);
  				postBookmarks(function (poster) {poster([bookmark]);});
        } catch (e) {
          error(e);
        }
			});
    }

    function searchOnServer(request, sendResponse, tab) {
      var xhr = new XMLHttpRequest();
      xhr.onreadystatechange = function() {
        if (xhr.readyState == 4) {
          log("[searchOnServer] xhr response:", tab);
          log(xhr.response, tab);
          var searchResults = $.parseJSON(xhr.response);
          if (searchResults.length === 0) {
            return;
          }
          var maxRes = getOptions().maxRes;
          if (searchResults.length > maxRes) {
            searchResults = searchResults.slice(0, maxRes);
          }
          sendResponse(searchResults);
        }
      }
      term = request.query;
      keepitId = userInfo["keepit_id"];
      xhr.open("GET", 'http://' + getOptions().server + '/bookmarks/search?term=' + term + '&keepitId=' + keepitId, true);
      xhr.send();
    }

    function catching(block) {
      try {
        block();
      } catch (e) {
        error(e);
      }
    }

    function initPage(request, sendResponse, tab) {
      try {
        if (request.isGoogle === true) {
          log("injecting to google result page: starting...", tab);
          setTimeout(function() {
            injectGoogleDiv(tab);
            log("injecting to google result page: done!", tab);
          }, 5000);
        } else if (request.isGoogle === false) {
          log("injecting hover: " + request, tab);
          var hoverTimeout = getOptions().hoverTimeout;
          if (hoverTimeout > 0) {
            getBookMarks(function(bookmarks) {
              chrome.bookmarks.getSubTree(bookmarks.keepIt.id, function(bm) {
                if(isAlreadyKept(bm, request.location)) {
                  log("hiding hover cause URL "+request.location+" already kept", tab);
                } else {
                  log("injecting hover: " + request, tab);
                  setTimeout(function() {
                    chrome.tabs.executeScript(tab.id, {code:"console.log('[keepit:hover] tab: " + tab.id + "')"}, 
                      function(vars){
                        log("[callback] executed hover remote logging", tab);
                    });
                    chrome.tabs.executeScript(tab.id, {file:"hover.js"});
                  }, hoverTimeout * 1000);
                }
              });
            });
          }
        } else {
          throw Error("request isGoogle is not well defined: " + request.isGoogle);
        }
      } catch (e) {
        error(e);
      }
    }

    function isAlreadyKept(bms, location) {
      try {
        var found;
        $.each(bms, function(index, bm) {
          if (bm.url) {
            found = found || URI(location).equals(URI(bm.url));
          }
          else {
            found = found || ( bm.children && isAlreadyKept(bm.children, location));
          }
          return !found
        });
        return found;
      } catch (e) {
        error(e);
      }
    }
    
    function injectGoogleDiv(tab) {
      log("injecting google_inject.js into tab", tab)
      try {
        chrome.tabs.executeScript(tab.id, {code:"console.log('[keepit:google] tab: " + tab.id + "')"}, 
          function(vars){
            log("[callback] executed logging", tab);
        });
        chrome.tabs.executeScript(tab.id, {file:"google_inject.js"}, function(vars){
          log("[callback] executed google_inject.js", tab);
        });
        log("injected google_inject.js into tab", tab)
      } catch (e) {
        error(e);
      }
    }

  	// Listen for the content script to send a message to the background page.
  	chrome.extension.onRequest.addListener(onRequest);

    function getOptions() {
      try {
        var env = localStorage["env"];
        if (!env) {
          env = "production";
        }
        var maxResStr = localStorage["max_search_results"]
        if (!isNumber(maxResStr)) {
          maxResStr = 5;
        }
        var maxRes = Number(maxResStr);

        var hoverTimeout = localStorage["hover_timeout"]
        if (!hoverTimeout) {
          hoverTimeout = 10;
        }
        if (!isNumber(hoverTimeout)) {
          hoverTimeout = 0;
        }
        hoverTimeout = Number(hoverTimeout);

        var server = "keepitfindit.com";
        if (env === "development") {
          server = "localhost:9000";
        }
        return {
          "env": env, 
          "hoverTimeout": hoverTimeout, 
          "maxRes": maxRes,
          "server": server,
          "userInfo": JSON.parse(localStorage["user_info"])
        }
      } catch (e) {
        error(e);
      }
    }

    function isNumber(n) {
      return !isNaN(parseFloat(n)) && isFinite(n);
    }    

    function addNewKeep() {
      alert("did nothing!")
    }

    function onInstall() {
      log("Extension Installed");
<<<<<<< HEAD
=======
      extractFacbookInfo(userInfo, function(userInfo) { 
        obtainNewkeepitId(userInfo);
      });
>>>>>>> 7b1dc94c
    } 

    function obtainNewkeepitId(userInfo, callback){
      var xhr = new XMLHttpRequest();
      xhr.onreadystatechange = function() {
        if (xhr.readyState == 4) {
          log("[obtainNewkeepitId] xhr response:");
          var result = $.parseJSON(xhr.response);
          var keepitId = ""+result.userId;
          log(result);
          log("keepitId="+keepitId);
          userInfo.keepit_id = keepitId;
          localStorage["user_info"]=JSON.stringify(userInfo); 
          callback();
        }
      }
      xhr.open("POST", 'http://' + getOptions().server + '/users/anonymous', true);
      xhr.send(JSON.stringify({user_info:userInfo}));
    }

    function onUpdate() {
      log("Extension Updated");
    }

    function getVersion() {
      var details = chrome.app.getDetails();
      return details.version;
    }

    var userInfo = {keepit_id:null}

    function extractUserInfo() {
<<<<<<< HEAD
      userInfo =  getOptions().userInfo;
      keepitId = getOptions().userInfo.keepit_id;
=======
      extractFacbookInfo(userInfo, function(userInfo) { postBookmarks(chrome.bookmarks.getTree); });
      getKeepitId(userInfo)
>>>>>>> 7b1dc94c
    }

  function hasUserInfoInLocalStorage() {
    var ls = localStorage["user_info"];
    if (!ls) return false;
    try {
      userInfo = JSON.parse(ls);
      if (userInfo.keepit_id && userInfo.facebook_id) return true
    } catch (e) {
      log("could not parse JSON "+ls);
    }
    return false
  }
  // Check if the version has changed.
    var currVersion = getVersion();
    var prevVersion = localStorage['version']
    if (currVersion != prevVersion) { // Check if we just installed this extension.
      if (typeof prevVersion == 'undefined') { //install
        onInstall();      
      } else { //update 
        onUpdate()
      }
      localStorage['version'] = currVersion;
    }
  
    if (!hasUserInfoInLocalStorage()){
      userInfo = {keepit_id:null};
      localStorage["user_info"]=JSON.stringify(userInfo); // initialzie user info
      extractFacbookInfo(userInfo, function(userInfo) { 
        obtainNewkeepitId(userInfo, function(){postBookmarks(chrome.bookmarks.getTree);})
      });
    } else {
      log("find user info in local storage")
    }
    log(userInfo)

    getBookMarks();

  </script>
  <body>
    <p>
      Keep!
      <button onClick"addNewKeep()">Yea</button>
      <a target="_top" 
        href="https://www.facebook.com/dialog/oauth/?client_id=157864447681740&redirect_uri=https%3A%2F%2Fwww.keepit.com&scope=email">
        Connect with Facebook!</a>
    </p>
  </body>
</html><|MERGE_RESOLUTION|>--- conflicted
+++ resolved
@@ -276,12 +276,6 @@
 
     function onInstall() {
       log("Extension Installed");
-<<<<<<< HEAD
-=======
-      extractFacbookInfo(userInfo, function(userInfo) { 
-        obtainNewkeepitId(userInfo);
-      });
->>>>>>> 7b1dc94c
     } 
 
     function obtainNewkeepitId(userInfo, callback){
@@ -313,27 +307,18 @@
 
     var userInfo = {keepit_id:null}
 
-    function extractUserInfo() {
-<<<<<<< HEAD
-      userInfo =  getOptions().userInfo;
-      keepitId = getOptions().userInfo.keepit_id;
-=======
-      extractFacbookInfo(userInfo, function(userInfo) { postBookmarks(chrome.bookmarks.getTree); });
-      getKeepitId(userInfo)
->>>>>>> 7b1dc94c
-    }
-
-  function hasUserInfoInLocalStorage() {
-    var ls = localStorage["user_info"];
-    if (!ls) return false;
-    try {
-      userInfo = JSON.parse(ls);
-      if (userInfo.keepit_id && userInfo.facebook_id) return true
-    } catch (e) {
-      log("could not parse JSON "+ls);
-    }
-    return false
-  }
+    function hasUserInfoInLocalStorage() {
+      var ls = localStorage["user_info"];
+      if (!ls) return false;
+      try {
+        userInfo = JSON.parse(ls);
+        if (userInfo.keepit_id && userInfo.facebook_id) return true
+      } catch (e) {
+        log("could not parse JSON "+ls);
+      }
+      return false
+    }
+
   // Check if the version has changed.
     var currVersion = getVersion();
     var prevVersion = localStorage['version']
