console.log("[" + new Date().getTime() + "] ", "injecting keep it hover div");

(function() {
  var config, following, isKept = false;

  function log(message) {
    console.log("[" + new Date().getTime() + "] ", message);
  }

  chrome.extension.onRequest.addListener(function(request, sender, sendResponse) {
    if (request.type === "show_hover") {
      var existingElements = $('.kifi_hover').length;
      if (existingElements > 0) {
        slideOut();
        return;
      }
      chrome.extension.sendRequest({"type": "get_conf"}, function(response) {
        config = response;
        console.log("user config",response);
        getUserInfo(showHover);
      });
    }
  });

  $.extend(jQuery.easing,{
    easeQuickSnapBounce:function(x,t,b,c,d) {
      if (typeof s === 'undefined') s = 1.3;
      return c*((t=t/d-1)*t*((s+1)*t + s) + 1) + b;
    },
    easeCircle: function (x, t, b, c, d) {
      if ((t/=d/2) < 1) return -c/2 * (Math.sqrt(1 - t*t) - 1) + b;
      return c/2 * (Math.sqrt(1 - (t-=2)*t) + 1) + b;
    },
    easeInOutBack: function (x, t, b, c, d, s) {
      if (s == undefined) s = 1.3;
      if ((t/=d/2) < 1) return c/2*(t*t*(((s*=(1.525))+1)*t - s)) + b;
      return c/2*((t-=2)*t*(((s*=(1.525))+1)*t + s) + 2) + b;
    }
  });

  function getUserInfo(callback) {
    chrome.extension.sendRequest({"type": "get_user_info"}, function(user) {
      callback(user);
    });
  }

  function showHover(user) {
    window.kifi_hover = true; // set global variable, so hover will not automatically slide out again.

    if (!user || !user.keepit_external_id) {
      log("No user info! Can't search.")
      return;
    }

    showKeepItHover(user);
  }

  var templateCache = {};

  function loadFile(name, callback) {
    var tmpl = templateCache[name];
    if (tmpl) {
      callback(tmpl);
    } else {
      var req = new XMLHttpRequest();
      req.open("GET", chrome.extension.getURL(name), true);
      req.onreadystatechange = function() {
        if (req.readyState == 4 && req.status == 200) {
          callback(templateCache[name] = req.responseText);
        }
      };
      req.send(null);
    }
  }

  function renderTemplate(name, params, callback, partials) {
    loadFile(name, function(template) {
      callback(Mustache.render(template, params, partials));
    });
  }

  function summaryText(numFriends, isKept) {
    if (isKept) {
      if (numFriends > 0) {
        return "You and " +
          (numFriends == 1 ? "another friend" : (numFriends + " of your friends")) +
          " kept this.";
      }
      return "You kept this!";
    }
    if (numFriends > 0) {
      return ([,"One","Two","Three","Four"][numFriends] || numFriends) +
        " of your friends kept this.";
    }
    return "To quickly find this page later...";
  }

  function socialTooltip(friend, element) {
     // disabled for now
    renderTemplate("social_hover.html",{"friend": friend}, function(tmpl) {
      var timeout;
      var timein;

      var friendTooltip = $('.friend_tooltip').first().clone().appendTo('.friendlist').html(tmpl);

      var socialNetworks = chrome.extension.getURL("social-icons.png");
      $(friendTooltip).find('.kn_social').css('background-image','url(' + socialNetworks + ')');

      function hide() {
        timeout = setTimeout(function () {
          $(friendTooltip).fadeOut(100);
        }, 600);
        clearTimeout(timein);
      };

      function show() {
        timein = setTimeout(function() {
          $(friendTooltip).stop().fadeIn(100);
        }, 500)
      }

      $(element).mouseover(function() {
        clearTimeout(timeout);
        show();
      }).mouseout(hide);

      $(friendTooltip).mouseover(function() {
        clearTimeout(timeout);
      }).mouseout(hide);

    });
  }

  function keepPage() {
    log("bookmarking page: " + document.location.href);

    chrome.extension.sendRequest({
      "type": "set_page_icon",
      "is_kept": true
    });

    isKept = true;

    var request = {
      "type": "add_bookmarks",
      "url": document.location.href,
      "title": document.title,
      "private": $("#keepit_private").is(":checked")
    }
    chrome.extension.sendRequest(request, function(response) {
      log("bookmark added! -> " + JSON.stringify(response));
      keptItslideOut();
   });
  }

  function showKeepItHover(user) {
    var logo = chrome.extension.getURL('kifilogo.png');
    var arrow = chrome.extension.getURL('arrow.png');
    var facebookProfileLink = "http://www.facebook.com/" + user.facebook_id;
    var facebookImageLink = "https://graph.facebook.com/" + user.facebook_id + "/picture?type=square";
    var userExternalId = user.keepit_external_id;

    $.get("http://" + config.server + "/users/slider?url=" + encodeURIComponent(document.location.href),
      null,
      function(o) {
        log(o);

        isKept = o.kept;

        var tmpl = {
          "logo": logo,
          "arrow": arrow,
          "profilepic": facebookImageLink,
          "name": user.name,
          "is_kept": o.kept,
          "connected_networks": chrome.extension.getURL("icons/connected_networks.png")
        }

        following = o.following;

        if (o.friends.length) {
          tmpl.socialConnections = {
            countText: summaryText(o.friends.length, o.kept),
            friends: o.friends
          }
        }

        loadFile("templates/footer.html", function(footer) {
        loadFile("templates/main_hover.html", function(main_hover) {
          var partials = {
            "main_hover": main_hover,
            "footer": footer
          }

          renderTemplate('kept_hover.html', tmpl, function(template) {
            drawKeepItHover(user, o.friends, o.numComments, o.numMessages, template);
          }, partials);
        });
        });
      }
    );
  }

  function drawKeepItHover(user, friends, numComments, numMessages, renderedTemplate) {
    if ($('.kifi_hover').length > 0) {
      // nevermind!
      log("No need to inject, it's already here!");
      return;
    }

    // Inject the slider!
    $('body').prepend(renderedTemplate);

    $('.social_friend').each(function(i,e) {
      socialTooltip(friends[i],e);
    });

    updateCommentCount("public", numComments);
    updateCommentCount("message", numMessages);

    // Event bindings

    $(".kifi_hover").draggable({cursor: "move", axis: "y", distance: 10, handle: "div.kifihdr", containment: "body", scroll: false});

    $('.xlink').click(function() {
      slideOut();
    });
    //$('.profilepic').click(function() { location=facebookProfileLink; });

    $('.unkeepitbtn').click(function() {
      log("un-bookmarking page: " + document.location.href);
      chrome.extension.sendRequest({
        "type": "set_page_icon",
        "is_kept": false
      });
      isKept = false;
      slideOut();
    });

    $('.keepitbtn').click(function() {
      keepPage();
    });

    $('.dropdownbtn').click(function() {
      $('.moreinnerbox').slideToggle(150);
    });

    $('.comments-label').click(function() {
      showComments(user, "public");
    });

    $('.messages-label').click(function() {
      showComments(user, "message", null, $('.thread-wrapper').length > 0);
    });

    slideIn();
  }

  function keptItslideOut() {
    var position = $('.kifi_hover').position().top;
    $('.kifi_hover').animate({
        bottom: '+=' + position,
        opacity: 0
      },
      900,
      'easeInOutBack',
      function() {
        $('.kifi_hover').detach();
      });
  }

  function slideOut(temporary) {
    $('.kifi_hover').animate({
        opacity: 0,
        right: '-=330'
      },
      300,
      'easeQuickSnapBounce',
      temporary ? $.noop : function() {
        $('.kifi_hover').detach();
      });
  }

  function slideIn() {
    //$("body").after(hover);
    $('.kifi_hover').animate({
        right: '+=330',
        opacity: 1
      },
      400,
      'easeQuickSnapBounce', function() {
        $('.kifi_hover').css({'right': '-20px', 'opacity': 1});
        console.log("opened", $('.kifi_hover')[0], $('.kifi_hover').css('right'))
      });
  }

  function redrawFooter(showFooterNav, type) {
    var footerParams = {
      showFooterNav: showFooterNav,
      isMessages: type == "message",
      isKept: isKept,
      logo: chrome.extension.getURL('kifilogo.png')
    }

    renderTemplate("templates/footer.html", footerParams, function(renderedTemplate) {
      $('.kififtr').html(renderedTemplate);

      $('.kififtr .footer-bar').on('mousedown','.close-message', function() {
        showComments(); // called with no params, hides comments/messages
      })
      .on('mousedown', '.footer-keepit', function() {
        keepPage();
      })
      .on('mousedown', '.footer-unkeepit', function() {
        alert("To be implemented.");
      });
    });
  }

  var badGlobalState = { }

  function isCommentPanelVisible() {
    return $(".kifi_comment_wrapper").is(":visible");
  }

  function refreshCommentsHack() {
    if (isCommentPanelVisible() !== true) return;
    hasNewComments(function(){
      updateCommentCount("public", badGlobalState["updates"]["publicCount"]);
      //updateCommentCount("message", badGlobalState["updates"]["messageCount"]);message count includes children, need to fix...
      if (isCommentPanelVisible() !== true) return;
      showComments(badGlobalState.user, badGlobalState.type, badGlobalState.id, true, true);
    });
  }

  function hasNewComments(callback) {
    var url = "http://" + config.server + "/users/slider/updates?url=" + encodeURIComponent(document.location.href);
    $.get(url, null, function(updates) {
      if (badGlobalState["updates"]) {
        var hasUpdates = badGlobalState["updates"]["countSum"] !== updates["countSum"];
        if (hasUpdates && callback) {
          callback();
        }
      }
      badGlobalState["updates"] = updates;
    });
  }

  setInterval(function(){
    refreshCommentsHack();
  }, 5000);

  function showComments(user, type, id, keepOpen, partialRender) {
    var type = type || "public";

    badGlobalState["user"] = user;
    badGlobalState["type"] = type;
    badGlobalState["id"] = id;

    var isVisible = isCommentPanelVisible();
    var showingType = $(".kifi_hover").data("view");
    var shouldRedrawFooter = !isVisible || (showingType && type != showingType)

    if (isVisible && !id && !keepOpen) { // already open!
      if (type == showingType) {
        $('.kifi-content').slideDown();
        $('.kifi_comment_wrapper').slideUp(600, 'easeInOutBack');
        $(".kifi_hover").removeClass(type);
        redrawFooter(false);
        return;
      } else { // already open, yet showing a different type.
        // For now, nothing. Eventually, some slick animation for a quick change?
      }
    }

    $(".kifi_hover").data("view", type).removeClass("public message").addClass(type);

    fetchComments(type, id, function(comments) {
      console.log(comments);
      renderComments(user, comments, type, id, function() {
        if (!isVisible) {
          repositionScroll(false);

          $('.kifi-content').slideUp(); // hide main hover content
          $('.kifi_comment_wrapper').slideDown(600, function() {
            repositionScroll(false);
          });
        }
        if(shouldRedrawFooter) {
          redrawFooter(true, type);
        }
      }, partialRender);
    });
  }

  function fetchComments(type, id, callback) {
    var url = "http://" + config.server +
      (type == "public" ? "/comments/public" : "/messages/threads") +
      (id ? "/" + id : ("?url=" + encodeURIComponent(document.location.href)));
    $.get(url, null, function(payload) {
      callback(payload)
    });
  }

  function commentTextFormatter() {
    return function(text, render) {
      text = $.trim(render(text));
      text = text.replace(/\[((?:\\\]|[^\]])*)\]\(x-kifi-sel:((?:\\\)|[^)])*)\)/g, function($0, $1, $2) {
        return "<a href='x-kifi-sel:" + $2.replace(/\\(.)/g, "$1") + "'>" + $1.replace(/\\(.)/g, "$1") + "</a>";
      });
      text = "<p class=\"first-line\">" + text + "</p>";
      text = text.replace(/\n\n/g, "\n")
      text = text.replace(/\n/g, "</p><p>");
      return text;
    }
  }

  function commentDateFormatter() {
    return function(text, render) {
      try {
        return new Date(render(text)).toString();
      } catch (e) {
        return "";
      }
    }
  }

  function isoDateFormatter() {
    return function(text, render) {
      try {
        return new Date(render(text)).toISOString();
      } catch (e) {
        return "";
      }
    }
  }

  function commentSerializer(html) {
    html = html
      .replace(/<div><br\s*[\/]?><\/div>/gi, '\n')
      .replace(/<br\s*[\/]?>/gi, '\n')
      .replace(/<\/div><div>/gi, '\n')
      .replace(/<div\s*[\/]?>/gi, '\n')
      .replace(/<\/div>/gi, '')
      .replace(/<a [^>]*\bhref="x-kifi-sel:([^"]*)"[^>]*>(.*?)<\/a>/gi, function($0, $1, $2) {
        return "[" + $2.replace(/\]/g, "\\]") + "](x-kifi-sel:" + $1.replace(/\)/g, "\\)") + ")";
      });
    return $('<div>').html(html).text().trim();
  }

  function updateCommentCount(type, count) {
    count = count != null ? count : $(".real-comment").length; // if no count passed in, count DOM nodes

    $({"public": ".comments-count", "message": ".messages-count"}[type])
      .text(count)
      .toggleClass("zero_comments", count == 0);
  }

  function renderComments(user, comments, type, id, onComplete, partialRender) {
    console.log("Drawing comments!");
    comments = comments || {};
    comments["public"] = comments["public"] || [];
    comments["message"] = comments["message"] || [];
    //comments["private"] = comments["private"] || []; // Removed, not for MVP

    var visibleComments = comments[type] || [];

    if(!id) {
      updateCommentCount(type, visibleComments.length);
    }

    var params = {
      kifiuser: {
        "firstName": user.name,
        "lastName": "",
        "avatar": "https://graph.facebook.com/" + user.facebook_id + "/picture?type=square"
      },
      formatComments: commentTextFormatter,
      formatDate: commentDateFormatter,
      formatIsoDate: isoDateFormatter,
      comments: visibleComments,
      showControlBar: type == "public",
      following: following,
      snapshotUri: chrome.extension.getURL("snapshot.png"),
      connected_networks: chrome.extension.getURL("icons/social-icons.png")
    }

    loadFile("templates/comments/hearts.html", function(hearts) {
    loadFile("templates/comments/comments_list.html", function(comment_list) {
    loadFile("templates/comments/comment.html", function(comment) {
    loadFile("templates/comments/thread_info.html", function(thread_info) {
    loadFile("templates/comments/thread.html", function(thread) {
    loadFile("templates/comments/message_list.html", function(message_list) {
    loadFile("templates/comments/comment_post.html", function(comment_post) {
    loadFile("templates/comments/message_post.html", function(message_post) {

      var partials = {
        "comment_body_view": comment_list,
        "hearts": hearts,
        "comment": comment,
        "comment_post_view": comment_post
      };
      if(type == "public") {
        for(msg in visibleComments) {
          console.log(visibleComments[msg].user.externalId == user.keepit_external_id)
          visibleComments[msg]["isLoggedInUser"] = visibleComments[msg].user.externalId == user.keepit_external_id
        }
      }

      if(type == "public") {
        for(msg in visibleComments) {
          console.log(visibleComments[msg].user.externalId == user.keepit_external_id)
          visibleComments[msg]["isLoggedInUser"] = visibleComments[msg].user.externalId == user.keepit_external_id
        }
      }

      // By default we use the comment partials.
      // To override for a specific function, do so here.
      if (type == "message") {
        partials.comment = (id ? comment : thread_info);
        partials.comment_body_view = (id ? thread : message_list);
        partials.comment_post_view = message_post;

      // For thread lists, we need to do this for each one. For threads, only the first one
        var iterMessages = (id ? [visibleComments[0]] : visibleComments )
        var threadAvatar = "";
        for(msg in iterMessages) {
          var recipients = iterMessages[msg]["recipients"];
          var l = recipients.length;
          if(l == 0) { // No recipients!
            threadAvatar = params.kifiuser.avatar;
          }
          else if(l == 1) {
            threadAvatar = iterMessages[msg]["recipients"][0]["avatar"];
          }
          else {
            threadAvatar = chrome.extension.getURL("icons/convo.png");
          }
          iterMessages[msg]["threadAvatar"] = threadAvatar;

          var recipientNames = [];
          for(r in recipients) {
            var name = recipients[r].firstName + " " + recipients[r].lastName;
            recipientNames.push(name);
          }

          // handled separately because this will need to be refactored to be cleaner
          function formatRecipient(name) {
            return "<strong class=\"recipient\">" + name + "</strong>";
          }

          var displayedRecipients = [];
          var storedRecipients = [];
          if(l == 0) {
            displayedRecipients.push(user.name);
          }
          else if(l <= 4) {
            displayedRecipients = recipientNames.slice(0, l);
          }
          else {
            displayedRecipients = recipientNames.slice(0, 3);
            storedRecipients = recipientNames.slice(3);
          }

          for(d in displayedRecipients) {
            displayedRecipients[d] = formatRecipient(displayedRecipients[d]);
          }

          var recipientText;
          if(l == 0) {
            recipientText = displayedRecipients[0];
          } else if(l <= 4) {
            if(l == 1)
              recipientText = displayedRecipients[0];
            else if(l == 2)
              recipientText = displayedRecipients[0] + " and " + displayedRecipients[1];
            else if(l == 3 || l == 4)
              recipientText = displayedRecipients.slice(0, l - 1).join(", ") + " and " + displayedRecipients[l - 1];
          } else {
            recipientText = displayedRecipients.slice(0, 3).join(", ");
            storedRecipients = recipientNames.slice(3);
          }
          // todo "You wrote to "

          iterMessages[msg]["recipientText"] = recipientText;
          iterMessages[msg]["storedRecipients"] = storedRecipients;
          iterMessages[msg]["showMessageCount"] = iterMessages[msg]["messageCount"] > 1;
        }

        if(id) {
          var othersInConversation = {};
          var recipientCount = 0;
          for(msg in visibleComments) {
            var recipients = visibleComments[msg]["recipients"];
            var initiatorId = visibleComments[msg].user.externalId;
            if (initiatorId != config.user.keepit_external_id) {
              var initiatorName = visibleComments[msg].user.firstName + " " + visibleComments[msg].user.lastName;
              othersInConversation[visibleComments[msg].user.externalId] = initiatorName;
            }
            for(r in recipients) {
              var name = recipients[r].firstName + " " + recipients[r].lastName;
              var recipientId = recipients[r].externalId;
              if (recipientId != config.user.keepit_external_id) {
                othersInConversation[recipientId] = name;
              }
            }
          }
          var othersInConversationText = "";
          for (id in othersInConversation) {
            recipientCount++;
            if (othersInConversationText.length > 1) {
              othersInConversationText += ", ";
            }
            othersInConversationText += "<strong>" + othersInConversation[id] + "</strong>";
          }
          params.othersInConversationText = othersInConversationText;
          params.recipientText = visibleComments[0].recipientText;
          params.storedRecipients = visibleComments[0].storedRecipients;
          params.externalId = visibleComments[0].externalId;
          params.recipientCount = recipientCount;
<<<<<<< HEAD
          params.recipientCountText = recipientCount == "1" ? "person" : "people"; 
=======
>>>>>>> 1771bd43
          params.hideComposeTo = true;
        }
      }

      if(partialRender) {
        // Hacky solution for a partial refresh. Needs to be refactored.
        var renderedTemplate = Mustache.render(partials.comment_body_view, params, partials);     
        $('.comment_body_view').html(renderedTemplate).find("time").timeago();
      }
      else {
        renderTemplate("templates/comments/comments_view.html", params, function(renderedTemplate) {
          drawCommentView(renderedTemplate, user, type, partials);
          onComplete();
        }, partials);
      }


    });
    });
    });
    });
    });
    });
    });
    });
  }

  function drawCommentView(renderedTemplate, user, type, partials) {
    //console.log(renderedTemplate);
    repositionScroll(false);
    $('.kifi_comment_wrapper').html(renderedTemplate).find("time").timeago();
    repositionScroll(false);

    createCommentBindings(type, user);
  }

  function createCommentBindings(type, user) {
    $(".control-bar").on("click", ".follow", function() {
      following = !following;  // TODO: server should return whether following along with the comments
      $.ajax("http://" + config.server + "/comments/follow?url=" + encodeURIComponent(document.location.href),
        {"type": following ? "POST" : "DELETE"});
      $(this).toggleClass("following", following);
    });

    $(".kifi_comment_wrapper").on("mousedown", "a[href^='x-kifi-sel:']", function(e) {
      e.preventDefault();
      var el = snapshot.fuzzyFind(this.href.substring(11));
      if (el) {
        // make absolute positioning relative to document instead of viewport
        document.documentElement.style.position = "relative";

        var aRect = this.getBoundingClientRect();
        var elRect = el.getBoundingClientRect();
        var sTop = e.pageY - e.clientY, sLeft = e.pageX - e.clientX;
        var ms = scrollTo(elRect);
        $("<div class=snapshot-highlight>").css({
          left: aRect.left + sLeft,
          top: aRect.top + sTop,
          width: aRect.width,
          height: aRect.height
        }).appendTo("body").animate({
          left: elRect.left + sLeft - 3,
          top: elRect.top + sTop - 2,
          width: elRect.width + 6,
          height: elRect.height + 4
        }, ms).delay(2000).fadeOut(1000, function() {$(this).remove()});
      } else {
        alert("Sorry, this reference is no longer valid on this page.");
      }

      function scrollTo(r) {  // TODO: factor out for reuse
        var pad = 100;
        var hWin = $(window).height();
        var wWin = $(window).width();
        var sTop = $(document).scrollTop(), sTop2;
        var sLeft = $(document).scrollLeft(), sLeft2;
        var oTop = sTop + r.top;
        var oLeft = sLeft + r.left;

        if (r.height + 2 * pad < hWin) { // fits with space around it
          sTop2 = (sTop > oTop - pad) ? oTop - pad :
            (sTop + hWin < oTop + r.height + pad) ? oTop + r.height + pad - hWin : sTop;
        } else if (r.height < hWin) { // fits without full space around it, so center
          sTop2 = oTop - (hWin - r.height) / 2;
        } else { // does not fit, so get it to fill up window
          sTop2 = sTop < oTop ? oTop : (sTop + hWin > oTop + r.height) ? oTop + r.height - hWin : sTop;
        }
        sTop2 = Math.max(0, sTop2);

        if (r.width + 2 * pad < wWin) { // fits with space around it
          sLeft2 = (sLeft > oLeft - pad) ? oLeft - pad :
            (sLeft + wWin < oLeft + r.width + pad) ? oLeft + r.width + pad - wWin : sLeft;
        } else if (r.width < wWin) { // fits without full space around it, so center
          sLeft2 = oLeft - (wWin - r.width) / 2;
        } else { // does not fit, so get it to fill up window
          sLeft2 = sLeft < oLeft ? oLeft : (sLeft + wWin > oLeft + r.width) ? oLeft + r.width - wWin : sLeft;
        }
        sLeft2 = Math.max(0, sLeft2);

        if (sTop2 == sTop && sLeft2 == sLeft) return 400;

        var ms = Math.max(400, Math.min(800, 100 * Math.log(Math.max(Math.abs(sLeft2 - sLeft), Math.abs(sTop2, sTop)))));
        $("<b>").css({position: "absolute", opacity: 0, display: "none"}).appendTo("body").animate({opacity: 1}, {
            duration: ms,
            step: function(a) {
              window.scroll(
                sLeft2 * a + sLeft * (1 - a),
                sTop2 * a + sTop * (1 - a));
            }, complete: function() {
              $(this).remove()
            }});
        return ms;
      }
    }).on("click", "a[href^='x-kifi-sel:']", function(e) {
      e.preventDefault();
    });

    $('.comment_body_view').on("hover", ".more-recipients", function(event) {
      //$(this).parent().find('.more-recipient-list')[event.type == 'mouseenter' ? "show" : "hide"]();
    }).on('click', '.thread-info', function() {
      showComments(user, type, $(this).parent().data("externalid"));
    }).on('click', '.back-button', function() {
      showComments(user, type, null, true);
    });

    $('.comment_post_view').on("mousedown", ".post_to_network .kn_social", function() {
      alert("Not yet implemented. Coming soon!");
      return;
    });

    if (type == "message") {
      $.get("http://" + config.server + "/users/friends?url=" + encodeURIComponent(document.location.href),
        null,
        function(data) {
          var friends = data.friends; //TODO!
          for (var friend in friends) {
            friends[friend].name = friends[friend].firstName + " " + friends[friend].lastName
          }
          $("#to-list").tokenInput(friends, {
            theme: "kifi"
          });
          $("#token-input-to-list").keypress(function(e) {
            return e.which !== 13;
          });
        }
      );
    }

    // Main comment textarea
    var typeName = type == "public" ? "comment" : "message";
    var placeholder = "<span class=\"placeholder\">Add a " + typeName + "…</span>";
    $('.comment-compose').html(placeholder);
    $('.comment_post_view').on('focus','.comment-compose',function() {
      if ($('.comment-compose').html() == placeholder) { // unchanged text!
        $('.comment-compose').html("");
      }
      $('.comment-compose').animate({'height': '85'}, 150, 'easeQuickSnapBounce');
    }).on('blur', '.comment-compose', function() {
      var value = $('.comment-compose').html()
      value = commentSerializer(value);
      if (value == "") { // unchanged text!
        $('.comment-compose').html(placeholder);
      }
      $('.comment-compose').animate({'height': '35'}, 150, 'easeQuickSnapBounce');
    }).on('click','.take-snapshot', function() {
      // make absolute positioning relative to document instead of viewport
      document.documentElement.style.position = "relative";

      slideOut(true);

      var sel = {}, cX, cY;
      var $shades = $(["t","b","l","r"].map(function(s) {
        return $("<div class='snapshot-shade snapshot-shade-" + s + "'>")[0];
      }));
      var $glass = $("<div class=snapshot-glass>");
      var $selectable = $shades.add($glass).appendTo("body").on("mousemove", function(e) {
        updateSelection(cX = e.clientX, cY = e.clientY, e.pageX - e.clientX, e.pageY - e.clientY);
      });
      renderTemplate("templates/comments/snapshot_bar.html", {"type": typeName}, function(html) {
        $(html).appendTo("body")
          .draggable({cursor: "move", distance: 10, handle: ".snapshot-bar", scroll: false})
          .on("click", ".cancel", exitSnapshotMode)
          .add($shades).css("opacity", 0).animate({opacity: 1}, 300);
      });
      $(window).scroll(function() {
        if (sel) updateSelection(cX, cY);
      });
      $glass.click(function() {
        exitSnapshotMode();
        $(".kifi_hover").find(".comment-compose")
          .find(".placeholder").remove().end()
          .append(" <a href='x-kifi-sel:" + snapshot.generateSelector(sel.el).replace("'", "&#39;") + "'>look here</a>");
      });
      function exitSnapshotMode() {
        $selectable.add(".snapshot-bar-wrap").animate({opacity: 0}, 400, function() { $(this).remove(); });
        slideIn();
      }
      function updateSelection(clientX, clientY, scrollLeft, scrollTop) {
        $selectable.hide();
        var el = document.elementFromPoint(clientX, clientY);
        $selectable.show();
        if (!el) return;
        if (scrollLeft == null) scrollLeft = document.body.scrollLeft;
        if (scrollTop == null) scrollTop = document.body.scrollTop;
        var pageX = scrollLeft + clientX;
        var pageY = scrollTop + clientY;
        if (el === sel.el) {
          // track the latest hover point over the current element
          sel.x = pageX; sel.y = pageY;
        } else {
          var r = el.getBoundingClientRect();
          var dx = Math.abs(pageX - sel.x);
          var dy = Math.abs(pageY - sel.y);
          if (!sel.el ||
              (dx == 0 || r.width < sel.r.width * 2 * dx) &&
              (dy == 0 || r.height < sel.r.height * 2 * dy) &&
              (dx == 0 && dy == 0 || r.width * r.height < sel.r.width * sel.r.height * Math.sqrt(dx * dx + dy * dy))) {
            // if (sel.el) console.log(
            //   r.width + " < " + sel.r.width + " * 2 * " + dx + " AND " +
            //   r.height + " < " + sel.r.height + " * 2 * " + dy + " AND " +
            //   r.width * r.height + " < " + sel.r.width * sel.r.height + " * " + Math.sqrt(dx * dx + dy * dy));
            var yT = scrollTop + r.top - 2;
            var yB = scrollTop + r.bottom + 2;
            var xL = scrollLeft + r.left - 3;
            var xR = scrollLeft + r.right + 3;
            $shades.eq(0).css({height: yT});
            $shades.eq(1).css({top: yB, height: document.documentElement.scrollHeight - yB});
            $shades.eq(2).css({top: yT, height: yB - yT, width: xL});
            $shades.eq(3).css({top: yT, height: yB - yT, left: xR});
            $glass.css({top: yT, height: yB - yT, left: xL, width: xR - xL});
            sel.el = el; sel.r = r; sel.x = pageX; sel.y = pageY;
          }
        }
      }
    }).on('submit','.comment_form', function(e) {
      e.preventDefault();
      var text = commentSerializer($('.comment-compose').find(".placeholder").remove().end().html());
      if (!text) return false;

      submitComment(text, type, user, null, null, function(newComment) {
        $('.comment-compose').text("").html(placeholder);

        console.log("new comment", newComment);
        // Clean up CSS

        var params = newComment;
        params["formatComments"] = commentTextFormatter;
        params["formatDate"] = commentDateFormatter;
        params["formatIsoDate"] = isoDateFormatter;

        badGlobalState["updates"].publicCount++;
        badGlobalState["updates"].countSum++;

        renderTemplate("templates/comments/comment.html", params, function(renderedComment) {
          //drawCommentView(renderedTemplate, user, type, partials);
          $('.comment_body_view').find('.no-comment').parent().detach();
          $('.comment_body_view').append(renderedComment).find("time").timeago();
          updateCommentCount(type);
          repositionScroll(false);
        });
      });
      return false;
    }).on('submit','.message_form', function(e) {
      e.preventDefault();
      var text = commentSerializer($('.comment-compose').find(".placeholder").remove().end().html());
      if (!text) return false;

      var isReply = $(this).is('.message-reply');
      var recipients;
      var parent;

      badGlobalState["updates"].messageCount++;
      badGlobalState["updates"].countSum++;

      if(!isReply) {
        var recipientJson = $("#to-list").tokenInput("get");
        $("#to-list").tokenInput("clear");

        var recipientArr = [];
        for(r in recipientJson) {
          recipientArr.push(recipientJson[r]["externalId"]);
        }
        if(recipientArr.length == 0) {
          alert("Silly you. You need to add some friends!");
          return false;
        }
        recipients = recipientArr.join(",");
        console.log("to: ", recipients);
      }
      else {
        parent = $(this).parents(".kifi_comment_wrapper").find(".thread-wrapper").attr("data-externalid");
        console.log(parent)
      }

      submitComment(text, type, user, parent, recipients, function(newComment) {
        $('.comment-compose').text("").html(placeholder);

        console.log("new message", newComment);
        // Clean up CSS

        if(!isReply) {
          updateCommentCount(type,parseInt($('.messages-count').text()) + 1)
          console.log("not a reply. redirecting to new message");
          showComments(user, type, newComment.message.externalId);
          return;
        }

        var params = newComment.message;
        params["formatComments"] = commentTextFormatter;
        params["formatDate"] = commentDateFormatter;
        params["formatIsoDate"] = isoDateFormatter;

        renderTemplate("templates/comments/comment.html", params, function(renderedComment) {
          //drawCommentView(renderedTemplate, user, type, partials);
          $('.comment_body_view').find('.no-comment').parent().detach();
          $('.thread-wrapper').append(renderedComment).find("time.timeago").timeago();
          repositionScroll(false);
        });

      });
      return false;
    });
  }

  function submitComment(text, type, user, parent, recipients, callback) {
    /* Because we're using very simple templating now, re-rendering has to be done carefully.
     */
    var permissions = type;

    console.log(parent);

    var request = {
      "type": "post_comment",
      "url": document.location.href,
      "title": document.title,
      "text": text,
      "permissions": type,
      "parent": parent,
      "recipients": recipients
    };
    chrome.extension.sendRequest(request, function(response) {
      var newComment;
      if(type == "message") {
        console.log("fff",response)
        newComment = response;
      }
      else {
        newComment = {
          "createdAt": new Date,
          "text": request.text,
          "user": {
            "externalId": user.keepit_external_id,
            "firstName": user.name,
            "lastName": "",
            "facebookId": user.facebook_id
          },
          "permissions": type,
          "externalId": response.commentId
        }
      }
      callback(newComment);
    });
  }

  key('command+shift+k, ctrl+shift+k', function(){
    console.log('Opening kifi slider!');

    var existingElements = $('.kifi_hover').length;
    if (existingElements > 0) {
      slideOut();
      return;
    }
    chrome.extension.sendRequest({"type": "get_conf"}, function(response) {
      config = response;
      console.log("user config",response);
      getUserInfo(showHover);
    });

    key.setScope('kifi_open');

    return false;
  });

  function repositionScroll(resizeQuickly) {
    resizeCommentBodyView(resizeQuickly);
    $(".comment_body_view").prop("scrollTop", 99999);
  }

  function resizeCommentBodyView(resizeQuickly) {
    //console.log($('.kifihdr').offset().top - 30, $('.comment_body_view').css('max-height'));
    /*$('.kifi_hover').css({'top': ''});
    console.log("hit", ($('.kifihdr').offset().top - 30))
    var offset = $('.kifihdr').offset().top - 30;
    if(offset )
    $('.comment_body_view').stop().css({'max-height': '+=' + ($('.kifihdr').offset().top - 30)});
    *//*
    var kifiheader = $('.kifihdr');
    if (resizeQuickly === true) {
      $('.comment_body_view').stop().css({'max-height':$(window).height()-320});
    } else {
      if (kifiheader.length > 0) {
        var offset = kifiheader.offset().top - 30;
        if(Math.abs(offset) > 20) {
          $('.comment_body_view').stop().animate({'max-height':'+='+offset},20, function() {
            var newOffset = Math.abs(kifiheader.offset().top - 30);
            if (newOffset > 20) {
              resizeCommentBodyView(false);
            }
          });
        }
      }
    }*/
  }

  $(window).resize(function() {
    resizeCommentBodyView();
  });

  chrome.extension.sendRequest({"type": "get_conf"}, function(response) {
    config = response;
    console.log("user config",response);
    hasNewComments();
  });

})();<|MERGE_RESOLUTION|>--- conflicted
+++ resolved
@@ -500,12 +500,6 @@
         "comment": comment,
         "comment_post_view": comment_post
       };
-      if(type == "public") {
-        for(msg in visibleComments) {
-          console.log(visibleComments[msg].user.externalId == user.keepit_external_id)
-          visibleComments[msg]["isLoggedInUser"] = visibleComments[msg].user.externalId == user.keepit_external_id
-        }
-      }
 
       if(type == "public") {
         for(msg in visibleComments) {
@@ -618,10 +612,7 @@
           params.storedRecipients = visibleComments[0].storedRecipients;
           params.externalId = visibleComments[0].externalId;
           params.recipientCount = recipientCount;
-<<<<<<< HEAD
           params.recipientCountText = recipientCount == "1" ? "person" : "people"; 
-=======
->>>>>>> 1771bd43
           params.hideComposeTo = true;
         }
       }
@@ -1011,13 +1002,6 @@
   }
 
   function resizeCommentBodyView(resizeQuickly) {
-    //console.log($('.kifihdr').offset().top - 30, $('.comment_body_view').css('max-height'));
-    /*$('.kifi_hover').css({'top': ''});
-    console.log("hit", ($('.kifihdr').offset().top - 30))
-    var offset = $('.kifihdr').offset().top - 30;
-    if(offset )
-    $('.comment_body_view').stop().css({'max-height': '+=' + ($('.kifihdr').offset().top - 30)});
-    *//*
     var kifiheader = $('.kifihdr');
     if (resizeQuickly === true) {
       $('.comment_body_view').stop().css({'max-height':$(window).height()-320});
@@ -1033,7 +1017,7 @@
           });
         }
       }
-    }*/
+    }
   }
 
   $(window).resize(function() {
