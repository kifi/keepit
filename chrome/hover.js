--- conflicted
+++ resolved
@@ -577,7 +577,6 @@
 
         console.log("new comment", newComment);
         // Clean up CSS
-<<<<<<< HEAD
 
         var params = newComment;
         params["formatComments"] = commentTextFormatter;
@@ -622,21 +621,6 @@
           $('.comment_body_view').append(renderedComment).find("abbr.timeago").timeago();
           updateCommentCount();
           repositionScroll(false);
-=======
-        $('.submit-comment').slideUp(100, function() {
-          var params = newComment;
-          params["formatComments"] = commentTextFormatter;
-          params["formatDate"] = commentDateFormatter;
-          params["formatIsoDate"] = isoDateFormatter;
-
-          renderTemplate("templates/comments/comment.html", params, function(renderedComment) {
-            //drawCommentView(renderedTemplate, user, type, partials);
-            $('.comment_body_view').find('.no-comment').parent().detach();
-            $('.comment_body_view').append(renderedComment).find("abbr.timeago").timeago();
-            updateCommentCount();
-            repositionScroll(false);
-          });
->>>>>>> d189e2bd
         });
 
       });
