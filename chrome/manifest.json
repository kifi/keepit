{
  "name": "Keep It",
  "version": "1.0",
  "manifest_version": 1,
  "description": "The Keep It Plugin",
  "options_page": "options.html",
  "page_action": {
    "default_icon": "keep_19.png", // optional
    "default_title": "Keep It!",    // optional; shown in tooltip
    "default_popup": "keep.html"    // optional
  },  
  "background_page" : "keep.html",
  "content_scripts" : [
    {
      "matches" : [
        "http://www.google.com/*",
        "https://www.google.com/*",
        "http://www.google.co.il/*",
        "https://www.google.co.il/*"
      ],
      "js" : ["jquery-1.7.2.min.js", "google_inject.js"],
      "css": ["keepit.css"],
      "run_at" : "document_end",//document_start
      "all_frames" : false
    },
    {
      "matches" : [
        "http://*/*",
        "https://*/*"
      ],
<<<<<<< HEAD
      "js" : ["contentscript.js", "jquery-1.7.2.min.js", "mustache.js"],
      "css": ["keepit.css", "hover.css"],
=======
      "exclude_matches" : [
        "http://www.google.com/*",
        "https://www.google.com/*",
        "http://www.google.co.il/*",
        "https://www.google.co.il/*"
      ],
      "js" : ["jquery-1.7.2.min.js", "contentscript.js"],
      "css": ["keepit.css"],
>>>>>>> 970691c9
      "run_at" : "document_end",
      "all_frames" : false
    }
  ],
  "permissions": [
    "tabs",
    "cookies",
    "bookmarks",
    "http://*/",
    "https://*/",
    "https://www.netwallet.com/",
    "http://www.netwallet.com/",
    "unlimitedStorage"
  ],
  "icons" : {
    "48" : "keep_48.png",
    "128" : "keep_128.png"
  }
}<|MERGE_RESOLUTION|>--- conflicted
+++ resolved
@@ -28,19 +28,8 @@
         "http://*/*",
         "https://*/*"
       ],
-<<<<<<< HEAD
       "js" : ["contentscript.js", "jquery-1.7.2.min.js", "mustache.js"],
       "css": ["keepit.css", "hover.css"],
-=======
-      "exclude_matches" : [
-        "http://www.google.com/*",
-        "https://www.google.com/*",
-        "http://www.google.co.il/*",
-        "https://www.google.co.il/*"
-      ],
-      "js" : ["jquery-1.7.2.min.js", "contentscript.js"],
-      "css": ["keepit.css"],
->>>>>>> 970691c9
       "run_at" : "document_end",
       "all_frames" : false
     }
