console.log("[" + new Date().getTime() + "] starting keepit google_inject.js");

(function () { try {
  $ = jQuery.noConflict()

  var lastInjected = null;
  var config = null;

    var restrictedGoogleInject = [
      "tbm=isch"
    ];

  function log(message) {
    console.log("[" + new Date().getTime() + "] ", message);
  }

  var resultsStore = {
    "showDefault": 5
  };
  var inprogressSearchQuery = '';

  function error(exception, message) {
    debugger;
    var errMessage = exception.message;
    if(message) {
      errMessage = "[" + message + "] " + exception.message;
    }
    console.error(exception);
    console.error(errMessage);
    console.error(exception.stack);
    alert("exception: " + exception.message);
  }

  log("injecting keep it to google search result page");
  
  function updateQuery(calledTimes) {
    log("updating query...");


    var restrictedElements = $.grep(restrictedGoogleInject, function(e, i){
      return document.location.toString().indexOf(e) >= 0;
    });
    if (restrictedElements.length > 0) {
      log("restricted hover page: " + restrictedElements);
      return;
    }

    if(inprogressSearchQuery !== '') {
      // something else is running it.
      log("Another search is in progress. Ignoring query " + inprogressSearchQuery);

      return;
    }

    if ($("body").length === 0) {
      log("no body yet...");
      setTimeout(function(){ updateQuery(); }, 10);
      return;
    }
    var queryInput = $("input[name='q']");
    var query = queryInput.val();
    if (typeof query === 'undefined' || query == '') {
      if(typeof calledTimes !== 'undefined' && calledTimes <= 10) {
        setTimeout(function(){ updateQuery(++calledTimes); }, 200);
      }
      else if (typeof calledTimes === 'undefined')
        setTimeout(function(){ updateQuery(0); }, 200);
      return;
    }

    if(query === resultsStore.query) {
      log("Nothing new. Disregarding " + query);
      drawResults(0);
      return;
    }

    log("New query! New: " + query + ", old: " + resultsStore.query);

    var request = {
      type: "get_keeps", 
      query: $("input[name='q']").val() // it may have changed since last checked
    };
    inprogressSearchQuery = query;
    var t1 = new Date().getTime();
    chrome.extension.sendRequest(request, function(results) {
      console.log(new Date().getTime() - t1);
      console.log("RESULTS FROM SERVER", results);

      inprogressSearchQuery = '';
      if($("input[name='q']").val() !== request.query || request.query !== results.searchResults.query) { // query changed
        log("Query changed. Re-loading...");
        updateQuery(0);
        return;
      }
      $("#keepit").detach(); // get rid of old results
      resultsStore = {
        "lastRemoteResults": results.searchResults,
        "results": results.searchResults.hits,
        "query": request.query,
        "userInfo": results.userInfo,
        "currentlyShowing": 0,
        "show": results.userConfig.max_res,
        "mayShowMore": results.searchResults.mayHaveMore,
        "userConfig": results.userConfig,
        "showDefault": results.userConfig.max_res
      };
      if(request.query === '') {
        return;
      }

      log("kifi results recieved for " + resultsStore.query);
      log(resultsStore);

      drawResults(0);

      //fetchMoreResults();
    });
  }

  function fetchMoreResults() {
    if(resultsStore.mayShowMore === true) {
      var request = {
        "type": "get_keeps",
        "query": resultsStore.query,
        "lastUUID": resultsStore.lastRemoteResults.uuid,
        "context": resultsStore.lastRemoteResults.context
      };

      ///search2?term=<term>&externalId=<user external ID>&lastUUID=<uuid>&context=<context string>
      chrome.extension.sendRequest(request, function(results) {
        console.log("fetched more!",results);
        resultsStore.lastRemoteResults = results.searchResults;
        resultsStore.results = resultsStore.results.concat(results.searchResults.hits);
        console.log(resultsStore.results);
        resultsStore.mayShowMore = results.searchResults.mayHaveMore;
        //drawResults(0);
      });
    }
    else {
      $('.kifi_more').hide();
    }

  }

  function showMoreResults() {
    var numberMore = resultsStore.userConfig.max_res;
    resultsStore.show = resultsStore.results.length >= resultsStore.show + numberMore ? resultsStore.show + numberMore : resultsStore.results.length;
    console.log("Showing more results",numberMore,resultsStore.results.length, resultsStore.currentlyShowing, resultsStore.show);
    drawResults(0);
    if(resultsStore.results.length < resultsStore.show + numberMore)
      fetchMoreResults();
  }

  function drawResults(times) {
    if(times > 30) {
      return;
    }
    var searchResults = resultsStore.results;
    var userInfo = resultsStore.userInfo;
    try {
      if (!(searchResults) || searchResults.length == 0) {
        log("No search results!");
        cleanupKifiResults();
        return;
      }

      var old = $('#keepit');
      if ((old && old.length > 0) && (resultsStore.currentlyShowing === resultsStore.show)) {
        console.log("Old keepit exists.");
        setTimeout(function(){ drawResults(++times); }, 100);
      } else {
        console.log("Drawing results", resultsStore, $("input[name='q']").val());
        addResults();
      }
    } catch (e) {
      error(e);
    }
  }

  chrome.extension.sendRequest({"type": "get_conf"}, function(response) {
    config = response;
  });

  updateQuery();

  /*$('#main').change(function() {
    log("Search results changed! Updating kifi results...");
    updateQuery();
  });*/

  setTimeout(function() {
    $("input[name='q']").parents("form").submit(function(){
      log("Input box changed (submit)! Updating kifi results...");
      updateQuery();
    });
    //updateQuery();
  },500);

  // The only reliable way to detect spelling clicks.
  // For some reason, spelling doesn't fire a blur()
  $(window).bind('hashchange', function() {
    log("URL has changed! Updating kifi results...");
    resultsStore.show = resultsStore.showDefault;
    updateQuery();
    setTimeout(function(){ updateQuery(0); }, 300); // sanity check
  });

  function cleanupKifiResults() {
    var currentQuery = '';
    if(typeof resultsStore.query === 'undefined' || resultsStore.query == '' || resultsStore.results.length == 0) {
      $('#keepit').detach();
      if(typeof resultsStore.query !== 'undefined')
        currentQuery = resultsStore.query;
    }
    else {
      currentQuery = resultsStore.query.replace(/\s+/g, '');
    }
    var googleSearch = '';
    var pos = document.title.indexOf(" - Google Search");
    if(pos > 0) {
      googleSearch = document.title.substr(0,pos).replace(/\s+/g, '');
      if(currentQuery !== googleSearch) {
        console.log("Title difference...");
        //updateQuery(0);
      }
    }
  }

  function cleanupCron() {
    cleanupKifiResults();
    setTimeout(cleanupCron, 1000);
  }

  cleanupCron();


  /*******************************************************/

  var urlAutoFormatters = [
    {
      "match": "docs\\.google\\.com",
      "template": "A file in Google Docs",
      "icon": "gdocs.gif"
    }, {
      "match": "drive\\.google\\.com",
      "template": "A folder in your Google Drive",
      "icon": "gdrive.png"
    }, {
      "match": "dropbox\\.com/home",
      "template": "A folder in your Dropbox",
      "icon": "dropbox.png"
    }, {
      "match": "dl-web\\.dropbox\\.com",
      "template": "A file from Dropbox",
      "icon": "dropbox.png"
    }, {
      "match": "dropbox\\.com/sh/",
      "template": "A shared file on Dropbox",
      "icon": "dropbox.png"
    }, {
      "match": "mail\\.google\\.com/mail/.*/[\\w]{0,}",
      "template": "An email on Gmail",
      "icon": "gmail.png"
    }, {
      "match": "facebook\\.com/messages/[\\w\\-\\.]{4,}",
      "template": "A conversation on Facebook",
      "icon": "facebook.png"
    }
  ];

  function displayURLFormatter(url) {
    var prefix = "^https?://w{0,3}\\.?";
    for(i=0;i<urlAutoFormatters.length;i++) {
      var regex = new RegExp(prefix + urlAutoFormatters[i].match, "ig");
      if(regex.test(url) === true) {
        var result = ""
        if(typeof urlAutoFormatters[i].icon !== 'undefined') {
          var icon = chrome.extension.getURL('icons/'+urlAutoFormatters[i].icon);
          result += "<span class=\"formatted_site\" style=\"background: url(" + icon + ") no-repeat;background-size: 15px;\"></span>"
        }
        result += urlAutoFormatters[i].template;
        return result;
      }
    }
    var body = url.split(/^https?:\/\//);
    if(body.length >= 1) {
      url = body[body.length-1];
    }
    if (url.length > 60) {
      url = url.substring(0, 60) + "...";
    }
    $.each(resultsStore.query.split(" "), function(i, term) { url = boldSearchTerms(url,term,false); });
    return url;
  }

  function addResults() {
    try {
      log("addResults parameters:");
      console.log(resultsStore);
      var userInfo = resultsStore.userInfo;
      var searchResults = resultsStore.results.slice(0,resultsStore.show);
      resultsStore.currentlyShowing = resultsStore.show;

      var req = new XMLHttpRequest();
      req.open("GET", chrome.extension.getURL('google_inject.html'), true);
      req.onreadystatechange = function() {
        if (req.readyState == 4 && req.status == 200) {
          
          log('Rendering Mustache.js Google template...');
          var results = new Array();

          $(searchResults).each(function(i, result){
            var formattedResult = result;

            formattedResult.displayUrl = displayURLFormatter(formattedResult.bookmark.url);
            console.log(formattedResult.bookmark.url, formattedResult.displayUrl);

            var title = formattedResult.bookmark.title;
            $.each(resultsStore.query.split(/[\s\W]/), function(i, term) { title = boldSearchTerms(title,term,true); });
            formattedResult.bookmark.title = title;

            if (config["show_score"] === true) {
              formattedResult.displayScore = "[" + Math.round(result.score*100)/100 + "] ";
            }

            formattedResult.countText = "";

            var numFriends = formattedResult.users.length;

            formattedResult.count = formattedResult.count - formattedResult.users.length - (formattedResult.isMyBookmark ? 1 : 0);

            // Awful decision tree for clean text. Come up with a better way.
            if(formattedResult.isMyBookmark) { // you
              if(numFriends == 0) { // no friends
                if(formattedResult.count > 0) { // others
                  formattedResult.countText = "You and " + formattedResult.count + " others";
                }
                else { // no others
                  formattedResult.countText = "You";
                }
              }
              else { // numFriends > 0
                if(formattedResult.count > 0) { // others
                  formattedResult.countText = "You, <b>" + numFriends + " friends</b>, and " + formattedResult.count + " others";
                }
                else { // no others
                  formattedResult.countText = "You and <b>" + numFriends + " friends</b>";
                }
              }
            }
            else { // not you
              if(numFriends == 0) { // no friends
                if(formattedResult.count > 0) { // others
                  formattedResult.countText =  formattedResult.count + " others";
                }
                else { // no others
                  formattedResult.countText = "No one"; // ???
                }
              }
              else { // numFriends > 0
                if(formattedResult.count > 0) { // others
                  formattedResult.countText = "<b>" + numFriends + " friends</b>, and " + formattedResult.count + " others";
                }
                else { // no others
                  formattedResult.countText = "<b>" + numFriends + " friends</b>";
                }
              }
            }

            results.push(formattedResult);
          });
          
          var adminMode = config["show_score"] === true;

          var tb = Mustache.to_html(
              req.responseText,
              {"results": results, "userInfo": userInfo, "adminMode": adminMode}
          );

          // Binders
          log("Preparing to inject!");
          $("#keepit").detach();

          function injectResults(times) {
            if(times<=0) {
              return;
            }
            if(resultsStore.query === '' || 
              typeof resultsStore.results === 'undefined' || 
              typeof resultsStore.results === 'undefined' || 
              resultsStore.results.length == 0) {
              // Catch bogus injections
              log("Injection not relevant. Stopping.");
              return;
            }
            else if($("#keepit:visible").length == 0) {
              console.log("Google isn't ready. Trying to injecting again...");
              if($('#ires').length > 0) {
                $('#ires').before(tb);
                $('.kifi_more_button').click(function() {
                  showMoreResults();
                });
                $('#kifi_trusted').click(function() {
                  $('#kifi_reslist').toggle('fast');
                  /*$('#kifi_trusted').click(function() {
                    resultsStore.show = resultsStore.showDefault;
                    updateQuery(0);
                  });*/
                });
                if(config["show_score"] === true) {
                  $('#admin-mode').show().click(function() {
<<<<<<< HEAD
                    $('#kifi_reslist').before('<div id="adminresults">' + resultsStore.lastRemoteResults.uuid + '<br><textarea>' + JSON.stringify(resultsStore.lastRemoteResults) + '</textarea></div>');
=======
                    $('#kifi_reslist').before('<div id="adminresults"><a href="http://' + config.server + '/admin/search/results/' + resultsStore.lastRemoteResults.uuid + '" target="_blank">Search result info<br/><br/></div>');
>>>>>>> 4ba739c2
                    $(this).click(function() {
                      $("#adminresults").detach();
                    });
                    return false;
                  });
                }
              }
              setTimeout(function() { injectResults(--times) }, 30);
            }
            else {
              setTimeout(function() { injectResults(times > 10 ? 10 : --times) }, 1000/times);
            }
          }

          if(resultsStore.query !== $("input[name='q']").val()) { // the query changed!
            updateQuery(0);
          }
          else {
            injectResults(100);
          }
          //updateQuery(0);

        }
      };
      req.send(null);

    } catch (e) {
      error(e);
    }
  }

  function socialTooltip(friend, element) {
     // disabled for now
    getTemplate("social_hover.html",{"friend": friend}, function(tmpl) {
      var timeout;
      var timein;

      var friendTooltip = $('.friend_tooltip').first().clone().appendTo('.friendlist').html(tmpl);

      var socialNetworks = chrome.extension.getURL("social-icons.png");
      $(friendTooltip).find('.kn_social').css('background-image','url(' + socialNetworks + ')');

      function hide() {
          timeout = setTimeout(function () {
              $(friendTooltip).fadeOut(100);
          }, 600);
          clearTimeout(timein);
      };

      function show() {
        timein = setTimeout(function() {
          $(friendTooltip).stop().fadeIn(100);
        }, 500)
      }

      $(element).mouseover(function () {
          clearTimeout(timeout);
          show();
      }).mouseout(hide);

      $(friendTooltip).mouseover(function () {
          clearTimeout(timeout);
      }).mouseout(hide);

    }); 
  }

  function addActionToSocialBar(socialBar) {
    socialBar.append("<div class='social_bar_action'>Share It</div>");
  }

  function boldSearchTerms(input, needle, useSpaces) {
    if(useSpaces === true)
      return input.replace(new RegExp('(^|\\s)(' + needle + ')(\\s|$)','ig'), '$1<b>$2</b>$3');
    else
      return input.replace(new RegExp('(^|\\.?)(' + needle + ')(\\.?|$)','ig'), '$1<b>$2</b>$3');
  }

} catch(exception) {
    debugger;
    alert("exception: " + exception.message);
    console.error(exception);
    console.error(exception.stack);
}})();<|MERGE_RESOLUTION|>--- conflicted
+++ resolved
@@ -409,11 +409,7 @@
                 });
                 if(config["show_score"] === true) {
                   $('#admin-mode').show().click(function() {
-<<<<<<< HEAD
-                    $('#kifi_reslist').before('<div id="adminresults">' + resultsStore.lastRemoteResults.uuid + '<br><textarea>' + JSON.stringify(resultsStore.lastRemoteResults) + '</textarea></div>');
-=======
                     $('#kifi_reslist').before('<div id="adminresults"><a href="http://' + config.server + '/admin/search/results/' + resultsStore.lastRemoteResults.uuid + '" target="_blank">Search result info<br/><br/></div>');
->>>>>>> 4ba739c2
                     $(this).click(function() {
                       $("#adminresults").detach();
                     });
