<form class="message_form{{#hideComposeTo}} message-reply{{/hideComposeTo}}">
  <div class="comment-box compose-comment">
    <img src="{{kifiuser.avatar}}" class="user-avatar comment-avatar">
    <div class="compose-wrapper">
      {{^hideComposeTo}}
      <input type="text" id="to-list" placeholder="To">
      {{/hideComposeTo}}
      <div class="comment-compose" contenteditable="true"></div>
<<<<<<< HEAD
      <div class="submit-bar">
        <a href="javascript:" class="take-snapshot" style="background-image:url({{snapshotUri}})"></a>
        <input type="submit" class="submit-comment" value="Comment">
      </div>
=======
    </div>
    <div class="submit-bar">
      <a href="javascript:" class="take-snapshot" style="background-image:url({{snapshotUri}})"></a>
      <input type="submit" class="submit-comment" value="{{#hideComposeTo}}Reply{{/hideComposeTo}}{{^hideComposeTo}}Send{{/hideComposeTo}}">
>>>>>>> b1d3c9bf
    </div>
  </div>
</form><|MERGE_RESOLUTION|>--- conflicted
+++ resolved
@@ -6,17 +6,10 @@
       <input type="text" id="to-list" placeholder="To">
       {{/hideComposeTo}}
       <div class="comment-compose" contenteditable="true"></div>
-<<<<<<< HEAD
       <div class="submit-bar">
         <a href="javascript:" class="take-snapshot" style="background-image:url({{snapshotUri}})"></a>
-        <input type="submit" class="submit-comment" value="Comment">
+        <input type="submit" class="submit-comment" value="{{#hideComposeTo}}Reply{{/hideComposeTo}}{{^hideComposeTo}}Send{{/hideComposeTo}}">
       </div>
-=======
-    </div>
-    <div class="submit-bar">
-      <a href="javascript:" class="take-snapshot" style="background-image:url({{snapshotUri}})"></a>
-      <input type="submit" class="submit-comment" value="{{#hideComposeTo}}Reply{{/hideComposeTo}}{{^hideComposeTo}}Send{{/hideComposeTo}}">
->>>>>>> b1d3c9bf
     </div>
   </div>
 </form>