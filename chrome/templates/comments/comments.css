
.kifi_comment_wrapper .control-bar {
  font-size: 11px;
  color: #8C7E7E;
  padding: 4px;
  clear: both;
}
.kifi_comment_wrapper .control-bar a {
  display: inline-block;
  padding: 6px;
  color: inherit;
  text-decoration: none !important;
}
.kifi_comment_wrapper .control-bar a:hover {
  background-color: #eee;
}
.kifi_comment_wrapper .control-bar .follow:before {
  content: ".";
  display: inline-block;
  color: transparent;
  font: 8px/8px serif;
  width: 8px;
  border-radius: 4px;
  vertical-align: 2px;
  margin-right: 4px;
  background-color: #ccc;
}
.kifi_comment_wrapper .control-bar .following:before {
  background-color: #0c0;
}
.kifi_comment_wrapper .control-bar .following:after {
  content: "ing";
}
.kifi_comment_wrapper .control-bar .filter-by {
  float: right;
}

.kifi_comment_wrapper .comment_body_view {
  background-color: #FAF9F9;
  min-height: 40px;
  overflow: auto;
  max-height:245px;
  font-size:11px;
  line-height: 14px;
}

.kifi_comment_wrapper .comment_post_view {
  padding-top:5px;
  border-top: 1px solid #e2e2e2;
}

.kifi_comment_wrapper .comment-avatar {
  float: left;
  width: 35px;
  height: 35px;
  margin: 0 8px 5px 0;
  border-radius: 2px;
}

.kifi_comment_wrapper .flexcontainer {
  position: relative;
  width:310px;
  margin:0px;
  font-family: "helvetica neue", Helvetica, Arial, sans-serif;
}

.kifi_comment_wrapper .comment-wrapper {
  border-top: 1px solid #e2e2e2;
  padding-left: 5px;
}

.kifi_comment_wrapper .comment {
  background-color: #fafafa;
  margin: 5px 0px
  clear: both;
  padding: 5px;
  position: relative;
  z-index: 2;
}

.kifi_comment_wrapper .timestamp {
  float: left;
  color: #ccc;
}

.kifi_comment_wrapper .comment-meta {
  display: none;
  font-size: 10px;
  color: #aaa;
}

.kifi_comment_wrapper .comment-text {
  overflow: hidden;
  min-height: 35px;
  line-height: 14px;
  color: #524D4D;
}
.kifi_comment_wrapper .comment-text p {
  line-height: 14px;
}

.kifi_comment_wrapper .comment-text strong {
  padding-bottom:2px;
  line-height:11px;
}

.kifi_comment_wrapper .replies:hover, .hearts-thank:hover {
  color: #666;
  text-decoration: underline;
  cursor: pointer;
}

.kifi_comment_wrapper .hearts-thank-hover {
  color: #666;
  text-decoration: underline;
  cursor: pointer;
}

.kifi_comment_wrapper .hearts-glyph-thanked {
  color: #D26464;
}


.kifi_comment_wrapper .comment-text .first-line {
  display: inline;
}

.kifi_comment_wrapper .comment-text p {
  margin: 0px;
  margin-top:5px;
}

.kifi_comment_wrapper .comment_post_view form {
  margin: 0;
}

.kifi_comment_wrapper .comment-box {
  width: 300px;
  margin: 0px;
  display: block;
  font-size: 12px;
  padding: 5px;
  outline: none;
  min-height: 45px;
  padding-left: 10px;
  clear:both;
}

<<<<<<< HEAD
.kifi_comment_wrapper .recipient-list {
    display: block;
}



=======
>>>>>>> d189e2bd
.kifi_comment_wrapper .compose-wrapper {
  overflow: hidden;
  margin: 0 10px 0 -2px;
}

.kifi_comment_wrapper .comment-box .comment-compose {
  margin:0;
  border: 1px solid #e2e2e2;
  border-radius: 3px 3px 0px 0px;
  padding: 5px;
  background-color: #fff;
  font-size: 11px;
  outline: none;
  height:35px;
  box-shadow: none;
  font-family: "helvetica neue", Helvetica, Arial, sans-serif;
  overflow: auto;
}

.kifi_comment_wrapper .comment-box .comment-compose .placeholder {
  color: #a9a9a9;
}

.kifi_comment_wrapper .comment-box .compose-social {
  background-color: #F2F2F2;
  border: 1px solid #e2e2e2;
  border-top: 0px;
  border-radius: 0px 0px 3px 3px;
  padding:5px;
  font-size: 11px;
}

.kifi_comment_wrapper .submit-bar {
  height: 30px;
  clear: both;
  padding: 0 10px;
}

.kifi_comment_wrapper .submit-wrapper {
  position: relative;
  float: right;
}

.kifi_comment_wrapper .comment_post_view .submit-comment {
  outline: none;
  cursor: pointer;
  vertical-align: middle;
  font-size: 11px;
  text-align: center;
  text-decoration: initial;
  color: #FAFAFA;
  background: #414b52;
  padding: 4px 6px;
  border-radius: 3px;
  margin: 3px 0;
}

.kifi_comment_wrapper .comment_post_view .submit-comment:hover {
  background: #515b62;
}


.kifi_comment_wrapper .comment-box .crosshair {
  display:none;
  position:relative;
  width:18px;
  height:18px;
  left:0px;
  bottom:15px;
  /* DEPRICATED! Jared, this is for look here background: url(crosshair-grayed.png) no-repeat;*/
  background-size: 18px;
  background-position:center;
}

.kifi_comment_wrapper .comment-box .crosshair:hover {
  position:relative;
  width:18px;
  height:18px;
  left:0px;
  bottom:15px;
  /* DEPRICATED! Jared, this is for look here background: url(crosshair.png) no-repeat;*/
  background-size: 18px;
  background-position:center;
  cursor: pointer;
}


.kifi_comment_wrapper img.self-avatar {
  border-radius: 100px 100px !important;
}




.kifi_comment_wrapper img.user-avatar {
  float:left;
  border-radius: 50px 50px 50px 50px;
}

/* Token to */
/* Example tokeninput style #1: Token vertical list*/
ul.token-input-list {
    overflow: hidden; 
    height: auto !important; 
    height: 1%;
    width: 400px;
    border: 1px solid #999;
    cursor: text;
    font-size: 12px;
    font-family: "helvetica neue", Helvetica, Arial, sans-serif;
    z-index: 2147483647;
    margin: 0;
    padding: 0;
    background-color: #fff;
    list-style-type: none;
    clear: left;
}

ul.token-input-list li {
    list-style-type: none;
}

ul.token-input-list li input {
    border: 0;
    width: 350px;
    padding: 0px 5px;
    background-color: white;
    -webkit-appearance: caret;
}

li.token-input-token {
    overflow: hidden; 
    height: auto !important; 
    height: 1%;
    margin: 3px;
    padding: 3px 5px;
    background-color: #d0efa0;
    color: #000;
    font-weight: bold;
    cursor: default;
    display: block;
}

li.token-input-token p {
    float: left;
    padding: 0;
    margin: 0;
}

li.token-input-token span {
    float: right;
    color: #777;
    cursor: pointer;
}

li.token-input-selected-token {
    background-color: #08844e;
    color: #fff;
}

li.token-input-selected-token span {
    color: #bbb;
}

div.token-input-dropdown {
    position: absolute;
    width: 200px;
    background-color: #fafafa;
    overflow: hidden;
    border-left: 1px solid #e2e2e2;
    border-right: 1px solid #e2e2e2;
    border-bottom: 1px solid #e2e2e2;
    border-radius: 0px 0px 3px 3px;
    cursor: default;
    font-size: 11px;
    font-family: "helvetica neue", Helvetica, Arial, sans-serif;
    z-index: 2147483641;
}

div.token-input-dropdown p {
    margin: 0;
    padding: 5px;
    font-weight: bold;
    color: #777;
}

div.token-input-dropdown ul {
    margin: 0;
    padding: 0;
}

div.token-input-dropdown ul li {
    background-color: #fff;
    padding: 3px;
    list-style-type: none;
}

div.token-input-dropdown ul li.token-input-dropdown-item {
    background-color: #fafafa;
}

div.token-input-dropdown ul li.token-input-dropdown-item2 {
    background-color: #fff;
}

div.token-input-dropdown ul li em {
    font-weight: bold;
    font-style: normal;
}

div.token-input-dropdown ul li.token-input-selected-dropdown-item {
    background-color: #d0efa0;
}

/* Example tokeninput style #2: kifi style */
ul.token-input-list-kifi {
    overflow: hidden; 
    height: auto !important; 
    height: 1%;
    width: 255px;
    border: 1px solid #e2e2e2;
    border-radius: 3px 3px 0px 0px;
    border-bottom: 0px;
    cursor: text;
    font-size: 11px;
    font-family: "helvetica neue", Helvetica, Arial, sans-serif;
    min-height: 1px;
    z-index: 2147483647;
    margin: 0;
    padding: 0;
    background-color: #fff;
    list-style-type: none;
    clear: left;
    color: #524d4d;
}

ul.token-input-list-kifi li input {
    border: 0;
    width: 100px;
    padding: 3px 8px;
    background-color: white;
    margin: 2px 0;
    -webkit-appearance: caret;
}

li.token-input-token-kifi {
    overflow: hidden; 
    height: auto !important; 
    height: 15px;
    margin: 3px;
    padding: 1px 3px;
    background-color: #eaeaea;
    color: #524d4d;
    cursor: default;
    border: 1px solid #e2e2e2;
    font-size: 11px;
    border-radius: 2px;
    float: left;
    white-space: nowrap;
}

li.token-input-token-kifi p {
    display: inline;
    padding: 0;
    margin: 0;
}

li.token-input-token-kifi span {
    color: #524d4d;
    margin-left: 5px;
    font-weight: normal;
    cursor: pointer;
}

li.token-input-selected-token-kifi {
    background-color: #fafafa;
    border: 1px solid #e2e2e2;
    color: #414B52;
}

li.token-input-selected-token-kifi span {
    color: #414B52;
    margin-left: 5px;
    cursor: pointer;
}

li.token-input-input-token-kifi {
    float: left;
    margin: 0;
    padding: 0;
    list-style-type: none;
}

div.token-input-dropdown-kifi {
    position: absolute;
    width: 240px;
    background-color: #fff;
    overflow: hidden;
    border-left: 1px solid #ccc;
    border-right: 1px solid #ccc;
    border-bottom: 1px solid #ccc;
    cursor: default;
    font-size: 11px;
    font-family: "helvetica neue", Helvetica, Arial, sans-serif;
    z-index: 2147483641;
}

div.token-input-dropdown-kifi p {
    margin: 0;
    padding: 5px;
    font-weight: bold;
    color: #777;
}

div.token-input-dropdown-kifi ul {
    margin: 0;
    padding: 0;
}

div.token-input-dropdown-kifi ul li {
    background-color: #fff;
    padding: 3px;
    margin: 0;
    list-style-type: none;
}

div.token-input-dropdown-kifi ul li.token-input-dropdown-item-kifi {
    background-color: #fff;
}

div.token-input-dropdown-kifi ul li.token-input-dropdown-item2-kifi {
    background-color: #fff;
}

div.token-input-dropdown-kifi ul li em {
    font-weight: bold;
    font-style: normal;
}

div.token-input-dropdown-kifi ul li.token-input-selected-dropdown-item-kifi {
    background-color: #FAF9F9;
    color: #414B52;
}<|MERGE_RESOLUTION|>--- conflicted
+++ resolved
@@ -146,15 +146,10 @@
   clear:both;
 }
 
-<<<<<<< HEAD
 .kifi_comment_wrapper .recipient-list {
-    display: block;
-}
-
-
-
-=======
->>>>>>> d189e2bd
+  display: block;
+}
+
 .kifi_comment_wrapper .compose-wrapper {
   overflow: hidden;
   margin: 0 10px 0 -2px;
