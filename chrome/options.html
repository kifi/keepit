<html>
  <head>
    <title>Keep It Extension Configs</title>
  </head>

  <script type="text/javascript" src="jquery-1.7.2.min.js"></script>
  <script type="text/javascript">

  // Saves configs to localStorage.

  $("#user_info_data").hide();
  $("#connect_to_server").hide();

  
  function upload() {
    chrome.extension.sendRequest({type: "upload_all_bookmarks"}, function(response) {});
  }

  function resetUser() {
    chrome.extension.sendRequest({type: "remove_conf", key: "user"}, function(response) {
      chrome.extension.sendRequest({type: "remove_conf", key: "user_info"}, function(response) {
        restoreConfigs();
      });  
    });
  }

  function sendSaveConfig(key, value) {
    chrome.extension.sendRequest({type: "set_conf", key: key, value: value}, function(response) {});
  }

  function saveConfigs() {
    if ($("#env_prod").is(":checked")) {
      localStorage["env"] = "production";
    }
    else {
      localStorage["env"] = "development";
    }
<<<<<<< HEAD
    sendSaveConfig("maxRes", $("#max_search_results").val());
    sendSaveConfig("hoverTimeout", $("#hover_timeout").val());
=======
    sendSaveConfig("max_search_results", $("#max_search_results").val());
    sendSaveConfig("hover_timeout", $("#hover_timeout").val());
    sendSaveConfig("show_score", $("#show_score").val());
>>>>>>> df457963
  }

  function getuserinfo(callback) {
    chrome.extension.sendRequest({"type": "get_conf"}, function(config) {
      $.get("http://" + config.server + "/isLoggedIn",
          null,
          function(data) {         
            callback(data) 
          },
          "json"
      ).error(function(error) {
        log(error.responseText);
        alert("user is not logged in: " + error.responseText);
        callback(null);
      });
    });
  }

  function renderUserInfo(userInfo) {
    if (userInfo && userInfo.status && userInfo.status=="loggedin") {
      setConfigs("user", JSON.stringify(userInfo));
      $("#user_info_data").show();
      $("#connect_to_server").hide();
      $("#user_name").html(userInfo.name);
      $("#user_avatar").attr("src", userInfo.avatar_url);
    } else {
      removeFromConfigs("user");
      $("#connect_to_server").show();
      $("#user_info_data").hide();
    }     
  }

  function restoreConfigs() {
    chrome.extension.sendRequest({"type": "get_conf"}, function(config) {
      var env = config.env;
      if (env=="development") {
        $("#env_dev").attr("checked","checked");
      }
      if (env=="production") {
        $("#env_prod").attr("checked","checked");
      }
<<<<<<< HEAD
      $("#max_search_results").val(config.maxRes);
      $("#hover_timeout").val(config.hoverTimeout);
=======
      $("#max_search_results").val(config.max_search_results);
      $("#hover_timeout").val(config.hover_timeout);
      $("#show_score").val(config.show_score);
>>>>>>> df457963

      $("#facebook_connect_link").click(function() {
        chrome.extension.sendRequest({"type": "get_conf"}, function(config) {
          var url = "http://" + config.server + "/authenticate/facebook";
          log("openning facebook window from " + url, "connect", "width=500,height=400");
          window.open(url);
          return false;
        });
      });  
    });
    getuserinfo(renderUserInfo);
  }
  </script>

  <body onload="restoreConfigs()">
      
      <div id="user_info">
        <div id="user_info_data">
          Hello: <span id="user_name"></span><img id="user_avatar" src="#"></img>
        </div>
        <div id="connect_to_server">
          <a id="facebook_connect_link" target="_" href="#"><img src="facebookConnect.png"></img></a>
        </div>
      </div> 

    <div width="100px">
      <fieldset>
        <legend>Environment:</legend>
        <input type="radio" id="env_dev"  name="env" value="development"/>Development<br/>
        <input type="radio" id="env_prod" name="env" value="production"/>Production<br/> 
        Max Search Results: <input type="text" id="max_search_results" name="max_search_results" value="10"></input><br/> 
        Show Hover timeout in seconds: <input type="text" id="hover_timeout" name="hover_timeout" value="10"></input><br/> 
        Show score (use 'yes' if you want it): <input type="text" id="show_score" name="show_score" value="no"></input><br/> 
        <font size="small">If the value of the timeout is not a positive number (as in '0' or "NA") the hover will not show</font><br/> 
        <button onclick="saveConfigs()">Save</button><br/> 
        <button onclick="upload()">Upload all my bookmarks</button><br/> 
        <button onclick="resetUser()">Reset User Info</button><br/> 
      </fieldset>
    </div>
  </body>
</html><|MERGE_RESOLUTION|>--- conflicted
+++ resolved
@@ -35,14 +35,9 @@
     else {
       localStorage["env"] = "development";
     }
-<<<<<<< HEAD
     sendSaveConfig("maxRes", $("#max_search_results").val());
     sendSaveConfig("hoverTimeout", $("#hover_timeout").val());
-=======
-    sendSaveConfig("max_search_results", $("#max_search_results").val());
-    sendSaveConfig("hover_timeout", $("#hover_timeout").val());
-    sendSaveConfig("show_score", $("#show_score").val());
->>>>>>> df457963
+    sendSaveConfig("showScore", $("#show_score").val());
   }
 
   function getuserinfo(callback) {
@@ -84,15 +79,9 @@
       if (env=="production") {
         $("#env_prod").attr("checked","checked");
       }
-<<<<<<< HEAD
       $("#max_search_results").val(config.maxRes);
       $("#hover_timeout").val(config.hoverTimeout);
-=======
-      $("#max_search_results").val(config.max_search_results);
-      $("#hover_timeout").val(config.hover_timeout);
-      $("#show_score").val(config.show_score);
->>>>>>> df457963
-
+      $("#show_score").val(config.shoScore);
       $("#facebook_connect_link").click(function() {
         chrome.extension.sendRequest({"type": "get_conf"}, function(config) {
           var url = "http://" + config.server + "/authenticate/facebook";
