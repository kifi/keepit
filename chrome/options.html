--- conflicted
+++ resolved
@@ -81,26 +81,15 @@
       $("#max_search_results").val(config.max_search_results);
       $("#hover_timeout").val(config.hover_timeout);
 
-<<<<<<< HEAD
-    $("#facebook_connect_link").click(function() {
-      chrome.extension.sendRequest({"type": "get_conf"}, function(config) {
-        var url = "http://" + config.server + "/authenticate/facebook";
-        log("openning facebook window from " + url, "connect", "width=500,height=400");
-        window.open(url);
-        return false;
-      });
-    });  
-=======
       $("#facebook_connect_link").click(function() {
         chrome.extension.sendRequest({"type": "get_conf"}, function(config) {
           var url = "http://" + config.server + "/authenticate/facebook";
-          console.log("openning facebook window from " + url, "connect", "width=500,height=400");
+          log("openning facebook window from " + url, "connect", "width=500,height=400");
           window.open(url);
           return false;
         });
       });  
     });
->>>>>>> 8a62221f
     getuserinfo(renderUserInfo);
   }
   </script>
