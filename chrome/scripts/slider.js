slider = function() {
  var following, isKept, lastShownAt;

  $('<input id="editableFix" style="opacity:0;color:transparent;width:1px;height:1px;border:none;margin:0;padding:0;" tabIndex="-1">').appendTo('html')

  $.extend(jQuery.easing, {
    easeQuickSnapBounce: function(x,t,b,c,d,s) {
      if (s == null) s = 1.3;
      return c*((t=t/d-1)*t*((s+1)*t + s) + 1) + b;
    },
    easeCircle: function(x,t,b,c,d) {
      return (t/=d/2) < 1 ?
        -c/2 * (Math.sqrt(1 - t*t) - 1) + b :
        c/2 * (Math.sqrt(1 - (t-=2)*t) + 1) + b;
    },
    easeInOutBack: function(x,t,b,c,d,s) {
      if (s == null) s = 1.3;
      return (t/=d/2) < 1 ?
        c/2*(t*t*(((s*=(1.525))+1)*t - s)) + b :
        c/2*((t-=2)*t*(((s*=(1.525))+1)*t + s) + 2) + b;
    }
  });

  var templateCache = {};

  function renderTemplate(path, params, partialPaths, callback) {
    // sort out partialPaths and callback (both optional)
    if (!callback && typeof partialPaths == "function") {
      callback = partialPaths;
      partialPaths = undefined;
    }

    loadPartials(path.replace(/[^\/]*$/, ""), partialPaths || {}, function(partials) {
      loadFile(path, function(template) {
        callback(Mustache.render(template, params, partials));
      });
    });

    function loadPartials(basePath, paths, callback) {
      var partials = {}, names = Object.keys(paths), numLoaded = 0;
      if (!names.length) {
        callback(partials);
      } else {
        names.forEach(function(name) {
          loadFile(basePath + paths[name], function(tmpl) {
            partials[name] = tmpl;
            if (++numLoaded == names.length) {
              callback(partials);
            }
          });
        });
      }
    }

    function loadFile(path, callback) {
      var tmpl = templateCache[path];
      if (tmpl) {
        callback(tmpl);
      } else {
        var req = new XMLHttpRequest();
        req.open("GET", chrome.extension.getURL(path), true);
        req.onreadystatechange = function() {
          if (req.readyState == 4 && req.status == 200) {
            callback(templateCache[path] = req.responseText);
          }
        };
        req.send(null);
      }
    }
  }

  function summaryText(numFriends, isKept) {
    if (isKept) {
      if (numFriends > 0) {
        return "You and " +
          (numFriends == 1 ? "another friend" : (numFriends + " of your friends")) +
          " kept this.";
      }
      return "You kept this!";
    }
    if (numFriends > 0) {
      return ([,"One","Two","Three","Four"][numFriends] || numFriends) +
        " of your friends kept this.";
    }
    return "To quickly find this page later...";
  }

  function socialTooltip(friend, element) {
     // disabled for now
    renderTemplate("templates/social_hover.html", {"friend": friend}, function(tmpl) {
      var timeout;
      var timein;

      var friendTooltip = $('.friend_tooltip').first().clone().appendTo('.friendlist').html(tmpl);

      var socialNetworks = chrome.extension.getURL("images/social_icons.png");
      $(friendTooltip).find('.kn_social').css('background-image','url(' + socialNetworks + ')');

      function hide() {
        timeout = setTimeout(function () {
          $(friendTooltip).fadeOut(100);
        }, 600);
        clearTimeout(timein);
      };

      function show() {
        timein = setTimeout(function() {
          $(friendTooltip).stop().fadeIn(100);
        }, 500)
      }

      $(element).mouseover(function() {
        clearTimeout(timeout);
        show();
      }).mouseout(hide);

      $(friendTooltip).mouseover(function() {
        clearTimeout(timeout);
      }).mouseout(hide);

    });
  }

  function keepPage(shouldSlideOut) {
    log("[keepPage]", document.location.href);

    chrome.extension.sendRequest({
      "type": "set_page_icon",
      "is_kept": true});
    isKept = true;
    if (shouldSlideOut) keptItslideOut();

    var request = {
      "type": "add_bookmarks",
      "url": document.location.href,
      "title": document.title,
      "private": $("#keepit_private").is(":checked")
    };
    chrome.extension.sendRequest(request, function(response) {
     log("[keepPage] response:", response);
    });
  }

  function unkeepPage(shouldSlideOut) {
    log("[unkeepPage]", document.location.href);

    chrome.extension.sendRequest({"type": "set_page_icon", "is_kept": false});
    isKept = false;
    if (shouldSlideOut) slideOut("unkeep");

    chrome.extension.sendRequest({
        "type": "unkeep",
        "url": document.location.href.replace(/#.*/, "")},
      function(response) {
        log("[unkeepPage] response:", response);
      });
  }

  function showKeepItHover(trigger) {
    chrome.extension.sendRequest({type: "get_slider_info"}, function(o) {
      log("slider info:", o);

      isKept = o.kept;
      following = o.following;
      lastShownAt = new Date().getTime();

      renderTemplate('templates/kept_hover.html', {
          "logo": chrome.extension.getURL('images/kifilogo.png'),
          "arrow": chrome.extension.getURL('images/triangle_down.31x16.png'),
          "profilepic": "https://graph.facebook.com/" + o.user.facebook_id + "/picture?type=square",
          "holidays_hat": chrome.extension.getURL('images/holidays_hat.png'),
          "name": o.user.name,
          "is_kept": o.kept,
          "private": o.private,
          "connected_networks": chrome.extension.getURL("images/networks.png"),
          "socialConnections": o.friends.length == 0 ? null : {
            countText: summaryText(o.friends.length, o.kept),
            friends: o.friends}
        }, {
          "main_hover": "main_hover.html",
          "footer": "footer.html"
        }, function(template) {
          if (document.querySelector(".kifi_hover")) {
            log("No need to inject, it's already here!");
          } else {
            drawKeepItHover(o.user, o.friends, o.numComments, o.numMessages, template);
            logEvent("slider", "sliderShown", {trigger: trigger, onPageMs: lastShownAt - t0});
          }
        });
    });
  }

  function drawKeepItHover(user, friends, numComments, numMessages, renderedTemplate) {
    $('body').append(renderedTemplate);

    $('.social_friend').each(function(i,e) {
      socialTooltip(friends[i],e);
    });

    updateCommentCount("public", numComments);
    updateCommentCount("message", numMessages);

    var mas = new Date();
    var x = new Date(2012, 11, 26);
    if(x-mas > 0) {
      $(".holidays_hat").show(0);
    }

    // Event bindings
    $(".kifi_hover").draggable({cursor: "move", axis: "y", distance: 10, handle: "div.kifihdr", containment: "body", scroll: false})
    .on("click", ".xlink", function() {
<<<<<<< HEAD
      slideOut("x");
=======
      logEvent("slider","sliderClosedByX",{"delay":""+(new Date().getTime() - t0)});
      slideOut();
>>>>>>> 5cfd85a6
    })
    // .on("click", ".profilepic", function() {
    //   location = "http://www.facebook.com/" + user.facebook_id;
    // })
    .on("click", ".unkeepitbtn", function() {
      unkeepPage(true);
    })
    .on("click", ".keepitbtn", function() {
      keepPage(true);
    })
    .on("click", ".makeprivatebtn", function() {
      var $btn = $(this), priv = /private/i.test($btn.text());
      log("[setPrivate] " + priv);
      chrome.extension.sendRequest({
          "type": "set_private",
          "url": document.location.href.replace(/#.*/, ""),
          "private": priv},
        function(response) {
          log("[setPrivate] response:", response);
          $btn.text("Make it " + (priv ? "Public" : "Private"));
        });
    })
    .on("click", ".dropdownbtn", function() {
      $('.moreinnerbox').slideToggle(150);
    })
    .on("click", ".comments-label", function() {
      showComments(user, "public");
    })
    .on("click", ".messages-label", function() {
      showComments(user, "message", null, $('.thread-wrapper').length > 0);
    })
    .on("mousedown click keydown keypress", function(e) {
      e.stopPropagation();
    });

    slideIn();
  }

  function keptItslideOut() {
    var $s = $(".kifi_hover");
    $s.animate({
        bottom: '+=' + $s.position().top,
        opacity: 0
      },
      900,
      'easeInOutBack',
      function() {
        $s.remove();
      });
    logEvent("slider", "sliderClosed", {trigger: "keep", shownForMs: new Date - t0});
  }

  // trigger is for the event log (e.g. "key", "icon"). pass no trigger if just hiding slider temporarily.
  function slideOut(trigger) {
    var $s = $(".kifi_hover").animate({
        opacity: 0,
        right: '-=340'
      },
      300,
      'easeQuickSnapBounce',
      !trigger ? $.noop : function() {
        $s.remove();
      });
    if (trigger) {
      logEvent("slider", "sliderClosed", {trigger: trigger, shownForMs: new Date - t0});
    }
  }

  function slideIn() {
    var $s = $(".kifi_hover").animate({
        right: '+=340',
        opacity: 1
      },
      400,
      "easeQuickSnapBounce",
      function() {
        $s.css({right: "-10px", opacity: 1});
        log("opened", $s[0], $s.css("right"))
      });
  }

  function redrawFooter(showFooterNav, type) {
    var footerParams = {
      showFooterNav: showFooterNav,
      isMessages: type == "message",
      isKept: isKept,
      logo: chrome.extension.getURL('images/kifilogo.png')
    }

    renderTemplate("templates/footer.html", footerParams, function(renderedTemplate) {
      $('.kififtr').html(renderedTemplate);

      $('.kififtr .footer-bar').on('mousedown','.close-message', function() {
        showComments(); // called with no params, hides comments/messages
      })
      .on('mousedown', '.footer-keepit', function(e) {
        e.preventDefault();
        keepPage(false);
        redrawFooter(showFooterNav, type);
        // TODO: update message/buttons on main panel
      })
      .on('mousedown', '.footer-unkeepit', function(e) {
        e.preventDefault();
        unkeepPage(false);
        redrawFooter(showFooterNav, type);
        // TODO: update message/buttons on main panel
      });
    });
  }

  var badGlobalState = { }

  function isCommentPanelVisible() {
    return $(".kifi_comment_wrapper").is(":visible");
  }

  function refreshCommentsHack() {
    if (isCommentPanelVisible() !== true) return;
    hasNewComments(function(){
      updateCommentCount("public", badGlobalState["updates"]["publicCount"]);
      //updateCommentCount("message", badGlobalState["updates"]["messageCount"]);message count includes children, need to fix...
      if (isCommentPanelVisible() !== true) return;
      showComments(badGlobalState.user, badGlobalState.type, badGlobalState.id, true, true);
    });
  }

  function hasNewComments(callback) {
    chrome.extension.sendRequest({type: "get_slider_updates"}, function(updates) {
      if (badGlobalState["updates"]) {
        var hasUpdates = badGlobalState["updates"]["countSum"] !== updates["countSum"];
        if (hasUpdates && callback) {
          callback();
        }
      }
      badGlobalState["updates"] = updates;
    });
  }

  setInterval(function(){
    refreshCommentsHack();
  }, 5000);

  function showComments(user, type, id, keepOpen, partialRender) {
    var type = type || "public";

    badGlobalState["user"] = user;
    badGlobalState["type"] = type;
    badGlobalState["id"] = id;

    var isVisible = isCommentPanelVisible();
    var showingType = $(".kifi_hover").data("view");
    var shouldRedrawFooter = !isVisible || (showingType && type != showingType)

    if (isVisible && !id && !keepOpen) { // already open!
      if (type == showingType) {
        $('.kifi-content').slideDown();
        $('.kifi_comment_wrapper').slideUp(600, 'easeInOutBack');
        $(".kifi_hover").removeClass(type);
        redrawFooter(false);
        return;
      } else { // already open, yet showing a different type.
        // For now, nothing. Eventually, some slick animation for a quick change?
      }
    }

    $(".kifi_hover").data("view", type).removeClass("public message").addClass(type);

    chrome.extension.sendRequest({type: "get_comments", kind: type, commentId: id}, function(comments) {
      log(comments);
      renderComments(user, comments, type, id, function() {
        if (!isVisible) {
          repositionScroll(false);

          $('.kifi-content').slideUp(); // hide main hover content
          $('.kifi_comment_wrapper').slideDown(600, function() {
            repositionScroll(false);
          });
        }
        if(shouldRedrawFooter) {
          redrawFooter(true, type);
        }
      }, partialRender);
    });
  }

  function commentTextFormatter() {
    return function(text, render) {
      // Careful... this is raw text (necessary for URL detection). Be sure to Mustache.escape untrusted portions!
      text = render(text);

      // linkify look-here links (from markdown)
      var parts = text.split(/\[((?:\\\]|[^\]])*)\]\(x-kifi-sel:((?:\\\)|[^)])*)\)/);
      for (var i = 1; i < parts.length; i += 3) {
        parts[i] = "<a href='x-kifi-sel:" + parts[i+1].replace(/\\\)/g, ")") + "'>" + Mustache.escape(parts[i].replace(/\\\]/g, "]")) + "</a>";
        parts[i+1] = "";
      }

      for (i = 0; i < parts.length; i += 3) {
        // linkify URLs, from http://regex.info/listing.cgi?ed=3&p=207
        var bits = parts[i].split(/(\b(?:(ftp|https?):\/\/[-\w]+(?:\.\w[-\w]*)+|(?:[a-z0-9](?:[-a-z0-9]*[a-z0-9])?\.)+(?:com|edu|biz|gov|in(?:t|fo)|mil|net|org|name|coop|aero|museum|[a-z][a-z]\b))(?::[0-9]{1,5})?(?:\/[^.!,?;"'<>()\[\]{}\s\x7F-\xFF]*(?:[.!,?]+[^.!,?;"'<>()\[\]{}\s\x7F-\xFF]+)*)?)/);
        for (var j = 1; j < bits.length; j += 3) {
          var escapedUri = Mustache.escape(bits[j]);
          bits[j] = '<a target=_blank href="' + (bits[j+1] ? ""  : "http://") + escapedUri + '">' + escapedUri + "</a>";
          bits[j+1] = "";
        }
        for (j = 0; j < bits.length; j += 3) {
          bits[j] = Mustache.escape(bits[j]);
        }
        parts[i] = bits.join("");
      }

      return "<p class=first-line>" + parts.join("").replace(/\n(?:[ \t\r]*\n)*/g, "</p><p>") + "</p>";
    }
  }

  function commentDateFormatter() {
    return function(text, render) {
      try {
        return new Date(render(text)).toString();
      } catch (e) {
        return "";
      }
    }
  }

  function isoDateFormatter() {
    return function(text, render) {
      try {
        return new Date(render(text)).toISOString();
      } catch (e) {
        return "";
      }
    }
  }

  function commentSerializer(html) {
    html = html
      .replace(/<div><br\s*[\/]?><\/div>/gi, '\n')
      .replace(/<br\s*[\/]?>/gi, '\n')
      .replace(/<\/div><div>/gi, '\n')
      .replace(/<div\s*[\/]?>/gi, '\n')
      .replace(/<\/div>/gi, '')
      .replace(/<a [^>]*\bhref="x-kifi-sel:([^"]*)"[^>]*>(.*?)<\/a>/gi, function($0, $1, $2) {
        return "[" + $2.replace(/\]/g, "\\]") + "](x-kifi-sel:" + $1.replace(/\)/g, "\\)") + ")";
      });
    return $('<div>').html(html).text().trim();
  }

  function updateCommentCount(type, count) {
    count = count != null ? count : $(".real-comment").length; // if no count passed in, count DOM nodes

    $({"public": ".comments-count", "message": ".messages-count"}[type])
      .text(count)
      .toggleClass("zero_comments", count == 0);
  }

  function renderComments(user, comments, type, id, onComplete, partialRender) {
    log("Drawing comments!");
    comments = comments || {};
    comments["public"] = comments["public"] || [];
    comments["message"] = comments["message"] || [];
    //comments["private"] = comments["private"] || []; // Removed, not for MVP

    var visibleComments = comments[type] || [];

    if (!id) {
      updateCommentCount(type, visibleComments.length);
    }

    var params = {
      kifiuser: {
        "firstName": user.name,
        "lastName": "",
        "avatar": "https://graph.facebook.com/" + user.facebook_id + "/picture?type=square"
      },
      formatComments: commentTextFormatter,
      formatDate: commentDateFormatter,
      formatIsoDate: isoDateFormatter,
      comments: visibleComments,
      showControlBar: type == "public",
      following: following,
      snapshotUri: chrome.extension.getURL("images/snapshot.png"),
      connected_networks: chrome.extension.getURL("images/social_icons.png")
    };

    // TODO: fix indentation below

      if (visibleComments.length && visibleComments[0].user && visibleComments[0].user.externalId) {
        for (msg in visibleComments) {
          visibleComments[msg]["isLoggedInUser"] = visibleComments[msg].user.externalId == user.keepit_external_id
        }
      }

      if (type == "message") {
        // For thread lists, we need to do this for each one. For threads, only the first one
        var iterMessages = (id ? [visibleComments[0]] : visibleComments)
        var threadAvatar = "";
        for (msg in iterMessages) {
          var recipients = iterMessages[msg]["recipients"];
          var l = recipients.length;
          if(l == 0) { // No recipients!
            threadAvatar = params.kifiuser.avatar;
          }
          else if(l == 1) {
            threadAvatar = iterMessages[msg]["recipients"][0]["avatar"];
          }
          else {
            threadAvatar = chrome.extension.getURL("images/convo.png");
          }
          iterMessages[msg]["threadAvatar"] = threadAvatar;

          var recipientNames = [];
          for(r in recipients) {
            var name = recipients[r].firstName + " " + recipients[r].lastName;
            recipientNames.push(name);
          }

          // handled separately because this will need to be refactored to be cleaner
          function formatRecipient(name) {
            return "<strong class=\"recipient\">" + name + "</strong>";
          }

          var displayedRecipients = [];
          var storedRecipients = [];
          if(l == 0) {
            displayedRecipients.push(user.name);
          }
          else if(l <= 4) {
            displayedRecipients = recipientNames.slice(0, l);
          }
          else {
            displayedRecipients = recipientNames.slice(0, 3);
            storedRecipients = recipientNames.slice(3);
          }

          for(d in displayedRecipients) {
            displayedRecipients[d] = formatRecipient(displayedRecipients[d]);
          }

          var recipientText;
          if(l == 0) {
            recipientText = displayedRecipients[0];
          } else if(l <= 4) {
            if(l == 1)
              recipientText = displayedRecipients[0];
            else if(l == 2)
              recipientText = displayedRecipients[0] + " and " + displayedRecipients[1];
            else if(l == 3 || l == 4)
              recipientText = displayedRecipients.slice(0, l - 1).join(", ") + " and " + displayedRecipients[l - 1];
          } else {
            recipientText = displayedRecipients.slice(0, 3).join(", ");
            storedRecipients = recipientNames.slice(3);
          }
          // todo "You wrote to "

          iterMessages[msg]["recipientText"] = recipientText;
          iterMessages[msg]["storedRecipients"] = storedRecipients;
          iterMessages[msg]["showMessageCount"] = iterMessages[msg]["messageCount"] > 1;
        }

        if (id) {
          var othersInConversation = {};
          var recipientCount = 0;
          for(msg in visibleComments) {
            var recipients = visibleComments[msg]["recipients"];
            var initiatorId = visibleComments[msg].user.externalId;
            if (initiatorId != user.keepit_external_id) {
              var initiatorName = visibleComments[msg].user.firstName + " " + visibleComments[msg].user.lastName;
              othersInConversation[visibleComments[msg].user.externalId] = initiatorName;
            }
            for(r in recipients) {
              var name = recipients[r].firstName + " " + recipients[r].lastName;
              var recipientId = recipients[r].externalId;
              if (recipientId != user.keepit_external_id) {
                othersInConversation[recipientId] = name;
              }
            }
          }
          var othersInConversationText = "";
          for (id in othersInConversation) {
            recipientCount++;
            if (othersInConversationText.length > 1) {
              othersInConversationText += ", ";
            }
            othersInConversationText += "<strong>" + othersInConversation[id] + "</strong>";
          }
          params.othersInConversationText = othersInConversationText;
          params.recipientText = visibleComments[0].recipientText;
          params.storedRecipients = visibleComments[0].storedRecipients;
          params.externalId = visibleComments[0].externalId;
          params.recipientCount = recipientCount;
          params.recipientCountText = recipientCount == "1" ? "person" : "people";
          params.hideComposeTo = true;
        }
      }

      var partials = {
        "comment_body_view": type != "message" ? "comments_list.html" : id ? "thread.html" : "message_list.html",
        "hearts": "hearts.html",
        "comment": type != "message" || id ? "comment.html" : "thread_info.html",
        "comment_post_view": type != "message" ? "comment_post.html" : "message_post.html"};
      if (partialRender) {
        // Hacky solution for a partial refresh. Needs to be refactored.
        renderTemplate("templates/comments/" + partials.comment_body_view, params, partials, function(renderedTemplate) {
          $('.comment_body_view').html(renderedTemplate).find("time").timeago();
        });
      } else {
        renderTemplate("templates/comments/comments_view.html", params, partials, function(renderedTemplate) {
          drawCommentView(renderedTemplate, user, type);
          onComplete();
        });
      }
  }

  function drawCommentView(renderedTemplate, user, type) {
    //log(renderedTemplate);
    repositionScroll(false);
    $('.kifi_comment_wrapper').html(renderedTemplate).find("time").timeago();
    repositionScroll(false);

    createCommentBindings(type, user);
  }

  function createCommentBindings(type, user) {
    $(".control-bar").on("click", ".follow", function() {
      following = !following;  // TODO: server should return whether following along with the comments
      chrome.extension.sendRequest({type: "follow", follow: following});
      $(this).toggleClass("following", following);
    });

    $(".kifi_comment_wrapper").on("mousedown", "a[href^='x-kifi-sel:']", function(e) {
      if (e.which != 1) return;
      e.preventDefault();
      var el = snapshot.fuzzyFind(this.href.substring(11));
      if (el) {
        // make absolute positioning relative to document instead of viewport
        document.documentElement.style.position = "relative";

        var aRect = this.getBoundingClientRect();
        var elRect = el.getBoundingClientRect();
        var sTop = e.pageY - e.clientY, sLeft = e.pageX - e.clientX;
        var ms = scrollTo(elRect);
        $("<div class=snapshot-highlight>").css({
          left: aRect.left + sLeft,
          top: aRect.top + sTop,
          width: aRect.width,
          height: aRect.height
        }).appendTo("body").animate({
          left: elRect.left + sLeft - 3,
          top: elRect.top + sTop - 2,
          width: elRect.width + 6,
          height: elRect.height + 4
        }, ms).delay(2000).fadeOut(1000, function() {$(this).remove()});
      } else {
        alert("Sorry, this reference is no longer valid on this page.");
      }

      function scrollTo(r) {  // TODO: factor out for reuse
        var pad = 100;
        var hWin = $(window).height();
        var wWin = $(window).width();
        var sTop = $(document).scrollTop(), sTop2;
        var sLeft = $(document).scrollLeft(), sLeft2;
        var oTop = sTop + r.top;
        var oLeft = sLeft + r.left;

        if (r.height + 2 * pad < hWin) { // fits with space around it
          sTop2 = (sTop > oTop - pad) ? oTop - pad :
            (sTop + hWin < oTop + r.height + pad) ? oTop + r.height + pad - hWin : sTop;
        } else if (r.height < hWin) { // fits without full space around it, so center
          sTop2 = oTop - (hWin - r.height) / 2;
        } else { // does not fit, so get it to fill up window
          sTop2 = sTop < oTop ? oTop : (sTop + hWin > oTop + r.height) ? oTop + r.height - hWin : sTop;
        }
        sTop2 = Math.max(0, sTop2);

        if (r.width + 2 * pad < wWin) { // fits with space around it
          sLeft2 = (sLeft > oLeft - pad) ? oLeft - pad :
            (sLeft + wWin < oLeft + r.width + pad) ? oLeft + r.width + pad - wWin : sLeft;
        } else if (r.width < wWin) { // fits without full space around it, so center
          sLeft2 = oLeft - (wWin - r.width) / 2;
        } else { // does not fit, so get it to fill up window
          sLeft2 = sLeft < oLeft ? oLeft : (sLeft + wWin > oLeft + r.width) ? oLeft + r.width - wWin : sLeft;
        }
        sLeft2 = Math.max(0, sLeft2);

        if (sTop2 == sTop && sLeft2 == sLeft) return 400;

        var ms = Math.max(400, Math.min(800, 100 * Math.log(Math.max(Math.abs(sLeft2 - sLeft), Math.abs(sTop2, sTop)))));
        $("<b>").css({position: "absolute", opacity: 0, display: "none"}).appendTo("body").animate({opacity: 1}, {
            duration: ms,
            step: function(a) {
              window.scroll(
                sLeft2 * a + sLeft * (1 - a),
                sTop2 * a + sTop * (1 - a));
            }, complete: function() {
              $(this).remove()
            }});
        return ms;
      }
    }).on("click", "a[href^='x-kifi-sel:']", function(e) {
      e.preventDefault();
    });

    $('.comment_body_view').on("hover", ".more-recipients", function(event) {
      //$(this).parent().find('.more-recipient-list')[event.type == 'mouseenter' ? "show" : "hide"]();
    }).on('click', '.thread-info', function() {
      showComments(user, type, $(this).parent().data("externalid"));
    }).on('click', '.back-button', function() {
      showComments(user, type, null, true);
    });

    $('.comment_post_view').on("mousedown", ".post_to_network .kn_social", function() {
      alert("Not yet implemented. Coming soon!");
      return;
    });

    if (type == "message") {
      chrome.extension.sendRequest({type: "get_friends"}, function(data) {
        log("friends:", data);
        var friends = data.friends; //TODO!
        for (var friend in friends) {
          friends[friend].name = friends[friend].firstName + " " + friends[friend].lastName
        }
        $("#to-list").tokenInput(friends, {
          theme: "kifi"
        });
        $("#token-input-to-list").keypress(function(e) {
          return e.which !== 13;
        });
      });
    }

    // Main comment textarea
    var editableFix = $('#editableFix');

    var typeName = type == "public" ? "comment" : "message";
    var placeholder = "<span class=\"placeholder\">Add a " + typeName + "…</span>";
    $('.comment-compose').html(placeholder);
    $('.comment_post_view').on('focus','.comment-compose',function() {
      if ($('.comment-compose').html() == placeholder) { // unchanged text!
        $('.comment-compose').html("");
      }
      $('.comment-compose').animate({'height': '85'}, 150, 'easeQuickSnapBounce');
    }).on('blur', '.comment-compose', function() {
      editableFix[0].setSelectionRange(0, 0);
      editableFix.blur();

      var value = $('.comment-compose').html()
      value = commentSerializer(value);
      if (value == "") { // unchanged text!
        $('.comment-compose').html(placeholder);
      }
      $('.comment-compose').animate({'height': '35'}, 150, 'easeQuickSnapBounce');
    }).on('click','.take-snapshot', function() {
      // make absolute positioning relative to document instead of viewport
      document.documentElement.style.position = "relative";

      slideOut();

      var sel = {}, cX, cY;
      var $shades = $(["t","b","l","r"].map(function(s) {
        return $("<div class='snapshot-shade snapshot-shade-" + s + "'>")[0];
      }));
      var $glass = $("<div class=snapshot-glass>");
      var $selectable = $shades.add($glass).appendTo("body").on("mousemove", function(e) {
        updateSelection(cX = e.clientX, cY = e.clientY, e.pageX - e.clientX, e.pageY - e.clientY);
      });
      renderTemplate("templates/comments/snapshot_bar.html", {"type": typeName}, function(html) {
        $(html).appendTo("body")
          .draggable({cursor: "move", distance: 10, handle: ".snapshot-bar", scroll: false})
          .on("click", ".cancel", exitSnapshotMode)
          .add($shades).css("opacity", 0).animate({opacity: 1}, 300);
        key.setScope("snapshot");
        key("esc", "snapshot", exitSnapshotMode);
      });
      $(window).scroll(function() {
        if (sel) updateSelection(cX, cY);
      });
      $glass.click(function() {
        exitSnapshotMode();
        $(".kifi_hover").find(".comment-compose")
          .find(".placeholder").remove().end()
          .append(" <a href='x-kifi-sel:" + snapshot.generateSelector(sel.el).replace("'", "&#39;") + "'>look here</a>");
      });
      function exitSnapshotMode() {
        $selectable.add(".snapshot-bar-wrap").animate({opacity: 0}, 400, function() { $(this).remove(); });
        key.deleteScope("snapshot");
        slideIn();
      }
      function updateSelection(clientX, clientY, scrollLeft, scrollTop) {
        $selectable.hide();
        var el = document.elementFromPoint(clientX, clientY);
        $selectable.show();
        if (!el) return;
        if (scrollLeft == null) scrollLeft = document.body.scrollLeft;
        if (scrollTop == null) scrollTop = document.body.scrollTop;
        var pageX = scrollLeft + clientX;
        var pageY = scrollTop + clientY;
        if (el === sel.el) {
          // track the latest hover point over the current element
          sel.x = pageX; sel.y = pageY;
        } else {
          var r = el.getBoundingClientRect();
          var dx = Math.abs(pageX - sel.x);
          var dy = Math.abs(pageY - sel.y);
          if (!sel.el ||
              (dx == 0 || r.width < sel.r.width * 2 * dx) &&
              (dy == 0 || r.height < sel.r.height * 2 * dy) &&
              (dx == 0 && dy == 0 || r.width * r.height < sel.r.width * sel.r.height * Math.sqrt(dx * dx + dy * dy))) {
            // if (sel.el) log(
            //   r.width + " < " + sel.r.width + " * 2 * " + dx + " AND " +
            //   r.height + " < " + sel.r.height + " * 2 * " + dy + " AND " +
            //   r.width * r.height + " < " + sel.r.width * sel.r.height + " * " + Math.sqrt(dx * dx + dy * dy));
            var yT = scrollTop + r.top - 2;
            var yB = scrollTop + r.bottom + 2;
            var xL = scrollLeft + r.left - 3;
            var xR = scrollLeft + r.right + 3;
            $shades.eq(0).css({height: yT});
            $shades.eq(1).css({top: yB, height: document.documentElement.scrollHeight - yB});
            $shades.eq(2).css({top: yT, height: yB - yT, width: xL});
            $shades.eq(3).css({top: yT, height: yB - yT, left: xR});
            $glass.css({top: yT, height: yB - yT, left: xL, width: xR - xL});
            sel.el = el; sel.r = r; sel.x = pageX; sel.y = pageY;
          }
        }
      }
    }).on('submit','.comment_form', function(e) {
      e.preventDefault();
      var text = commentSerializer($('.comment-compose').find(".placeholder").remove().end().html());
      if (!text) return false;

      submitComment(text, type, user, null, null, function(newComment) {
        $('.comment-compose').text("").html(placeholder).blur();

        log("new comment", newComment);
        // Clean up CSS

        var params = newComment;

        newComment.isLoggedInUser = true;
        params["formatComments"] = commentTextFormatter;
        params["formatDate"] = commentDateFormatter;
        params["formatIsoDate"] = isoDateFormatter;

        badGlobalState["updates"].publicCount++;
        badGlobalState["updates"].countSum++;

        renderTemplate("templates/comments/comment.html", params, function(renderedComment) {
          //drawCommentView(renderedTemplate, user, type);
          $('.comment_body_view').find('.no-comment').parent().detach();
          $('.comment_body_view').append(renderedComment).find("time").timeago();
          updateCommentCount(type);
          repositionScroll(false);
        });
      });
      return false;
    }).on('submit','.message_form', function(e) {
      e.preventDefault();
      var text = commentSerializer($('.comment-compose').find(".placeholder").remove().end().html());
      if (!text) return false;

      var isReply = $(this).is('.message-reply');
      var recipients;
      var parent;

      badGlobalState["updates"].messageCount++;
      badGlobalState["updates"].countSum++;

      if(!isReply) {
        var recipientJson = $("#to-list").tokenInput("get");
        $("#to-list").tokenInput("clear");

        var recipientArr = [];
        for(r in recipientJson) {
          recipientArr.push(recipientJson[r]["externalId"]);
        }
        if(recipientArr.length == 0) {
          alert("Silly you. You need to add some friends!");
          return false;
        }
        recipients = recipientArr.join(",");
        log("to: ", recipients);
      }
      else {
        parent = $(this).parents(".kifi_comment_wrapper").find(".thread-wrapper").attr("data-externalid");
        log(parent)
      }

      submitComment(text, type, user, parent, recipients, function(newComment) {
        $('.comment-compose').text("").html(placeholder).blur();

        log("new message", newComment);
        // Clean up CSS

        if(!isReply) {
          updateCommentCount(type,parseInt($('.messages-count').text()) + 1)
          log("not a reply. redirecting to new message");
          showComments(user, type, newComment.message.externalId);
          return;
        }

        var params = newComment.message;
        newComment.message.isLoggedInUser = true;
        params["formatComments"] = commentTextFormatter;
        params["formatDate"] = commentDateFormatter;
        params["formatIsoDate"] = isoDateFormatter;

        renderTemplate("templates/comments/comment.html", params, function(renderedComment) {
          //drawCommentView(renderedTemplate, user, type);
          $('.comment_body_view').find('.no-comment').parent().detach();
          $('.thread-wrapper').append(renderedComment).find("time.timeago").timeago();
          repositionScroll(false);
        });

      });
      return false;
    });
  }

  function submitComment(text, type, user, parent, recipients, callback) {
    /* Because we're using very simple templating now, re-rendering has to be done carefully.
     */
    var permissions = type;

    log(parent);

    var request = {
      "type": "post_comment",
      "url": document.location.href,
      "title": document.title,
      "text": text,
      "permissions": type,
      "parent": parent,
      "recipients": recipients
    };
    chrome.extension.sendRequest(request, function(response) {
      var newComment;
      if(type == "message") {
        log("fff",response)
        newComment = response;
      }
      else {
        newComment = {
          "createdAt": new Date,
          "text": request.text,
          "user": {
            "externalId": user.keepit_external_id,
            "firstName": user.name,
            "lastName": "",
            "facebookId": user.facebook_id
          },
          "permissions": type,
          "externalId": response.commentId
        }
      }
      callback(newComment);
    });
  }

  function repositionScroll(resizeQuickly) {
    resizeCommentBodyView(resizeQuickly);
    $(".comment_body_view").prop("scrollTop", 99999);
  }

  function resizeCommentBodyView(resizeQuickly) {
    log("[resizeCommentBodyView]");
    $('.kifi_hover').css("top", "");
    $('.comment_body_view').stop().css({'max-height':$(window).height()-320});
    return; // for now, we'll do a rough fix
    var kifiheader = $('.kifihdr');
    if (resizeQuickly === true) {
      $('.comment_body_view').stop().css({'max-height':$(window).height()-320});
    } else {
      if (kifiheader.length > 0) {
        var offset = Math.round(kifiheader.offset().top - 30);
        if(Math.abs(offset) > 20) {
          $('.comment_body_view').stop().animate({'max-height':'+='+offset},20, function() {
            if(Math.abs($('.comment_body_view').height() - offset) > 2) {
              return;
            }
            var newOffset = Math.abs(kifiheader.offset().top - 30);
            if (newOffset > 20) {
              resizeCommentBodyView(false);
            }
          });
        }
      }
    }
  }

  $(window).resize(function() {
    resizeCommentBodyView();
  });

  return {  // the slider API
    show: function(trigger) {  // trigger is for the event log (e.g. "auto", "key", "icon")
      showKeepItHover(trigger);
    },
    shown: function() {
      return !!lastShownAt;
    },
    toggle: function(trigger) {  // trigger is for the event log (e.g. "auto", "key", "icon")
      if (document.querySelector(".kifi_hover")) {
        slideOut(trigger);
      } else {
        this.show(trigger);
      }
    }
  };
}();<|MERGE_RESOLUTION|>--- conflicted
+++ resolved
@@ -184,7 +184,7 @@
             log("No need to inject, it's already here!");
           } else {
             drawKeepItHover(o.user, o.friends, o.numComments, o.numMessages, template);
-            logEvent("slider", "sliderShown", {trigger: trigger, onPageMs: lastShownAt - t0});
+            logEvent("slider", "sliderShown", {trigger: trigger, onPageMs: String(lastShownAt - t0)});
           }
         });
     });
@@ -209,12 +209,7 @@
     // Event bindings
     $(".kifi_hover").draggable({cursor: "move", axis: "y", distance: 10, handle: "div.kifihdr", containment: "body", scroll: false})
     .on("click", ".xlink", function() {
-<<<<<<< HEAD
       slideOut("x");
-=======
-      logEvent("slider","sliderClosedByX",{"delay":""+(new Date().getTime() - t0)});
-      slideOut();
->>>>>>> 5cfd85a6
     })
     // .on("click", ".profilepic", function() {
     //   location = "http://www.facebook.com/" + user.facebook_id;
@@ -264,7 +259,7 @@
       function() {
         $s.remove();
       });
-    logEvent("slider", "sliderClosed", {trigger: "keep", shownForMs: new Date - t0});
+    logEvent("slider", "sliderClosed", {trigger: "keep", shownForMs: String(new Date - t0)});
   }
 
   // trigger is for the event log (e.g. "key", "icon"). pass no trigger if just hiding slider temporarily.
@@ -279,7 +274,7 @@
         $s.remove();
       });
     if (trigger) {
-      logEvent("slider", "sliderClosed", {trigger: trigger, shownForMs: new Date - t0});
+      logEvent("slider", "sliderClosed", {trigger: trigger, shownForMs: String(new Date - t0)});
     }
   }
 
