--- conflicted
+++ resolved
@@ -211,30 +211,13 @@
         }
       }
 
-<<<<<<< HEAD
-        renderTemplate('templates/kept_hover.html', tmpl, {
+      renderTemplate('templates/kept_hover.html', tmpl, {
           "main_hover": "main_hover.html",
           "footer": "footer.html"
         }, function(template) {
           drawKeepItHover(user, o.friends, o.numComments, o.numMessages, template);
         });
-      }
-    );
-=======
-      loadFile("templates/footer.html", function(footer) {
-      loadFile("templates/main_hover.html", function(main_hover) {
-        var partials = {
-          "main_hover": main_hover,
-          "footer": footer
-        };
-
-        renderTemplate('templates/kept_hover.html', tmpl, function(template) {
-          drawKeepItHover(user, o.friends, o.numComments, o.numMessages, template);
-        }, partials);
-      });
-      });
-    });
->>>>>>> 7bb5488d
+    });
   }
 
   function drawKeepItHover(user, friends, numComments, numMessages, renderedTemplate) {
