slider = function() {
  var following, isKept, lastShownAt;

  $('<input id="editableFix" style="opacity:0;color:transparent;width:1px;height:1px;border:none;margin:0;padding:0;" tabIndex="-1">').appendTo('html')

  $.extend(jQuery.easing, {
    easeQuickSnapBounce: function(x,t,b,c,d,s) {
      if (s == null) s = 1.3;
      return c*((t=t/d-1)*t*((s+1)*t + s) + 1) + b;
    },
    easeCircle: function(x,t,b,c,d) {
      return (t/=d/2) < 1 ?
        -c/2 * (Math.sqrt(1 - t*t) - 1) + b :
        c/2 * (Math.sqrt(1 - (t-=2)*t) + 1) + b;
    },
    easeInOutBack: function(x,t,b,c,d,s) {
      if (s == null) s = 1.3;
      return (t/=d/2) < 1 ?
        c/2*(t*t*(((s*=(1.525))+1)*t - s)) + b :
        c/2*((t-=2)*t*(((s*=(1.525))+1)*t + s) + 2) + b;
    }
  });

  var templateCache = {};

  function renderTemplate(path, params, partialPaths, callback) {
    // sort out partialPaths and callback (both optional)
    if (!callback && typeof partialPaths == "function") {
      callback = partialPaths;
      partialPaths = undefined;
    }

    loadPartials(path.replace(/[^\/]*$/, ""), partialPaths || {}, function(partials) {
      loadFile(path, function(template) {
        callback(Mustache.render(template, params, partials));
      });
    });

    function loadPartials(basePath, paths, callback) {
      var partials = {}, names = Object.keys(paths), numLoaded = 0;
      if (!names.length) {
        callback(partials);
      } else {
        names.forEach(function(name) {
          loadFile(basePath + paths[name], function(tmpl) {
            partials[name] = tmpl;
            if (++numLoaded == names.length) {
              callback(partials);
            }
          });
        });
      }
    }

    function loadFile(path, callback) {
      var tmpl = templateCache[path];
      if (tmpl) {
        callback(tmpl);
      } else {
        var req = new XMLHttpRequest();
        req.open("GET", chrome.extension.getURL(path), true);
        req.onreadystatechange = function() {
          if (req.readyState == 4 && req.status == 200) {
            callback(templateCache[path] = req.responseText);
          }
        };
        req.send(null);
      }
    }
  }

  function summaryText(numFriends, isKept) {
    if (isKept) {
      if (numFriends > 0) {
        return "You and " +
          (numFriends == 1 ? "another friend" : (numFriends + " of your friends")) +
          " kept this.";
      }
      return "You kept this!";
    }
    if (numFriends > 0) {
      return ([,"One","Two","Three","Four"][numFriends] || numFriends) +
        " of your friends kept this.";
    }
    return "To quickly find this page later...";
  }

  function socialTooltip(friend, element) {
     // disabled for now
    renderTemplate("templates/social_hover.html", {"friend": friend}, function(tmpl) {
      var timeout;
      var timein;

      var friendTooltip = $('.friend_tooltip').first().clone().appendTo('.friendlist').html(tmpl);

      var socialNetworks = chrome.extension.getURL("images/social_icons.png");
      $(friendTooltip).find('.kn_social').css('background-image','url(' + socialNetworks + ')');

      function hide() {
        timeout = setTimeout(function () {
          $(friendTooltip).fadeOut(100);
        }, 600);
        clearTimeout(timein);
      };

      function show() {
        timein = setTimeout(function() {
          $(friendTooltip).stop().fadeIn(100);
        }, 500)
      }

      $(element).mouseover(function() {
        clearTimeout(timeout);
        show();
      }).mouseout(hide);

      $(friendTooltip).mouseover(function() {
        clearTimeout(timeout);
      }).mouseout(hide);

    });
  }

  function keepPage(shouldSlideOut) {
    log("[keepPage]", document.location.href);

    chrome.extension.sendRequest({
      "type": "set_page_icon",
      "is_kept": true});
    isKept = true;
    if (shouldSlideOut) keptItslideOut();

    var request = {
      "type": "add_bookmarks",
      "url": document.location.href,
      "title": document.title,
      "private": $("#keepit_private").is(":checked")
    };
    chrome.extension.sendRequest(request, function(response) {
     log("[keepPage] response:", response);
    });
  }

  function unkeepPage(shouldSlideOut) {
    log("[unkeepPage]", document.location.href);

    chrome.extension.sendRequest({"type": "set_page_icon", "is_kept": false});
    isKept = false;
    if (shouldSlideOut) slideOut("unkeep");

    chrome.extension.sendRequest({
        "type": "unkeep",
        "url": document.location.href.replace(/#.*/, "")},
      function(response) {
        log("[unkeepPage] response:", response);
      });
  }

  function showKeepItHover(trigger) {
    chrome.extension.sendRequest({type: "get_slider_info"}, function(o) {
      log("slider info:", o);

      isKept = o.kept;
      following = o.following;
      lastShownAt = new Date().getTime();

      renderTemplate('templates/kept_hover.html', {
          "logo": chrome.extension.getURL('images/kifilogo.png'),
          "arrow": chrome.extension.getURL('images/triangle_down.31x16.png'),
<<<<<<< HEAD
          "profilepic": "https://graph.facebook.com/" + o.user.facebook_id + "/picture?type=square",
          "name": o.user.name,
=======
          "profilepic": "https://graph.facebook.com/" + user.facebook_id + "/picture?type=square",
          "holidays_hat": chrome.extension.getURL('images/holidays_hat.png'),
          "name": user.name,
>>>>>>> a0052fc6
          "is_kept": o.kept,
          "private": o.private,
          "connected_networks": chrome.extension.getURL("images/networks.png"),
          "socialConnections": o.friends.length == 0 ? null : {
            countText: summaryText(o.friends.length, o.kept),
            friends: o.friends}
        }, {
          "main_hover": "main_hover.html",
          "footer": "footer.html"
        }, function(template) {
          if (document.querySelector(".kifi_hover")) {
            log("No need to inject, it's already here!");
          } else {
            drawKeepItHover(o.user, o.friends, o.numComments, o.numMessages, template);
            logEvent("slider", "sliderShown", {trigger: trigger, onPageMs: lastShownAt - t0});
          }
        });
    });
  }

  function drawKeepItHover(user, friends, numComments, numMessages, renderedTemplate) {
    $('body').append(renderedTemplate);

    $('.social_friend').each(function(i,e) {
      socialTooltip(friends[i],e);
    });

    updateCommentCount("public", numComments);
    updateCommentCount("message", numMessages);

    var mas = new Date();
    var x = new Date(2012, 11, 26);
    if(x-mas > 0) {
      $(".holidays_hat").show(0);
    }

    // Event bindings
    $(".kifi_hover").draggable({cursor: "move", axis: "y", distance: 10, handle: "div.kifihdr", containment: "body", scroll: false})
    .on("click", ".xlink", function() {
      slideOut("x");
    })
    // .on("click", ".profilepic", function() {
    //   location = "http://www.facebook.com/" + user.facebook_id;
    // })
    .on("click", ".unkeepitbtn", function() {
      unkeepPage(true);
    })
    .on("click", ".keepitbtn", function() {
      keepPage(true);
    })
    .on("click", ".makeprivatebtn", function() {
      var $btn = $(this), priv = /private/i.test($btn.text());
      log("[setPrivate] " + priv);
      chrome.extension.sendRequest({
          "type": "set_private",
          "url": document.location.href.replace(/#.*/, ""),
          "private": priv},
        function(response) {
          log("[setPrivate] response:", response);
          $btn.text("Make it " + (priv ? "Public" : "Private"));
        });
    })
    .on("click", ".dropdownbtn", function() {
      $('.moreinnerbox').slideToggle(150);
    })
    .on("click", ".comments-label", function() {
      showComments(user, "public");
    })
    .on("click", ".messages-label", function() {
      showComments(user, "message", null, $('.thread-wrapper').length > 0);
    })
    .on("mousedown click keydown keypress", function(e) {
      e.stopPropagation();
    });

    slideIn();
  }

  function keptItslideOut() {
    var $s = $(".kifi_hover");
    $s.animate({
        bottom: '+=' + $s.position().top,
        opacity: 0
      },
      900,
      'easeInOutBack',
      function() {
        $s.remove();
      });
    logEvent("slider", "sliderClosed", {trigger: "keep", shownForMs: new Date - t0});
  }

  // trigger is for the event log (e.g. "key", "icon"). pass no trigger if just hiding slider temporarily.
  function slideOut(trigger) {
    var $s = $(".kifi_hover").animate({
        opacity: 0,
        right: '-=340'
      },
      300,
      'easeQuickSnapBounce',
      !trigger ? $.noop : function() {
        $s.remove();
      });
    if (trigger) {
      logEvent("slider", "sliderClosed", {trigger: trigger, shownForMs: new Date - t0});
    }
  }

  function slideIn() {
    var $s = $(".kifi_hover").animate({
        right: '+=340',
        opacity: 1
      },
      400,
      "easeQuickSnapBounce",
      function() {
        $s.css({right: "-10px", opacity: 1});
        log("opened", $s[0], $s.css("right"))
      });
  }

  function redrawFooter(showFooterNav, type) {
    var footerParams = {
      showFooterNav: showFooterNav,
      isMessages: type == "message",
      isKept: isKept,
      logo: chrome.extension.getURL('images/kifilogo.png')
    }

    renderTemplate("templates/footer.html", footerParams, function(renderedTemplate) {
      $('.kififtr').html(renderedTemplate);

      $('.kififtr .footer-bar').on('mousedown','.close-message', function() {
        showComments(); // called with no params, hides comments/messages
      })
      .on('mousedown', '.footer-keepit', function(e) {
        e.preventDefault();
        keepPage(false);
        redrawFooter(showFooterNav, type);
        // TODO: update message/buttons on main panel
      })
      .on('mousedown', '.footer-unkeepit', function(e) {
        e.preventDefault();
        unkeepPage(false);
        redrawFooter(showFooterNav, type);
        // TODO: update message/buttons on main panel
      });
    });
  }

  var badGlobalState = { }

  function isCommentPanelVisible() {
    return $(".kifi_comment_wrapper").is(":visible");
  }

  function refreshCommentsHack() {
    if (isCommentPanelVisible() !== true) return;
    hasNewComments(function(){
      updateCommentCount("public", badGlobalState["updates"]["publicCount"]);
      //updateCommentCount("message", badGlobalState["updates"]["messageCount"]);message count includes children, need to fix...
      if (isCommentPanelVisible() !== true) return;
      showComments(badGlobalState.user, badGlobalState.type, badGlobalState.id, true, true);
    });
  }

  function hasNewComments(callback) {
    chrome.extension.sendRequest({type: "get_slider_updates"}, function(updates) {
      if (badGlobalState["updates"]) {
        var hasUpdates = badGlobalState["updates"]["countSum"] !== updates["countSum"];
        if (hasUpdates && callback) {
          callback();
        }
      }
      badGlobalState["updates"] = updates;
    });
  }

  setInterval(function(){
    refreshCommentsHack();
  }, 5000);

  function showComments(user, type, id, keepOpen, partialRender) {
    var type = type || "public";

    badGlobalState["user"] = user;
    badGlobalState["type"] = type;
    badGlobalState["id"] = id;

    var isVisible = isCommentPanelVisible();
    var showingType = $(".kifi_hover").data("view");
    var shouldRedrawFooter = !isVisible || (showingType && type != showingType)

    if (isVisible && !id && !keepOpen) { // already open!
      if (type == showingType) {
        $('.kifi-content').slideDown();
        $('.kifi_comment_wrapper').slideUp(600, 'easeInOutBack');
        $(".kifi_hover").removeClass(type);
        redrawFooter(false);
        return;
      } else { // already open, yet showing a different type.
        // For now, nothing. Eventually, some slick animation for a quick change?
      }
    }

    $(".kifi_hover").data("view", type).removeClass("public message").addClass(type);

    chrome.extension.sendRequest({type: "get_comments", kind: type, commentId: id}, function(comments) {
      log(comments);
      renderComments(user, comments, type, id, function() {
        if (!isVisible) {
          repositionScroll(false);

          $('.kifi-content').slideUp(); // hide main hover content
          $('.kifi_comment_wrapper').slideDown(600, function() {
            repositionScroll(false);
          });
        }
        if(shouldRedrawFooter) {
          redrawFooter(true, type);
        }
      }, partialRender);
    });
  }

  function commentTextFormatter() {
    return function(text, render) {
      // Careful... this is raw text (necessary for URL detection). Be sure to Mustache.escape untrusted portions!
      text = render(text);

      // linkify look-here links (from markdown)
      var parts = text.split(/\[((?:\\\]|[^\]])*)\]\(x-kifi-sel:((?:\\\)|[^)])*)\)/);
      for (var i = 1; i < parts.length; i += 3) {
        parts[i] = "<a href='x-kifi-sel:" + parts[i+1].replace(/\\\)/g, ")") + "'>" + Mustache.escape(parts[i].replace(/\\\]/g, "]")) + "</a>";
        parts[i+1] = "";
      }

      for (i = 0; i < parts.length; i += 3) {
        // linkify URLs, from http://regex.info/listing.cgi?ed=3&p=207
        var bits = parts[i].split(/(\b(?:(ftp|https?):\/\/[-\w]+(?:\.\w[-\w]*)+|(?:[a-z0-9](?:[-a-z0-9]*[a-z0-9])?\.)+(?:com|edu|biz|gov|in(?:t|fo)|mil|net|org|name|coop|aero|museum|[a-z][a-z]\b))(?::[0-9]{1,5})?(?:\/[^.!,?;"'<>()\[\]{}\s\x7F-\xFF]*(?:[.!,?]+[^.!,?;"'<>()\[\]{}\s\x7F-\xFF]+)*)?)/);
        for (var j = 1; j < bits.length; j += 3) {
          var escapedUri = Mustache.escape(bits[j]);
          bits[j] = '<a target=_blank href="' + (bits[j+1] ? ""  : "http://") + escapedUri + '">' + escapedUri + "</a>";
          bits[j+1] = "";
        }
        for (j = 0; j < bits.length; j += 3) {
          bits[j] = Mustache.escape(bits[j]);
        }
        parts[i] = bits.join("");
      }

      return "<p class=first-line>" + parts.join("").replace(/\n(?:[ \t\r]*\n)*/g, "</p><p>") + "</p>";
    }
  }

  function commentDateFormatter() {
    return function(text, render) {
      try {
        return new Date(render(text)).toString();
      } catch (e) {
        return "";
      }
    }
  }

  function isoDateFormatter() {
    return function(text, render) {
      try {
        return new Date(render(text)).toISOString();
      } catch (e) {
        return "";
      }
    }
  }

  function commentSerializer(html) {
    html = html
      .replace(/<div><br\s*[\/]?><\/div>/gi, '\n')
      .replace(/<br\s*[\/]?>/gi, '\n')
      .replace(/<\/div><div>/gi, '\n')
      .replace(/<div\s*[\/]?>/gi, '\n')
      .replace(/<\/div>/gi, '')
      .replace(/<a [^>]*\bhref="x-kifi-sel:([^"]*)"[^>]*>(.*?)<\/a>/gi, function($0, $1, $2) {
        return "[" + $2.replace(/\]/g, "\\]") + "](x-kifi-sel:" + $1.replace(/\)/g, "\\)") + ")";
      });
    return $('<div>').html(html).text().trim();
  }

  function updateCommentCount(type, count) {
    count = count != null ? count : $(".real-comment").length; // if no count passed in, count DOM nodes

    $({"public": ".comments-count", "message": ".messages-count"}[type])
      .text(count)
      .toggleClass("zero_comments", count == 0);
  }

  function renderComments(user, comments, type, id, onComplete, partialRender) {
    log("Drawing comments!");
    comments = comments || {};
    comments["public"] = comments["public"] || [];
    comments["message"] = comments["message"] || [];
    //comments["private"] = comments["private"] || []; // Removed, not for MVP

    var visibleComments = comments[type] || [];

    if (!id) {
      updateCommentCount(type, visibleComments.length);
    }

    var params = {
      kifiuser: {
        "firstName": user.name,
        "lastName": "",
        "avatar": "https://graph.facebook.com/" + user.facebook_id + "/picture?type=square"
      },
      formatComments: commentTextFormatter,
      formatDate: commentDateFormatter,
      formatIsoDate: isoDateFormatter,
      comments: visibleComments,
      showControlBar: type == "public",
      following: following,
      snapshotUri: chrome.extension.getURL("images/snapshot.png"),
      connected_networks: chrome.extension.getURL("images/social_icons.png")
    };

    // TODO: fix indentation below

      if (visibleComments.length && visibleComments[0].user && visibleComments[0].user.externalId) {
        for (msg in visibleComments) {
          visibleComments[msg]["isLoggedInUser"] = visibleComments[msg].user.externalId == user.keepit_external_id
        }
      }

      if (type == "message") {
        // For thread lists, we need to do this for each one. For threads, only the first one
        var iterMessages = (id ? [visibleComments[0]] : visibleComments)
        var threadAvatar = "";
        for (msg in iterMessages) {
          var recipients = iterMessages[msg]["recipients"];
          var l = recipients.length;
          if(l == 0) { // No recipients!
            threadAvatar = params.kifiuser.avatar;
          }
          else if(l == 1) {
            threadAvatar = iterMessages[msg]["recipients"][0]["avatar"];
          }
          else {
            threadAvatar = chrome.extension.getURL("images/convo.png");
          }
          iterMessages[msg]["threadAvatar"] = threadAvatar;

          var recipientNames = [];
          for(r in recipients) {
            var name = recipients[r].firstName + " " + recipients[r].lastName;
            recipientNames.push(name);
          }

          // handled separately because this will need to be refactored to be cleaner
          function formatRecipient(name) {
            return "<strong class=\"recipient\">" + name + "</strong>";
          }

          var displayedRecipients = [];
          var storedRecipients = [];
          if(l == 0) {
            displayedRecipients.push(user.name);
          }
          else if(l <= 4) {
            displayedRecipients = recipientNames.slice(0, l);
          }
          else {
            displayedRecipients = recipientNames.slice(0, 3);
            storedRecipients = recipientNames.slice(3);
          }

          for(d in displayedRecipients) {
            displayedRecipients[d] = formatRecipient(displayedRecipients[d]);
          }

          var recipientText;
          if(l == 0) {
            recipientText = displayedRecipients[0];
          } else if(l <= 4) {
            if(l == 1)
              recipientText = displayedRecipients[0];
            else if(l == 2)
              recipientText = displayedRecipients[0] + " and " + displayedRecipients[1];
            else if(l == 3 || l == 4)
              recipientText = displayedRecipients.slice(0, l - 1).join(", ") + " and " + displayedRecipients[l - 1];
          } else {
            recipientText = displayedRecipients.slice(0, 3).join(", ");
            storedRecipients = recipientNames.slice(3);
          }
          // todo "You wrote to "

          iterMessages[msg]["recipientText"] = recipientText;
          iterMessages[msg]["storedRecipients"] = storedRecipients;
          iterMessages[msg]["showMessageCount"] = iterMessages[msg]["messageCount"] > 1;
        }

        if (id) {
          var othersInConversation = {};
          var recipientCount = 0;
          for(msg in visibleComments) {
            var recipients = visibleComments[msg]["recipients"];
            var initiatorId = visibleComments[msg].user.externalId;
            if (initiatorId != user.keepit_external_id) {
              var initiatorName = visibleComments[msg].user.firstName + " " + visibleComments[msg].user.lastName;
              othersInConversation[visibleComments[msg].user.externalId] = initiatorName;
            }
            for(r in recipients) {
              var name = recipients[r].firstName + " " + recipients[r].lastName;
              var recipientId = recipients[r].externalId;
              if (recipientId != user.keepit_external_id) {
                othersInConversation[recipientId] = name;
              }
            }
          }
          var othersInConversationText = "";
          for (id in othersInConversation) {
            recipientCount++;
            if (othersInConversationText.length > 1) {
              othersInConversationText += ", ";
            }
            othersInConversationText += "<strong>" + othersInConversation[id] + "</strong>";
          }
          params.othersInConversationText = othersInConversationText;
          params.recipientText = visibleComments[0].recipientText;
          params.storedRecipients = visibleComments[0].storedRecipients;
          params.externalId = visibleComments[0].externalId;
          params.recipientCount = recipientCount;
          params.recipientCountText = recipientCount == "1" ? "person" : "people";
          params.hideComposeTo = true;
        }
      }

      var partials = {
        "comment_body_view": type != "message" ? "comments_list.html" : id ? "thread.html" : "message_list.html",
        "hearts": "hearts.html",
        "comment": type != "message" || id ? "comment.html" : "thread_info.html",
        "comment_post_view": type != "message" ? "comment_post.html" : "message_post.html"};
      if (partialRender) {
        // Hacky solution for a partial refresh. Needs to be refactored.
        renderTemplate("templates/comments/" + partials.comment_body_view, params, partials, function(renderedTemplate) {
          $('.comment_body_view').html(renderedTemplate).find("time").timeago();
        });
      } else {
        renderTemplate("templates/comments/comments_view.html", params, partials, function(renderedTemplate) {
          drawCommentView(renderedTemplate, user, type);
          onComplete();
        });
      }
  }

  function drawCommentView(renderedTemplate, user, type) {
    //log(renderedTemplate);
    repositionScroll(false);
    $('.kifi_comment_wrapper').html(renderedTemplate).find("time").timeago();
    repositionScroll(false);

    createCommentBindings(type, user);
  }

  function createCommentBindings(type, user) {
    $(".control-bar").on("click", ".follow", function() {
      following = !following;  // TODO: server should return whether following along with the comments
      chrome.extension.sendRequest({type: "follow", follow: following});
      $(this).toggleClass("following", following);
    });

    $(".kifi_comment_wrapper").on("mousedown", "a[href^='x-kifi-sel:']", function(e) {
      if (e.which != 1) return;
      e.preventDefault();
      var el = snapshot.fuzzyFind(this.href.substring(11));
      if (el) {
        // make absolute positioning relative to document instead of viewport
        document.documentElement.style.position = "relative";

        var aRect = this.getBoundingClientRect();
        var elRect = el.getBoundingClientRect();
        var sTop = e.pageY - e.clientY, sLeft = e.pageX - e.clientX;
        var ms = scrollTo(elRect);
        $("<div class=snapshot-highlight>").css({
          left: aRect.left + sLeft,
          top: aRect.top + sTop,
          width: aRect.width,
          height: aRect.height
        }).appendTo("body").animate({
          left: elRect.left + sLeft - 3,
          top: elRect.top + sTop - 2,
          width: elRect.width + 6,
          height: elRect.height + 4
        }, ms).delay(2000).fadeOut(1000, function() {$(this).remove()});
      } else {
        alert("Sorry, this reference is no longer valid on this page.");
      }

      function scrollTo(r) {  // TODO: factor out for reuse
        var pad = 100;
        var hWin = $(window).height();
        var wWin = $(window).width();
        var sTop = $(document).scrollTop(), sTop2;
        var sLeft = $(document).scrollLeft(), sLeft2;
        var oTop = sTop + r.top;
        var oLeft = sLeft + r.left;

        if (r.height + 2 * pad < hWin) { // fits with space around it
          sTop2 = (sTop > oTop - pad) ? oTop - pad :
            (sTop + hWin < oTop + r.height + pad) ? oTop + r.height + pad - hWin : sTop;
        } else if (r.height < hWin) { // fits without full space around it, so center
          sTop2 = oTop - (hWin - r.height) / 2;
        } else { // does not fit, so get it to fill up window
          sTop2 = sTop < oTop ? oTop : (sTop + hWin > oTop + r.height) ? oTop + r.height - hWin : sTop;
        }
        sTop2 = Math.max(0, sTop2);

        if (r.width + 2 * pad < wWin) { // fits with space around it
          sLeft2 = (sLeft > oLeft - pad) ? oLeft - pad :
            (sLeft + wWin < oLeft + r.width + pad) ? oLeft + r.width + pad - wWin : sLeft;
        } else if (r.width < wWin) { // fits without full space around it, so center
          sLeft2 = oLeft - (wWin - r.width) / 2;
        } else { // does not fit, so get it to fill up window
          sLeft2 = sLeft < oLeft ? oLeft : (sLeft + wWin > oLeft + r.width) ? oLeft + r.width - wWin : sLeft;
        }
        sLeft2 = Math.max(0, sLeft2);

        if (sTop2 == sTop && sLeft2 == sLeft) return 400;

        var ms = Math.max(400, Math.min(800, 100 * Math.log(Math.max(Math.abs(sLeft2 - sLeft), Math.abs(sTop2, sTop)))));
        $("<b>").css({position: "absolute", opacity: 0, display: "none"}).appendTo("body").animate({opacity: 1}, {
            duration: ms,
            step: function(a) {
              window.scroll(
                sLeft2 * a + sLeft * (1 - a),
                sTop2 * a + sTop * (1 - a));
            }, complete: function() {
              $(this).remove()
            }});
        return ms;
      }
    }).on("click", "a[href^='x-kifi-sel:']", function(e) {
      e.preventDefault();
    });

    $('.comment_body_view').on("hover", ".more-recipients", function(event) {
      //$(this).parent().find('.more-recipient-list')[event.type == 'mouseenter' ? "show" : "hide"]();
    }).on('click', '.thread-info', function() {
      showComments(user, type, $(this).parent().data("externalid"));
    }).on('click', '.back-button', function() {
      showComments(user, type, null, true);
    });

    $('.comment_post_view').on("mousedown", ".post_to_network .kn_social", function() {
      alert("Not yet implemented. Coming soon!");
      return;
    });

    if (type == "message") {
      chrome.extension.sendRequest({type: "get_friends"}, function(data) {
        log("friends:", data);
        var friends = data.friends; //TODO!
        for (var friend in friends) {
          friends[friend].name = friends[friend].firstName + " " + friends[friend].lastName
        }
        $("#to-list").tokenInput(friends, {
          theme: "kifi"
        });
        $("#token-input-to-list").keypress(function(e) {
          return e.which !== 13;
        });
      });
    }

    // Main comment textarea
    var editableFix = $('#editableFix');

    var typeName = type == "public" ? "comment" : "message";
    var placeholder = "<span class=\"placeholder\">Add a " + typeName + "…</span>";
    $('.comment-compose').html(placeholder);
    $('.comment_post_view').on('focus','.comment-compose',function() {
      if ($('.comment-compose').html() == placeholder) { // unchanged text!
        $('.comment-compose').html("");
      }
      $('.comment-compose').animate({'height': '85'}, 150, 'easeQuickSnapBounce');
    }).on('blur', '.comment-compose', function() {
      editableFix[0].setSelectionRange(0, 0);
      editableFix.blur();

      var value = $('.comment-compose').html()
      value = commentSerializer(value);
      if (value == "") { // unchanged text!
        $('.comment-compose').html(placeholder);
      }
      $('.comment-compose').animate({'height': '35'}, 150, 'easeQuickSnapBounce');
    }).on('click','.take-snapshot', function() {
      // make absolute positioning relative to document instead of viewport
      document.documentElement.style.position = "relative";

      slideOut();

      var sel = {}, cX, cY;
      var $shades = $(["t","b","l","r"].map(function(s) {
        return $("<div class='snapshot-shade snapshot-shade-" + s + "'>")[0];
      }));
      var $glass = $("<div class=snapshot-glass>");
      var $selectable = $shades.add($glass).appendTo("body").on("mousemove", function(e) {
        updateSelection(cX = e.clientX, cY = e.clientY, e.pageX - e.clientX, e.pageY - e.clientY);
      });
      renderTemplate("templates/comments/snapshot_bar.html", {"type": typeName}, function(html) {
        $(html).appendTo("body")
          .draggable({cursor: "move", distance: 10, handle: ".snapshot-bar", scroll: false})
          .on("click", ".cancel", exitSnapshotMode)
          .add($shades).css("opacity", 0).animate({opacity: 1}, 300);
        key.setScope("snapshot");
        key("esc", "snapshot", exitSnapshotMode);
      });
      $(window).scroll(function() {
        if (sel) updateSelection(cX, cY);
      });
      $glass.click(function() {
        exitSnapshotMode();
        $(".kifi_hover").find(".comment-compose")
          .find(".placeholder").remove().end()
          .append(" <a href='x-kifi-sel:" + snapshot.generateSelector(sel.el).replace("'", "&#39;") + "'>look here</a>");
      });
      function exitSnapshotMode() {
        $selectable.add(".snapshot-bar-wrap").animate({opacity: 0}, 400, function() { $(this).remove(); });
        key.deleteScope("snapshot");
        slideIn();
      }
      function updateSelection(clientX, clientY, scrollLeft, scrollTop) {
        $selectable.hide();
        var el = document.elementFromPoint(clientX, clientY);
        $selectable.show();
        if (!el) return;
        if (scrollLeft == null) scrollLeft = document.body.scrollLeft;
        if (scrollTop == null) scrollTop = document.body.scrollTop;
        var pageX = scrollLeft + clientX;
        var pageY = scrollTop + clientY;
        if (el === sel.el) {
          // track the latest hover point over the current element
          sel.x = pageX; sel.y = pageY;
        } else {
          var r = el.getBoundingClientRect();
          var dx = Math.abs(pageX - sel.x);
          var dy = Math.abs(pageY - sel.y);
          if (!sel.el ||
              (dx == 0 || r.width < sel.r.width * 2 * dx) &&
              (dy == 0 || r.height < sel.r.height * 2 * dy) &&
              (dx == 0 && dy == 0 || r.width * r.height < sel.r.width * sel.r.height * Math.sqrt(dx * dx + dy * dy))) {
            // if (sel.el) log(
            //   r.width + " < " + sel.r.width + " * 2 * " + dx + " AND " +
            //   r.height + " < " + sel.r.height + " * 2 * " + dy + " AND " +
            //   r.width * r.height + " < " + sel.r.width * sel.r.height + " * " + Math.sqrt(dx * dx + dy * dy));
            var yT = scrollTop + r.top - 2;
            var yB = scrollTop + r.bottom + 2;
            var xL = scrollLeft + r.left - 3;
            var xR = scrollLeft + r.right + 3;
            $shades.eq(0).css({height: yT});
            $shades.eq(1).css({top: yB, height: document.documentElement.scrollHeight - yB});
            $shades.eq(2).css({top: yT, height: yB - yT, width: xL});
            $shades.eq(3).css({top: yT, height: yB - yT, left: xR});
            $glass.css({top: yT, height: yB - yT, left: xL, width: xR - xL});
            sel.el = el; sel.r = r; sel.x = pageX; sel.y = pageY;
          }
        }
      }
    }).on('submit','.comment_form', function(e) {
      e.preventDefault();
      var text = commentSerializer($('.comment-compose').find(".placeholder").remove().end().html());
      if (!text) return false;

      submitComment(text, type, user, null, null, function(newComment) {
        $('.comment-compose').text("").html(placeholder).blur();

        log("new comment", newComment);
        // Clean up CSS

        var params = newComment;

        newComment.isLoggedInUser = true;
        params["formatComments"] = commentTextFormatter;
        params["formatDate"] = commentDateFormatter;
        params["formatIsoDate"] = isoDateFormatter;

        badGlobalState["updates"].publicCount++;
        badGlobalState["updates"].countSum++;

        renderTemplate("templates/comments/comment.html", params, function(renderedComment) {
          //drawCommentView(renderedTemplate, user, type);
          $('.comment_body_view').find('.no-comment').parent().detach();
          $('.comment_body_view').append(renderedComment).find("time").timeago();
          updateCommentCount(type);
          repositionScroll(false);
        });
      });
      return false;
    }).on('submit','.message_form', function(e) {
      e.preventDefault();
      var text = commentSerializer($('.comment-compose').find(".placeholder").remove().end().html());
      if (!text) return false;

      var isReply = $(this).is('.message-reply');
      var recipients;
      var parent;

      badGlobalState["updates"].messageCount++;
      badGlobalState["updates"].countSum++;

      if(!isReply) {
        var recipientJson = $("#to-list").tokenInput("get");
        $("#to-list").tokenInput("clear");

        var recipientArr = [];
        for(r in recipientJson) {
          recipientArr.push(recipientJson[r]["externalId"]);
        }
        if(recipientArr.length == 0) {
          alert("Silly you. You need to add some friends!");
          return false;
        }
        recipients = recipientArr.join(",");
        log("to: ", recipients);
      }
      else {
        parent = $(this).parents(".kifi_comment_wrapper").find(".thread-wrapper").attr("data-externalid");
        log(parent)
      }

      submitComment(text, type, user, parent, recipients, function(newComment) {
        $('.comment-compose').text("").html(placeholder).blur();

        log("new message", newComment);
        // Clean up CSS

        if(!isReply) {
          updateCommentCount(type,parseInt($('.messages-count').text()) + 1)
          log("not a reply. redirecting to new message");
          showComments(user, type, newComment.message.externalId);
          return;
        }

        var params = newComment.message;
        newComment.message.isLoggedInUser = true;
        params["formatComments"] = commentTextFormatter;
        params["formatDate"] = commentDateFormatter;
        params["formatIsoDate"] = isoDateFormatter;

        renderTemplate("templates/comments/comment.html", params, function(renderedComment) {
          //drawCommentView(renderedTemplate, user, type);
          $('.comment_body_view').find('.no-comment').parent().detach();
          $('.thread-wrapper').append(renderedComment).find("time.timeago").timeago();
          repositionScroll(false);
        });

      });
      return false;
    });
  }

  function submitComment(text, type, user, parent, recipients, callback) {
    /* Because we're using very simple templating now, re-rendering has to be done carefully.
     */
    var permissions = type;

    log(parent);

    var request = {
      "type": "post_comment",
      "url": document.location.href,
      "title": document.title,
      "text": text,
      "permissions": type,
      "parent": parent,
      "recipients": recipients
    };
    chrome.extension.sendRequest(request, function(response) {
      var newComment;
      if(type == "message") {
        log("fff",response)
        newComment = response;
      }
      else {
        newComment = {
          "createdAt": new Date,
          "text": request.text,
          "user": {
            "externalId": user.keepit_external_id,
            "firstName": user.name,
            "lastName": "",
            "facebookId": user.facebook_id
          },
          "permissions": type,
          "externalId": response.commentId
        }
      }
      callback(newComment);
    });
  }

  function repositionScroll(resizeQuickly) {
    resizeCommentBodyView(resizeQuickly);
    $(".comment_body_view").prop("scrollTop", 99999);
  }

  function resizeCommentBodyView(resizeQuickly) {
    log("[resizeCommentBodyView]");
    $('.kifi_hover').css("top", "");
    $('.comment_body_view').stop().css({'max-height':$(window).height()-320});
    return; // for now, we'll do a rough fix
    var kifiheader = $('.kifihdr');
    if (resizeQuickly === true) {
      $('.comment_body_view').stop().css({'max-height':$(window).height()-320});
    } else {
      if (kifiheader.length > 0) {
        var offset = Math.round(kifiheader.offset().top - 30);
        if(Math.abs(offset) > 20) {
          $('.comment_body_view').stop().animate({'max-height':'+='+offset},20, function() {
            if(Math.abs($('.comment_body_view').height() - offset) > 2) {
              return;
            }
            var newOffset = Math.abs(kifiheader.offset().top - 30);
            if (newOffset > 20) {
              resizeCommentBodyView(false);
            }
          });
        }
      }
    }
  }

  $(window).resize(function() {
    resizeCommentBodyView();
  });

  return {  // the slider API
    show: function(trigger) {  // trigger is for the event log (e.g. "auto", "key", "icon")
      showKeepItHover(trigger);
    },
    shown: function() {
      return !!lastShownAt;
    },
    toggle: function(trigger) {  // trigger is for the event log (e.g. "auto", "key", "icon")
      if (document.querySelector(".kifi_hover")) {
        slideOut(trigger);
      } else {
        this.show(trigger);
      }
    }
  };
}();<|MERGE_RESOLUTION|>--- conflicted
+++ resolved
@@ -167,14 +167,9 @@
       renderTemplate('templates/kept_hover.html', {
           "logo": chrome.extension.getURL('images/kifilogo.png'),
           "arrow": chrome.extension.getURL('images/triangle_down.31x16.png'),
-<<<<<<< HEAD
           "profilepic": "https://graph.facebook.com/" + o.user.facebook_id + "/picture?type=square",
+          "holidays_hat": chrome.extension.getURL('images/holidays_hat.png'),
           "name": o.user.name,
-=======
-          "profilepic": "https://graph.facebook.com/" + user.facebook_id + "/picture?type=square",
-          "holidays_hat": chrome.extension.getURL('images/holidays_hat.png'),
-          "name": user.name,
->>>>>>> a0052fc6
           "is_kept": o.kept,
           "private": o.private,
           "connected_networks": chrome.extension.getURL("images/networks.png"),
